language: go
dist: xenial
os: linux

go:
  - "1.13.2"
  - "1.14.1"

go_import_path: github.com/letsencrypt/boulder

<<<<<<< HEAD
sudo: required
=======
addons:
  hosts:
    - le.wtf
    - boulder
    - boulder-mysql
>>>>>>> df7ffbe2

services:
  - docker

# Only build pushes to the master branch, PRs, and branches beginning with
# `test-`. You should not push branches beginning with `test-` to the
# letsencrypt repository, but this is a convenient way to push branches to your
# own fork of the repository to ensure Travis passes before submitting a PR.
# For instance, you might run:
# git push myremote branchname:test-branchname
branches:
  only:
    - master
    - /^test-.*$/

env:
    - RUN="lints integration generate rpm" BOULDER_CONFIG_DIR="test/config"
    # Config changes that have landed in master but not yet been applied to
    # production can be made in boulder-config-next.json.
    - RUN="integration" BOULDER_CONFIG_DIR="test/config-next"
    - RUN="unit"
    - RUN="unit-next" BOULDER_CONFIG_DIR="test/config-next"
    - RUN="start"
    # gomod-vendor runs with a separate container because it needs to fetch
    # packages from GitHub et. al., which is incompatible with the DNS server
    # override in the boulder container (used for service discovery).
    - RUN="gomod-vendor" CONTAINER="netaccess"
    - RUN="coverage" CONTAINER="netaccess"

jobs:
  fast_finish: true
  allow_failures:
    - env: RUN="coverage" CONTAINER="netaccess"

install:
  - ./test/travis-before-install.sh
  - docker-compose pull

script:
  - docker-compose run --use-aliases -e BOULDER_CONFIG_DIR="${BOULDER_CONFIG_DIR}" -e RUN="${RUN}" -e TRAVIS="${TRAVIS}" -e TRAVIS_PULL_REQUEST="${TRAVIS_PULL_REQUEST}" -e COVERALLS_TOKEN="${COVERALLS_TOKEN}" ${CONTAINER:-boulder} ./test.sh<|MERGE_RESOLUTION|>--- conflicted
+++ resolved
@@ -7,16 +7,6 @@
   - "1.14.1"
 
 go_import_path: github.com/letsencrypt/boulder
-
-<<<<<<< HEAD
-sudo: required
-=======
-addons:
-  hosts:
-    - le.wtf
-    - boulder
-    - boulder-mysql
->>>>>>> df7ffbe2
 
 services:
   - docker
