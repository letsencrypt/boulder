package ra

import (
	"crypto/x509"
	"encoding/json"
	"expvar"
	"fmt"
	"net"
	"net/mail"
	"net/url"
	"reflect"
	"sort"
	"strings"
	"sync"
	"time"

	"github.com/jmhodges/clock"
	"github.com/weppos/publicsuffix-go/publicsuffix"
	"golang.org/x/net/context"

	"github.com/letsencrypt/boulder/bdns"
	caPB "github.com/letsencrypt/boulder/ca/proto"
	"github.com/letsencrypt/boulder/core"
	corepb "github.com/letsencrypt/boulder/core/proto"
	csrlib "github.com/letsencrypt/boulder/csr"
	berrors "github.com/letsencrypt/boulder/errors"
	"github.com/letsencrypt/boulder/features"
	"github.com/letsencrypt/boulder/goodkey"
	bgrpc "github.com/letsencrypt/boulder/grpc"
	blog "github.com/letsencrypt/boulder/log"
	"github.com/letsencrypt/boulder/metrics"
	"github.com/letsencrypt/boulder/probs"
	rapb "github.com/letsencrypt/boulder/ra/proto"
	"github.com/letsencrypt/boulder/ratelimit"
	"github.com/letsencrypt/boulder/reloader"
	"github.com/letsencrypt/boulder/revocation"
	sapb "github.com/letsencrypt/boulder/sa/proto"
	vaPB "github.com/letsencrypt/boulder/va/proto"
	grpc "google.golang.org/grpc"
)

// Note: the issuanceExpvar must be a global. If it is a member of the RA, or
// initialized with everything else in NewRegistrationAuthority() then multiple
// invocations of the constructor (e.g from unit tests) will panic with a "Reuse
// of exported var name:" error from the expvar package.
var issuanceExpvar = expvar.NewInt("lastIssuance")

type caaChecker interface {
	IsCAAValid(
		ctx context.Context,
		in *vaPB.IsCAAValidRequest,
		opts ...grpc.CallOption,
	) (*vaPB.IsCAAValidResponse, error)
}

// RegistrationAuthorityImpl defines an RA.
//
// NOTE: All of the fields in RegistrationAuthorityImpl need to be
// populated, or there is a risk of panic.
type RegistrationAuthorityImpl struct {
	CA        core.CertificateAuthority
	VA        core.ValidationAuthority
	SA        core.StorageAuthority
	PA        core.PolicyAuthority
	publisher core.Publisher
	caa       caaChecker

	stats     metrics.Scope
	DNSClient bdns.DNSClient
	clk       clock.Clock
	log       blog.Logger
	keyPolicy goodkey.KeyPolicy
	// How long before a newly created authorization expires.
	authorizationLifetime        time.Duration
	pendingAuthorizationLifetime time.Duration
	rlPolicies                   ratelimit.Limits
	// tiMu protects totalIssuedCount and totalIssuedLastUpdate
	tiMu                  *sync.RWMutex
	totalIssuedCount      int
	totalIssuedLastUpdate time.Time
	maxContactsPerReg     int
	maxNames              int
	forceCNFromSAN        bool
	reuseValidAuthz       bool
	orderLifetime         time.Duration

	regByIPStats         metrics.Scope
	regByIPRangeStats    metrics.Scope
	pendAuthByRegIDStats metrics.Scope
	certsForDomainStats  metrics.Scope
	totalCertsStats      metrics.Scope
}

// NewRegistrationAuthorityImpl constructs a new RA object.
func NewRegistrationAuthorityImpl(
	clk clock.Clock,
	logger blog.Logger,
	stats metrics.Scope,
	maxContactsPerReg int,
	keyPolicy goodkey.KeyPolicy,
	maxNames int,
	forceCNFromSAN bool,
	reuseValidAuthz bool,
	authorizationLifetime time.Duration,
	pendingAuthorizationLifetime time.Duration,
	pubc core.Publisher,
	caaClient caaChecker,
	orderLifetime time.Duration,
) *RegistrationAuthorityImpl {
	ra := &RegistrationAuthorityImpl{
		stats: stats,
		clk:   clk,
		log:   logger,
		authorizationLifetime:        authorizationLifetime,
		pendingAuthorizationLifetime: pendingAuthorizationLifetime,
		rlPolicies:                   ratelimit.New(),
		tiMu:                         new(sync.RWMutex),
		maxContactsPerReg:            maxContactsPerReg,
		keyPolicy:                    keyPolicy,
		maxNames:                     maxNames,
		forceCNFromSAN:               forceCNFromSAN,
		reuseValidAuthz:              reuseValidAuthz,
		regByIPStats:                 stats.NewScope("RateLimit", "RegistrationsByIP"),
		regByIPRangeStats:            stats.NewScope("RateLimit", "RegistrationsByIPRange"),
		pendAuthByRegIDStats:         stats.NewScope("RateLimit", "PendingAuthorizationsByRegID"),
		certsForDomainStats:          stats.NewScope("RateLimit", "CertificatesForDomain"),
		totalCertsStats:              stats.NewScope("RateLimit", "TotalCertificates"),
		publisher:                    pubc,
		caa:                          caaClient,
		orderLifetime:                orderLifetime,
	}
	return ra
}

func (ra *RegistrationAuthorityImpl) SetRateLimitPoliciesFile(filename string) error {
	_, err := reloader.New(filename, ra.rlPolicies.LoadPolicies, ra.rateLimitPoliciesLoadError)
	if err != nil {
		return err
	}

	return nil
}

func (ra *RegistrationAuthorityImpl) rateLimitPoliciesLoadError(err error) {
	ra.log.Err(fmt.Sprintf("error reloading rate limit policy: %s", err))
}

// Run this to continually update the totalIssuedCount field of this
// RA by calling out to the SA. It will run one update before returning, and
// return an error if that update failed.
func (ra *RegistrationAuthorityImpl) UpdateIssuedCountForever() error {
	if err := ra.updateIssuedCount(); err != nil {
		return err
	}
	go func() {
		for {
			_ = ra.updateIssuedCount()
			time.Sleep(1 * time.Minute)
		}
	}()
	return nil
}

func (ra *RegistrationAuthorityImpl) updateIssuedCount() error {
	totalCertLimit := ra.rlPolicies.TotalCertificates()
	if totalCertLimit.Enabled() {
		now := ra.clk.Now()
		// We don't have a Context here, so use the background context. Note that a
		// timeout is still imposed by our RPC layer.
		count, err := ra.SA.CountCertificatesRange(
			context.Background(),
			now.Add(-totalCertLimit.Window.Duration),
			now,
		)
		if err != nil {
			ra.log.AuditErr(fmt.Sprintf("updating total issued count: %s", err))
			return err
		}
		ra.tiMu.Lock()
		ra.totalIssuedCount = int(count)
		ra.totalIssuedLastUpdate = ra.clk.Now()
		ra.tiMu.Unlock()
	}
	return nil
}

var (
	unparseableEmailError = berrors.InvalidEmailError("not a valid e-mail address")
	emptyDNSResponseError = berrors.InvalidEmailError(
		"empty DNS response validating email domain - no MX/A records")
	multipleAddressError = berrors.InvalidEmailError("more than one e-mail address")
)

func problemIsTimeout(err error) bool {
	if dnsErr, ok := err.(*bdns.DNSError); ok && dnsErr.Timeout() {
		return true
	}

	return false
}

func validateEmail(ctx context.Context, address string, resolver bdns.DNSClient) error {
	emails, err := mail.ParseAddressList(address)
	if err != nil {
		return unparseableEmailError
	}
	if len(emails) > 1 {
		return multipleAddressError
	}
	splitEmail := strings.SplitN(emails[0].Address, "@", -1)
	domain := strings.ToLower(splitEmail[len(splitEmail)-1])
	var resultMX []string
	var resultA []net.IP
	var errMX, errA error
	var wg sync.WaitGroup
	wg.Add(2)
	go func() {
		resultMX, errMX = resolver.LookupMX(ctx, domain)
		wg.Done()
	}()
	go func() {
		resultA, errA = resolver.LookupHost(ctx, domain)
		wg.Done()
	}()
	wg.Wait()

	// We treat timeouts as non-failures for best-effort email validation
	// See: https://github.com/letsencrypt/boulder/issues/2260
	if problemIsTimeout(errMX) || problemIsTimeout(errA) {
		return nil
	}

	if errMX != nil {
		return berrors.InvalidEmailError(errMX.Error())
	} else if len(resultMX) > 0 {
		return nil
	}
	if errA != nil {
		return berrors.InvalidEmailError(errA.Error())
	} else if len(resultA) > 0 {
		return nil
	}

	return emptyDNSResponseError
}

type certificateRequestEvent struct {
<<<<<<< HEAD
	ID                  string    `json:",omitempty"`
	Requester           int64     `json:",omitempty"`
	OrderID             int64     `json:",omitempty"`
	SerialNumber        string    `json:",omitempty"`
	RequestMethod       string    `json:",omitempty"`
	VerificationMethods []string  `json:",omitempty"`
	VerifiedFields      []string  `json:",omitempty"`
	CommonName          string    `json:",omitempty"`
	Names               []string  `json:",omitempty"`
	NotBefore           time.Time `json:",omitempty"`
	NotAfter            time.Time `json:",omitempty"`
	RequestTime         time.Time `json:",omitempty"`
	ResponseTime        time.Time `json:",omitempty"`
	Error               string    `json:",omitempty"`
=======
	ID             string    `json:",omitempty"`
	Requester      int64     `json:",omitempty"`
	SerialNumber   string    `json:",omitempty"`
	VerifiedFields []string  `json:",omitempty"`
	CommonName     string    `json:",omitempty"`
	Names          []string  `json:",omitempty"`
	NotBefore      time.Time `json:",omitempty"`
	NotAfter       time.Time `json:",omitempty"`
	RequestTime    time.Time `json:",omitempty"`
	ResponseTime   time.Time `json:",omitempty"`
	Error          string    `json:",omitempty"`
>>>>>>> e83480f8
}

// noRegistrationID is used for the regID parameter to GetThreshold when no
// registration-based overrides are necessary.
const noRegistrationID = -1

// registrationCounter is a type to abstract the use of
// ra.SA.CountRegistrationsByIP or ra.SA.CountRegistrationsByIPRange
type registrationCounter func(context.Context, net.IP, time.Time, time.Time) (int, error)

// checkRegistrationIPLimit checks a specific registraton limit by using the
// provided registrationCounter function to determine if the limit has been
// exceeded for a given IP or IP range
func (ra *RegistrationAuthorityImpl) checkRegistrationIPLimit(
	ctx context.Context,
	limit ratelimit.RateLimitPolicy,
	ip net.IP,
	counter registrationCounter) error {

	if !limit.Enabled() {
		return nil
	}

	now := ra.clk.Now()
	windowBegin := limit.WindowBegin(now)
	count, err := counter(ctx, ip, windowBegin, now)
	if err != nil {
		return err
	}

	if count >= limit.GetThreshold(ip.String(), noRegistrationID) {
		return berrors.RateLimitError("too many registrations for this IP")
	}

	return nil
}

// checkRegistrationLimits enforces the RegistrationsPerIP and
// RegistrationsPerIPRange limits
func (ra *RegistrationAuthorityImpl) checkRegistrationLimits(ctx context.Context, ip net.IP) error {
	// Check the registrations per IP limit using the CountRegistrationsByIP SA
	// function that matches IP addresses exactly
	exactRegLimit := ra.rlPolicies.RegistrationsPerIP()
	err := ra.checkRegistrationIPLimit(ctx, exactRegLimit, ip, ra.SA.CountRegistrationsByIP)
	if err != nil {
		ra.regByIPStats.Inc("Exceeded", 1)
		ra.log.Info(fmt.Sprintf("Rate limit exceeded, RegistrationsByIP, IP: %s", ip))
		return err
	}
	ra.regByIPStats.Inc("Pass", 1)

	// We only apply the fuzzy reg limit to IPv6 addresses.
	// Per https://golang.org/pkg/net/#IP.To4 "If ip is not an IPv4 address, To4
	// returns nil"
	if ip.To4() != nil {
		return nil
	}

	// Check the registrations per IP range limit using the
	// CountRegistrationsByIPRange SA function that fuzzy-matches IPv6 addresses
	// within a larger address range
	fuzzyRegLimit := ra.rlPolicies.RegistrationsPerIPRange()
	err = ra.checkRegistrationIPLimit(ctx, fuzzyRegLimit, ip, ra.SA.CountRegistrationsByIPRange)
	if err != nil {
		ra.regByIPRangeStats.Inc("Exceeded", 1)
		ra.log.Info(fmt.Sprintf("Rate limit exceeded, RegistrationsByIPRange, IP: %s", ip))
		// For the fuzzyRegLimit we use a new error message that specifically
		// mentions that the limit being exceeded is applied to a *range* of IPs
		return berrors.RateLimitError("too many registrations for this IP range")
	}
	ra.regByIPRangeStats.Inc("Pass", 1)

	return nil
}

// NewRegistration constructs a new Registration from a request.
func (ra *RegistrationAuthorityImpl) NewRegistration(ctx context.Context, init core.Registration) (core.Registration, error) {
	if err := ra.keyPolicy.GoodKey(init.Key.Key); err != nil {
		return core.Registration{}, berrors.MalformedError("invalid public key: %s", err.Error())
	}
	if err := ra.checkRegistrationLimits(ctx, init.InitialIP); err != nil {
		return core.Registration{}, err
	}

	reg := core.Registration{
		Key:    init.Key,
		Status: core.StatusValid,
	}
	_ = mergeUpdate(&reg, init)

	// This field isn't updatable by the end user, so it isn't copied by
	// MergeUpdate. But we need to fill it in for new registrations.
	reg.InitialIP = init.InitialIP

	if err := ra.validateContacts(ctx, reg.Contact); err != nil {
		return core.Registration{}, err
	}

	// Store the authorization object, then return it
	reg, err := ra.SA.NewRegistration(ctx, reg)
	if err != nil {
		return core.Registration{}, err
	}

	ra.stats.Inc("NewRegistrations", 1)
	return reg, nil
}

func (ra *RegistrationAuthorityImpl) validateContacts(ctx context.Context, contacts *[]string) error {
	if contacts == nil || len(*contacts) == 0 {
		return nil // Nothing to validate
	}
	if ra.maxContactsPerReg > 0 && len(*contacts) > ra.maxContactsPerReg {
		return berrors.MalformedError(
			"too many contacts provided: %d > %d",
			len(*contacts),
			ra.maxContactsPerReg,
		)
	}

	for _, contact := range *contacts {
		if contact == "" {
			return berrors.MalformedError("empty contact")
		}
		parsed, err := url.Parse(contact)
		if err != nil {
			return berrors.MalformedError("invalid contact")
		}
		if parsed.Scheme != "mailto" {
			return berrors.MalformedError("contact method %s is not supported", parsed.Scheme)
		}
		if !core.IsASCII(contact) {
			return berrors.MalformedError(
				"contact email [%s] contains non-ASCII characters",
				contact,
			)
		}

		start := ra.clk.Now()
		ra.stats.Inc("ValidateEmail.Calls", 1)
		err = validateEmail(ctx, parsed.Opaque, ra.DNSClient)
		ra.stats.TimingDuration("ValidateEmail.Latency", ra.clk.Now().Sub(start))
		if err != nil {
			ra.stats.Inc("ValidateEmail.Errors", 1)
			return err
		}
		ra.stats.Inc("ValidateEmail.Successes", 1)
	}

	return nil
}

func (ra *RegistrationAuthorityImpl) checkPendingAuthorizationLimit(ctx context.Context, regID int64) error {
	limit := ra.rlPolicies.PendingAuthorizationsPerAccount()
	if limit.Enabled() {
		count, err := ra.SA.CountPendingAuthorizations(ctx, regID)
		if err != nil {
			return err
		}
		// Most rate limits have a key for overrides, but there is no meaningful key
		// here.
		noKey := ""
		if count >= limit.GetThreshold(noKey, regID) {
			ra.pendAuthByRegIDStats.Inc("Exceeded", 1)
			ra.log.Info(fmt.Sprintf("Rate limit exceeded, PendingAuthorizationsByRegID, regID: %d", regID))
			return berrors.RateLimitError("too many currently pending authorizations")
		}
		ra.pendAuthByRegIDStats.Inc("Pass", 1)
	}
	return nil
}

func (ra *RegistrationAuthorityImpl) checkInvalidAuthorizationLimit(ctx context.Context, regID int64, hostname string) error {
	limit := ra.rlPolicies.InvalidAuthorizationsPerAccount()
	// The SA.CountInvalidAuthorizations method is not implemented on the wrapper
	// interface, because we want to move towards using gRPC interfaces more
	// directly. So we type-assert the wrapper to a gRPC-specific type.
	saGRPC, ok := ra.SA.(*bgrpc.StorageAuthorityClientWrapper)
	if !limit.Enabled() || !ok {
		return nil
	}
	latest := ra.clk.Now().Add(ra.pendingAuthorizationLifetime)
	earliest := latest.Add(-limit.Window.Duration)
	latestNanos := latest.UnixNano()
	earliestNanos := earliest.UnixNano()
	count, err := saGRPC.CountInvalidAuthorizations(ctx, &sapb.CountInvalidAuthorizationsRequest{
		RegistrationID: &regID,
		Hostname:       &hostname,
		Range: &sapb.Range{
			Earliest: &earliestNanos,
			Latest:   &latestNanos,
		},
	})
	if err != nil {
		return err
	}
	if count == nil {
		return fmt.Errorf("nil count")
	}
	// Most rate limits have a key for overrides, but there is no meaningful key
	// here.
	noKey := ""
	if *count.Count >= int64(limit.GetThreshold(noKey, regID)) {
		ra.log.Info(fmt.Sprintf("Rate limit exceeded, InvalidAuthorizationsByRegID, regID: %d", regID))
		return berrors.RateLimitError("Too many failed authorizations recently.")
	}
	return nil
}

// NewAuthorization constructs a new Authz from a request. Values (domains) in
// request.Identifier will be lowercased before storage.
func (ra *RegistrationAuthorityImpl) NewAuthorization(ctx context.Context, request core.Authorization, regID int64) (core.Authorization, error) {
	identifier := request.Identifier
	identifier.Value = strings.ToLower(identifier.Value)

	// Check that the identifier is present and appropriate
	if err := ra.PA.WillingToIssue(identifier); err != nil {
		return core.Authorization{}, err
	}

	if err := ra.checkPendingAuthorizationLimit(ctx, regID); err != nil {
		return core.Authorization{}, err
	}

	if err := ra.checkInvalidAuthorizationLimit(ctx, regID, identifier.Value); err != nil {
		return core.Authorization{}, err
	}

	if ra.reuseValidAuthz {
		auths, err := ra.SA.GetValidAuthorizations(ctx, regID, []string{identifier.Value}, ra.clk.Now())
		if err != nil {
			outErr := berrors.InternalServerError(
				"unable to get existing validations for regID: %d, identifier: %s",
				regID,
				identifier.Value,
			)
			ra.log.Warning(outErr.Error())
			return core.Authorization{}, outErr
		}

		if existingAuthz, ok := auths[identifier.Value]; ok {
			// Use the valid existing authorization's ID to find a fully populated version
			// The results from `GetValidAuthorizations` are most notably missing
			// `Challenge` values that the client expects in the result.
			populatedAuthz, err := ra.SA.GetAuthorization(ctx, existingAuthz.ID)
			if err != nil {
				outErr := berrors.InternalServerError(
					"unable to get existing authorization for auth ID: %s",
					existingAuthz.ID,
				)
				ra.log.Warning(fmt.Sprintf("%s: %s", outErr.Error(), existingAuthz.ID))
				return core.Authorization{}, outErr
			}

			// The existing authorization must not expire within the next 24 hours for
			// it to be OK for reuse
			reuseCutOff := ra.clk.Now().Add(time.Hour * 24)
			if populatedAuthz.Expires.After(reuseCutOff) {
				ra.stats.Inc("ReusedValidAuthz", 1)
				return populatedAuthz, nil
			}
		}
	}
	if features.Enabled(features.ReusePendingAuthz) {
		nowishNano := ra.clk.Now().Add(time.Hour).UnixNano()
		identifierTypeString := string(identifier.Type)
		pendingAuth, err := ra.SA.GetPendingAuthorization(ctx, &sapb.GetPendingAuthorizationRequest{
			RegistrationID:  &regID,
			IdentifierType:  &identifierTypeString,
			IdentifierValue: &identifier.Value,
			ValidUntil:      &nowishNano,
		})
		if err != nil && !berrors.Is(err, berrors.NotFound) {
			return core.Authorization{}, berrors.InternalServerError(
				"unable to get pending authorization for regID: %d, identifier: %s: %s",
				regID,
				identifier.Value,
				err)
		} else if err == nil {
			return *pendingAuth, nil
		}
		// Fall through to normal creation flow.
	}

	authzPB, err := ra.createPendingAuthz(ctx, regID, identifier)
	if err != nil {
		return core.Authorization{}, err
	}
	authz, err := bgrpc.PBToAuthz(authzPB)
	if err != nil {
		return core.Authorization{}, err
	}

	result, err := ra.SA.NewPendingAuthorization(ctx, authz)
	if err != nil {
		// berrors.InternalServerError since the user-data was validated before being
		// passed to the SA.
		err = berrors.InternalServerError("invalid authorization request: %s", err)
		return core.Authorization{}, err
	}

	return result, err
}

// MatchesCSR tests the contents of a generated certificate to make sure
// that the PublicKey, CommonName, and DNSNames match those provided in
// the CSR that was used to generate the certificate. It also checks the
// following fields for:
//		* notBefore is not more than 24 hours ago
//		* BasicConstraintsValid is true
//		* IsCA is false
//		* ExtKeyUsage only contains ExtKeyUsageServerAuth & ExtKeyUsageClientAuth
//		* Subject only contains CommonName & Names
func (ra *RegistrationAuthorityImpl) MatchesCSR(parsedCertificate *x509.Certificate, csr *x509.CertificateRequest) error {
	// Check issued certificate matches what was expected from the CSR
	hostNames := make([]string, len(csr.DNSNames))
	copy(hostNames, csr.DNSNames)
	if len(csr.Subject.CommonName) > 0 {
		hostNames = append(hostNames, csr.Subject.CommonName)
	}
	hostNames = core.UniqueLowerNames(hostNames)

	if !core.KeyDigestEquals(parsedCertificate.PublicKey, csr.PublicKey) {
		return berrors.InternalServerError("generated certificate public key doesn't match CSR public key")
	}
	if !ra.forceCNFromSAN && len(csr.Subject.CommonName) > 0 &&
		parsedCertificate.Subject.CommonName != strings.ToLower(csr.Subject.CommonName) {
		return berrors.InternalServerError("generated certificate CommonName doesn't match CSR CommonName")
	}
	// Sort both slices of names before comparison.
	parsedNames := parsedCertificate.DNSNames
	sort.Strings(parsedNames)
	sort.Strings(hostNames)
	if !reflect.DeepEqual(parsedNames, hostNames) {
		return berrors.InternalServerError("generated certificate DNSNames don't match CSR DNSNames")
	}
	if !reflect.DeepEqual(parsedCertificate.IPAddresses, csr.IPAddresses) {
		return berrors.InternalServerError("generated certificate IPAddresses don't match CSR IPAddresses")
	}
	if !reflect.DeepEqual(parsedCertificate.EmailAddresses, csr.EmailAddresses) {
		return berrors.InternalServerError("generated certificate EmailAddresses don't match CSR EmailAddresses")
	}
	if len(parsedCertificate.Subject.Country) > 0 || len(parsedCertificate.Subject.Organization) > 0 ||
		len(parsedCertificate.Subject.OrganizationalUnit) > 0 || len(parsedCertificate.Subject.Locality) > 0 ||
		len(parsedCertificate.Subject.Province) > 0 || len(parsedCertificate.Subject.StreetAddress) > 0 ||
		len(parsedCertificate.Subject.PostalCode) > 0 {
		return berrors.InternalServerError("generated certificate Subject contains fields other than CommonName, or SerialNumber")
	}
	now := ra.clk.Now()
	if now.Sub(parsedCertificate.NotBefore) > time.Hour*24 {
		return berrors.InternalServerError("generated certificate is back dated %s", now.Sub(parsedCertificate.NotBefore))
	}
	if !parsedCertificate.BasicConstraintsValid {
		return berrors.InternalServerError("generated certificate doesn't have basic constraints set")
	}
	if parsedCertificate.IsCA {
		return berrors.InternalServerError("generated certificate can sign other certificates")
	}
	if !reflect.DeepEqual(parsedCertificate.ExtKeyUsage, []x509.ExtKeyUsage{x509.ExtKeyUsageServerAuth, x509.ExtKeyUsageClientAuth}) {
		return berrors.InternalServerError("generated certificate doesn't have correct key usage extensions")
	}

	return nil
}

// checkOrderAuthorizations verifies that a provided set of names associated
// with a specific order and account has all of the required valid, unexpired
// authorizations to proceed with issuance. It is the ACME v2 equivalent of
// `checkAuthorizations`.
func (ra *RegistrationAuthorityImpl) checkOrderAuthorizations(
	ctx context.Context,
	names []string,
	orderID int64,
	acctID int64) error {
	// Get all of the authorizations for this account/order
	authzs, err := ra.SA.GetOrderAuthorizations(
		ctx,
		&sapb.OrderAuthorizationsRequest{
			Id:     &orderID,
			AcctID: &acctID,
		})
	if err != nil {
		return err
	}
	// Ensure that the names we're checking against are lowercase
	for i := range names {
		names[i] = strings.ToLower(names[i])
	}
	// Check the authorizations to ensure validity for the names required.
	return ra.checkAuthorizationsCAA(ctx, names, authzs, acctID, ra.clk.Now())
}

// checkAuthorizations checks that each requested name has a valid authorization
// that won't expire before the certificate expires. Returns an error otherwise.
func (ra *RegistrationAuthorityImpl) checkAuthorizations(ctx context.Context, names []string, regID int64) error {
	now := ra.clk.Now()
	for i := range names {
		names[i] = strings.ToLower(names[i])
	}
	auths, err := ra.SA.GetValidAuthorizations(ctx, regID, names, now)
	if err != nil {
		return err
	}

	return ra.checkAuthorizationsCAA(ctx, names, auths, regID, now)
}

// checkAuthorizationsCAA implements the common logic of validating a set of
// authorizations against a set of names that is used by both
// `checkAuthorizations` and `checkOrderAuthorizations`. If required CAA will be
// rechecked for authorizations that are too old.
func (ra *RegistrationAuthorityImpl) checkAuthorizationsCAA(
	ctx context.Context,
	names []string,
	authzs map[string]*core.Authorization,
	regID int64,
	now time.Time) error {
	var badNames, recheckNames []string
	// Per Baseline Requirements, CAA must be checked within 8 hours of issuance.
	// CAA is checked when an authorization is validated, so as long as that was
	// less than 8 hours ago, we're fine. If it was more than 8 hours ago
	// we have to recheck. Since we don't record the validation time for
	// authorizations, we instead look at the expiration time and subtract out the
	// expected authorization lifetime. Note: If we adjust the authorization
	// lifetime in the future we will need to tweak this correspondingly so it
	// works correctly during the switchover.
	caaRecheckTime := now.Add(ra.authorizationLifetime).Add(-8 * time.Hour)
	for _, name := range names {
		authz := authzs[name]
		if authz == nil {
			badNames = append(badNames, name)
		} else if authz.Expires == nil {
			return berrors.InternalServerError("found an authorization with a nil Expires field: id %s", authz.ID)
		} else if authz.Expires.Before(now) {
			badNames = append(badNames, name)
		} else if authz.Expires.Before(caaRecheckTime) {
			recheckNames = append(recheckNames, name)
		}
	}

	if err := ra.recheckCAA(ctx, recheckNames); err != nil {
		return err
	}

	if len(badNames) > 0 {
		return berrors.UnauthorizedError(
			"authorizations for these names not found or expired: %s",
			strings.Join(badNames, ", "),
		)
	}

	return nil
}

func (ra *RegistrationAuthorityImpl) recheckCAA(ctx context.Context, names []string) error {
	ra.stats.Inc("recheck_caa", 1)
	ra.stats.Inc("recheck_caa_names", int64(len(names)))
	wg := sync.WaitGroup{}
	ch := make(chan *probs.ProblemDetails, len(names))
	for _, name := range names {
		wg.Add(1)
		go func(name string) {
			defer wg.Done()
			resp, err := ra.caa.IsCAAValid(ctx, &vaPB.IsCAAValidRequest{
				Domain: &name,
			})
			if err != nil {
				ra.log.AuditErr(fmt.Sprintf("Rechecking CAA: %s", err))
				ch <- probs.ServerInternal("Internal error rechecking CAA for " + name)
			} else if resp.Problem != nil {
				ch <- &probs.ProblemDetails{
					Type:   probs.ProblemType(*resp.Problem.ProblemType),
					Detail: *resp.Problem.Detail,
				}
			}
		}(name)
	}
	wg.Wait()
	close(ch)
	var fails []*probs.ProblemDetails
	for err := range ch {
		if err != nil {
			fails = append(fails, err)
		}
	}
	if len(fails) > 0 {
		message := "Rechecking CAA: "
		for i, pd := range fails {
			if i > 0 {
				message = message + ", "
			}
			message = message + pd.Detail
		}
		return berrors.CAAError(message)
	}
	return nil
}

// FinalizeOrder accepts a request to finalize an order object and, if possible,
// issues a certificate to satisfy the order. If an order does not have valid,
// unexpired authorizations for all of its associated names an error is
// returned. Similarly we vet that all of the names in the order are acceptable
// based on current policy and return an error if the order can't be fulfilled.
func (ra *RegistrationAuthorityImpl) FinalizeOrder(ctx context.Context, req *rapb.FinalizeOrderRequest) error {
	order := req.Order

	// Only pending orders can be finalized
	if *order.Status != string(core.StatusPending) {
		return berrors.InternalServerError("Order's status (%q) was not pending", *order.Status)
	}

	// There should never be an order with 0 names at the stage the RA is
	// processing the order but we check to be on the safe side, throwing an
	// internal server error if this assumption is ever violated.
	if len(order.Names) == 0 {
		return berrors.InternalServerError("Order has no associated names")
	}

	// Parse the CSR from the request
	csrOb, err := x509.ParseCertificateRequest(req.Csr)
	if err != nil {
		return err
	}

	// Verify the CSR from the request based on our policies and the order's corresponding reg ID
	err = csrlib.VerifyCSR(csrOb, ra.maxNames, &ra.keyPolicy, ra.PA, ra.forceCNFromSAN, *order.RegistrationID)
	if err != nil {
		return err
	}

	// Dedupe, lowercase and sort both the names from the CSR and the names in the
	// order.
	csrNames := core.UniqueLowerNames(csrOb.DNSNames)
	orderNames := core.UniqueLowerNames(order.Names)

	// Immediately reject the request if the number of names differ
	if len(orderNames) != len(csrNames) {
		return berrors.UnauthorizedError("Order includes different number of names than CSR specifies")
	}

	// Check that the order names and the CSR names are an exact match, and that
	// we are willing to issue for each.
	for i, name := range orderNames {
		if orderNames[i] != csrNames[i] {
			return berrors.UnauthorizedError("CSR is missing Order domain %q", orderNames[i])
		}
		// We have already checked `ra.PA.WillingToIssue` for the names in the order
		// at the time of order creation, but we check again in case the policy has
		// changed in the time since the order was accepted.
		id := core.AcmeIdentifier{Value: name, Type: core.IdentifierDNS}
		if err := ra.PA.WillingToIssue(id); err != nil {
			return err
		}
	}

	// Attempt issuance for the order. If the order isn't fully authorized this
	// will return an error.
	issueReq := core.CertificateRequest{
		Bytes: req.Csr,
		CSR:   csrOb,
	}
	cert, err := ra.issueCertificate(ctx, issueReq, *req.Order.RegistrationID, *req.Order.Id)
	if err != nil {
		return err
	}

	// Parse the issued certificate to get the serial
	parsedCertificate, err := x509.ParseCertificate([]byte(cert.DER))
	if err != nil {
		return err
	}
	serial := core.SerialToString(parsedCertificate.SerialNumber)

	// Update the Order so that it is finalized and has a link to the issued
	// certificate via the serial
	validStatus := string(core.StatusValid)
	order.Status = &validStatus
	order.CertificateSerial = &serial
	updatedOrder, err := ra.SA.UpdateOrder(ctx, order)
	if err != nil {
		return err
	}
	if updatedOrder.CertificateSerial != order.CertificateSerial {
		return berrors.InternalServerError("Order was not updated")
	}
	return nil
}

// NewCertificate requests the issuance of a certificate.
func (ra *RegistrationAuthorityImpl) NewCertificate(ctx context.Context, req core.CertificateRequest, regID int64) (core.Certificate, error) {
	// NewCertificate provides an order ID of 0, indicating this is a classic ACME
	// v1 issuance request from the new certificate endpoint that is not
	// associated with an ACME v2 order.
	return ra.issueCertificate(ctx, req, regID, 0)
}

// issueCertificate handles the common aspects of certificate issuance used by
// both the "classic" NewCertificate endpoint (for ACME v1) and the
// FinalizeOrder endpoint (for ACME v2).
func (ra *RegistrationAuthorityImpl) issueCertificate(
	ctx context.Context,
	req core.CertificateRequest,
	acctID int64,
	orderID int64) (core.Certificate, error) {
	emptyCert := core.Certificate{}

	// Assume the worst
	logEventResult := "error"

	// Construct the log event
	logEvent := certificateRequestEvent{
<<<<<<< HEAD
		ID:            core.NewToken(),
		Requester:     acctID,
		OrderID:       orderID,
		RequestMethod: "online",
		RequestTime:   ra.clk.Now(),
=======
		ID:          core.NewToken(),
		Requester:   regID,
		RequestTime: ra.clk.Now(),
>>>>>>> e83480f8
	}

	// No matter what, log the request
	defer func() {
		ra.log.AuditObject(fmt.Sprintf("Certificate request - %s", logEventResult), logEvent)
	}()

	if acctID <= 0 {
		return emptyCert, berrors.MalformedError("invalid account ID: %d", acctID)
	}

	// OrderID can be 0 if `issueCertificate` is called by `NewCertificate` for
	// the classic issuance flow. It should never be less than 0.
	if orderID < 0 {
		return emptyCert, berrors.MalformedError("invalid order ID: %d", orderID)
	}

	account, err := ra.SA.GetRegistration(ctx, acctID)
	if err != nil {
		logEvent.Error = err.Error()
		return emptyCert, err
	}

	// Verify the CSR
	csr := req.CSR
	if err := csrlib.VerifyCSR(csr, ra.maxNames, &ra.keyPolicy, ra.PA, ra.forceCNFromSAN, acctID); err != nil {
		return emptyCert, berrors.MalformedError(err.Error())
	}

	logEvent.CommonName = csr.Subject.CommonName
	logEvent.Names = csr.DNSNames

	// Validate that authorization key is authorized for all domains
	names := make([]string, len(csr.DNSNames))
	copy(names, csr.DNSNames)

	if len(names) == 0 {
		err = berrors.UnauthorizedError("CSR has no names in it")
		logEvent.Error = err.Error()
		return emptyCert, err
	}

	if core.KeyDigestEquals(csr.PublicKey, account.Key) {
		err = berrors.MalformedError("certificate public key must be different than account key")
		return emptyCert, err
	}

	// Check rate limits before checking authorizations. If someone is unable to
	// issue a cert due to rate limiting, we don't want to tell them to go get the
	// necessary authorizations, only to later fail the rate limit check.
	err = ra.checkLimits(ctx, names, account.ID)
	if err != nil {
		logEvent.Error = err.Error()
		return emptyCert, err
	}

	// If the orderID is 0 then this is a classic issuance and we need to check
	// that the account is authorized for the names in the CSR.
	if orderID == 0 {
		err = ra.checkAuthorizations(ctx, names, account.ID)
	} else {
		// Otherwise, if the orderID is not 0 we need to follow the order based
		// issuance process and check that this specific order is fully authorized
		// and associated with the expected account ID
		err = ra.checkOrderAuthorizations(ctx, names, orderID, account.ID)
	}
	if err != nil {
		logEvent.Error = err.Error()
		return emptyCert, err
	}

	// Mark that we verified the CN and SANs
	logEvent.VerifiedFields = []string{"subject.commonName", "subjectAltName"}

	// Create the certificate and log the result
	issueReq := &caPB.IssueCertificateRequest{
		Csr:            csr.Raw,
		RegistrationID: &acctID,
		OrderID:        &orderID,
	}
	cert, err := ra.CA.IssueCertificate(ctx, issueReq)
	if err != nil {
		logEvent.Error = err.Error()
		return emptyCert, err
	}

	if ra.publisher != nil {
		go func() {
			// Since we don't want this method to be canceled if the parent context
			// expires, pass a background context to it and run it in a goroutine.
			_ = ra.publisher.SubmitToCT(context.Background(), cert.DER)
		}()
	}

	parsedCertificate, err := x509.ParseCertificate([]byte(cert.DER))
	if err != nil {
		// berrors.InternalServerError because the certificate from the CA should be
		// parseable.
		err = berrors.InternalServerError("failed to parse certificate: %s", err.Error())
		logEvent.Error = err.Error()
		return emptyCert, err
	}

	err = ra.MatchesCSR(parsedCertificate, csr)
	if err != nil {
		logEvent.Error = err.Error()
		return emptyCert, err
	}

	now := ra.clk.Now()
	logEvent.SerialNumber = core.SerialToString(parsedCertificate.SerialNumber)
	logEvent.CommonName = parsedCertificate.Subject.CommonName
	logEvent.NotBefore = parsedCertificate.NotBefore
	logEvent.NotAfter = parsedCertificate.NotAfter
	logEvent.ResponseTime = now

	logEventResult = "successful"

	issuanceExpvar.Set(now.Unix())
	ra.stats.Inc("NewCertificates", 1)
	return cert, nil
}

// domainsForRateLimiting transforms a list of FQDNs into a list of eTLD+1's
// for the purpose of rate limiting. It also de-duplicates the output
// domains. Exact public suffix matches are not included.
func domainsForRateLimiting(names []string) ([]string, error) {
	var domains []string
	for _, name := range names {
		domain, err := publicsuffix.Domain(name)
		if err != nil {
			// The only possible errors are:
			// (1) publicsuffix.Domain is giving garbage values
			// (2) the public suffix is the domain itself
			// We assume 2 and do not include it in the result.
			continue
		}
		domains = append(domains, domain)
	}
	return core.UniqueLowerNames(domains), nil
}

// suffixesForRateLimiting returns the unique subset of input names that are
// exactly equal to a public suffix.
func suffixesForRateLimiting(names []string) ([]string, error) {
	var suffixMatches []string
	for _, name := range names {
		_, err := publicsuffix.Domain(name)
		if err != nil {
			// Like `domainsForRateLimiting`, the only possible errors here are:
			// (1) publicsuffix.Domain is giving garbage values
			// (2) the public suffix is the domain itself
			// We assume 2 and collect it into the result
			suffixMatches = append(suffixMatches, name)
		}
	}
	return core.UniqueLowerNames(suffixMatches), nil
}

// certCountRPC abstracts the choice of the SA.CountCertificatesByExactNames or
// the SA.CountCertificatesByNames RPC.
type certCountRPC func(ctx context.Context, names []string, earliest, lastest time.Time) ([]*sapb.CountByNames_MapElement, error)

// enforceNameCounts uses the provided count RPC to find a count of certificates
// for each of the names. If the count for any of the names exceeds the limit
// for the given registration then the names out of policy are returned to be
// used for a rate limit error.
func (ra *RegistrationAuthorityImpl) enforceNameCounts(
	ctx context.Context,
	names []string,
	limit ratelimit.RateLimitPolicy,
	regID int64,
	countFunc certCountRPC) ([]string, error) {

	now := ra.clk.Now()
	windowBegin := limit.WindowBegin(now)
	counts, err := countFunc(ctx, names, windowBegin, now)
	if err != nil {
		return nil, err
	}

	var badNames []string
	for _, entry := range counts {
		// Should not happen, but be defensive.
		if entry.Count == nil || entry.Name == nil {
			return nil, fmt.Errorf("CountByNames_MapElement had nil Count or Name")
		}
		if int(*entry.Count) >= limit.GetThreshold(*entry.Name, regID) {
			badNames = append(badNames, *entry.Name)
		}
	}
	return badNames, nil
}

func (ra *RegistrationAuthorityImpl) checkCertificatesPerNameLimit(ctx context.Context, names []string, limit ratelimit.RateLimitPolicy, regID int64) error {
	tldNames, err := domainsForRateLimiting(names)
	if err != nil {
		return err
	}
	exactPublicSuffixes, err := suffixesForRateLimiting(names)
	if err != nil {
		return err
	}

	var badNames []string
	// If the CountCertificatesExact feature is enabled then treat exact public
	// suffic domains differently by enforcing the limit against only exact
	// matches to the names, not matches to subdomains as well.
	if features.Enabled(features.CountCertificatesExact) && len(exactPublicSuffixes) > 0 {
		psNamesOutOfLimit, err := ra.enforceNameCounts(ctx, exactPublicSuffixes, limit, regID, ra.SA.CountCertificatesByExactNames)
		if err != nil {
			return err
		}
		badNames = append(badNames, psNamesOutOfLimit...)
	} else {
		// When the CountCertificatesExact feature is *not* enabled we maintain the
		// historic behaviour of treating exact public suffix matches the same as
		// any other domain for rate limiting by combining the exactPublicSuffixes
		// with the tldNames.
		tldNames = append(tldNames, exactPublicSuffixes...)
	}

	// If there are any tldNames, enforce the certificate count rate limit against
	// them and any subdomains.
	if len(tldNames) > 0 {
		namesOutOfLimit, err := ra.enforceNameCounts(ctx, tldNames, limit, regID, ra.SA.CountCertificatesByNames)
		if err != nil {
			return err
		}
		badNames = append(badNames, namesOutOfLimit...)
	}

	if len(badNames) > 0 {
		// check if there is already a existing certificate for
		// the exact name set we are issuing for. If so bypass the
		// the certificatesPerName limit.
		exists, err := ra.SA.FQDNSetExists(ctx, names)
		if err != nil {
			return err
		}
		if exists {
			ra.certsForDomainStats.Inc("FQDNSetBypass", 1)
			return nil
		}
		domains := strings.Join(badNames, ", ")
		ra.certsForDomainStats.Inc("Exceeded", 1)
		ra.log.Info(fmt.Sprintf("Rate limit exceeded, CertificatesForDomain, regID: %d, domains: %s", regID, domains))
		return berrors.RateLimitError(
			"too many certificates already issued for: %s",
			domains,
		)
	}
	ra.certsForDomainStats.Inc("Pass", 1)

	return nil
}

func (ra *RegistrationAuthorityImpl) checkCertificatesPerFQDNSetLimit(ctx context.Context, names []string, limit ratelimit.RateLimitPolicy, regID int64) error {
	count, err := ra.SA.CountFQDNSets(ctx, limit.Window.Duration, names)
	if err != nil {
		return err
	}
	names = core.UniqueLowerNames(names)
	if int(count) >= limit.GetThreshold(strings.Join(names, ","), regID) {
		return berrors.RateLimitError(
			"too many certificates already issued for exact set of domains: %s",
			strings.Join(names, ","),
		)
	}
	return nil
}

func (ra *RegistrationAuthorityImpl) checkTotalCertificatesLimit() error {
	totalCertLimits := ra.rlPolicies.TotalCertificates()
	ra.tiMu.RLock()
	defer ra.tiMu.RUnlock()
	// If last update of the total issued count was more than five minutes ago,
	// or not yet updated, fail.
	if ra.clk.Now().After(ra.totalIssuedLastUpdate.Add(5*time.Minute)) ||
		ra.totalIssuedLastUpdate.IsZero() {
		return berrors.InternalServerError(
			"Total certificate count out of date: updated %s",
			ra.totalIssuedLastUpdate,
		)
	}
	if ra.totalIssuedCount >= totalCertLimits.Threshold {
		ra.totalCertsStats.Inc("Exceeded", 1)
		ra.log.Info(fmt.Sprintf("Rate limit exceeded, TotalCertificates, totalIssued: %d, lastUpdated %s", ra.totalIssuedCount, ra.totalIssuedLastUpdate))
		return berrors.RateLimitError("global certificate issuance limit reached. Try again in an hour")
	}
	ra.totalCertsStats.Inc("Pass", 1)
	return nil
}

func (ra *RegistrationAuthorityImpl) checkLimits(ctx context.Context, names []string, regID int64) error {
	totalCertLimits := ra.rlPolicies.TotalCertificates()
	if totalCertLimits.Enabled() {
		err := ra.checkTotalCertificatesLimit()
		if err != nil {
			return err
		}
	}

	certNameLimits := ra.rlPolicies.CertificatesPerName()
	if certNameLimits.Enabled() {
		err := ra.checkCertificatesPerNameLimit(ctx, names, certNameLimits, regID)
		if err != nil {
			return err
		}
	}

	fqdnLimits := ra.rlPolicies.CertificatesPerFQDNSet()
	if fqdnLimits.Enabled() {
		err := ra.checkCertificatesPerFQDNSetLimit(ctx, names, fqdnLimits, regID)
		if err != nil {
			return err
		}
	}
	return nil
}

// UpdateRegistration updates an existing Registration with new values. Caller
// is responsible for making sure that update.Key is only different from base.Key
// if it is being called from the WFE key change endpoint.
func (ra *RegistrationAuthorityImpl) UpdateRegistration(ctx context.Context, base core.Registration, update core.Registration) (core.Registration, error) {
	if changed := mergeUpdate(&base, update); !changed {
		// If merging the update didn't actually change the base then our work is
		// done, we can return before calling ra.SA.UpdateRegistration since theres
		// nothing for the SA to do
		return base, nil
	}

	err := ra.validateContacts(ctx, base.Contact)
	if err != nil {
		return core.Registration{}, err
	}

	err = ra.SA.UpdateRegistration(ctx, base)
	if err != nil {
		// berrors.InternalServerError since the user-data was validated before being
		// passed to the SA.
		err = berrors.InternalServerError("Could not update registration: %s", err)
		return core.Registration{}, err
	}

	ra.stats.Inc("UpdatedRegistrations", 1)
	return base, nil
}

func contactsEqual(r *core.Registration, other core.Registration) bool {
	// If there is no existing contact slice, or the contact slice lengths
	// differ, then the other contact is not equal
	if r.Contact == nil || len(*other.Contact) != len(*r.Contact) {
		return false
	}

	// If there is an existing contact slice and it has the same length as the
	// new contact slice we need to look at each contact to determine if there
	// is a change being made. Use `sort.Strings` here to ensure a consistent
	// comparison
	a := *other.Contact
	b := *r.Contact
	sort.Strings(a)
	sort.Strings(b)
	for i := 0; i < len(a); i++ {
		// If the contact's string representation differs at any index they aren't
		// equal
		if a[i] != b[i] {
			return false
		}
	}

	// They are equal!
	return true
}

// MergeUpdate copies a subset of information from the input Registration
// into the Registration r. It returns true if an update was performed and the base object
// was changed, and false if no change was made.
func mergeUpdate(r *core.Registration, input core.Registration) bool {
	var changed bool

	// Note: we allow input.Contact to overwrite r.Contact even if the former is
	// empty in order to allow users to remove the contact associated with
	// a registration. Since the field type is a pointer to slice of pointers we
	// can perform a nil check to differentiate between an empty value and a nil
	// (e.g. not provided) value
	if input.Contact != nil && !contactsEqual(r, input) {
		r.Contact = input.Contact
		changed = true
	}

	// If there is an agreement in the input and it's not the same as the base,
	// then we update the base
	if len(input.Agreement) > 0 && input.Agreement != r.Agreement {
		r.Agreement = input.Agreement
		changed = true
	}

	if input.Key != nil {
		if r.Key != nil {
			sameKey, _ := core.PublicKeysEqual(r.Key.Key, input.Key.Key)
			if !sameKey {
				r.Key = input.Key
				changed = true
			}
		}
	}

	return changed
}

// UpdateAuthorization updates an authorization with new values.
func (ra *RegistrationAuthorityImpl) UpdateAuthorization(ctx context.Context, base core.Authorization, challengeIndex int, response core.Challenge) (core.Authorization, error) {
	// Refuse to update expired authorizations
	if base.Expires == nil || base.Expires.Before(ra.clk.Now()) {
		return core.Authorization{}, berrors.MalformedError("expired authorization")
	}

	authz := base
	if challengeIndex >= len(authz.Challenges) {
		return core.Authorization{}, berrors.MalformedError("invalid challenge index '%d'", challengeIndex)
	}

	ch := &authz.Challenges[challengeIndex]

	if response.Type != "" && ch.Type != response.Type {
		// TODO(riking): Check the rate on this, uncomment error return if negligible
		ra.stats.Inc("StartChallengeWrongType", 1)
		// return authz, berrors.MalformedError(
		// 	"invalid challenge update: provided type was %s but actual type is %s",
		// 	response.Type,
		// 	ch.Type,
		// )
	}

	// When configured with `reuseValidAuthz` we can expect some clients to try
	// and update a challenge for an authorization that is already valid. In this
	// case we don't need to process the challenge update. It wouldn't be helpful,
	// the overall authorization is already good! We increment a stat for this
	// case and return early.
	if ra.reuseValidAuthz && authz.Status == core.StatusValid {
		ra.stats.Inc("ReusedValidAuthzChallenge", 1)
		return authz, nil
	}

	// Look up the account key for this authorization
	reg, err := ra.SA.GetRegistration(ctx, authz.RegistrationID)
	if err != nil {
		return core.Authorization{}, berrors.InternalServerError(err.Error())
	}

	// Recompute the key authorization field provided by the client and
	// check it against the value provided
	expectedKeyAuthorization, err := ch.ExpectedKeyAuthorization(reg.Key)
	if err != nil {
		return core.Authorization{}, berrors.InternalServerError("could not compute expected key authorization value")
	}
	if expectedKeyAuthorization != response.ProvidedKeyAuthorization {
		return core.Authorization{}, berrors.MalformedError("provided key authorization was incorrect")
	}

	// Copy information over that the client is allowed to supply
	ch.ProvidedKeyAuthorization = response.ProvidedKeyAuthorization

	// Double check before sending to VA
	if cErr := ch.CheckConsistencyForValidation(); cErr != nil {
		return core.Authorization{}, berrors.MalformedError(cErr.Error())
	}

	// Store the updated version
	if err = ra.SA.UpdatePendingAuthorization(ctx, authz); err != nil {
		ra.log.Warning(fmt.Sprintf(
			"Error calling ra.SA.UpdatePendingAuthorization: %s\n", err.Error()))
		return core.Authorization{}, err
	}
	ra.stats.Inc("NewPendingAuthorizations", 1)

	// Dispatch to the VA for service

	vaCtx := context.Background()
	go func() {
		records, err := ra.VA.PerformValidation(vaCtx, authz.Identifier.Value, authz.Challenges[challengeIndex], authz)
		var prob *probs.ProblemDetails
		if p, ok := err.(*probs.ProblemDetails); ok {
			prob = p
		} else if err != nil {
			prob = probs.ServerInternal("Could not communicate with VA")
			ra.log.AuditErr(fmt.Sprintf("Could not communicate with VA: %s", err))
		}

		// Save the updated records
		challenge := &authz.Challenges[challengeIndex]
		challenge.ValidationRecord = records

		if !challenge.RecordsSane() && prob == nil {
			prob = probs.ServerInternal("Records for validation failed sanity check")
		}

		if prob != nil {
			challenge.Status = core.StatusInvalid
			challenge.Error = prob
		} else {
			challenge.Status = core.StatusValid
		}
		authz.Challenges[challengeIndex] = *challenge

		err = ra.onValidationUpdate(vaCtx, authz)
		if err != nil {
			ra.log.AuditErr(fmt.Sprintf(
				"Could not record updated validation: err=[%s] regID=[%d] authzID=[%s]",
				err, authz.RegistrationID, authz.ID))
		}
	}()
	ra.stats.Inc("UpdatedPendingAuthorizations", 1)
	return authz, nil
}

func revokeEvent(state, serial, cn string, names []string, revocationCode revocation.Reason) string {
	return fmt.Sprintf(
		"Revocation - State: %s, Serial: %s, CN: %s, DNS Names: %s, Reason: %s",
		state,
		serial,
		cn,
		names,
		revocation.ReasonToString[revocationCode],
	)
}

// RevokeCertificateWithReg terminates trust in the certificate provided.
func (ra *RegistrationAuthorityImpl) RevokeCertificateWithReg(ctx context.Context, cert x509.Certificate, revocationCode revocation.Reason, regID int64) error {
	serialString := core.SerialToString(cert.SerialNumber)
	err := ra.SA.MarkCertificateRevoked(ctx, serialString, revocationCode)

	state := "Failure"
	defer func() {
		// Needed:
		//   Serial
		//   CN
		//   DNS names
		//   Revocation reason
		//   Registration ID of requester
		//   Error (if there was one)
		ra.log.AuditInfo(fmt.Sprintf(
			"%s, Request by registration ID: %d",
			revokeEvent(state, serialString, cert.Subject.CommonName, cert.DNSNames, revocationCode),
			regID,
		))
	}()

	if err != nil {
		state = fmt.Sprintf("Failure -- %s", err)
		return err
	}

	state = "Success"
	return nil
}

// AdministrativelyRevokeCertificate terminates trust in the certificate provided and
// does not require the registration ID of the requester since this method is only
// called from the admin-revoker tool.
func (ra *RegistrationAuthorityImpl) AdministrativelyRevokeCertificate(ctx context.Context, cert x509.Certificate, revocationCode revocation.Reason, user string) error {
	serialString := core.SerialToString(cert.SerialNumber)
	err := ra.SA.MarkCertificateRevoked(ctx, serialString, revocationCode)

	state := "Failure"
	defer func() {
		// Needed:
		//   Serial
		//   CN
		//   DNS names
		//   Revocation reason
		//   Name of admin-revoker user
		//   Error (if there was one)
		ra.log.AuditInfo(fmt.Sprintf(
			"%s, admin-revoker user: %s",
			revokeEvent(state, serialString, cert.Subject.CommonName, cert.DNSNames, revocationCode),
			user,
		))
	}()

	if err != nil {
		state = fmt.Sprintf("Failure -- %s", err)
		return err
	}

	state = "Success"
	ra.stats.Inc("RevokedCertificates", 1)
	return nil
}

// onValidationUpdate saves a validation's new status after receiving an
// authorization back from the VA.
func (ra *RegistrationAuthorityImpl) onValidationUpdate(ctx context.Context, authz core.Authorization) error {
	// Consider validation successful if any of the combinations
	// specified in the authorization has been fulfilled
	validated := map[int]bool{}
	for i, ch := range authz.Challenges {
		if ch.Status == core.StatusValid {
			validated[i] = true
		}
	}
	for _, combo := range authz.Combinations {
		comboValid := true
		for _, i := range combo {
			if !validated[i] {
				comboValid = false
				break
			}
		}
		if comboValid {
			authz.Status = core.StatusValid
		}
	}

	// If no validation succeeded, then the authorization is invalid
	// NOTE: This only works because we only ever do one validation
	if authz.Status != core.StatusValid {
		authz.Status = core.StatusInvalid
	} else {
		exp := ra.clk.Now().Add(ra.authorizationLifetime)
		authz.Expires = &exp
	}

	// Finalize the authorization
	err := ra.SA.FinalizeAuthorization(ctx, authz)
	if err != nil {
		return err
	}

	ra.stats.Inc("FinalizedAuthorizations", 1)
	return nil
}

// DeactivateRegistration deactivates a valid registration
func (ra *RegistrationAuthorityImpl) DeactivateRegistration(ctx context.Context, reg core.Registration) error {
	if reg.Status != core.StatusValid {
		return berrors.MalformedError("only valid registrations can be deactivated")
	}
	err := ra.SA.DeactivateRegistration(ctx, reg.ID)
	if err != nil {
		return berrors.InternalServerError(err.Error())
	}
	return nil
}

// DeactivateAuthorization deactivates a currently valid authorization
func (ra *RegistrationAuthorityImpl) DeactivateAuthorization(ctx context.Context, auth core.Authorization) error {
	if auth.Status != core.StatusValid && auth.Status != core.StatusPending {
		return berrors.MalformedError("only valid and pending authorizations can be deactivated")
	}
	err := ra.SA.DeactivateAuthorization(ctx, auth.ID)
	if err != nil {
		return berrors.InternalServerError(err.Error())
	}
	return nil
}

// NewOrder creates a new order object
func (ra *RegistrationAuthorityImpl) NewOrder(ctx context.Context, req *rapb.NewOrderRequest) (*corepb.Order, error) {
	expires := ra.clk.Now().Add(ra.orderLifetime).UnixNano()
	status := string(core.StatusPending)
	order := &corepb.Order{
		RegistrationID: req.RegistrationID,
		Names:          core.UniqueLowerNames(req.Names),
		Expires:        &expires,
		Status:         &status,
	}

	// Validate that our policy allows issuing for each of the names in the order
	for _, name := range order.Names {
		id := core.AcmeIdentifier{Value: name, Type: core.IdentifierDNS}
		if err := ra.PA.WillingToIssue(id); err != nil {
			return nil, err
		}
	}

	now := ra.clk.Now().UnixNano()
	existingAuthz, err := ra.SA.GetAuthorizations(ctx, &sapb.GetAuthorizationsRequest{
		RegistrationID: order.RegistrationID,
		Now:            &now,
		Domains:        order.Names,
	})
	if err != nil {
		return nil, err
	}

	gotAuthzFor := make(map[string]bool, len(order.Names))
	for _, v := range existingAuthz.Authz {
		gotAuthzFor[*v.Domain] = true
		order.Authorizations = append(order.Authorizations, *v.Authz.Id)
	}

	if len(gotAuthzFor) < len(order.Names) {
		if err := ra.checkPendingAuthorizationLimit(ctx, *order.RegistrationID); err != nil {
			return nil, err
		}
	}

	var newAuthzs []*corepb.Authorization
	for _, name := range order.Names {
		if gotAuthzFor[name] {
			continue
		}
		identifier := core.AcmeIdentifier{Value: name, Type: core.IdentifierDNS}
		// TODO(#3069): Batch this check
		if err := ra.checkInvalidAuthorizationLimit(ctx, *order.RegistrationID, identifier.Value); err != nil {
			return nil, err
		}
		pb, err := ra.createPendingAuthz(ctx, *order.RegistrationID, identifier)
		if err != nil {
			return nil, err
		}
		newAuthzs = append(newAuthzs, pb)
	}

	if len(newAuthzs) > 0 {
		authzIDs, err := ra.SA.AddPendingAuthorizations(ctx, &sapb.AddPendingAuthorizationsRequest{Authz: newAuthzs})
		if err != nil {
			return nil, err
		}
		order.Authorizations = append(order.Authorizations, authzIDs.Ids...)
	}

	storedOrder, err := ra.SA.NewOrder(ctx, order)
	if err != nil {
		return nil, err
	}

	return storedOrder, nil
}

// createPendingAuthz checks that a name is allowed for issuance and creates the
// necessary challenges for it and puts this and all of the relevant information
// into a corepb.Authorization for transmission to the SA to be stored
func (ra *RegistrationAuthorityImpl) createPendingAuthz(ctx context.Context, reg int64, identifier core.AcmeIdentifier) (*corepb.Authorization, error) {
	expires := ra.clk.Now().Add(ra.pendingAuthorizationLifetime).UnixNano()
	status := string(core.StatusPending)
	authz := &corepb.Authorization{
		Identifier:     &identifier.Value,
		RegistrationID: &reg,
		Status:         &status,
		Expires:        &expires,
	}

	if identifier.Type == core.IdentifierDNS {
		isSafeResp, err := ra.VA.IsSafeDomain(ctx, &vaPB.IsSafeDomainRequest{Domain: &identifier.Value})
		if err != nil {
			outErr := berrors.InternalServerError("unable to determine if domain was safe")
			ra.log.Warning(fmt.Sprintf("%s: %s", outErr, err))
			return nil, outErr
		}
		if !isSafeResp.GetIsSafe() {
			return nil, berrors.UnauthorizedError(
				"%q was considered an unsafe domain by a third-party API",
				identifier.Value,
			)
		}
	}

	// Create challenges. The WFE will  update them with URIs before sending them out.
	challenges, combinations := ra.PA.ChallengesFor(identifier)
	// Check each challenge for sanity.
	for _, challenge := range challenges {
		if err := challenge.CheckConsistencyForClientOffer(); err != nil {
			// berrors.InternalServerError because we generated these challenges, they should
			// be OK.
			err = berrors.InternalServerError("challenge didn't pass sanity check: %+v", challenge)
			return nil, err
		}
		challPB, err := bgrpc.ChallengeToPB(challenge)
		if err != nil {
			return nil, err
		}
		authz.Challenges = append(authz.Challenges, challPB)
	}
	comboBytes, err := json.Marshal(combinations)
	if err != nil {
		return nil, err
	}
	authz.Combinations = comboBytes
	return authz, nil
}<|MERGE_RESOLUTION|>--- conflicted
+++ resolved
@@ -245,24 +245,9 @@
 }
 
 type certificateRequestEvent struct {
-<<<<<<< HEAD
-	ID                  string    `json:",omitempty"`
-	Requester           int64     `json:",omitempty"`
-	OrderID             int64     `json:",omitempty"`
-	SerialNumber        string    `json:",omitempty"`
-	RequestMethod       string    `json:",omitempty"`
-	VerificationMethods []string  `json:",omitempty"`
-	VerifiedFields      []string  `json:",omitempty"`
-	CommonName          string    `json:",omitempty"`
-	Names               []string  `json:",omitempty"`
-	NotBefore           time.Time `json:",omitempty"`
-	NotAfter            time.Time `json:",omitempty"`
-	RequestTime         time.Time `json:",omitempty"`
-	ResponseTime        time.Time `json:",omitempty"`
-	Error               string    `json:",omitempty"`
-=======
 	ID             string    `json:",omitempty"`
 	Requester      int64     `json:",omitempty"`
+	OrderID        int64     `json:",omitempty"`
 	SerialNumber   string    `json:",omitempty"`
 	VerifiedFields []string  `json:",omitempty"`
 	CommonName     string    `json:",omitempty"`
@@ -272,7 +257,6 @@
 	RequestTime    time.Time `json:",omitempty"`
 	ResponseTime   time.Time `json:",omitempty"`
 	Error          string    `json:",omitempty"`
->>>>>>> e83480f8
 }
 
 // noRegistrationID is used for the regID parameter to GetThreshold when no
@@ -884,17 +868,10 @@
 
 	// Construct the log event
 	logEvent := certificateRequestEvent{
-<<<<<<< HEAD
-		ID:            core.NewToken(),
-		Requester:     acctID,
-		OrderID:       orderID,
-		RequestMethod: "online",
-		RequestTime:   ra.clk.Now(),
-=======
 		ID:          core.NewToken(),
+		OrderID:     orderID,
 		Requester:   regID,
 		RequestTime: ra.clk.Now(),
->>>>>>> e83480f8
 	}
 
 	// No matter what, log the request
