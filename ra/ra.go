package ra

import (
	"context"
	"crypto"
	"crypto/x509"
	"encoding/json"
	"errors"
	"fmt"
	"math/big"
	"net"
	"net/url"
	"os"
	"slices"
	"sort"
	"strconv"
	"strings"
	"sync"
	"time"

	"github.com/jmhodges/clock"
	"github.com/prometheus/client_golang/prometheus"
	"golang.org/x/crypto/ocsp"
	"google.golang.org/grpc"
	"google.golang.org/protobuf/proto"
	"google.golang.org/protobuf/types/known/durationpb"
	"google.golang.org/protobuf/types/known/emptypb"
	"google.golang.org/protobuf/types/known/timestamppb"
	"gopkg.in/go-jose/go-jose.v2"

	"github.com/letsencrypt/boulder/akamai"
	akamaipb "github.com/letsencrypt/boulder/akamai/proto"
	capb "github.com/letsencrypt/boulder/ca/proto"
	"github.com/letsencrypt/boulder/core"
	corepb "github.com/letsencrypt/boulder/core/proto"
	csrlib "github.com/letsencrypt/boulder/csr"
	"github.com/letsencrypt/boulder/ctpolicy"
	berrors "github.com/letsencrypt/boulder/errors"
	"github.com/letsencrypt/boulder/features"
	"github.com/letsencrypt/boulder/goodkey"
	bgrpc "github.com/letsencrypt/boulder/grpc"
	"github.com/letsencrypt/boulder/identifier"
	"github.com/letsencrypt/boulder/issuance"
	blog "github.com/letsencrypt/boulder/log"
	"github.com/letsencrypt/boulder/metrics"
	"github.com/letsencrypt/boulder/policy"
	"github.com/letsencrypt/boulder/probs"
	pubpb "github.com/letsencrypt/boulder/publisher/proto"
	rapb "github.com/letsencrypt/boulder/ra/proto"
	"github.com/letsencrypt/boulder/ratelimit"
	"github.com/letsencrypt/boulder/ratelimits"
	"github.com/letsencrypt/boulder/revocation"
	sapb "github.com/letsencrypt/boulder/sa/proto"
	vapb "github.com/letsencrypt/boulder/va/proto"
	"github.com/letsencrypt/boulder/web"
)

var (
	errIncompleteGRPCRequest  = errors.New("incomplete gRPC request message")
	errIncompleteGRPCResponse = errors.New("incomplete gRPC response message")

	// caaRecheckDuration is the amount of time after a CAA check that we will
	// recheck the CAA records for a domain. Per Baseline Requirements, we must
	// recheck CAA records within 8 hours of issuance. We set this to 7 hours to
	// stay on the safe side.
	caaRecheckDuration = -7 * time.Hour
)

type caaChecker interface {
	IsCAAValid(
		ctx context.Context,
		in *vapb.IsCAAValidRequest,
		opts ...grpc.CallOption,
	) (*vapb.IsCAAValidResponse, error)
}

// RegistrationAuthorityImpl defines an RA.
//
// NOTE: All of the fields in RegistrationAuthorityImpl need to be
// populated, or there is a risk of panic.
type RegistrationAuthorityImpl struct {
	rapb.UnimplementedRegistrationAuthorityServer
	CA        capb.CertificateAuthorityClient
	OCSP      capb.OCSPGeneratorClient
	VA        vapb.VAClient
	SA        sapb.StorageAuthorityClient
	PA        core.PolicyAuthority
	publisher pubpb.PublisherClient
	caa       caaChecker

	clk       clock.Clock
	log       blog.Logger
	keyPolicy goodkey.KeyPolicy
	// How long before a newly created authorization expires.
	authorizationLifetime        time.Duration
	pendingAuthorizationLifetime time.Duration
	rlPolicies                   ratelimit.Limits
	maxContactsPerReg            int
	maxNames                     int
	orderLifetime                time.Duration
	finalizeTimeout              time.Duration
	finalizeWG                   sync.WaitGroup

	issuersByNameID map[issuance.IssuerNameID]*issuance.Certificate
	issuersByID     map[issuance.IssuerID]*issuance.Certificate
	purger          akamaipb.AkamaiPurgerClient

	ctpolicy *ctpolicy.CTPolicy

	ctpolicyResults             *prometheus.HistogramVec
	revocationReasonCounter     *prometheus.CounterVec
	namesPerCert                *prometheus.HistogramVec
	rlCheckLatency              *prometheus.HistogramVec
	rlOverrideUsageGauge        *prometheus.GaugeVec
	newRegCounter               prometheus.Counter
	recheckCAACounter           prometheus.Counter
	newCertCounter              prometheus.Counter
	recheckCAAUsedAuthzLifetime prometheus.Counter
	authzAges                   *prometheus.HistogramVec
	orderAges                   *prometheus.HistogramVec
	inflightFinalizes           prometheus.Gauge
}

// NewRegistrationAuthorityImpl constructs a new RA object.
func NewRegistrationAuthorityImpl(
	clk clock.Clock,
	logger blog.Logger,
	stats prometheus.Registerer,
	maxContactsPerReg int,
	keyPolicy goodkey.KeyPolicy,
	maxNames int,
	authorizationLifetime time.Duration,
	pendingAuthorizationLifetime time.Duration,
	pubc pubpb.PublisherClient,
	caaClient caaChecker,
	orderLifetime time.Duration,
	finalizeTimeout time.Duration,
	ctp *ctpolicy.CTPolicy,
	purger akamaipb.AkamaiPurgerClient,
	issuers []*issuance.Certificate,
) *RegistrationAuthorityImpl {
	ctpolicyResults := prometheus.NewHistogramVec(
		prometheus.HistogramOpts{
			Name:    "ctpolicy_results",
			Help:    "Histogram of latencies of ctpolicy.GetSCTs calls with success/failure/deadlineExceeded labels",
			Buckets: metrics.InternetFacingBuckets,
		},
		[]string{"result"},
	)
	stats.MustRegister(ctpolicyResults)

	namesPerCert := prometheus.NewHistogramVec(
		prometheus.HistogramOpts{
			Name: "names_per_cert",
			Help: "Histogram of the number of SANs in requested and issued certificates",
			// The namesPerCert buckets are chosen based on the current Let's Encrypt
			// limit of 100 SANs per certificate.
			Buckets: []float64{1, 5, 10, 20, 30, 40, 50, 60, 70, 80, 90, 100},
		},
		// Type label value is either "requested" or "issued".
		[]string{"type"},
	)
	stats.MustRegister(namesPerCert)

	rlCheckLatency := prometheus.NewHistogramVec(prometheus.HistogramOpts{
		Name: "ratelimitsv1_check_latency_seconds",
		Help: fmt.Sprintf("Latency of ratelimit checks labeled by limit=[name] and decision=[%s|%s], in seconds", ratelimits.Allowed, ratelimits.Denied),
	}, []string{"limit", "decision"})
	stats.MustRegister(rlCheckLatency)

	overrideUsageGauge := prometheus.NewGaugeVec(prometheus.GaugeOpts{
		Name: "ratelimitsv1_override_usage",
		Help: "Proportion of override limit used, by limit name and client identifier.",
	}, []string{"limit", "override_key"})
	stats.MustRegister(overrideUsageGauge)

	newRegCounter := prometheus.NewCounter(prometheus.CounterOpts{
		Name: "new_registrations",
		Help: "A counter of new registrations",
	})
	stats.MustRegister(newRegCounter)

	recheckCAACounter := prometheus.NewCounter(prometheus.CounterOpts{
		Name: "recheck_caa",
		Help: "A counter of CAA rechecks",
	})
	stats.MustRegister(recheckCAACounter)

	recheckCAAUsedAuthzLifetime := prometheus.NewCounter(prometheus.CounterOpts{
		Name: "recheck_caa_used_authz_lifetime",
		Help: "A counter times the old codepath was used for CAA recheck time",
	})
	stats.MustRegister(recheckCAAUsedAuthzLifetime)

	newCertCounter := prometheus.NewCounter(prometheus.CounterOpts{
		Name: "new_certificates",
		Help: "A counter of new certificates",
	})
	stats.MustRegister(newCertCounter)

	revocationReasonCounter := prometheus.NewCounterVec(prometheus.CounterOpts{
		Name: "revocation_reason",
		Help: "A counter of certificate revocation reasons",
	}, []string{"reason"})
	stats.MustRegister(revocationReasonCounter)

	authzAges := prometheus.NewHistogramVec(prometheus.HistogramOpts{
		Name: "authz_ages",
		Help: "Histogram of ages, in seconds, of Authorization objects, labelled by method and type",
		// authzAges keeps track of how old, in seconds, authorizations are when
		// we attach them to a new order and again when we finalize that order.
		// We give it a non-standard bucket distribution so that the leftmost
		// (closest to zero) bucket can be used exclusively for brand-new (i.e.
		// not reused) authzs. Our buckets are: one nanosecond, one second, one
		// minute, one hour, 7 hours (our CAA reuse time), 1 day, 2 days, 7
		// days, 30 days, +inf (should be empty).
		Buckets: []float64{0.000000001, 1, 60, 3600, 25200, 86400, 172800, 604800, 2592000, 7776000},
	}, []string{"method", "type"})
	stats.MustRegister(authzAges)

	orderAges := prometheus.NewHistogramVec(prometheus.HistogramOpts{
		Name: "order_ages",
		Help: "Histogram of ages, in seconds, of Order objects when they're reused and finalized, labelled by method",
		// Orders currently have a max age of 7 days (168hrs), so our buckets
		// are: one nanosecond (new), 1 second, 10 seconds, 1 minute, 10
		// minutes, 1 hour, 7 hours (our CAA reuse time), 1 day, 2 days, 7 days, +inf.
		Buckets: []float64{0.000000001, 1, 10, 60, 600, 3600, 25200, 86400, 172800, 604800},
	}, []string{"method"})
	stats.MustRegister(orderAges)

	inflightFinalizes := prometheus.NewGauge(prometheus.GaugeOpts{
		Name: "inflight_finalizes",
		Help: "Gauge of the number of current asynchronous finalize goroutines",
	})
	stats.MustRegister(inflightFinalizes)

	issuersByNameID := make(map[issuance.IssuerNameID]*issuance.Certificate)
	issuersByID := make(map[issuance.IssuerID]*issuance.Certificate)
	for _, issuer := range issuers {
		issuersByNameID[issuer.NameID()] = issuer
		issuersByID[issuer.ID()] = issuer
	}

	ra := &RegistrationAuthorityImpl{
		clk:                          clk,
		log:                          logger,
		authorizationLifetime:        authorizationLifetime,
		pendingAuthorizationLifetime: pendingAuthorizationLifetime,
		rlPolicies:                   ratelimit.New(),
		maxContactsPerReg:            maxContactsPerReg,
		keyPolicy:                    keyPolicy,
		maxNames:                     maxNames,
		publisher:                    pubc,
		caa:                          caaClient,
		orderLifetime:                orderLifetime,
		finalizeTimeout:              finalizeTimeout,
		ctpolicy:                     ctp,
		ctpolicyResults:              ctpolicyResults,
		purger:                       purger,
		issuersByNameID:              issuersByNameID,
		issuersByID:                  issuersByID,
		namesPerCert:                 namesPerCert,
		rlCheckLatency:               rlCheckLatency,
		rlOverrideUsageGauge:         overrideUsageGauge,
		newRegCounter:                newRegCounter,
		recheckCAACounter:            recheckCAACounter,
		newCertCounter:               newCertCounter,
		revocationReasonCounter:      revocationReasonCounter,
		recheckCAAUsedAuthzLifetime:  recheckCAAUsedAuthzLifetime,
		authzAges:                    authzAges,
		orderAges:                    orderAges,
		inflightFinalizes:            inflightFinalizes,
	}
	return ra
}

func (ra *RegistrationAuthorityImpl) LoadRateLimitPoliciesFile(filename string) error {
	configBytes, err := os.ReadFile(filename)
	if err != nil {
		return err
	}
	err = ra.rlPolicies.LoadPolicies(configBytes)
	if err != nil {
		return err
	}

	return nil
}

// certificateRequestAuthz is a struct for holding information about a valid
// authz referenced during a certificateRequestEvent. It holds both the
// authorization ID and the challenge type that made the authorization valid. We
// specifically include the challenge type that solved the authorization to make
// some common analysis easier.
type certificateRequestAuthz struct {
	ID            string
	ChallengeType core.AcmeChallenge
}

// certificateRequestEvent is a struct for holding information that is logged as
// JSON to the audit log as the result of an issuance event.
type certificateRequestEvent struct {
	ID string `json:",omitempty"`
	// Requester is the associated account ID
	Requester int64 `json:",omitempty"`
	// OrderID is the associated order ID (may be empty for an ACME v1 issuance)
	OrderID int64 `json:",omitempty"`
	// SerialNumber is the string representation of the issued certificate's
	// serial number
	SerialNumber string `json:",omitempty"`
	// VerifiedFields are required by the baseline requirements and are always
	// a static value for Boulder.
	VerifiedFields []string `json:",omitempty"`
	// CommonName is the subject common name from the issued cert
	CommonName string `json:",omitempty"`
	// Names are the DNS SAN entries from the issued cert
	Names []string `json:",omitempty"`
	// NotBefore is the starting timestamp of the issued cert's validity period
	NotBefore time.Time `json:",omitempty"`
	// NotAfter is the ending timestamp of the issued cert's validity period
	NotAfter time.Time `json:",omitempty"`
	// RequestTime and ResponseTime are for tracking elapsed time during issuance
	RequestTime  time.Time `json:",omitempty"`
	ResponseTime time.Time `json:",omitempty"`
	// Error contains any encountered errors
	Error string `json:",omitempty"`
	// Authorizations is a map of identifier names to certificateRequestAuthz
	// objects. It can be used to understand how the names in a certificate
	// request were authorized.
	Authorizations map[string]certificateRequestAuthz
}

// certificateRevocationEvent is a struct for holding information that is logged
// as JSON to the audit log as the result of a revocation event.
type certificateRevocationEvent struct {
	ID string `json:",omitempty"`
	// SerialNumber is the string representation of the revoked certificate's
	// serial number.
	SerialNumber string `json:",omitempty"`
	// Reason is the integer representing the revocation reason used.
	Reason int64 `json:",omitempty"`
	// Method is the way in which revocation was requested.
	// It will be one of the strings: "applicant", "subscriber", "control", "key", or "admin".
	Method string `json:",omitempty"`
	// RequesterID is the account ID of the requester.
	// Will be zero for admin revocations.
	RequesterID int64 `json:",omitempty"`
	// AdminName is the name of the admin requester.
	// Will be zero for subscriber revocations.
	AdminName string `json:",omitempty"`
	// Error contains any error encountered during revocation.
	Error string `json:",omitempty"`
}

// finalizationCAACheckEvent is a struct for holding information logged as JSON
// to the info log as the result of an issuance event. It is logged when the RA
// performs the final CAA check of a certificate finalization request.
type finalizationCAACheckEvent struct {
	// Requester is the associated account ID.
	Requester int64 `json:",omitempty"`
	// Reused is a count of Authz where the original CAA check was performed in
	// the last 7 hours.
	Reused int `json:",omitempty"`
	// Rechecked is a count of Authz where a new CAA check was performed because
	// the original check was older than 7 hours.
	Rechecked int `json:",omitempty"`
}

// noRegistrationID is used for the regID parameter to GetThreshold when no
// registration-based overrides are necessary.
const noRegistrationID = -1

// registrationCounter is a type to abstract the use of `CountRegistrationsByIP`
// or `CountRegistrationsByIPRange` SA methods.
type registrationCounter func(context.Context, *sapb.CountRegistrationsByIPRequest, ...grpc.CallOption) (*sapb.Count, error)

// checkRegistrationIPLimit checks a specific registraton limit by using the
// provided registrationCounter function to determine if the limit has been
// exceeded for a given IP or IP range
func (ra *RegistrationAuthorityImpl) checkRegistrationIPLimit(ctx context.Context, limit ratelimit.RateLimitPolicy, ip net.IP, counter registrationCounter) error {
	now := ra.clk.Now()
	count, err := counter(ctx, &sapb.CountRegistrationsByIPRequest{
		Ip: ip,
		Range: &sapb.Range{
			Earliest: timestamppb.New(limit.WindowBegin(now)),
			Latest:   timestamppb.New(now),
		},
	})
	if err != nil {
		return err
	}

	threshold, overrideKey := limit.GetThreshold(ip.String(), noRegistrationID)
	if count.Count >= threshold {
		return berrors.RegistrationsPerIPError(0, "too many registrations for this IP")
	}
	if overrideKey != "" {
		// We do not support overrides for the NewRegistrationsPerIPRange limit.
		utilization := float64(count.Count+1) / float64(threshold)
		ra.rlOverrideUsageGauge.WithLabelValues(ratelimit.RegistrationsPerIP, overrideKey).Set(utilization)
	}

	return nil
}

// checkRegistrationLimits enforces the RegistrationsPerIP and
// RegistrationsPerIPRange limits
func (ra *RegistrationAuthorityImpl) checkRegistrationLimits(ctx context.Context, ip net.IP) error {
	// Check the registrations per IP limit using the CountRegistrationsByIP SA
	// function that matches IP addresses exactly
	exactRegLimit := ra.rlPolicies.RegistrationsPerIP()
	if exactRegLimit.Enabled() {
		started := ra.clk.Now()
		err := ra.checkRegistrationIPLimit(ctx, exactRegLimit, ip, ra.SA.CountRegistrationsByIP)
		elapsed := ra.clk.Since(started)
		if err != nil {
			if errors.Is(err, berrors.RateLimit) {
				ra.rlCheckLatency.WithLabelValues(ratelimit.RegistrationsPerIP, ratelimits.Denied).Observe(elapsed.Seconds())
				ra.log.Infof("Rate limit exceeded, RegistrationsPerIP, by IP: %q", ip)
			}
			return err
		}
		ra.rlCheckLatency.WithLabelValues(ratelimit.RegistrationsPerIP, ratelimits.Allowed).Observe(elapsed.Seconds())
	}

	// We only apply the fuzzy reg limit to IPv6 addresses.
	// Per https://golang.org/pkg/net/#IP.To4 "If ip is not an IPv4 address, To4
	// returns nil"
	if ip.To4() != nil {
		return nil
	}

	// Check the registrations per IP range limit using the
	// CountRegistrationsByIPRange SA function that fuzzy-matches IPv6 addresses
	// within a larger address range
	fuzzyRegLimit := ra.rlPolicies.RegistrationsPerIPRange()
	if fuzzyRegLimit.Enabled() {
		started := ra.clk.Now()
		err := ra.checkRegistrationIPLimit(ctx, fuzzyRegLimit, ip, ra.SA.CountRegistrationsByIPRange)
		elapsed := ra.clk.Since(started)
		if err != nil {
			if errors.Is(err, berrors.RateLimit) {
				ra.rlCheckLatency.WithLabelValues(ratelimit.RegistrationsPerIPRange, ratelimits.Denied).Observe(elapsed.Seconds())
				ra.log.Infof("Rate limit exceeded, RegistrationsByIPRange, IP: %q", ip)

				// For the fuzzyRegLimit we use a new error message that specifically
				// mentions that the limit being exceeded is applied to a *range* of IPs
				return berrors.RateLimitError(0, "too many registrations for this IP range")
			}
			return err
		}
		ra.rlCheckLatency.WithLabelValues(ratelimit.RegistrationsPerIPRange, ratelimits.Allowed).Observe(elapsed.Seconds())
	}

	return nil
}

// NewRegistration constructs a new Registration from a request.
func (ra *RegistrationAuthorityImpl) NewRegistration(ctx context.Context, request *corepb.Registration) (*corepb.Registration, error) {
	// Error if the request is nil, there is no account key or IP address
	if request == nil || len(request.Key) == 0 || len(request.InitialIP) == 0 {
		return nil, errIncompleteGRPCRequest
	}

	// Check if account key is acceptable for use.
	var key jose.JSONWebKey
	err := key.UnmarshalJSON(request.Key)
	if err != nil {
		return nil, berrors.InternalServerError("failed to unmarshal account key: %s", err.Error())
	}
	err = ra.keyPolicy.GoodKey(ctx, key.Key)
	if err != nil {
		return nil, berrors.MalformedError("invalid public key: %s", err.Error())
	}

	// Check IP address rate limits.
	var ipAddr net.IP
	err = ipAddr.UnmarshalText(request.InitialIP)
	if err != nil {
		return nil, berrors.InternalServerError("failed to unmarshal ip address: %s", err.Error())
	}
	err = ra.checkRegistrationLimits(ctx, ipAddr)
	if err != nil {
		return nil, err
	}

	// Check that contacts conform to our expectations.
	err = validateContactsPresent(request.Contact, request.ContactsPresent)
	if err != nil {
		return nil, err
	}
	err = ra.validateContacts(request.Contact)
	if err != nil {
		return nil, err
	}

	// Don't populate ID or CreatedAt because those will be set by the SA.
	req := &corepb.Registration{
		Key:             request.Key,
		Contact:         request.Contact,
		ContactsPresent: request.ContactsPresent,
		Agreement:       request.Agreement,
		InitialIP:       request.InitialIP,
		Status:          string(core.StatusValid),
	}

	// Store the registration object, then return the version that got stored.
	res, err := ra.SA.NewRegistration(ctx, req)
	if err != nil {
		return nil, err
	}

	ra.newRegCounter.Inc()
	return res, nil
}

// validateContacts checks the provided list of contacts, returning an error if
// any are not acceptable. Unacceptable contacts lists include:
// * An empty list
// * A list has more than maxContactsPerReg contacts
// * A list containing an empty contact
// * A list containing a contact that does not parse as a URL
// * A list containing a contact that has a URL scheme other than mailto
// * A list containing a mailto contact that contains hfields
// * A list containing a contact that has non-ascii characters
// * A list containing a contact that doesn't pass `policy.ValidEmail`
func (ra *RegistrationAuthorityImpl) validateContacts(contacts []string) error {
	if len(contacts) == 0 {
		return nil // Nothing to validate
	}
	if ra.maxContactsPerReg > 0 && len(contacts) > ra.maxContactsPerReg {
		return berrors.MalformedError(
			"too many contacts provided: %d > %d",
			len(contacts),
			ra.maxContactsPerReg,
		)
	}

	for _, contact := range contacts {
		if contact == "" {
			return berrors.InvalidEmailError("empty contact")
		}
		parsed, err := url.Parse(contact)
		if err != nil {
			return berrors.InvalidEmailError("invalid contact")
		}
		if parsed.Scheme != "mailto" {
			return berrors.UnsupportedContactError("contact method %q is not supported", parsed.Scheme)
		}
		if parsed.RawQuery != "" || contact[len(contact)-1] == '?' {
			return berrors.InvalidEmailError("contact email %q contains a question mark", contact)
		}
		if parsed.Fragment != "" || contact[len(contact)-1] == '#' {
			return berrors.InvalidEmailError("contact email %q contains a '#'", contact)
		}
		if !core.IsASCII(contact) {
			return berrors.InvalidEmailError(
				"contact email [%q] contains non-ASCII characters",
				contact,
			)
		}
		err = policy.ValidEmail(parsed.Opaque)
		if err != nil {
			return err
		}
	}

	// NOTE(@cpu): For historical reasons (</3) we store ACME account contact
	// information de-normalized in a fixed size `contact` field on the
	// `registrations` table. At the time of writing this field is VARCHAR(191)
	// That means the largest marshalled JSON value we can store is 191 bytes.
	const maxContactBytes = 191
	if jsonBytes, err := json.Marshal(contacts); err != nil {
		// This shouldn't happen with a simple []string but if it does we want the
		// error to be logged internally but served as a 500 to the user so we
		// return a bare error and not a berror here.
		return fmt.Errorf("failed to marshal reg.Contact to JSON: %#v", contacts)
	} else if len(jsonBytes) >= maxContactBytes {
		return berrors.InvalidEmailError(
			"too many/too long contact(s). Please use shorter or fewer email addresses")
	}

	return nil
}

func (ra *RegistrationAuthorityImpl) checkPendingAuthorizationLimit(ctx context.Context, regID int64, limit ratelimit.RateLimitPolicy) error {
	// This rate limit's threshold can only be overridden on a per-regID basis,
	// not based on any other key.
	threshold, overrideKey := limit.GetThreshold("", regID)
	if threshold == -1 {
		return nil
	}
	countPB, err := ra.SA.CountPendingAuthorizations2(ctx, &sapb.RegistrationID{
		Id: regID,
	})
	if err != nil {
		return err
	}
	if countPB.Count >= threshold {
		ra.log.Infof("Rate limit exceeded, PendingAuthorizationsByRegID, regID: %d", regID)
		return berrors.RateLimitError(0, "too many currently pending authorizations: %d", countPB.Count)
	}
	if overrideKey != "" {
		utilization := float64(countPB.Count) / float64(threshold)
		ra.rlOverrideUsageGauge.WithLabelValues(ratelimit.PendingAuthorizationsPerAccount, overrideKey).Set(utilization)
	}
	return nil
}

// checkInvalidAuthorizationLimits checks the failed validation limit for each
// of the provided hostnames. It returns the first error.
func (ra *RegistrationAuthorityImpl) checkInvalidAuthorizationLimits(ctx context.Context, regID int64, hostnames []string, limits ratelimit.RateLimitPolicy) error {
	results := make(chan error, len(hostnames))
	for _, hostname := range hostnames {
		go func(hostname string) {
			results <- ra.checkInvalidAuthorizationLimit(ctx, regID, hostname, limits)
		}(hostname)
	}
	// We don't have to wait for all of the goroutines to finish because there's
	// enough capacity in the chan for them all to write their result even if
	// nothing is reading off the chan anymore.
	for i := 0; i < len(hostnames); i++ {
		err := <-results
		if err != nil {
			return err
		}
	}
	return nil
}

func (ra *RegistrationAuthorityImpl) checkInvalidAuthorizationLimit(ctx context.Context, regID int64, hostname string, limit ratelimit.RateLimitPolicy) error {
	latest := ra.clk.Now().Add(ra.pendingAuthorizationLifetime)
	earliest := latest.Add(-limit.Window.Duration)
	req := &sapb.CountInvalidAuthorizationsRequest{
		RegistrationID: regID,
		Hostname:       hostname,
		Range: &sapb.Range{
			Earliest: timestamppb.New(earliest),
			Latest:   timestamppb.New(latest),
		},
	}
	count, err := ra.SA.CountInvalidAuthorizations2(ctx, req)
	if err != nil {
		return err
	}
	// Most rate limits have a key for overrides, but there is no meaningful key
	// here.
	noKey := ""
	threshold, overrideKey := limit.GetThreshold(noKey, regID)
	if count.Count >= threshold {
		ra.log.Infof("Rate limit exceeded, InvalidAuthorizationsByRegID, regID: %d", regID)
		return berrors.FailedValidationError(0, "too many failed authorizations recently")
	}
	if overrideKey != "" {
		utilization := float64(count.Count) / float64(threshold)
		ra.rlOverrideUsageGauge.WithLabelValues(ratelimit.InvalidAuthorizationsPerAccount, overrideKey).Set(utilization)
	}
	return nil
}

// checkNewOrdersPerAccountLimit enforces the rlPolicies `NewOrdersPerAccount`
// rate limit. This rate limit ensures a client can not create more than the
// specified threshold of new orders within the specified time window.
<<<<<<< HEAD
func (ra *RegistrationAuthorityImpl) checkNewOrdersPerAccountLimit(ctx context.Context, acctID int64, names []string) error {
	limit := ra.rlPolicies.NewOrdersPerAccount()
	if !limit.Enabled() {
		return nil
	}

	// Check if there is already an existing certificate for the exact name set we
	// are issuing for. If so bypass the the newOrders limit.
	exists, err := ra.SA.FQDNSetExists(ctx, &sapb.FQDNSetExistsRequest{Domains: names})
	if err != nil {
		return fmt.Errorf("checking renewal exemption for %q: %s", names, err)
	}
	if exists.Exists {
		ra.rateLimitCounter.WithLabelValues("new_order_by_registration_id", "FQDN set bypass").Inc()
		return nil
	}

=======
func (ra *RegistrationAuthorityImpl) checkNewOrdersPerAccountLimit(ctx context.Context, acctID int64, limit ratelimit.RateLimitPolicy) error {
>>>>>>> 21fc1912
	now := ra.clk.Now()
	count, err := ra.SA.CountOrders(ctx, &sapb.CountOrdersRequest{
		AccountID: acctID,
		Range: &sapb.Range{
			Earliest: timestamppb.New(now.Add(-limit.Window.Duration)),
			Latest:   timestamppb.New(now),
		},
	})
	if err != nil {
		return err
	}
	// There is no meaningful override key to use for this rate limit
	noKey := ""
	threshold, overrideKey := limit.GetThreshold(noKey, acctID)
	if count.Count >= threshold {
		return berrors.RateLimitError(0, "too many new orders recently")
	}
	if overrideKey != "" {
		utilization := float64(count.Count+1) / float64(threshold)
		ra.rlOverrideUsageGauge.WithLabelValues(ratelimit.NewOrdersPerAccount, overrideKey).Set(utilization)
	}
	return nil
}

// matchesCSR tests the contents of a generated certificate to make sure
// that the PublicKey, CommonName, and DNSNames match those provided in
// the CSR that was used to generate the certificate. It also checks the
// following fields for:
//   - notBefore is not more than 24 hours ago
//   - BasicConstraintsValid is true
//   - IsCA is false
//   - ExtKeyUsage only contains ExtKeyUsageServerAuth & ExtKeyUsageClientAuth
//   - Subject only contains CommonName & Names
func (ra *RegistrationAuthorityImpl) matchesCSR(parsedCertificate *x509.Certificate, csr *x509.CertificateRequest) error {
	if !core.KeyDigestEquals(parsedCertificate.PublicKey, csr.PublicKey) {
		return berrors.InternalServerError("generated certificate public key doesn't match CSR public key")
	}

	csrNames := csrlib.NamesFromCSR(csr)
	if parsedCertificate.Subject.CommonName != "" {
		// Only check that the issued common name matches one of the SANs if there
		// is an issued CN at all: this allows flexibility on whether we include
		// the CN.
		if !slices.Contains(csrNames.SANs, parsedCertificate.Subject.CommonName) {
			return berrors.InternalServerError("generated certificate CommonName doesn't match any CSR name")
		}
	}

	parsedNames := parsedCertificate.DNSNames
	sort.Strings(parsedNames)
	if !slices.Equal(parsedNames, csrNames.SANs) {
		return berrors.InternalServerError("generated certificate DNSNames don't match CSR DNSNames")
	}

	if !slices.EqualFunc(parsedCertificate.IPAddresses, csr.IPAddresses, func(l, r net.IP) bool { return l.Equal(r) }) {
		return berrors.InternalServerError("generated certificate IPAddresses don't match CSR IPAddresses")
	}
	if !slices.Equal(parsedCertificate.EmailAddresses, csr.EmailAddresses) {
		return berrors.InternalServerError("generated certificate EmailAddresses don't match CSR EmailAddresses")
	}

	if len(parsedCertificate.Subject.Country) > 0 || len(parsedCertificate.Subject.Organization) > 0 ||
		len(parsedCertificate.Subject.OrganizationalUnit) > 0 || len(parsedCertificate.Subject.Locality) > 0 ||
		len(parsedCertificate.Subject.Province) > 0 || len(parsedCertificate.Subject.StreetAddress) > 0 ||
		len(parsedCertificate.Subject.PostalCode) > 0 {
		return berrors.InternalServerError("generated certificate Subject contains fields other than CommonName, or SerialNumber")
	}
	now := ra.clk.Now()
	if now.Sub(parsedCertificate.NotBefore) > time.Hour*24 {
		return berrors.InternalServerError("generated certificate is back dated %s", now.Sub(parsedCertificate.NotBefore))
	}
	if !parsedCertificate.BasicConstraintsValid {
		return berrors.InternalServerError("generated certificate doesn't have basic constraints set")
	}
	if parsedCertificate.IsCA {
		return berrors.InternalServerError("generated certificate can sign other certificates")
	}
	if !slices.Equal(parsedCertificate.ExtKeyUsage, []x509.ExtKeyUsage{x509.ExtKeyUsageServerAuth, x509.ExtKeyUsageClientAuth}) {
		return berrors.InternalServerError("generated certificate doesn't have correct key usage extensions")
	}

	return nil
}

// checkOrderAuthorizations verifies that a provided set of names associated
// with a specific order and account has all of the required valid, unexpired
// authorizations to proceed with issuance. It returns the authorizations that
// satisfied the set of names or it returns an error. If it returns an error, it
// will be of type BoulderError.
func (ra *RegistrationAuthorityImpl) checkOrderAuthorizations(
	ctx context.Context,
	names []string,
	acctID accountID,
	orderID orderID) (map[string]*core.Authorization, error) {
	// Get all of the valid authorizations for this account/order
	req := &sapb.GetValidOrderAuthorizationsRequest{
		Id:     int64(orderID),
		AcctID: int64(acctID),
	}
	authzMapPB, err := ra.SA.GetValidOrderAuthorizations2(ctx, req)
	if err != nil {
		return nil, berrors.InternalServerError("error in GetValidOrderAuthorizations: %s", err)
	}
	authzs, err := bgrpc.PBToAuthzMap(authzMapPB)
	if err != nil {
		return nil, err
	}

	// Ensure the names from the CSR are free of duplicates & lowercased.
	names = core.UniqueLowerNames(names)

	// Check the authorizations to ensure validity for the names required.
	err = ra.checkAuthorizationsCAA(ctx, int64(acctID), names, authzs, ra.clk.Now())
	if err != nil {
		return nil, err
	}

	// Check the challenges themselves too.
	for _, authz := range authzs {
		err = ra.PA.CheckAuthz(authz)
		if err != nil {
			return nil, err
		}
	}

	return authzs, nil
}

// validatedBefore checks if a given authorization's challenge was
// validated before a given time. Returns a bool.
func validatedBefore(authz *core.Authorization, caaRecheckTime time.Time) (bool, error) {
	numChallenges := len(authz.Challenges)
	if numChallenges != 1 {
		return false, fmt.Errorf("authorization has incorrect number of challenges. 1 expected, %d found for: id %s", numChallenges, authz.ID)
	}
	if authz.Challenges[0].Validated == nil {
		return false, fmt.Errorf("authorization's challenge has no validated timestamp for: id %s", authz.ID)
	}
	return authz.Challenges[0].Validated.Before(caaRecheckTime), nil
}

// checkAuthorizationsCAA implements the common logic of validating a set of
// authorizations against a set of names that is used by both
// `checkAuthorizations` and `checkOrderAuthorizations`. If required CAA will be
// rechecked for authorizations that are too old.
// If it returns an error, it will be of type BoulderError.
func (ra *RegistrationAuthorityImpl) checkAuthorizationsCAA(
	ctx context.Context,
	acctID int64,
	names []string,
	authzs map[string]*core.Authorization,
	now time.Time) error {
	// badNames contains the names that were unauthorized
	var badNames []string
	// recheckAuthzs is a list of authorizations that must have their CAA records rechecked
	var recheckAuthzs []*core.Authorization

	// Per Baseline Requirements, CAA must be checked within 8 hours of
	// issuance. CAA is checked when an authorization is validated, so as
	// long as that was less than 8 hours ago, we're fine. We recheck if
	// that was more than 7 hours ago, to be on the safe side. We can
	// check to see if the authorized challenge `AttemptedAt`
	// (`Validated`) value from the database is before our caaRecheckTime.
	// Set the recheck time to 7 hours ago.
	caaRecheckAfter := now.Add(caaRecheckDuration)

	// Set a CAA recheck time based on the assumption of a 30 day authz
	// lifetime. This has been deprecated in favor of a new check based
	// off the Validated time stored in the database, but we want to check
	// both for a time and increment a stat if this code path is hit for
	// compliance safety.
	caaRecheckTime := now.Add(ra.authorizationLifetime).Add(caaRecheckDuration)

	for _, name := range names {
		authz := authzs[name]
		if authz == nil {
			badNames = append(badNames, name)
		} else if authz.Expires == nil {
			return berrors.InternalServerError("found an authorization with a nil Expires field: id %s", authz.ID)
		} else if authz.Expires.Before(now) {
			badNames = append(badNames, name)
		} else if staleCAA, err := validatedBefore(authz, caaRecheckAfter); err != nil {
			return berrors.InternalServerError(err.Error())
		} else if staleCAA {
			// Ensure that CAA is rechecked for this name
			recheckAuthzs = append(recheckAuthzs, authz)
		} else if authz.Expires.Before(caaRecheckTime) {
			// Ensure that CAA is rechecked for this name
			recheckAuthzs = append(recheckAuthzs, authz)
			// This codepath should not be used, but is here as a safety
			// net until the new codepath is proven. Increment metric if
			// it is used.
			ra.recheckCAAUsedAuthzLifetime.Add(1)
		}
	}

	if len(recheckAuthzs) > 0 {
		err := ra.recheckCAA(ctx, recheckAuthzs)
		if err != nil {
			return err
		}
	}

	if len(badNames) > 0 {
		return berrors.UnauthorizedError(
			"authorizations for these names not found or expired: %s",
			strings.Join(badNames, ", "),
		)
	}

	caaEvent := &finalizationCAACheckEvent{
		Requester: acctID,
		Reused:    len(authzs) - len(recheckAuthzs),
		Rechecked: len(recheckAuthzs),
	}
	ra.log.InfoObject("FinalizationCaaCheck", caaEvent)

	return nil
}

// recheckCAA accepts a list of of names that need to have their CAA records
// rechecked because their associated authorizations are sufficiently old and
// performs the CAA checks required for each. If any of the rechecks fail an
// error is returned.
func (ra *RegistrationAuthorityImpl) recheckCAA(ctx context.Context, authzs []*core.Authorization) error {
	ra.recheckCAACounter.Add(float64(len(authzs)))

	type authzCAAResult struct {
		authz *core.Authorization
		err   error
	}
	ch := make(chan authzCAAResult, len(authzs))
	for _, authz := range authzs {
		go func(authz *core.Authorization) {
			name := authz.Identifier.Value

			// If an authorization has multiple valid challenges,
			// the type of the first valid challenge is used for
			// the purposes of CAA rechecking.
			var method string
			for _, challenge := range authz.Challenges {
				if challenge.Status == core.StatusValid {
					method = string(challenge.Type)
					break
				}
			}
			if method == "" {
				ch <- authzCAAResult{
					authz: authz,
					err: berrors.InternalServerError(
						"Internal error determining validation method for authorization ID %v (%v)",
						authz.ID, name),
				}
				return
			}

			resp, err := ra.caa.IsCAAValid(ctx, &vapb.IsCAAValidRequest{
				Domain:           name,
				ValidationMethod: method,
				AccountURIID:     authz.RegistrationID,
			})
			if err != nil {
				ra.log.AuditErrf("Rechecking CAA: %s", err)
				err = berrors.InternalServerError(
					"Internal error rechecking CAA for authorization ID %v (%v)",
					authz.ID, name,
				)
			} else if resp.Problem != nil {
				err = berrors.CAAError(resp.Problem.Detail)
			}
			ch <- authzCAAResult{
				authz: authz,
				err:   err,
			}
		}(authz)
	}
	var subErrors []berrors.SubBoulderError
	// Read a recheckResult for each authz from the results channel
	for i := 0; i < len(authzs); i++ {
		recheckResult := <-ch
		// If the result had a CAA boulder error, construct a suberror with the
		// identifier from the authorization that was checked.
		err := recheckResult.err
		if err != nil {
			var bErr *berrors.BoulderError
			if errors.As(err, &bErr) && bErr.Type == berrors.CAA {
				subErrors = append(subErrors, berrors.SubBoulderError{
					Identifier:   recheckResult.authz.Identifier,
					BoulderError: bErr})
			} else {
				return err
			}
		}
	}
	if len(subErrors) > 0 {
		var detail string
		// If there was only one error, then use it as the top level error that is
		// returned.
		if len(subErrors) == 1 {
			return subErrors[0].BoulderError
		}
		detail = fmt.Sprintf(
			"Rechecking CAA for %q and %d more identifiers failed. "+
				"Refer to sub-problems for more information",
			subErrors[0].Identifier.Value,
			len(subErrors)-1)
		return (&berrors.BoulderError{
			Type:   berrors.CAA,
			Detail: detail,
		}).WithSubErrors(subErrors)
	}
	return nil
}

// failOrder marks an order as failed by setting the problem details field of
// the order & persisting it through the SA. If an error occurs doing this we
// log it and don't modify the input order. There aren't any alternatives if we
// can't add the error to the order. This function MUST only be called when we
// are already returning an error for another reason.
func (ra *RegistrationAuthorityImpl) failOrder(
	ctx context.Context,
	order *corepb.Order,
	prob *probs.ProblemDetails) {
	// Use a separate context with its own timeout, since the error we encountered
	// may have been a context cancellation or timeout, and these operations still
	// need to succeed.
	ctx, cancel := context.WithTimeout(context.WithoutCancel(ctx), 1*time.Second)
	defer cancel()

	// Convert the problem to a protobuf problem for the *corepb.Order field
	pbProb, err := bgrpc.ProblemDetailsToPB(prob)
	if err != nil {
		ra.log.AuditErrf("Could not convert order error problem to PB: %q", err)
		return
	}

	// Assign the protobuf problem to the field and save it via the SA
	order.Error = pbProb
	_, err = ra.SA.SetOrderError(ctx, &sapb.SetOrderErrorRequest{
		Id:    order.Id,
		Error: order.Error,
	})
	if err != nil {
		ra.log.AuditErrf("Could not persist order error: %q", err)
	}
}

// To help minimize the chance that an accountID would be used as an order ID
// (or vice versa) when calling functions that use both we define internal
// `accountID` and `orderID` types so that callers must explicitly cast.
type accountID int64
type orderID int64

// FinalizeOrder accepts a request to finalize an order object and, if possible,
// issues a certificate to satisfy the order. If an order does not have valid,
// unexpired authorizations for all of its associated names an error is
// returned. Similarly we vet that all of the names in the order are acceptable
// based on current policy and return an error if the order can't be fulfilled.
// If successful the order will be returned in processing status for the client
// to poll while awaiting finalization to occur.
func (ra *RegistrationAuthorityImpl) FinalizeOrder(ctx context.Context, req *rapb.FinalizeOrderRequest) (*corepb.Order, error) {
	// Step 1: Set up logging/tracing and validate the Order
	if req == nil || req.Order == nil || len(req.Csr) == 0 {
		return nil, errIncompleteGRPCRequest
	}

	logEvent := certificateRequestEvent{
		ID:          core.NewToken(),
		OrderID:     req.Order.Id,
		Requester:   req.Order.RegistrationID,
		RequestTime: ra.clk.Now(),
	}
	csr, err := ra.validateFinalizeRequest(ctx, req, &logEvent)
	if err != nil {
		return nil, err
	}

	// Observe the age of this order, so we know how quickly most clients complete
	// issuance flows.
	ra.orderAges.WithLabelValues("FinalizeOrder").Observe(ra.clk.Since(req.Order.Created.AsTime()).Seconds())

	// Step 2: Set the Order to Processing status
	//
	// We do this separately from the issuance process itself so that, when we
	// switch to doing issuance asynchronously, we aren't lying to the client
	// when we say that their order is already Processing.
	//
	// NOTE(@cpu): After this point any errors that are encountered must update
	// the state of the order to invalid by setting the order's error field.
	// Otherwise the order will be "stuck" in processing state. It can not be
	// finalized because it isn't pending, but we aren't going to process it
	// further because we already did and encountered an error.
	_, err = ra.SA.SetOrderProcessing(ctx, &sapb.OrderRequest{Id: req.Order.Id})
	if err != nil {
		// Fail the order with a server internal error - we weren't able to set the
		// status to processing and that's unexpected & weird.
		ra.failOrder(ctx, req.Order, probs.ServerInternal("Error setting order processing"))
		return nil, err
	}

	// Update the order status locally since the SA doesn't return the updated
	// order itself after setting the status
	order := req.Order
	order.Status = string(core.StatusProcessing)

	// Steps 3 (issuance) and 4 (cleanup) are done inside a helper function so
	// that we can control whether or not that work happens asynchronously.
	if features.Get().AsyncFinalize {
		// We do this work in a goroutine so that we can better handle latency from
		// getting SCTs and writing the (pre)certificate to the database. This lets
		// us return the order in the Processing state to the client immediately,
		// prompting them to poll the Order object and wait for it to be put into
		// its final state.
		//
		// We track this goroutine's lifetime in a waitgroup global to this RA, so
		// that it can wait for all goroutines to drain during shutdown.
		ra.finalizeWG.Add(1)
		go func() {
			_, err := ra.issueCertificateOuter(ctx, proto.Clone(order).(*corepb.Order), csr, logEvent)
			if err != nil {
				// We only log here, because this is in a background goroutine with
				// no parent goroutine waiting for it to receive the error.
				ra.log.AuditErrf("Asynchronous finalization failed: %s", err.Error())
			}
			ra.finalizeWG.Done()
		}()
		return order, nil
	} else {
		return ra.issueCertificateOuter(ctx, order, csr, logEvent)
	}
}

// validateFinalizeRequest checks that a FinalizeOrder request is fully correct
// and ready for issuance.
func (ra *RegistrationAuthorityImpl) validateFinalizeRequest(
	ctx context.Context,
	req *rapb.FinalizeOrderRequest,
	logEvent *certificateRequestEvent) (*x509.CertificateRequest, error) {
	if req.Order.Id <= 0 {
		return nil, berrors.MalformedError("invalid order ID: %d", req.Order.Id)
	}

	if req.Order.RegistrationID <= 0 {
		return nil, berrors.MalformedError("invalid account ID: %d", req.Order.RegistrationID)
	}

	if core.AcmeStatus(req.Order.Status) != core.StatusReady {
		return nil, berrors.OrderNotReadyError(
			"Order's status (%q) is not acceptable for finalization",
			req.Order.Status)
	}

	// There should never be an order with 0 names at the stage, but we check to
	// be on the safe side, throwing an internal server error if this assumption
	// is ever violated.
	if len(req.Order.Names) == 0 {
		return nil, berrors.InternalServerError("Order has no associated names")
	}

	// Parse the CSR from the request
	csr, err := x509.ParseCertificateRequest(req.Csr)
	if err != nil {
		return nil, berrors.BadCSRError("unable to parse CSR: %s", err.Error())
	}

	err = csrlib.VerifyCSR(ctx, csr, ra.maxNames, &ra.keyPolicy, ra.PA)
	if err != nil {
		// VerifyCSR returns berror instances that can be passed through as-is
		// without wrapping.
		return nil, err
	}

	// Dedupe, lowercase and sort both the names from the CSR and the names in the
	// order.
	csrNames := csrlib.NamesFromCSR(csr).SANs
	orderNames := core.UniqueLowerNames(req.Order.Names)

	// Immediately reject the request if the number of names differ
	if len(orderNames) != len(csrNames) {
		return nil, berrors.UnauthorizedError("Order includes different number of names than CSR specifies")
	}

	// Check that the order names and the CSR names are an exact match
	for i, name := range orderNames {
		if name != csrNames[i] {
			return nil, berrors.UnauthorizedError("CSR is missing Order domain %q", name)
		}
	}

	// Get the originating account for use in the next check.
	regPB, err := ra.SA.GetRegistration(ctx, &sapb.RegistrationID{Id: req.Order.RegistrationID})
	if err != nil {
		return nil, err
	}

	account, err := bgrpc.PbToRegistration(regPB)
	if err != nil {
		return nil, err
	}

	// Make sure they're not using their account key as the certificate key too.
	if core.KeyDigestEquals(csr.PublicKey, account.Key) {
		return nil, berrors.MalformedError("certificate public key must be different than account key")
	}

	// Double-check that all authorizations on this order are also associated with
	// the same account as the order itself.
	authzs, err := ra.checkOrderAuthorizations(ctx, csrNames, accountID(req.Order.RegistrationID), orderID(req.Order.Id))
	if err != nil {
		// Pass through the error without wrapping it because the called functions
		// return BoulderError and we don't want to lose the type.
		return nil, err
	}

	// Collect up a certificateRequestAuthz that stores the ID and challenge type
	// of each of the valid authorizations we used for this issuance.
	logEventAuthzs := make(map[string]certificateRequestAuthz, len(csrNames))
	for name, authz := range authzs {
		// No need to check for error here because we know this same call just
		// succeeded inside ra.checkOrderAuthorizations
		solvedByChallengeType, _ := authz.SolvedBy()
		logEventAuthzs[name] = certificateRequestAuthz{
			ID:            authz.ID,
			ChallengeType: solvedByChallengeType,
		}
		authzAge := (ra.authorizationLifetime - authz.Expires.Sub(ra.clk.Now())).Seconds()
		ra.authzAges.WithLabelValues("FinalizeOrder", string(authz.Status)).Observe(authzAge)
	}
	logEvent.Authorizations = logEventAuthzs

	// Mark that we verified the CN and SANs
	logEvent.VerifiedFields = []string{"subject.commonName", "subjectAltName"}

	return csr, nil
}

// issueCertificateOuter exists solely to ensure that all calls to
// issueCertificateInner have their result handled uniformly, no matter what
// return path that inner function takes. It takes ownership of the logEvent,
// mutates it, and is responsible for outputting its final state.
func (ra *RegistrationAuthorityImpl) issueCertificateOuter(
	ctx context.Context,
	order *corepb.Order,
	csr *x509.CertificateRequest,
	logEvent certificateRequestEvent,
) (*corepb.Order, error) {
	ra.inflightFinalizes.Inc()
	defer ra.inflightFinalizes.Dec()

	// Step 3: Issue the Certificate
	cert, err := ra.issueCertificateInner(
		ctx, csr, accountID(order.RegistrationID), orderID(order.Id))

	// Step 4: Fail the order if necessary, and update metrics and log fields
	var result string
	if err != nil {
		// The problem is computed using `web.ProblemDetailsForError`, the same
		// function the WFE uses to convert between `berrors` and problems. This
		// will turn normal expected berrors like berrors.UnauthorizedError into the
		// correct `urn:ietf:params:acme:error:unauthorized` problem while not
		// letting anything like a server internal error through with sensitive
		// info.
		ra.failOrder(ctx, order, web.ProblemDetailsForError(err, "Error finalizing order"))
		order.Status = string(core.StatusInvalid)

		logEvent.Error = err.Error()
		result = "error"
	} else {
		order.CertificateSerial = core.SerialToString(cert.SerialNumber)
		order.Status = string(core.StatusValid)

		ra.namesPerCert.With(
			prometheus.Labels{"type": "issued"},
		).Observe(float64(len(order.Names)))

		ra.newCertCounter.Inc()

		logEvent.SerialNumber = core.SerialToString(cert.SerialNumber)
		logEvent.CommonName = cert.Subject.CommonName
		logEvent.Names = cert.DNSNames
		logEvent.NotBefore = cert.NotBefore
		logEvent.NotAfter = cert.NotAfter

		result = "successful"
	}

	logEvent.ResponseTime = ra.clk.Now()
	ra.log.AuditObject(fmt.Sprintf("Certificate request - %s", result), logEvent)

	return order, err
}

// issueCertificateInner handles the heavy lifting aspects of certificate
// issuance.
//
// This function is responsible for ensuring that we never try to issue a final
// certificate twice for the same precertificate, because that has the potential
// to create certificates with duplicate serials. For instance, this could
// happen if final certificates were created with different sets of SCTs. This
// function accomplishes that by bailing on issuance if there is any error in
// IssueCertificateForPrecertificate; there are no retries, and serials are
// generated in IssuePrecertificate, so serials with errors are dropped and
// never have final certificates issued for them (because there is a possibility
// that the certificate was actually issued but there was an error returning
// it).
func (ra *RegistrationAuthorityImpl) issueCertificateInner(
	ctx context.Context,
	csr *x509.CertificateRequest,
	acctID accountID,
	oID orderID) (*x509.Certificate, error) {
	if features.Get().AsyncFinalize {
		// If we're in async mode, use a context with a much longer timeout.
		var cancel func()
		ctx, cancel = context.WithTimeout(context.WithoutCancel(ctx), ra.finalizeTimeout)
		defer cancel()
	}

	// wrapError adds a prefix to an error. If the error is a boulder error then
	// the problem detail is updated with the prefix. Otherwise a new error is
	// returned with the message prefixed using `fmt.Errorf`
	wrapError := func(e error, prefix string) error {
		if berr, ok := e.(*berrors.BoulderError); ok {
			berr.Detail = fmt.Sprintf("%s: %s", prefix, berr.Detail)
			return berr
		}
		return fmt.Errorf("%s: %s", prefix, e)
	}

	issueReq := &capb.IssueCertificateRequest{
		Csr:            csr.Raw,
		RegistrationID: int64(acctID),
		OrderID:        int64(oID),
	}
	precert, err := ra.CA.IssuePrecertificate(ctx, issueReq)
	if err != nil {
		return nil, wrapError(err, "issuing precertificate")
	}

	parsedPrecert, err := x509.ParseCertificate(precert.DER)
	if err != nil {
		return nil, wrapError(err, "parsing precertificate")
	}

	scts, err := ra.getSCTs(ctx, precert.DER, parsedPrecert.NotAfter)
	if err != nil {
		return nil, wrapError(err, "getting SCTs")
	}

	cert, err := ra.CA.IssueCertificateForPrecertificate(ctx, &capb.IssueCertificateForPrecertificateRequest{
		DER:            precert.DER,
		SCTs:           scts,
		RegistrationID: int64(acctID),
		OrderID:        int64(oID),
	})
	if err != nil {
		return nil, wrapError(err, "issuing certificate for precertificate")
	}

	parsedCertificate, err := x509.ParseCertificate(cert.Der)
	if err != nil {
		return nil, wrapError(err, "parsing final certificate")
	}

	// Asynchronously submit the final certificate to any configured logs
	go ra.ctpolicy.SubmitFinalCert(cert.Der, parsedCertificate.NotAfter)

	// TODO(#6587): Make this error case Very Alarming
	err = ra.matchesCSR(parsedCertificate, csr)
	if err != nil {
		return nil, err
	}

	_, err = ra.SA.FinalizeOrder(ctx, &sapb.FinalizeOrderRequest{
		Id:                int64(oID),
		CertificateSerial: core.SerialToString(parsedCertificate.SerialNumber),
	})
	if err != nil {
		return nil, wrapError(err, "persisting finalized order")
	}

	return parsedCertificate, nil
}

func (ra *RegistrationAuthorityImpl) getSCTs(ctx context.Context, cert []byte, expiration time.Time) (core.SCTDERs, error) {
	started := ra.clk.Now()
	scts, err := ra.ctpolicy.GetSCTs(ctx, cert, expiration)
	took := ra.clk.Since(started)
	// The final cert has already been issued so actually return it to the
	// user even if this fails since we aren't actually doing anything with
	// the SCTs yet.
	if err != nil {
		state := "failure"
		if err == context.DeadlineExceeded {
			state = "deadlineExceeded"
			// Convert the error to a missingSCTsError to communicate the timeout,
			// otherwise it will be a generic serverInternalError
			err = berrors.MissingSCTsError(err.Error())
		}
		ra.log.Warningf("ctpolicy.GetSCTs failed: %s", err)
		ra.ctpolicyResults.With(prometheus.Labels{"result": state}).Observe(took.Seconds())
		return nil, err
	}
	ra.ctpolicyResults.With(prometheus.Labels{"result": "success"}).Observe(took.Seconds())
	return scts, nil
}

// enforceNameCounts uses the provided count RPC to find a count of certificates
// for each of the names. If the count for any of the names exceeds the limit
// for the given registration then the names out of policy are returned to be
// used for a rate limit error.
func (ra *RegistrationAuthorityImpl) enforceNameCounts(ctx context.Context, names []string, limit ratelimit.RateLimitPolicy, regID int64) ([]string, time.Time, error) {
	now := ra.clk.Now()
	req := &sapb.CountCertificatesByNamesRequest{
		Names: names,
		Range: &sapb.Range{
			Earliest: timestamppb.New(limit.WindowBegin(now)),
			Latest:   timestamppb.New(now),
		},
	}

	response, err := ra.SA.CountCertificatesByNames(ctx, req)
	if err != nil {
		return nil, time.Time{}, err
	}

	if len(response.Counts) == 0 {
		return nil, time.Time{}, errIncompleteGRPCResponse
	}

	var badNames []string
	var metricsData []struct {
		overrideKey string
		utilization float64
	}

	// Find the names that have counts at or over the threshold. Range
	// over the names slice input to ensure the order of badNames will
	// return the badNames in the same order they were input.
	for _, name := range names {
		threshold, overrideKey := limit.GetThreshold(name, regID)
		if response.Counts[name] >= threshold {
			badNames = append(badNames, name)
		}
		if overrideKey != "" {
			// Name is under threshold due to an override.
			utilization := float64(response.Counts[name]+1) / float64(threshold)
			metricsData = append(metricsData, struct {
				overrideKey string
				utilization float64
			}{overrideKey, utilization})
		}
	}

	if len(badNames) == 0 {
		// All names were under the threshold, emit override utilization metrics.
		for _, data := range metricsData {
			ra.rlOverrideUsageGauge.WithLabelValues(ratelimit.CertificatesPerName, data.overrideKey).Set(data.utilization)
		}
	}
	return badNames, response.Earliest.AsTime(), nil
}

func (ra *RegistrationAuthorityImpl) checkCertificatesPerNameLimit(ctx context.Context, names []string, limit ratelimit.RateLimitPolicy, regID int64) error {
	// check if there is already an existing certificate for
	// the exact name set we are issuing for. If so bypass the
	// the certificatesPerName limit.
	exists, err := ra.SA.FQDNSetExists(ctx, &sapb.FQDNSetExistsRequest{Domains: names})
	if err != nil {
		return fmt.Errorf("checking renewal exemption for %q: %s", names, err)
	}
	if exists.Exists {
		return nil
	}

	tldNames := ratelimits.DomainsForRateLimiting(names)
	namesOutOfLimit, earliest, err := ra.enforceNameCounts(ctx, tldNames, limit, regID)
	if err != nil {
		return fmt.Errorf("checking certificates per name limit for %q: %s",
			names, err)
	}

	if len(namesOutOfLimit) > 0 {
		// Determine the amount of time until the earliest event would fall out
		// of the window.
		retryAfter := earliest.Add(limit.Window.Duration).Sub(ra.clk.Now())
		retryString := earliest.Add(limit.Window.Duration).Format(time.RFC3339)

		ra.log.Infof("Rate limit exceeded, CertificatesForDomain, regID: %d, domains: %s", regID, strings.Join(namesOutOfLimit, ", "))
		if len(namesOutOfLimit) > 1 {
			var subErrors []berrors.SubBoulderError
			for _, name := range namesOutOfLimit {
				subErrors = append(subErrors, berrors.SubBoulderError{
					Identifier:   identifier.DNSIdentifier(name),
					BoulderError: berrors.RateLimitError(retryAfter, "too many certificates already issued. Retry after %s", retryString).(*berrors.BoulderError),
				})
			}
			return berrors.RateLimitError(retryAfter, "too many certificates already issued for multiple names (%q and %d others). Retry after %s", namesOutOfLimit[0], len(namesOutOfLimit), retryString).(*berrors.BoulderError).WithSubErrors(subErrors)
		}
		return berrors.RateLimitError(retryAfter, "too many certificates already issued for %q. Retry after %s", namesOutOfLimit[0], retryString)
	}

	return nil
}

func (ra *RegistrationAuthorityImpl) checkCertificatesPerFQDNSetLimit(ctx context.Context, names []string, limit ratelimit.RateLimitPolicy, regID int64) error {
	names = core.UniqueLowerNames(names)
	threshold, overrideKey := limit.GetThreshold(strings.Join(names, ","), regID)
	if threshold <= 0 {
		// No limit configured.
		return nil
	}

	prevIssuances, err := ra.SA.FQDNSetTimestampsForWindow(ctx, &sapb.CountFQDNSetsRequest{
		Domains: names,
		Window:  durationpb.New(limit.Window.Duration),
	})
	if err != nil {
		return fmt.Errorf("checking duplicate certificate limit for %q: %s", names, err)
	}

	if overrideKey != "" {
		utilization := float64(len(prevIssuances.Timestamps)) / float64(threshold)
		ra.rlOverrideUsageGauge.WithLabelValues(ratelimit.CertificatesPerFQDNSet, overrideKey).Set(utilization)
	}

	issuanceCount := int64(len(prevIssuances.Timestamps))
	if issuanceCount < threshold {
		// Issuance in window is below the threshold, no need to limit.
		if overrideKey != "" {
			utilization := float64(issuanceCount+1) / float64(threshold)
			ra.rlOverrideUsageGauge.WithLabelValues(ratelimit.CertificatesPerFQDNSet, overrideKey).Set(utilization)
		}
		return nil
	} else {
		// Evaluate the rate limit using a leaky bucket algorithm. The bucket
		// has a capacity of threshold and is refilled at a rate of 1 token per
		// limit.Window/threshold from the time of each issuance timestamp. The
		// timestamps start from the most recent issuance and go back in time.
		now := ra.clk.Now()
		nsPerToken := limit.Window.Nanoseconds() / threshold
		for i, timestamp := range prevIssuances.Timestamps {
			tokensGeneratedSince := now.Add(-time.Duration(int64(i+1) * nsPerToken))
			if timestamp.AsTime().Before(tokensGeneratedSince) {
				// We know `i+1` tokens were generated since `tokenGeneratedSince`,
				// and only `i` certificates were issued, so there's room to allow
				// for an additional issuance.
				if overrideKey != "" {
					utilization := float64(issuanceCount) / float64(threshold)
					ra.rlOverrideUsageGauge.WithLabelValues(ratelimit.CertificatesPerFQDNSet, overrideKey).Set(utilization)
				}
				return nil
			}
		}
		retryTime := prevIssuances.Timestamps[0].AsTime().Add(time.Duration(nsPerToken))
		retryAfter := retryTime.Sub(now)
		return berrors.DuplicateCertificateError(
			retryAfter,
			"too many certificates (%d) already issued for this exact set of domains in the last %.0f hours: %s, retry after %s",
			threshold, limit.Window.Duration.Hours(), strings.Join(names, ","), retryTime.Format(time.RFC3339),
		)
	}
}

<<<<<<< HEAD
func (ra *RegistrationAuthorityImpl) checkLimits(ctx context.Context, names []string, regID int64) error {
	// Check if there is rate limit space for a new order within the current window.
	err := ra.checkNewOrdersPerAccountLimit(ctx, regID, names)
	if err != nil {
		return err
=======
func (ra *RegistrationAuthorityImpl) checkNewOrderLimits(ctx context.Context, names []string, regID int64) error {
	newOrdersPerAccountLimits := ra.rlPolicies.NewOrdersPerAccount()
	if newOrdersPerAccountLimits.Enabled() {
		started := ra.clk.Now()
		err := ra.checkNewOrdersPerAccountLimit(ctx, regID, newOrdersPerAccountLimits)
		elapsed := ra.clk.Since(started)
		if err != nil {
			if errors.Is(err, berrors.RateLimit) {
				ra.rlCheckLatency.WithLabelValues(ratelimit.NewOrdersPerAccount, ratelimits.Denied).Observe(elapsed.Seconds())
			}
			return err
		}
		ra.rlCheckLatency.WithLabelValues(ratelimit.NewOrdersPerAccount, ratelimits.Allowed).Observe(elapsed.Seconds())
>>>>>>> 21fc1912
	}

	certNameLimits := ra.rlPolicies.CertificatesPerName()
	if certNameLimits.Enabled() {
		started := ra.clk.Now()
		err := ra.checkCertificatesPerNameLimit(ctx, names, certNameLimits, regID)
		elapsed := ra.clk.Since(started)
		if err != nil {
			if errors.Is(err, berrors.RateLimit) {
				ra.rlCheckLatency.WithLabelValues(ratelimit.CertificatesPerName, ratelimits.Denied).Observe(elapsed.Seconds())
			}
			return err
		}
		ra.rlCheckLatency.WithLabelValues(ratelimit.CertificatesPerName, ratelimits.Allowed).Observe(elapsed.Seconds())
	}

	fqdnLimitsFast := ra.rlPolicies.CertificatesPerFQDNSetFast()
	if fqdnLimitsFast.Enabled() {
		started := ra.clk.Now()
		err := ra.checkCertificatesPerFQDNSetLimit(ctx, names, fqdnLimitsFast, regID)
		elapsed := ra.clk.Since(started)
		if err != nil {
			if errors.Is(err, berrors.RateLimit) {
				ra.rlCheckLatency.WithLabelValues(ratelimit.CertificatesPerFQDNSetFast, ratelimits.Denied).Observe(elapsed.Seconds())
			}
			return err
		}
		ra.rlCheckLatency.WithLabelValues(ratelimit.CertificatesPerFQDNSetFast, ratelimits.Allowed).Observe(elapsed.Seconds())
	}

	fqdnLimits := ra.rlPolicies.CertificatesPerFQDNSet()
	if fqdnLimits.Enabled() {
		started := ra.clk.Now()
		err := ra.checkCertificatesPerFQDNSetLimit(ctx, names, fqdnLimits, regID)
		elapsed := ra.clk.Since(started)
		if err != nil {
			if errors.Is(err, berrors.RateLimit) {
				ra.rlCheckLatency.WithLabelValues(ratelimit.CertificatesPerFQDNSet, ratelimits.Denied).Observe(elapsed.Seconds())
			}
			return err
		}
		ra.rlCheckLatency.WithLabelValues(ratelimit.CertificatesPerFQDNSet, ratelimits.Allowed).Observe(elapsed.Seconds())
	}

	invalidAuthzPerAccountLimits := ra.rlPolicies.InvalidAuthorizationsPerAccount()
	if invalidAuthzPerAccountLimits.Enabled() {
		started := ra.clk.Now()
		err := ra.checkInvalidAuthorizationLimits(ctx, regID, names, invalidAuthzPerAccountLimits)
		elapsed := ra.clk.Since(started)
		if err != nil {
			if errors.Is(err, berrors.RateLimit) {
				ra.rlCheckLatency.WithLabelValues(ratelimit.InvalidAuthorizationsPerAccount, ratelimits.Denied).Observe(elapsed.Seconds())
			}
			return err
		}
		ra.rlCheckLatency.WithLabelValues(ratelimit.InvalidAuthorizationsPerAccount, ratelimits.Allowed).Observe(elapsed.Seconds())
	}

	return nil
}

// UpdateRegistration updates an existing Registration with new values. Caller
// is responsible for making sure that update.Key is only different from base.Key
// if it is being called from the WFE key change endpoint.
// TODO(#5554): Split this into separate methods for updating Contacts vs Key.
func (ra *RegistrationAuthorityImpl) UpdateRegistration(ctx context.Context, req *rapb.UpdateRegistrationRequest) (*corepb.Registration, error) {
	// Error if the request is nil, there is no account key or IP address
	if req.Base == nil || len(req.Base.Key) == 0 || len(req.Base.InitialIP) == 0 || req.Base.Id == 0 {
		return nil, errIncompleteGRPCRequest
	}

	err := validateContactsPresent(req.Base.Contact, req.Base.ContactsPresent)
	if err != nil {
		return nil, err
	}
	err = validateContactsPresent(req.Update.Contact, req.Update.ContactsPresent)
	if err != nil {
		return nil, err
	}
	err = ra.validateContacts(req.Update.Contact)
	if err != nil {
		return nil, err
	}

	update, changed := mergeUpdate(req.Base, req.Update)
	if !changed {
		// If merging the update didn't actually change the base then our work is
		// done, we can return before calling ra.SA.UpdateRegistration since there's
		// nothing for the SA to do
		return req.Base, nil
	}

	_, err = ra.SA.UpdateRegistration(ctx, update)
	if err != nil {
		// berrors.InternalServerError since the user-data was validated before being
		// passed to the SA.
		err = berrors.InternalServerError("Could not update registration: %s", err)
		return nil, err
	}

	return update, nil
}

func contactsEqual(a []string, b []string) bool {
	if len(a) != len(b) {
		return false
	}

	// If there is an existing contact slice and it has the same length as the
	// new contact slice we need to look at each contact to determine if there
	// is a change being made. Use `sort.Strings` here to ensure a consistent
	// comparison
	sort.Strings(a)
	sort.Strings(b)
	for i := 0; i < len(b); i++ {
		// If the contact's string representation differs at any index they aren't
		// equal
		if a[i] != b[i] {
			return false
		}
	}

	// They are equal!
	return true
}

// MergeUpdate returns a new corepb.Registration with the majority of its fields
// copies from the base Registration, and a subset (Contact, Agreement, and Key)
// copied from the update Registration. It also returns a boolean indicating
// whether or not this operation resulted in a Registration which differs from
// the base.
func mergeUpdate(base *corepb.Registration, update *corepb.Registration) (*corepb.Registration, bool) {
	var changed bool

	// Start by copying all of the fields.
	res := &corepb.Registration{
		Id:              base.Id,
		Key:             base.Key,
		Contact:         base.Contact,
		ContactsPresent: base.ContactsPresent,
		Agreement:       base.Agreement,
		InitialIP:       base.InitialIP,
		CreatedAt:       base.CreatedAt,
		Status:          base.Status,
	}

	// Note: we allow update.Contact to overwrite base.Contact even if the former
	// is empty in order to allow users to remove the contact associated with
	// a registration. If the update has ContactsPresent set to false, then we
	// know it is not attempting to update the contacts field.
	if update.ContactsPresent && !contactsEqual(base.Contact, update.Contact) {
		res.Contact = update.Contact
		res.ContactsPresent = update.ContactsPresent
		changed = true
	}

	if len(update.Agreement) > 0 && update.Agreement != base.Agreement {
		res.Agreement = update.Agreement
		changed = true
	}

	if len(update.Key) > 0 {
		if len(update.Key) != len(base.Key) {
			res.Key = update.Key
			changed = true
		} else {
			for i := 0; i < len(base.Key); i++ {
				if update.Key[i] != base.Key[i] {
					res.Key = update.Key
					changed = true
					break
				}
			}
		}
	}

	return res, changed
}

// recordValidation records an authorization validation event,
// it should only be used on v2 style authorizations.
func (ra *RegistrationAuthorityImpl) recordValidation(ctx context.Context, authID string, authExpires *time.Time, challenge *core.Challenge) error {
	authzID, err := strconv.ParseInt(authID, 10, 64)
	if err != nil {
		return err
	}
	var expires time.Time
	if challenge.Status == core.StatusInvalid {
		expires = *authExpires
	} else {
		expires = ra.clk.Now().Add(ra.authorizationLifetime)
	}
	vr, err := bgrpc.ValidationResultToPB(challenge.ValidationRecord, challenge.Error)
	if err != nil {
		return err
	}
	var validated *timestamppb.Timestamp
	if challenge.Validated != nil {
		validated = timestamppb.New(*challenge.Validated)
	}
	_, err = ra.SA.FinalizeAuthorization2(ctx, &sapb.FinalizeAuthorizationRequest{
		Id:                authzID,
		Status:            string(challenge.Status),
		Expires:           timestamppb.New(expires),
		Attempted:         string(challenge.Type),
		AttemptedAt:       validated,
		ValidationRecords: vr.Records,
		ValidationError:   vr.Problems,
	})
	return err
}

// PerformValidation initiates validation for a specific challenge associated
// with the given base authorization. The authorization and challenge are
// updated based on the results.
func (ra *RegistrationAuthorityImpl) PerformValidation(
	ctx context.Context,
	req *rapb.PerformValidationRequest) (*corepb.Authorization, error) {

	// Clock for start of PerformValidation.
	vStart := ra.clk.Now()

	// TODO(#7153): Check each value via core.IsAnyNilOrZero
	if req.Authz == nil || req.Authz.Id == "" || req.Authz.Identifier == "" || req.Authz.Status == "" || core.IsAnyNilOrZero(req.Authz.Expires) {
		return nil, errIncompleteGRPCRequest
	}

	authz, err := bgrpc.PBToAuthz(req.Authz)
	if err != nil {
		return nil, err
	}

	// Refuse to update expired authorizations
	if authz.Expires == nil || authz.Expires.Before(ra.clk.Now()) {
		return nil, berrors.MalformedError("expired authorization")
	}

	challIndex := int(req.ChallengeIndex)
	if challIndex >= len(authz.Challenges) {
		return nil,
			berrors.MalformedError("invalid challenge index '%d'", challIndex)
	}

	ch := &authz.Challenges[challIndex]

	// This challenge type may have been disabled since the challenge was created.
	if !ra.PA.ChallengeTypeEnabled(ch.Type) {
		return nil, berrors.MalformedError("challenge type %q no longer allowed", ch.Type)
	}

	// We expect some clients to try and update a challenge for an authorization
	// that is already valid. In this case we don't need to process the
	// challenge update. It wouldn't be helpful, the overall authorization is
	// already good! We return early for the valid authz reuse case.
	if authz.Status == core.StatusValid {
		return req.Authz, nil
	}

	if authz.Status != core.StatusPending {
		return nil, berrors.MalformedError("authorization must be pending")
	}

	// Look up the account key for this authorization
	regPB, err := ra.SA.GetRegistration(ctx, &sapb.RegistrationID{Id: authz.RegistrationID})
	if err != nil {
		return nil, berrors.InternalServerError(err.Error())
	}
	reg, err := bgrpc.PbToRegistration(regPB)
	if err != nil {
		return nil, berrors.InternalServerError(err.Error())
	}

	// Compute the key authorization field based on the registration key
	expectedKeyAuthorization, err := ch.ExpectedKeyAuthorization(reg.Key)
	if err != nil {
		return nil, berrors.InternalServerError("could not compute expected key authorization value")
	}

	// Populate the ProvidedKeyAuthorization such that the VA can confirm the
	// expected vs actual without needing the registration key. Historically this
	// was done with the value from the challenge response and so the field name
	// is called "ProvidedKeyAuthorization", in reality this is just
	// "KeyAuthorization".
	// TODO(@cpu): Rename ProvidedKeyAuthorization to KeyAuthorization
	ch.ProvidedKeyAuthorization = expectedKeyAuthorization

	// Double check before sending to VA
	if cErr := ch.CheckConsistencyForValidation(); cErr != nil {
		return nil, berrors.MalformedError(cErr.Error())
	}

	// Dispatch to the VA for service
	vaCtx := context.Background()
	go func(authz core.Authorization) {
		// We will mutate challenges later in this goroutine to change status and
		// add error, but we also return a copy of authz immediately. To avoid a
		// data race, make a copy of the challenges slice here for mutation.
		challenges := make([]core.Challenge, len(authz.Challenges))
		copy(challenges, authz.Challenges)
		authz.Challenges = challenges
		chall, _ := bgrpc.ChallengeToPB(authz.Challenges[challIndex])
		req := vapb.PerformValidationRequest{
			Domain:    authz.Identifier.Value,
			Challenge: chall,
			Authz: &vapb.AuthzMeta{
				Id:    authz.ID,
				RegID: authz.RegistrationID,
			},
		}
		res, err := ra.VA.PerformValidation(vaCtx, &req)
		challenge := &authz.Challenges[challIndex]
		var prob *probs.ProblemDetails
		if err != nil {
			prob = probs.ServerInternal("Could not communicate with VA")
			ra.log.AuditErrf("Could not communicate with VA: %s", err)
		} else {
			if res.Problems != nil {
				prob, err = bgrpc.PBToProblemDetails(res.Problems)
				if err != nil {
					prob = probs.ServerInternal("Could not communicate with VA")
					ra.log.AuditErrf("Could not communicate with VA: %s", err)
				}
			}
			// Save the updated records
			records := make([]core.ValidationRecord, len(res.Records))
			for i, r := range res.Records {
				records[i], err = bgrpc.PBToValidationRecord(r)
				if err != nil {
					prob = probs.ServerInternal("Records for validation corrupt")
				}
			}
			challenge.ValidationRecord = records
		}
		if !challenge.RecordsSane() && prob == nil {
			prob = probs.ServerInternal("Records for validation failed sanity check")
		}

		if prob != nil {
			challenge.Status = core.StatusInvalid
			challenge.Error = prob
		} else {
			challenge.Status = core.StatusValid
		}
		challenge.Validated = &vStart
		authz.Challenges[challIndex] = *challenge

		err = ra.recordValidation(vaCtx, authz.ID, authz.Expires, challenge)
		if err != nil {
			if errors.Is(err, berrors.AlreadyRevoked) {
				ra.log.Infof("Didn't record already-finalized validation: regID=[%d] authzID=[%s] err=[%s]",
					authz.RegistrationID, authz.ID, err)
			} else {
				ra.log.AuditErrf("Failed to record validation: regID=[%d] authzID=[%s] err=[%s]",
					authz.RegistrationID, authz.ID, err)
			}
		}
	}(authz)
	return bgrpc.AuthzToPB(authz)
}

// revokeCertificate updates the database to mark the certificate as revoked,
// with the given reason and current timestamp.
// TODO(#5152) make the issuerID argument an issuance.IssuerNameID
func (ra *RegistrationAuthorityImpl) revokeCertificate(ctx context.Context, serial *big.Int, issuerID int64, reason revocation.Reason) error {
	serialString := core.SerialToString(serial)

	_, err := ra.SA.RevokeCertificate(ctx, &sapb.RevokeCertificateRequest{
		Serial:   serialString,
		Reason:   int64(reason),
		Date:     timestamppb.New(ra.clk.Now()),
		IssuerID: issuerID,
	})
	if err != nil {
		return err
	}

	ra.revocationReasonCounter.WithLabelValues(revocation.ReasonToString[reason]).Inc()
	return nil
}

// updateRevocationForKeyCompromise updates the database to mark the certificate
// as revoked, with the given reason and current timestamp. This only works for
// certificates that were previously revoked for a reason other than
// keyCompromise, and which are now being updated to keyCompromise instead.
// TODO(#5152) make the issuerID argument an issuance.IssuerNameID
func (ra *RegistrationAuthorityImpl) updateRevocationForKeyCompromise(ctx context.Context, serial *big.Int, issuerID int64) error {
	serialString := core.SerialToString(serial)

	status, err := ra.SA.GetCertificateStatus(ctx, &sapb.Serial{Serial: serialString})
	if err != nil {
		return berrors.NotFoundError("unable to confirm that serial %q was ever issued: %s", serialString, err)
	}

	if status.Status != string(core.OCSPStatusRevoked) {
		// Internal server error, because we shouldn't be in the function at all
		// unless the cert was already revoked.
		return fmt.Errorf("unable to re-revoke serial %q which is not currently revoked", serialString)
	}
	if status.RevokedReason == ocsp.KeyCompromise {
		return berrors.AlreadyRevokedError("unable to re-revoke serial %q which is already revoked for keyCompromise", serialString)
	}

	_, err = ra.SA.UpdateRevokedCertificate(ctx, &sapb.RevokeCertificateRequest{
		Serial:   serialString,
		Reason:   int64(ocsp.KeyCompromise),
		Date:     timestamppb.New(ra.clk.Now()),
		Backdate: status.RevokedDate,
		IssuerID: issuerID,
	})
	if err != nil {
		return err
	}

	ra.revocationReasonCounter.WithLabelValues(revocation.ReasonToString[ocsp.KeyCompromise]).Inc()
	return nil
}

// purgeOCSPCache makes a request to akamai-purger to purge the cache entries
// for the given certificate.
// TODO(#5152) make the issuerID argument an issuance.IssuerNameID
func (ra *RegistrationAuthorityImpl) purgeOCSPCache(ctx context.Context, cert *x509.Certificate, issuerID int64) error {
	issuer, ok := ra.issuersByNameID[issuance.IssuerNameID(issuerID)]
	if !ok {
		// TODO(#5152): Remove this fallback (which only gets used when revoking by
		// serial, so the issuer ID had to be read from the db).
		issuer, ok = ra.issuersByID[issuance.IssuerID(issuerID)]
		if !ok {
			return fmt.Errorf("unable to identify issuer of cert with serial %q", core.SerialToString(cert.SerialNumber))
		}
	}

	purgeURLs, err := akamai.GeneratePurgeURLs(cert, issuer.Certificate)
	if err != nil {
		return err
	}

	_, err = ra.purger.Purge(ctx, &akamaipb.PurgeRequest{Urls: purgeURLs})
	if err != nil {
		return err
	}

	return nil
}

// RevokeCertByApplicant revokes the certificate in question. It allows any
// revocation reason from (0, 1, 3, 4, 5, 9), because Subscribers are allowed to
// request any revocation reason for their own certificates. However, if the
// requesting RegID is an account which has authorizations for all names in the
// cert but is *not* the original subscriber, it overrides the revocation reason
// to be 5 (cessationOfOperation), because that code is used to cover instances
// where "the certificate subscriber no longer owns the domain names in the
// certificate". It does not add the key to the blocked keys list, even if
// reason 1 (keyCompromise) is requested, as it does not demonstrate said
// compromise. It attempts to purge the certificate from the Akamai cache, but
// it does not hard-fail if doing so is not successful, because the cache will
// drop the old OCSP response in less than 24 hours anyway.
func (ra *RegistrationAuthorityImpl) RevokeCertByApplicant(ctx context.Context, req *rapb.RevokeCertByApplicantRequest) (*emptypb.Empty, error) {
	if req == nil || req.Cert == nil || req.RegID == 0 {
		return nil, errIncompleteGRPCRequest
	}

	if _, present := revocation.UserAllowedReasons[revocation.Reason(req.Code)]; !present {
		return nil, berrors.BadRevocationReasonError(req.Code)
	}

	cert, err := x509.ParseCertificate(req.Cert)
	if err != nil {
		return nil, err
	}

	serialString := core.SerialToString(cert.SerialNumber)

	logEvent := certificateRevocationEvent{
		ID:           core.NewToken(),
		SerialNumber: serialString,
		Reason:       req.Code,
		Method:       "applicant",
		RequesterID:  req.RegID,
	}

	// Below this point, do not re-declare `err` (i.e. type `err :=`) in a
	// nested scope. Doing so will create a new `err` variable that is not
	// captured by this closure.
	defer func() {
		if err != nil {
			logEvent.Error = err.Error()
		}
		ra.log.AuditObject("Revocation request:", logEvent)
	}()

	metadata, err := ra.SA.GetSerialMetadata(ctx, &sapb.Serial{Serial: serialString})
	if err != nil {
		return nil, err
	}

	if req.RegID == metadata.RegistrationID {
		// The requester is the original subscriber. They can revoke for any reason.
		logEvent.Method = "subscriber"
	} else {
		// The requester is a different account. We need to confirm that they have
		// authorizations for all names in the cert.
		logEvent.Method = "control"

		var authzMapPB *sapb.Authorizations
		authzMapPB, err = ra.SA.GetValidAuthorizations2(ctx, &sapb.GetValidAuthorizationsRequest{
			RegistrationID: req.RegID,
			Domains:        cert.DNSNames,
			Now:            timestamppb.New(ra.clk.Now()),
		})
		if err != nil {
			return nil, err
		}

		m := make(map[string]struct{})
		for _, authz := range authzMapPB.Authz {
			m[authz.Domain] = struct{}{}
		}
		for _, name := range cert.DNSNames {
			if _, present := m[name]; !present {
				return nil, berrors.UnauthorizedError("requester does not control all names in cert with serial %q", serialString)
			}
		}

		// Applicants who are not the original Subscriber are not allowed to
		// revoke for any reason other than cessationOfOperation, which covers
		// circumstances where "the certificate subscriber no longer owns the
		// domain names in the certificate". Override the reason code to match.
		req.Code = ocsp.CessationOfOperation
		logEvent.Reason = req.Code
	}

	issuerID := issuance.GetIssuerNameID(cert)
	err = ra.revokeCertificate(
		ctx,
		cert.SerialNumber,
		int64(issuerID),
		revocation.Reason(req.Code),
	)
	if err != nil {
		return nil, err
	}

	// Don't propagate purger errors to the client.
	_ = ra.purgeOCSPCache(ctx, cert, int64(issuerID))

	return &emptypb.Empty{}, nil
}

// addToBlockedKeys initiates a GRPC call to have the Base64-encoded SHA256
// digest of a provided public key added to the blockedKeys table.
func (ra *RegistrationAuthorityImpl) addToBlockedKeys(ctx context.Context, key crypto.PublicKey, src string, comment string) error {
	var digest core.Sha256Digest
	digest, err := core.KeyDigest(key)
	if err != nil {
		return err
	}

	// Add the public key to the blocked keys list.
	_, err = ra.SA.AddBlockedKey(ctx, &sapb.AddBlockedKeyRequest{
		KeyHash: digest[:],
		Added:   timestamppb.New(ra.clk.Now()),
		Source:  src,
		Comment: comment,
	})
	if err != nil {
		return err
	}

	return nil
}

// RevokeCertByKey revokes the certificate in question. It always uses
// reason code 1 (keyCompromise). It ensures that they public key is added to
// the blocked keys list, even if revocation otherwise fails. It attempts to
// purge the certificate from the Akamai cache, but it does not hard-fail if
// doing so is not successful, because the cache will drop the old OCSP response
// in less than 24 hours anyway.
func (ra *RegistrationAuthorityImpl) RevokeCertByKey(ctx context.Context, req *rapb.RevokeCertByKeyRequest) (*emptypb.Empty, error) {
	if req == nil || req.Cert == nil {
		return nil, errIncompleteGRPCRequest
	}

	cert, err := x509.ParseCertificate(req.Cert)
	if err != nil {
		return nil, err
	}

	issuerID := issuance.GetIssuerNameID(cert)

	logEvent := certificateRevocationEvent{
		ID:           core.NewToken(),
		SerialNumber: core.SerialToString(cert.SerialNumber),
		Reason:       ocsp.KeyCompromise,
		Method:       "key",
		RequesterID:  0,
	}

	// Below this point, do not re-declare `err` (i.e. type `err :=`) in a
	// nested scope. Doing so will create a new `err` variable that is not
	// captured by this closure.
	defer func() {
		if err != nil {
			logEvent.Error = err.Error()
		}
		ra.log.AuditObject("Revocation request:", logEvent)
	}()

	// We revoke the cert before adding it to the blocked keys list, to avoid a
	// race between this and the bad-key-revoker. But we don't check the error
	// from this operation until after we add the key to the blocked keys list,
	// since that addition needs to happen no matter what.
	revokeErr := ra.revokeCertificate(
		ctx,
		cert.SerialNumber,
		int64(issuerID),
		revocation.Reason(ocsp.KeyCompromise),
	)

	// Failing to add the key to the blocked keys list is a worse failure than
	// failing to revoke in the first place, because it means that
	// bad-key-revoker won't revoke the cert anyway.
	err = ra.addToBlockedKeys(ctx, cert.PublicKey, "API", "")
	if err != nil {
		return nil, err
	}

	// Check the error returned from revokeCertificate itself.
	err = revokeErr
	if err == nil {
		// If the revocation and blocked keys list addition were successful, then
		// just purge and return.
		// Don't propagate purger errors to the client.
		_ = ra.purgeOCSPCache(ctx, cert, int64(issuerID))
		return &emptypb.Empty{}, nil
	} else if errors.Is(err, berrors.AlreadyRevoked) {
		// If it was an AlreadyRevoked error, try to re-revoke the cert in case
		// it was revoked for a reason other than keyCompromise.
		err = ra.updateRevocationForKeyCompromise(ctx, cert.SerialNumber, int64(issuerID))

		// Perform an Akamai cache purge to handle occurrences of a client
		// previously successfully revoking a certificate, but the cache purge had
		// unexpectedly failed. Allows clients to re-attempt revocation and purge the
		// Akamai cache.
		_ = ra.purgeOCSPCache(ctx, cert, int64(issuerID))
		if err != nil {
			return nil, err
		}
		return &emptypb.Empty{}, nil
	} else {
		// Error out if the error was anything other than AlreadyRevoked.
		return nil, err
	}
}

// AdministrativelyRevokeCertificate terminates trust in the certificate
// provided and does not require the registration ID of the requester since this
// method is only called from the admin-revoker tool. It trusts that the admin
// is doing the right thing, so if the requested reason is keyCompromise, it
// blocks the key from future issuance even though compromise has not been
// demonstrated here. It purges the certificate from the Akamai cache, and
// returns an error if that purge fails, since this method may be called late
// in the BRs-mandated revocation timeframe.
func (ra *RegistrationAuthorityImpl) AdministrativelyRevokeCertificate(ctx context.Context, req *rapb.AdministrativelyRevokeCertificateRequest) (*emptypb.Empty, error) {
	if req == nil || req.AdminName == "" {
		return nil, errIncompleteGRPCRequest
	}
	if req.Serial == "" {
		return nil, errIncompleteGRPCRequest
	}

	reasonCode := revocation.Reason(req.Code)
	if reasonCode == ocsp.KeyCompromise && req.Cert == nil && !req.SkipBlockKey {
		return nil, fmt.Errorf("cannot revoke and block for KeyCompromise by serial alone")
	}
	if req.SkipBlockKey && reasonCode != ocsp.KeyCompromise {
		return nil, fmt.Errorf("cannot skip key blocking for reasons other than KeyCompromise")
	}

	if _, present := revocation.AdminAllowedReasons[reasonCode]; !present {
		return nil, fmt.Errorf("cannot revoke for reason %d", reasonCode)
	}

	// If we weren't passed a cert in the request, find IssuerID from the db.
	// We could instead look up and parse the certificate itself, but we avoid
	// that in case we are administratively revoking the certificate because it is
	// so badly malformed that it can't be parsed.
	var cert *x509.Certificate
	var issuerID int64 // TODO(#5152) make this an issuance.IssuerNameID
	var err error
	if req.Cert == nil {
		status, err := ra.SA.GetCertificateStatus(ctx, &sapb.Serial{Serial: req.Serial})
		if err != nil {
			return nil, fmt.Errorf("unable to confirm that serial %q was ever issued: %w", req.Serial, err)
		}
		issuerID = status.IssuerID
	} else {
		cert, err = x509.ParseCertificate(req.Cert)
		if err != nil {
			return nil, err
		}
		issuerID = int64(issuance.GetIssuerNameID(cert))
	}

	logEvent := certificateRevocationEvent{
		ID:           core.NewToken(),
		Method:       "key",
		AdminName:    req.AdminName,
		SerialNumber: req.Serial,
	}

	// Below this point, do not re-declare `err` (i.e. type `err :=`) in a
	// nested scope. Doing so will create a new `err` variable that is not
	// captured by this closure.
	defer func() {
		if err != nil {
			logEvent.Error = err.Error()
		}
		ra.log.AuditObject("Revocation request:", logEvent)
	}()

	var serialInt *big.Int
	serialInt, err = core.StringToSerial(req.Serial)
	if err != nil {
		return nil, err
	}

	err = ra.revokeCertificate(ctx, serialInt, issuerID, revocation.Reason(req.Code))
	// Perform an Akamai cache purge to handle occurrences of a client
	// successfully revoking a certificate, but the initial cache purge failing.
	if errors.Is(err, berrors.AlreadyRevoked) {
		if cert != nil {
			err = ra.purgeOCSPCache(ctx, cert, issuerID)
			if err != nil {
				err = fmt.Errorf("OCSP cache purge for already revoked serial %v failed: %w", serialInt, err)
				return nil, err
			}
		}
	}
	if err != nil {
		if req.Code == ocsp.KeyCompromise && errors.Is(err, berrors.AlreadyRevoked) {
			err = ra.updateRevocationForKeyCompromise(ctx, serialInt, issuerID)
			if err != nil {
				return nil, err
			}
		}
		return nil, err
	}

	if req.Code == ocsp.KeyCompromise && !req.SkipBlockKey {
		if cert == nil {
			return nil, errors.New("revoking for key compromise requires providing the certificate's DER")
		}
		err = ra.addToBlockedKeys(ctx, cert.PublicKey, "admin-revoker", fmt.Sprintf("revoked by %s", req.AdminName))
		if err != nil {
			return nil, err
		}
	}

	if cert != nil {
		err = ra.purgeOCSPCache(ctx, cert, issuerID)
		if err != nil {
			err = fmt.Errorf("OCSP cache purge for serial %v failed: %w", serialInt, err)
			return nil, err
		}
	}

	return &emptypb.Empty{}, nil
}

// DeactivateRegistration deactivates a valid registration
func (ra *RegistrationAuthorityImpl) DeactivateRegistration(ctx context.Context, reg *corepb.Registration) (*emptypb.Empty, error) {
	if reg == nil || reg.Id == 0 {
		return nil, errIncompleteGRPCRequest
	}
	if reg.Status != string(core.StatusValid) {
		return nil, berrors.MalformedError("only valid registrations can be deactivated")
	}
	_, err := ra.SA.DeactivateRegistration(ctx, &sapb.RegistrationID{Id: reg.Id})
	if err != nil {
		return nil, berrors.InternalServerError(err.Error())
	}
	return &emptypb.Empty{}, nil
}

// DeactivateAuthorization deactivates a currently valid authorization
func (ra *RegistrationAuthorityImpl) DeactivateAuthorization(ctx context.Context, req *corepb.Authorization) (*emptypb.Empty, error) {
	if req == nil || req.Id == "" || req.Status == "" {
		return nil, errIncompleteGRPCRequest
	}
	authzID, err := strconv.ParseInt(req.Id, 10, 64)
	if err != nil {
		return nil, err
	}
	if _, err := ra.SA.DeactivateAuthorization2(ctx, &sapb.AuthorizationID2{Id: authzID}); err != nil {
		return nil, err
	}
	return &emptypb.Empty{}, nil
}

// GenerateOCSP looks up a certificate's status, then requests a signed OCSP
// response for it from the CA. If the certificate status is not available
// or the certificate is expired, it returns berrors.NotFoundError.
func (ra *RegistrationAuthorityImpl) GenerateOCSP(ctx context.Context, req *rapb.GenerateOCSPRequest) (*capb.OCSPResponse, error) {
	status, err := ra.SA.GetCertificateStatus(ctx, &sapb.Serial{Serial: req.Serial})
	if errors.Is(err, berrors.NotFound) {
		_, err := ra.SA.GetSerialMetadata(ctx, &sapb.Serial{Serial: req.Serial})
		if errors.Is(err, berrors.NotFound) {
			return nil, berrors.UnknownSerialError()
		} else {
			return nil, berrors.NotFoundError("certificate not found")
		}
	} else if err != nil {
		return nil, err
	}

	// If we get an OCSP query for a certificate where the status is still
	// OCSPStatusNotReady, that means an error occurred, not here but at issuance
	// time. Specifically, we succeeded in storing the linting certificate (and
	// corresponding certificateStatus row), but failed before calling
	// SetCertificateStatusReady. We expect this to be rare, and we expect such
	// certificates not to get OCSP queries, so InternalServerError is appropriate.
	if status.Status == string(core.OCSPStatusNotReady) {
		return nil, errors.New("serial belongs to a certificate that errored during issuance")
	}

	if ra.clk.Now().After(status.NotAfter.AsTime()) {
		return nil, berrors.NotFoundError("certificate is expired")
	}

	return ra.OCSP.GenerateOCSP(ctx, &capb.GenerateOCSPRequest{
		Serial:    req.Serial,
		Status:    status.Status,
		Reason:    int32(status.RevokedReason),
		RevokedAt: status.RevokedDate,
		IssuerID:  status.IssuerID,
	})
}

// NewOrder creates a new order object
func (ra *RegistrationAuthorityImpl) NewOrder(ctx context.Context, req *rapb.NewOrderRequest) (*corepb.Order, error) {
	if req == nil || req.RegistrationID == 0 {
		return nil, errIncompleteGRPCRequest
	}

	newOrder := &sapb.NewOrderRequest{
		RegistrationID: req.RegistrationID,
		Names:          core.UniqueLowerNames(req.Names),
	}

	if len(newOrder.Names) > ra.maxNames {
		return nil, berrors.MalformedError(
			"Order cannot contain more than %d DNS names", ra.maxNames)
	}

	// Validate that our policy allows issuing for each of the names in the order
	err := ra.PA.WillingToIssue(newOrder.Names)
	if err != nil {
		return nil, err
	}

	err = wildcardOverlap(newOrder.Names)
	if err != nil {
		return nil, err
	}

	// See if there is an existing unexpired pending (or ready) order that can be reused
	// for this account
	existingOrder, err := ra.SA.GetOrderForNames(ctx, &sapb.GetOrderForNamesRequest{
		AcctID: newOrder.RegistrationID,
		Names:  newOrder.Names,
	})
	// If there was an error and it wasn't an acceptable "NotFound" error, return
	// immediately
	if err != nil && !errors.Is(err, berrors.NotFound) {
		return nil, err
	}

	// If there was an order, make sure it has expected fields and return it
	// Error if an incomplete order is returned.
	if existingOrder != nil {
		// Check to see if the expected fields of the existing order are set.
		// TODO(#7153): Check each value via core.IsAnyNilOrZero
		if existingOrder.Id == 0 || existingOrder.Status == "" || existingOrder.RegistrationID == 0 || len(existingOrder.Names) == 0 || core.IsAnyNilOrZero(existingOrder.Created, existingOrder.Expires) {
			return nil, errIncompleteGRPCResponse
		}
		// Track how often we reuse an existing order and how old that order is.
		ra.orderAges.WithLabelValues("NewOrder").Observe(ra.clk.Since(existingOrder.Created.AsTime()).Seconds())
		return existingOrder, nil
	}

	// Check if there is rate limit space for issuing a certificate.
	err = ra.checkNewOrderLimits(ctx, newOrder.Names, newOrder.RegistrationID)
	if err != nil {
		return nil, err
	}

	// An order's lifetime is effectively bound by the shortest remaining lifetime
	// of its associated authorizations. For that reason it would be Uncool if
	// `sa.GetAuthorizations` returned an authorization that was very close to
	// expiry. The resulting pending order that references it would itself end up
	// expiring very soon.
	// To prevent this we only return authorizations that are at least 1 day away
	// from expiring.
	authzExpiryCutoff := ra.clk.Now().AddDate(0, 0, 1)

	getAuthReq := &sapb.GetAuthorizationsRequest{
		RegistrationID: newOrder.RegistrationID,
		Now:            timestamppb.New(authzExpiryCutoff),
		Domains:        newOrder.Names,
	}
	existingAuthz, err := ra.SA.GetAuthorizations2(ctx, getAuthReq)
	if err != nil {
		return nil, err
	}

	// Collect up the authorizations we found into a map keyed by the domains the
	// authorizations correspond to
	nameToExistingAuthz := make(map[string]*corepb.Authorization, len(newOrder.Names))
	for _, v := range existingAuthz.Authz {
		nameToExistingAuthz[v.Domain] = v.Authz
	}

	// For each of the names in the order, if there is an acceptable
	// existing authz, append it to the order to reuse it. Otherwise track
	// that there is a missing authz for that name.
	var missingAuthzNames []string
	for _, name := range newOrder.Names {
		// If there isn't an existing authz, note that its missing and continue
		if _, exists := nameToExistingAuthz[name]; !exists {
			missingAuthzNames = append(missingAuthzNames, name)
			continue
		}
		authz := nameToExistingAuthz[name]
		authzAge := (ra.authorizationLifetime - authz.Expires.AsTime().Sub(ra.clk.Now())).Seconds()
		// If the identifier is a wildcard and the existing authz only has one
		// DNS-01 type challenge we can reuse it. In theory we will
		// never get back an authorization for a domain with a wildcard prefix
		// that doesn't meet this criteria from SA.GetAuthorizations but we verify
		// again to be safe.
		if strings.HasPrefix(name, "*.") &&
			len(authz.Challenges) == 1 && core.AcmeChallenge(authz.Challenges[0].Type) == core.ChallengeTypeDNS01 {
			authzID, err := strconv.ParseInt(authz.Id, 10, 64)
			if err != nil {
				return nil, err
			}
			newOrder.V2Authorizations = append(newOrder.V2Authorizations, authzID)
			ra.authzAges.WithLabelValues("NewOrder", authz.Status).Observe(authzAge)
			continue
		} else if !strings.HasPrefix(name, "*.") {
			// If the identifier isn't a wildcard, we can reuse any authz
			authzID, err := strconv.ParseInt(authz.Id, 10, 64)
			if err != nil {
				return nil, err
			}
			newOrder.V2Authorizations = append(newOrder.V2Authorizations, authzID)
			ra.authzAges.WithLabelValues("NewOrder", authz.Status).Observe(authzAge)
			continue
		}

		// Delete the authz from the nameToExistingAuthz map since we are not reusing it.
		delete(nameToExistingAuthz, name)
		// If we reached this point then the existing authz was not acceptable for
		// reuse and we need to mark the name as requiring a new pending authz
		missingAuthzNames = append(missingAuthzNames, name)
	}

	// If the order isn't fully authorized we need to check that the client has
	// rate limit room for more pending authorizations
	if len(missingAuthzNames) > 0 {
		pendingAuthzLimits := ra.rlPolicies.PendingAuthorizationsPerAccount()
		if pendingAuthzLimits.Enabled() {
			started := ra.clk.Now()
			err := ra.checkPendingAuthorizationLimit(ctx, newOrder.RegistrationID, pendingAuthzLimits)
			elapsed := ra.clk.Since(started)
			if err != nil {
				if errors.Is(err, berrors.RateLimit) {
					ra.rlCheckLatency.WithLabelValues(ratelimit.PendingAuthorizationsPerAccount, ratelimits.Denied).Observe(elapsed.Seconds())
				}
				return nil, err
			}
			ra.rlCheckLatency.WithLabelValues(ratelimit.PendingAuthorizationsPerAccount, ratelimits.Allowed).Observe(elapsed.Seconds())
		}
	}

	// Loop through each of the names missing authzs and create a new pending
	// authorization for each.
	var newAuthzs []*corepb.Authorization
	for _, name := range missingAuthzNames {
		pb, err := ra.createPendingAuthz(newOrder.RegistrationID, identifier.ACMEIdentifier{
			Type:  identifier.DNS,
			Value: name,
		})
		if err != nil {
			return nil, err
		}
		newAuthzs = append(newAuthzs, pb)
		ra.authzAges.WithLabelValues("NewOrder", pb.Status).Observe(0)
	}

	// Start with the order's own expiry as the minExpiry. We only care
	// about authz expiries that are sooner than the order's expiry
	minExpiry := ra.clk.Now().Add(ra.orderLifetime)

	// Check the reused authorizations to see if any have an expiry before the
	// minExpiry (the order's lifetime)
	for _, authz := range nameToExistingAuthz {
		// An authz without an expiry is an unexpected internal server event
		if core.IsAnyNilOrZero(authz.Expires) {
			return nil, berrors.InternalServerError(
				"SA.GetAuthorizations returned an authz (%s) with zero expiry",
				authz.Id)
		}
		// If the reused authorization expires before the minExpiry, it's expiry
		// is the new minExpiry.
		authzExpiry := authz.Expires.AsTime()
		if authzExpiry.Before(minExpiry) {
			minExpiry = authzExpiry
		}
	}
	// If the newly created pending authz's have an expiry closer than the
	// minExpiry the minExpiry is the pending authz expiry.
	if len(newAuthzs) > 0 {
		newPendingAuthzExpires := ra.clk.Now().Add(ra.pendingAuthorizationLifetime)
		if newPendingAuthzExpires.Before(minExpiry) {
			minExpiry = newPendingAuthzExpires
		}
	}
	// Set the order's expiry to the minimum expiry. The db doesn't store
	// sub-second values, so truncate here.
	newOrder.Expires = timestamppb.New(minExpiry.Truncate(time.Second))

	newOrderAndAuthzsReq := &sapb.NewOrderAndAuthzsRequest{
		NewOrder:  newOrder,
		NewAuthzs: newAuthzs,
	}
	storedOrder, err := ra.SA.NewOrderAndAuthzs(ctx, newOrderAndAuthzsReq)
	if err != nil {
		return nil, err
	}
	// TODO(#7153): Check each value via core.IsAnyNilOrZero
	if storedOrder.Id == 0 || storedOrder.Status == "" || storedOrder.RegistrationID == 0 || len(storedOrder.Names) == 0 || core.IsAnyNilOrZero(storedOrder.Created, storedOrder.Expires) {
		return nil, errIncompleteGRPCResponse
	}
	ra.orderAges.WithLabelValues("NewOrder").Observe(0)

	// Note how many names are being requested in this certificate order.
	ra.namesPerCert.With(prometheus.Labels{"type": "requested"}).Observe(float64(len(storedOrder.Names)))

	return storedOrder, nil
}

// createPendingAuthz checks that a name is allowed for issuance and creates the
// necessary challenges for it and puts this and all of the relevant information
// into a corepb.Authorization for transmission to the SA to be stored
func (ra *RegistrationAuthorityImpl) createPendingAuthz(reg int64, identifier identifier.ACMEIdentifier) (*corepb.Authorization, error) {
	authz := &corepb.Authorization{
		Identifier:     identifier.Value,
		RegistrationID: reg,
		Status:         string(core.StatusPending),
		Expires:        timestamppb.New(ra.clk.Now().Add(ra.pendingAuthorizationLifetime).Truncate(time.Second)),
	}

	// Create challenges. The WFE will update them with URIs before sending them out.
	challenges, err := ra.PA.ChallengesFor(identifier)
	if err != nil {
		// The only time ChallengesFor errors it is a fatal configuration error
		// where challenges required by policy for an identifier are not enabled. We
		// want to treat this as an internal server error.
		return nil, berrors.InternalServerError(err.Error())
	}
	// Check each challenge for sanity.
	for _, challenge := range challenges {
		err := challenge.CheckConsistencyForClientOffer()
		if err != nil {
			// berrors.InternalServerError because we generated these challenges, they should
			// be OK.
			err = berrors.InternalServerError("challenge didn't pass sanity check: %+v", challenge)
			return nil, err
		}
		challPB, err := bgrpc.ChallengeToPB(challenge)
		if err != nil {
			return nil, err
		}
		authz.Challenges = append(authz.Challenges, challPB)
	}
	return authz, nil
}

// wildcardOverlap takes a slice of domain names and returns an error if any of
// them is a non-wildcard FQDN that overlaps with a wildcard domain in the map.
func wildcardOverlap(dnsNames []string) error {
	nameMap := make(map[string]bool, len(dnsNames))
	for _, v := range dnsNames {
		nameMap[v] = true
	}
	for name := range nameMap {
		if name[0] == '*' {
			continue
		}
		labels := strings.Split(name, ".")
		labels[0] = "*"
		if nameMap[strings.Join(labels, ".")] {
			return berrors.MalformedError(
				"Domain name %q is redundant with a wildcard domain in the same request. Remove one or the other from the certificate request.", name)
		}
	}
	return nil
}

// validateContactsPresent will return an error if the contacts []string
// len is greater than zero and the contactsPresent bool is false. We
// don't care about any other cases. If the length of the contacts is zero
// and contactsPresent is true, it seems like a mismatch but we have to
// assume that the client is requesting to update the contacts field with
// by removing the existing contacts value so we don't want to return an
// error here.
func validateContactsPresent(contacts []string, contactsPresent bool) error {
	if len(contacts) > 0 && !contactsPresent {
		return berrors.InternalServerError("account contacts present but contactsPresent false")
	}
	return nil
}

func (ra *RegistrationAuthorityImpl) DrainFinalize() {
	ra.finalizeWG.Wait()
}<|MERGE_RESOLUTION|>--- conflicted
+++ resolved
@@ -661,13 +661,7 @@
 // checkNewOrdersPerAccountLimit enforces the rlPolicies `NewOrdersPerAccount`
 // rate limit. This rate limit ensures a client can not create more than the
 // specified threshold of new orders within the specified time window.
-<<<<<<< HEAD
-func (ra *RegistrationAuthorityImpl) checkNewOrdersPerAccountLimit(ctx context.Context, acctID int64, names []string) error {
-	limit := ra.rlPolicies.NewOrdersPerAccount()
-	if !limit.Enabled() {
-		return nil
-	}
-
+func (ra *RegistrationAuthorityImpl) checkNewOrdersPerAccountLimit(ctx context.Context, acctID int64, names []string, limit ratelimit.RateLimitPolicy) error {
 	// Check if there is already an existing certificate for the exact name set we
 	// are issuing for. If so bypass the the newOrders limit.
 	exists, err := ra.SA.FQDNSetExists(ctx, &sapb.FQDNSetExistsRequest{Domains: names})
@@ -675,13 +669,9 @@
 		return fmt.Errorf("checking renewal exemption for %q: %s", names, err)
 	}
 	if exists.Exists {
-		ra.rateLimitCounter.WithLabelValues("new_order_by_registration_id", "FQDN set bypass").Inc()
 		return nil
 	}
 
-=======
-func (ra *RegistrationAuthorityImpl) checkNewOrdersPerAccountLimit(ctx context.Context, acctID int64, limit ratelimit.RateLimitPolicy) error {
->>>>>>> 21fc1912
 	now := ra.clk.Now()
 	count, err := ra.SA.CountOrders(ctx, &sapb.CountOrdersRequest{
 		AccountID: acctID,
@@ -1545,18 +1535,11 @@
 	}
 }
 
-<<<<<<< HEAD
-func (ra *RegistrationAuthorityImpl) checkLimits(ctx context.Context, names []string, regID int64) error {
-	// Check if there is rate limit space for a new order within the current window.
-	err := ra.checkNewOrdersPerAccountLimit(ctx, regID, names)
-	if err != nil {
-		return err
-=======
 func (ra *RegistrationAuthorityImpl) checkNewOrderLimits(ctx context.Context, names []string, regID int64) error {
 	newOrdersPerAccountLimits := ra.rlPolicies.NewOrdersPerAccount()
 	if newOrdersPerAccountLimits.Enabled() {
 		started := ra.clk.Now()
-		err := ra.checkNewOrdersPerAccountLimit(ctx, regID, newOrdersPerAccountLimits)
+		err := ra.checkNewOrdersPerAccountLimit(ctx, regID, names, newOrdersPerAccountLimits)
 		elapsed := ra.clk.Since(started)
 		if err != nil {
 			if errors.Is(err, berrors.RateLimit) {
@@ -1565,7 +1548,6 @@
 			return err
 		}
 		ra.rlCheckLatency.WithLabelValues(ratelimit.NewOrdersPerAccount, ratelimits.Allowed).Observe(elapsed.Seconds())
->>>>>>> 21fc1912
 	}
 
 	certNameLimits := ra.rlPolicies.CertificatesPerName()
