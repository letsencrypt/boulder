--- conflicted
+++ resolved
@@ -530,7 +530,6 @@
 	}
 
 	if ra.reuseValidAuthz {
-<<<<<<< HEAD
 		var auths map[string]*core.Authorization
 		var err error
 		if features.Enabled(features.NewAuthorizationSchema) {
@@ -569,47 +568,6 @@
 		}
 
 		if existingAuthz, ok := auths[identifier.Value]; ok {
-			var authzToCheck *core.Authorization
-			if features.Enabled(features.NewAuthorizationSchema) {
-				// GetValidAuthorizations2 returns full authorizations so we
-				// don't need to do a second query to get the challenges
-				authzToCheck = existingAuthz
-			} else {
-				// Use the valid existing authorization's ID to find a fully populated version
-				// The results from `GetValidAuthorizations` are most notably missing
-				// `Challenge` values that the client expects in the result.
-				populatedAuthz, err := ra.SA.GetAuthorization(ctx, existingAuthz.ID)
-				if err != nil {
-					outErr := berrors.InternalServerError(
-						"unable to get existing authorization for auth ID: %s",
-						existingAuthz.ID,
-					)
-					ra.log.Warningf("%s: %s", outErr.Error(), existingAuthz.ID)
-					return core.Authorization{}, outErr
-				}
-				authzToCheck = &populatedAuthz
-			}
-			if ra.authzValidChallengeEnabled(authzToCheck) {
-				// The existing authorization must not expire within the next 24 hours for
-				// it to be OK for reuse
-				reuseCutOff := ra.clk.Now().Add(time.Hour * 24)
-				if authzToCheck.Expires.After(reuseCutOff) {
-					ra.stats.Inc("ReusedValidAuthz", 1)
-					return *authzToCheck, nil
-=======
-		auths, err := ra.SA.GetValidAuthorizations(ctx, regID, []string{identifier.Value}, ra.clk.Now())
-		if err != nil {
-			outErr := berrors.InternalServerError(
-				"unable to get existing validations for regID: %d, identifier: %s, %s",
-				regID,
-				identifier.Value,
-				err,
-			)
-			ra.log.Warning(outErr.Error())
-			return core.Authorization{}, outErr
-		}
-
-		if existingAuthz, ok := auths[identifier.Value]; ok {
 			if ra.authzValidChallengeEnabled(existingAuthz) {
 				// The existing authorization must not expire within the next 24 hours for
 				// it to be OK for reuse
@@ -617,7 +575,6 @@
 				if existingAuthz.Expires.After(reuseCutOff) {
 					ra.stats.Inc("ReusedValidAuthz", 1)
 					return *existingAuthz, nil
->>>>>>> 276ce30a
 				}
 			}
 		}
