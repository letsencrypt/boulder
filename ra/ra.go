--- conflicted
+++ resolved
@@ -1848,14 +1848,8 @@
 	// See if there is an existing unexpired pending (or ready) order that can be reused
 	// for this account
 	existingOrder, err := ra.SA.GetOrderForNames(ctx, &sapb.GetOrderForNamesRequest{
-<<<<<<< HEAD
-		AcctID:              order.RegistrationID,
-		Names:               order.Names,
-		UseV2Authorizations: true,
-=======
-		AcctID: *order.RegistrationID,
+		AcctID: order.RegistrationID,
 		Names:  order.Names,
->>>>>>> 2a28efd8
 	})
 	// If there was an error and it wasn't an acceptable "NotFound" error, return
 	// immediately
@@ -1888,16 +1882,9 @@
 	authzExpiryCutoff := ra.clk.Now().AddDate(0, 0, 1).UnixNano()
 
 	getAuthReq := &sapb.GetAuthorizationsRequest{
-<<<<<<< HEAD
-		RegistrationID:  order.RegistrationID,
-		Now:             authzExpiryCutoff,
-		Domains:         order.Names,
-		RequireV2Authzs: true,
-=======
-		RegistrationID: *order.RegistrationID,
+		RegistrationID: order.RegistrationID,
 		Now:            authzExpiryCutoff,
 		Domains:        order.Names,
->>>>>>> 2a28efd8
 	}
 	existingAuthz, err := ra.SA.GetAuthorizations2(ctx, getAuthReq)
 	if err != nil {
