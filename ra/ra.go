package ra

import (
	"context"
	"crypto"
	"crypto/x509"
	"encoding/json"
	"errors"
	"fmt"
	"math/big"
	"net"
	"net/url"
	"slices"
	"sort"
	"strconv"
	"strings"
	"sync"
	"time"

	"github.com/jmhodges/clock"
	"github.com/prometheus/client_golang/prometheus"
	"github.com/weppos/publicsuffix-go/publicsuffix"
	"golang.org/x/crypto/ocsp"
	"google.golang.org/grpc"
	"google.golang.org/protobuf/proto"
	"google.golang.org/protobuf/types/known/emptypb"
	"gopkg.in/go-jose/go-jose.v2"

	"github.com/letsencrypt/boulder/akamai"
	akamaipb "github.com/letsencrypt/boulder/akamai/proto"
	capb "github.com/letsencrypt/boulder/ca/proto"
	"github.com/letsencrypt/boulder/core"
	corepb "github.com/letsencrypt/boulder/core/proto"
	csrlib "github.com/letsencrypt/boulder/csr"
	"github.com/letsencrypt/boulder/ctpolicy"
	berrors "github.com/letsencrypt/boulder/errors"
	"github.com/letsencrypt/boulder/features"
	"github.com/letsencrypt/boulder/goodkey"
	bgrpc "github.com/letsencrypt/boulder/grpc"
	"github.com/letsencrypt/boulder/identifier"
	"github.com/letsencrypt/boulder/issuance"
	blog "github.com/letsencrypt/boulder/log"
	"github.com/letsencrypt/boulder/metrics"
	"github.com/letsencrypt/boulder/policy"
	"github.com/letsencrypt/boulder/probs"
	pubpb "github.com/letsencrypt/boulder/publisher/proto"
	rapb "github.com/letsencrypt/boulder/ra/proto"
	"github.com/letsencrypt/boulder/ratelimit"
	"github.com/letsencrypt/boulder/ratelimits"
	"github.com/letsencrypt/boulder/reloader"
	"github.com/letsencrypt/boulder/revocation"
	sapb "github.com/letsencrypt/boulder/sa/proto"
	vapb "github.com/letsencrypt/boulder/va/proto"
	"github.com/letsencrypt/boulder/web"
)

var (
	errIncompleteGRPCRequest  = errors.New("incomplete gRPC request message")
	errIncompleteGRPCResponse = errors.New("incomplete gRPC response message")

	// caaRecheckDuration is the amount of time after a CAA check that we will
	// recheck the CAA records for a domain. Per Baseline Requirements, we must
	// recheck CAA records within 8 hours of issuance. We set this to 7 hours to
	// stay on the safe side.
	caaRecheckDuration = -7 * time.Hour
)

type caaChecker interface {
	IsCAAValid(
		ctx context.Context,
		in *vapb.IsCAAValidRequest,
		opts ...grpc.CallOption,
	) (*vapb.IsCAAValidResponse, error)
}

// RegistrationAuthorityImpl defines an RA.
//
// NOTE: All of the fields in RegistrationAuthorityImpl need to be
// populated, or there is a risk of panic.
type RegistrationAuthorityImpl struct {
	rapb.UnimplementedRegistrationAuthorityServer
	CA        capb.CertificateAuthorityClient
	OCSP      capb.OCSPGeneratorClient
	VA        vapb.VAClient
	SA        sapb.StorageAuthorityClient
	PA        core.PolicyAuthority
	publisher pubpb.PublisherClient
	caa       caaChecker

	clk       clock.Clock
	log       blog.Logger
	keyPolicy goodkey.KeyPolicy
	// How long before a newly created authorization expires.
	authorizationLifetime        time.Duration
	pendingAuthorizationLifetime time.Duration
	rlPolicies                   ratelimit.Limits
	maxContactsPerReg            int
	maxNames                     int
	orderLifetime                time.Duration
	finalizeTimeout              time.Duration
	finalizeWG                   sync.WaitGroup

	issuersByNameID map[issuance.IssuerNameID]*issuance.Certificate
	issuersByID     map[issuance.IssuerID]*issuance.Certificate
	purger          akamaipb.AkamaiPurgerClient

	ctpolicy *ctpolicy.CTPolicy

	ctpolicyResults             *prometheus.HistogramVec
	revocationReasonCounter     *prometheus.CounterVec
	namesPerCert                *prometheus.HistogramVec
	rlCheckLatency              *prometheus.HistogramVec
<<<<<<< HEAD
	rlOverrideUsageGauge        *prometheus.GaugeVec
=======
>>>>>>> 636d30f4
	newRegCounter               prometheus.Counter
	recheckCAACounter           prometheus.Counter
	newCertCounter              prometheus.Counter
	recheckCAAUsedAuthzLifetime prometheus.Counter
	authzAges                   *prometheus.HistogramVec
	orderAges                   *prometheus.HistogramVec
	inflightFinalizes           prometheus.Gauge
}

// NewRegistrationAuthorityImpl constructs a new RA object.
func NewRegistrationAuthorityImpl(
	clk clock.Clock,
	logger blog.Logger,
	stats prometheus.Registerer,
	maxContactsPerReg int,
	keyPolicy goodkey.KeyPolicy,
	maxNames int,
	authorizationLifetime time.Duration,
	pendingAuthorizationLifetime time.Duration,
	pubc pubpb.PublisherClient,
	caaClient caaChecker,
	orderLifetime time.Duration,
	finalizeTimeout time.Duration,
	ctp *ctpolicy.CTPolicy,
	purger akamaipb.AkamaiPurgerClient,
	issuers []*issuance.Certificate,
) *RegistrationAuthorityImpl {
	ctpolicyResults := prometheus.NewHistogramVec(
		prometheus.HistogramOpts{
			Name:    "ctpolicy_results",
			Help:    "Histogram of latencies of ctpolicy.GetSCTs calls with success/failure/deadlineExceeded labels",
			Buckets: metrics.InternetFacingBuckets,
		},
		[]string{"result"},
	)
	stats.MustRegister(ctpolicyResults)

	namesPerCert := prometheus.NewHistogramVec(
		prometheus.HistogramOpts{
			Name: "names_per_cert",
			Help: "Histogram of the number of SANs in requested and issued certificates",
			// The namesPerCert buckets are chosen based on the current Let's Encrypt
			// limit of 100 SANs per certificate.
			Buckets: []float64{1, 5, 10, 20, 30, 40, 50, 60, 70, 80, 90, 100},
		},
		// Type label value is either "requested" or "issued".
		[]string{"type"},
	)
	stats.MustRegister(namesPerCert)

	rlCheckLatency := prometheus.NewHistogramVec(prometheus.HistogramOpts{
		Name: "ratelimitsv1_check_latency_seconds",
		Help: fmt.Sprintf("Latency of ratelimit checks labeled by limit=[name] and decision=[%s|%s], in seconds", ratelimits.Allowed, ratelimits.Denied),
	}, []string{"limit", "decision"})
	stats.MustRegister(rlCheckLatency)
<<<<<<< HEAD

	overrideUsageGauge := prometheus.NewGaugeVec(prometheus.GaugeOpts{
		Name: "ratelimitsv1_override_usage",
		Help: "Proportion of override limit used, by limit name and client identifier.",
	}, []string{"limit", "override_key"})
	stats.MustRegister(overrideUsageGauge)
=======
>>>>>>> 636d30f4

	newRegCounter := prometheus.NewCounter(prometheus.CounterOpts{
		Name: "new_registrations",
		Help: "A counter of new registrations",
	})
	stats.MustRegister(newRegCounter)

	recheckCAACounter := prometheus.NewCounter(prometheus.CounterOpts{
		Name: "recheck_caa",
		Help: "A counter of CAA rechecks",
	})
	stats.MustRegister(recheckCAACounter)

	recheckCAAUsedAuthzLifetime := prometheus.NewCounter(prometheus.CounterOpts{
		Name: "recheck_caa_used_authz_lifetime",
		Help: "A counter times the old codepath was used for CAA recheck time",
	})
	stats.MustRegister(recheckCAAUsedAuthzLifetime)

	newCertCounter := prometheus.NewCounter(prometheus.CounterOpts{
		Name: "new_certificates",
		Help: "A counter of new certificates",
	})
	stats.MustRegister(newCertCounter)

	revocationReasonCounter := prometheus.NewCounterVec(prometheus.CounterOpts{
		Name: "revocation_reason",
		Help: "A counter of certificate revocation reasons",
	}, []string{"reason"})
	stats.MustRegister(revocationReasonCounter)

	authzAges := prometheus.NewHistogramVec(prometheus.HistogramOpts{
		Name: "authz_ages",
		Help: "Histogram of ages, in seconds, of Authorization objects, labelled by method and type",
		// authzAges keeps track of how old, in seconds, authorizations are when
		// we attach them to a new order and again when we finalize that order.
		// We give it a non-standard bucket distribution so that the leftmost
		// (closest to zero) bucket can be used exclusively for brand-new (i.e.
		// not reused) authzs. Our buckets are: one nanosecond, one second, one
		// minute, one hour, 7 hours (our CAA reuse time), 1 day, 2 days, 7
		// days, 30 days, +inf (should be empty).
		Buckets: []float64{0.000000001, 1, 60, 3600, 25200, 86400, 172800, 604800, 2592000, 7776000},
	}, []string{"method", "type"})
	stats.MustRegister(authzAges)

	orderAges := prometheus.NewHistogramVec(prometheus.HistogramOpts{
		Name: "order_ages",
		Help: "Histogram of ages, in seconds, of Order objects when they're reused and finalized, labelled by method",
		// Orders currently have a max age of 7 days (168hrs), so our buckets
		// are: one nanosecond (new), 1 second, 10 seconds, 1 minute, 10
		// minutes, 1 hour, 7 hours (our CAA reuse time), 1 day, 2 days, 7 days, +inf.
		Buckets: []float64{0.000000001, 1, 10, 60, 600, 3600, 25200, 86400, 172800, 604800},
	}, []string{"method"})
	stats.MustRegister(orderAges)

	inflightFinalizes := prometheus.NewGauge(prometheus.GaugeOpts{
		Name: "inflight_finalizes",
		Help: "Gauge of the number of current asynchronous finalize goroutines",
	})
	stats.MustRegister(inflightFinalizes)

	issuersByNameID := make(map[issuance.IssuerNameID]*issuance.Certificate)
	issuersByID := make(map[issuance.IssuerID]*issuance.Certificate)
	for _, issuer := range issuers {
		issuersByNameID[issuer.NameID()] = issuer
		issuersByID[issuer.ID()] = issuer
	}

	ra := &RegistrationAuthorityImpl{
		clk:                          clk,
		log:                          logger,
		authorizationLifetime:        authorizationLifetime,
		pendingAuthorizationLifetime: pendingAuthorizationLifetime,
		rlPolicies:                   ratelimit.New(),
		maxContactsPerReg:            maxContactsPerReg,
		keyPolicy:                    keyPolicy,
		maxNames:                     maxNames,
		publisher:                    pubc,
		caa:                          caaClient,
		orderLifetime:                orderLifetime,
		finalizeTimeout:              finalizeTimeout,
		ctpolicy:                     ctp,
		ctpolicyResults:              ctpolicyResults,
		purger:                       purger,
		issuersByNameID:              issuersByNameID,
		issuersByID:                  issuersByID,
		namesPerCert:                 namesPerCert,
		rlCheckLatency:               rlCheckLatency,
<<<<<<< HEAD
		rlOverrideUsageGauge:         overrideUsageGauge,
=======
>>>>>>> 636d30f4
		newRegCounter:                newRegCounter,
		recheckCAACounter:            recheckCAACounter,
		newCertCounter:               newCertCounter,
		revocationReasonCounter:      revocationReasonCounter,
		recheckCAAUsedAuthzLifetime:  recheckCAAUsedAuthzLifetime,
		authzAges:                    authzAges,
		orderAges:                    orderAges,
		inflightFinalizes:            inflightFinalizes,
	}
	return ra
}

func (ra *RegistrationAuthorityImpl) SetRateLimitPoliciesFile(filename string) error {
	_, err := reloader.New(filename, ra.rlPolicies.LoadPolicies, ra.log)
	if err != nil {
		return err
	}

	return nil
}

// certificateRequestAuthz is a struct for holding information about a valid
// authz referenced during a certificateRequestEvent. It holds both the
// authorization ID and the challenge type that made the authorization valid. We
// specifically include the challenge type that solved the authorization to make
// some common analysis easier.
type certificateRequestAuthz struct {
	ID            string
	ChallengeType core.AcmeChallenge
}

// certificateRequestEvent is a struct for holding information that is logged as
// JSON to the audit log as the result of an issuance event.
type certificateRequestEvent struct {
	ID string `json:",omitempty"`
	// Requester is the associated account ID
	Requester int64 `json:",omitempty"`
	// OrderID is the associated order ID (may be empty for an ACME v1 issuance)
	OrderID int64 `json:",omitempty"`
	// SerialNumber is the string representation of the issued certificate's
	// serial number
	SerialNumber string `json:",omitempty"`
	// VerifiedFields are required by the baseline requirements and are always
	// a static value for Boulder.
	VerifiedFields []string `json:",omitempty"`
	// CommonName is the subject common name from the issued cert
	CommonName string `json:",omitempty"`
	// Names are the DNS SAN entries from the issued cert
	Names []string `json:",omitempty"`
	// NotBefore is the starting timestamp of the issued cert's validity period
	NotBefore time.Time `json:",omitempty"`
	// NotAfter is the ending timestamp of the issued cert's validity period
	NotAfter time.Time `json:",omitempty"`
	// RequestTime and ResponseTime are for tracking elapsed time during issuance
	RequestTime  time.Time `json:",omitempty"`
	ResponseTime time.Time `json:",omitempty"`
	// Error contains any encountered errors
	Error string `json:",omitempty"`
	// Authorizations is a map of identifier names to certificateRequestAuthz
	// objects. It can be used to understand how the names in a certificate
	// request were authorized.
	Authorizations map[string]certificateRequestAuthz
}

// certificateRevocationEvent is a struct for holding information that is logged
// as JSON to the audit log as the result of a revocation event.
type certificateRevocationEvent struct {
	ID string `json:",omitempty"`
	// SerialNumber is the string representation of the revoked certificate's
	// serial number.
	SerialNumber string `json:",omitempty"`
	// Reason is the integer representing the revocation reason used.
	Reason int64 `json:",omitempty"`
	// Method is the way in which revocation was requested.
	// It will be one of the strings: "applicant", "subscriber", "control", "key", or "admin".
	Method string `json:",omitempty"`
	// RequesterID is the account ID of the requester.
	// Will be zero for admin revocations.
	RequesterID int64 `json:",omitempty"`
	// AdminName is the name of the admin requester.
	// Will be zero for subscriber revocations.
	AdminName string `json:",omitempty"`
	// Error contains any error encountered during revocation.
	Error string `json:",omitempty"`
}

// finalizationCAACheckEvent is a struct for holding information logged as JSON
// to the info log as the result of an issuance event. It is logged when the RA
// performs the final CAA check of a certificate finalization request.
type finalizationCAACheckEvent struct {
	// Requester is the associated account ID.
	Requester int64 `json:",omitempty"`
	// Reused is a count of Authz where the original CAA check was performed in
	// the last 7 hours.
	Reused int `json:",omitempty"`
	// Rechecked is a count of Authz where a new CAA check was performed because
	// the original check was older than 7 hours.
	Rechecked int `json:",omitempty"`
}

// noRegistrationID is used for the regID parameter to GetThreshold when no
// registration-based overrides are necessary.
const noRegistrationID = -1

// registrationCounter is a type to abstract the use of `CountRegistrationsByIP`
// or `CountRegistrationsByIPRange` SA methods.
type registrationCounter func(context.Context, *sapb.CountRegistrationsByIPRequest, ...grpc.CallOption) (*sapb.Count, error)

// checkRegistrationIPLimit checks a specific registraton limit by using the
// provided registrationCounter function to determine if the limit has been
// exceeded for a given IP or IP range
func (ra *RegistrationAuthorityImpl) checkRegistrationIPLimit(ctx context.Context, limit ratelimit.RateLimitPolicy, ip net.IP, counter registrationCounter) error {
	now := ra.clk.Now()
	count, err := counter(ctx, &sapb.CountRegistrationsByIPRequest{
		Ip: ip,
		Range: &sapb.Range{
			Earliest: limit.WindowBegin(now).UnixNano(),
			Latest:   now.UnixNano(),
		},
	})
	if err != nil {
		return err
	}

	threshold, isOverridden := limit.GetThreshold(ip.String(), noRegistrationID)
	if isOverridden {
		// We do not support overrides for the NewRegistrationsPerIPRange limit.
		utilization := float64(count.Count) / float64(threshold)
		ra.rlOverrideUsageGauge.WithLabelValues(ratelimit.RegistrationsPerIP, ip.String()).Set(utilization)
	}

	if count.Count >= threshold {
		return berrors.RegistrationsPerIPError(0, "too many registrations for this IP")
	}

	return nil
}

// checkRegistrationLimits enforces the RegistrationsPerIP and
// RegistrationsPerIPRange limits
func (ra *RegistrationAuthorityImpl) checkRegistrationLimits(ctx context.Context, ip net.IP) error {
	// Check the registrations per IP limit using the CountRegistrationsByIP SA
	// function that matches IP addresses exactly
	exactRegLimit := ra.rlPolicies.RegistrationsPerIP()
	if exactRegLimit.Enabled() {
		started := ra.clk.Now()
		err := ra.checkRegistrationIPLimit(ctx, exactRegLimit, ip, ra.SA.CountRegistrationsByIP)
		elapsed := ra.clk.Since(started)
		if err != nil {
			if errors.Is(err, berrors.RateLimit) {
				ra.rlCheckLatency.WithLabelValues(ratelimit.RegistrationsPerIP, ratelimits.Denied).Observe(elapsed.Seconds())
				ra.log.Infof("Rate limit exceeded, RegistrationsPerIP, by IP: %q", ip)
			}
			return err
		}
		ra.rlCheckLatency.WithLabelValues(ratelimit.RegistrationsPerIP, ratelimits.Allowed).Observe(elapsed.Seconds())
	}

	// We only apply the fuzzy reg limit to IPv6 addresses.
	// Per https://golang.org/pkg/net/#IP.To4 "If ip is not an IPv4 address, To4
	// returns nil"
	if ip.To4() != nil {
		return nil
	}

	// Check the registrations per IP range limit using the
	// CountRegistrationsByIPRange SA function that fuzzy-matches IPv6 addresses
	// within a larger address range
	fuzzyRegLimit := ra.rlPolicies.RegistrationsPerIPRange()
	if fuzzyRegLimit.Enabled() {
		started := ra.clk.Now()
		err := ra.checkRegistrationIPLimit(ctx, fuzzyRegLimit, ip, ra.SA.CountRegistrationsByIPRange)
		elapsed := ra.clk.Since(started)
		if err != nil {
			if errors.Is(err, berrors.RateLimit) {
				ra.rlCheckLatency.WithLabelValues(ratelimit.RegistrationsPerIPRange, ratelimits.Denied).Observe(elapsed.Seconds())
				ra.log.Infof("Rate limit exceeded, RegistrationsByIPRange, IP: %q", ip)

				// For the fuzzyRegLimit we use a new error message that specifically
				// mentions that the limit being exceeded is applied to a *range* of IPs
				return berrors.RateLimitError(0, "too many registrations for this IP range")
			}
			return err
		}
		ra.rlCheckLatency.WithLabelValues(ratelimit.RegistrationsPerIPRange, ratelimits.Allowed).Observe(elapsed.Seconds())
	}

	return nil
}

// NewRegistration constructs a new Registration from a request.
func (ra *RegistrationAuthorityImpl) NewRegistration(ctx context.Context, request *corepb.Registration) (*corepb.Registration, error) {
	// Error if the request is nil, there is no account key or IP address
	if request == nil || len(request.Key) == 0 || len(request.InitialIP) == 0 {
		return nil, errIncompleteGRPCRequest
	}

	// Check if account key is acceptable for use.
	var key jose.JSONWebKey
	err := key.UnmarshalJSON(request.Key)
	if err != nil {
		return nil, berrors.InternalServerError("failed to unmarshal account key: %s", err.Error())
	}
	err = ra.keyPolicy.GoodKey(ctx, key.Key)
	if err != nil {
		return nil, berrors.MalformedError("invalid public key: %s", err.Error())
	}

	// Check IP address rate limits.
	var ipAddr net.IP
	err = ipAddr.UnmarshalText(request.InitialIP)
	if err != nil {
		return nil, berrors.InternalServerError("failed to unmarshal ip address: %s", err.Error())
	}
	err = ra.checkRegistrationLimits(ctx, ipAddr)
	if err != nil {
		return nil, err
	}

	// Check that contacts conform to our expectations.
	err = validateContactsPresent(request.Contact, request.ContactsPresent)
	if err != nil {
		return nil, err
	}
	err = ra.validateContacts(request.Contact)
	if err != nil {
		return nil, err
	}

	// Don't populate ID or CreatedAt because those will be set by the SA.
	req := &corepb.Registration{
		Key:             request.Key,
		Contact:         request.Contact,
		ContactsPresent: request.ContactsPresent,
		Agreement:       request.Agreement,
		InitialIP:       request.InitialIP,
		Status:          string(core.StatusValid),
	}

	// Store the registration object, then return the version that got stored.
	res, err := ra.SA.NewRegistration(ctx, req)
	if err != nil {
		return nil, err
	}

	ra.newRegCounter.Inc()
	return res, nil
}

// validateContacts checks the provided list of contacts, returning an error if
// any are not acceptable. Unacceptable contacts lists include:
// * An empty list
// * A list has more than maxContactsPerReg contacts
// * A list containing an empty contact
// * A list containing a contact that does not parse as a URL
// * A list containing a contact that has a URL scheme other than mailto
// * A list containing a mailto contact that contains hfields
// * A list containing a contact that has non-ascii characters
// * A list containing a contact that doesn't pass `policy.ValidEmail`
func (ra *RegistrationAuthorityImpl) validateContacts(contacts []string) error {
	if len(contacts) == 0 {
		return nil // Nothing to validate
	}
	if ra.maxContactsPerReg > 0 && len(contacts) > ra.maxContactsPerReg {
		return berrors.MalformedError(
			"too many contacts provided: %d > %d",
			len(contacts),
			ra.maxContactsPerReg,
		)
	}

	for _, contact := range contacts {
		if contact == "" {
			return berrors.InvalidEmailError("empty contact")
		}
		parsed, err := url.Parse(contact)
		if err != nil {
			return berrors.InvalidEmailError("invalid contact")
		}
		if parsed.Scheme != "mailto" {
			return berrors.UnsupportedContactError("contact method %q is not supported", parsed.Scheme)
		}
		if parsed.RawQuery != "" || contact[len(contact)-1] == '?' {
			return berrors.InvalidEmailError("contact email %q contains a question mark", contact)
		}
		if parsed.Fragment != "" || contact[len(contact)-1] == '#' {
			return berrors.InvalidEmailError("contact email %q contains a '#'", contact)
		}
		if !core.IsASCII(contact) {
			return berrors.InvalidEmailError(
				"contact email [%q] contains non-ASCII characters",
				contact,
			)
		}
		err = policy.ValidEmail(parsed.Opaque)
		if err != nil {
			return err
		}
	}

	// NOTE(@cpu): For historical reasons (</3) we store ACME account contact
	// information de-normalized in a fixed size `contact` field on the
	// `registrations` table. At the time of writing this field is VARCHAR(191)
	// That means the largest marshalled JSON value we can store is 191 bytes.
	const maxContactBytes = 191
	if jsonBytes, err := json.Marshal(contacts); err != nil {
		// This shouldn't happen with a simple []string but if it does we want the
		// error to be logged internally but served as a 500 to the user so we
		// return a bare error and not a berror here.
		return fmt.Errorf("failed to marshal reg.Contact to JSON: %#v", contacts)
	} else if len(jsonBytes) >= maxContactBytes {
		return berrors.InvalidEmailError(
			"too many/too long contact(s). Please use shorter or fewer email addresses")
	}

	return nil
}

func (ra *RegistrationAuthorityImpl) checkPendingAuthorizationLimit(ctx context.Context, regID int64, limit ratelimit.RateLimitPolicy) error {
	// This rate limit's threshold can only be overridden on a per-regID basis,
	// not based on any other key.
<<<<<<< HEAD
	threshold, isOverridden := limit.GetThreshold("", regID)
=======
	threshold := limit.GetThreshold("", regID)
>>>>>>> 636d30f4
	if threshold == -1 {
		return nil
	}
	countPB, err := ra.SA.CountPendingAuthorizations2(ctx, &sapb.RegistrationID{
		Id: regID,
	})
	if err != nil {
		return err
	}
<<<<<<< HEAD
	if isOverridden {
		utilization := float64(countPB.Count) / float64(threshold)
		ra.rlOverrideUsageGauge.WithLabelValues(ratelimit.PendingAuthorizationsPerAccount, strconv.FormatInt(regID, 10)).Set(utilization)
	}
=======
>>>>>>> 636d30f4
	if countPB.Count >= threshold {
		ra.log.Infof("Rate limit exceeded, PendingAuthorizationsByRegID, regID: %d", regID)
		return berrors.RateLimitError(0, "too many currently pending authorizations: %d", countPB.Count)
	}
	return nil
}

// checkInvalidAuthorizationLimits checks the failed validation limit for each
// of the provided hostnames. It returns the first error.
func (ra *RegistrationAuthorityImpl) checkInvalidAuthorizationLimits(ctx context.Context, regID int64, hostnames []string, limits ratelimit.RateLimitPolicy) error {
	results := make(chan error, len(hostnames))
	for _, hostname := range hostnames {
		go func(hostname string) {
			results <- ra.checkInvalidAuthorizationLimit(ctx, regID, hostname, limits)
		}(hostname)
	}
	// We don't have to wait for all of the goroutines to finish because there's
	// enough capacity in the chan for them all to write their result even if
	// nothing is reading off the chan anymore.
	for i := 0; i < len(hostnames); i++ {
		err := <-results
		if err != nil {
			return err
		}
	}
	return nil
}

func (ra *RegistrationAuthorityImpl) checkInvalidAuthorizationLimit(ctx context.Context, regID int64, hostname string, limit ratelimit.RateLimitPolicy) error {
	latest := ra.clk.Now().Add(ra.pendingAuthorizationLifetime)
	earliest := latest.Add(-limit.Window.Duration)
	req := &sapb.CountInvalidAuthorizationsRequest{
		RegistrationID: regID,
		Hostname:       hostname,
		Range: &sapb.Range{
			Earliest: earliest.UnixNano(),
			Latest:   latest.UnixNano(),
		},
	}
	count, err := ra.SA.CountInvalidAuthorizations2(ctx, req)
	if err != nil {
		return err
	}
	// Most rate limits have a key for overrides, but there is no meaningful key
	// here.
	noKey := ""
	threshold, isOverridden := limit.GetThreshold(noKey, regID)
	if isOverridden {
		utilization := float64(count.Count) / float64(threshold)
		ra.rlOverrideUsageGauge.WithLabelValues(ratelimit.InvalidAuthorizationsPerAccount, strconv.FormatInt(regID, 10)).Set(utilization)
	}
	if count.Count >= threshold {
		ra.log.Infof("Rate limit exceeded, InvalidAuthorizationsByRegID, regID: %d", regID)
		return berrors.FailedValidationError(0, "too many failed authorizations recently")
	}
	return nil
}

// checkNewOrdersPerAccountLimit enforces the rlPolicies `NewOrdersPerAccount`
// rate limit. This rate limit ensures a client can not create more than the
// specified threshold of new orders within the specified time window.
func (ra *RegistrationAuthorityImpl) checkNewOrdersPerAccountLimit(ctx context.Context, acctID int64, limit ratelimit.RateLimitPolicy) error {
	now := ra.clk.Now()
	count, err := ra.SA.CountOrders(ctx, &sapb.CountOrdersRequest{
		AccountID: acctID,
		Range: &sapb.Range{
			Earliest: now.Add(-limit.Window.Duration).UnixNano(),
			Latest:   now.UnixNano(),
		},
	})
	if err != nil {
		return err
	}
	// There is no meaningful override key to use for this rate limit
	noKey := ""
<<<<<<< HEAD
	threshold, isOverridden := limit.GetThreshold(noKey, acctID)
	if isOverridden {
		utilization := float64(count.Count) / float64(threshold)
		ra.rlOverrideUsageGauge.WithLabelValues(ratelimit.NewOrdersPerAccount, strconv.FormatInt(acctID, 10)).Set(utilization)
	}

	if count.Count >= threshold {
=======
	if count.Count >= limit.GetThreshold(noKey, acctID) {
>>>>>>> 636d30f4
		return berrors.RateLimitError(0, "too many new orders recently")
	}
	return nil
}

// matchesCSR tests the contents of a generated certificate to make sure
// that the PublicKey, CommonName, and DNSNames match those provided in
// the CSR that was used to generate the certificate. It also checks the
// following fields for:
//   - notBefore is not more than 24 hours ago
//   - BasicConstraintsValid is true
//   - IsCA is false
//   - ExtKeyUsage only contains ExtKeyUsageServerAuth & ExtKeyUsageClientAuth
//   - Subject only contains CommonName & Names
func (ra *RegistrationAuthorityImpl) matchesCSR(parsedCertificate *x509.Certificate, csr *x509.CertificateRequest) error {
	if !core.KeyDigestEquals(parsedCertificate.PublicKey, csr.PublicKey) {
		return berrors.InternalServerError("generated certificate public key doesn't match CSR public key")
	}

	csrNames := csrlib.NamesFromCSR(csr)
	if parsedCertificate.Subject.CommonName != "" {
		// Only check that the issued common name matches one of the SANs if there
		// is an issued CN at all: this allows flexibility on whether we include
		// the CN.
		if !slices.Contains(csrNames.SANs, parsedCertificate.Subject.CommonName) {
			return berrors.InternalServerError("generated certificate CommonName doesn't match any CSR name")
		}
	}

	parsedNames := parsedCertificate.DNSNames
	sort.Strings(parsedNames)
	if !slices.Equal(parsedNames, csrNames.SANs) {
		return berrors.InternalServerError("generated certificate DNSNames don't match CSR DNSNames")
	}

	if !slices.EqualFunc(parsedCertificate.IPAddresses, csr.IPAddresses, func(l, r net.IP) bool { return l.Equal(r) }) {
		return berrors.InternalServerError("generated certificate IPAddresses don't match CSR IPAddresses")
	}
	if !slices.Equal(parsedCertificate.EmailAddresses, csr.EmailAddresses) {
		return berrors.InternalServerError("generated certificate EmailAddresses don't match CSR EmailAddresses")
	}

	if len(parsedCertificate.Subject.Country) > 0 || len(parsedCertificate.Subject.Organization) > 0 ||
		len(parsedCertificate.Subject.OrganizationalUnit) > 0 || len(parsedCertificate.Subject.Locality) > 0 ||
		len(parsedCertificate.Subject.Province) > 0 || len(parsedCertificate.Subject.StreetAddress) > 0 ||
		len(parsedCertificate.Subject.PostalCode) > 0 {
		return berrors.InternalServerError("generated certificate Subject contains fields other than CommonName, or SerialNumber")
	}
	now := ra.clk.Now()
	if now.Sub(parsedCertificate.NotBefore) > time.Hour*24 {
		return berrors.InternalServerError("generated certificate is back dated %s", now.Sub(parsedCertificate.NotBefore))
	}
	if !parsedCertificate.BasicConstraintsValid {
		return berrors.InternalServerError("generated certificate doesn't have basic constraints set")
	}
	if parsedCertificate.IsCA {
		return berrors.InternalServerError("generated certificate can sign other certificates")
	}
	if !slices.Equal(parsedCertificate.ExtKeyUsage, []x509.ExtKeyUsage{x509.ExtKeyUsageServerAuth, x509.ExtKeyUsageClientAuth}) {
		return berrors.InternalServerError("generated certificate doesn't have correct key usage extensions")
	}

	return nil
}

// checkOrderAuthorizations verifies that a provided set of names associated
// with a specific order and account has all of the required valid, unexpired
// authorizations to proceed with issuance. It returns the authorizations that
// satisfied the set of names or it returns an error. If it returns an error, it
// will be of type BoulderError.
func (ra *RegistrationAuthorityImpl) checkOrderAuthorizations(
	ctx context.Context,
	names []string,
	acctID accountID,
	orderID orderID) (map[string]*core.Authorization, error) {
	// Get all of the valid authorizations for this account/order
	req := &sapb.GetValidOrderAuthorizationsRequest{
		Id:     int64(orderID),
		AcctID: int64(acctID),
	}
	authzMapPB, err := ra.SA.GetValidOrderAuthorizations2(ctx, req)
	if err != nil {
		return nil, berrors.InternalServerError("error in GetValidOrderAuthorizations: %s", err)
	}
	authzs, err := bgrpc.PBToAuthzMap(authzMapPB)
	if err != nil {
		return nil, err
	}

	// Ensure the names from the CSR are free of duplicates & lowercased.
	names = core.UniqueLowerNames(names)

	// Check the authorizations to ensure validity for the names required.
	err = ra.checkAuthorizationsCAA(ctx, int64(acctID), names, authzs, ra.clk.Now())
	if err != nil {
		return nil, err
	}

	// Check the challenges themselves too.
	for _, authz := range authzs {
		err = ra.PA.CheckAuthz(authz)
		if err != nil {
			return nil, err
		}
	}

	return authzs, nil
}

// validatedBefore checks if a given authorization's challenge was
// validated before a given time. Returns a bool.
func validatedBefore(authz *core.Authorization, caaRecheckTime time.Time) (bool, error) {
	numChallenges := len(authz.Challenges)
	if numChallenges != 1 {
		return false, fmt.Errorf("authorization has incorrect number of challenges. 1 expected, %d found for: id %s", numChallenges, authz.ID)
	}
	if authz.Challenges[0].Validated == nil {
		return false, fmt.Errorf("authorization's challenge has no validated timestamp for: id %s", authz.ID)
	}
	return authz.Challenges[0].Validated.Before(caaRecheckTime), nil
}

// checkAuthorizationsCAA implements the common logic of validating a set of
// authorizations against a set of names that is used by both
// `checkAuthorizations` and `checkOrderAuthorizations`. If required CAA will be
// rechecked for authorizations that are too old.
// If it returns an error, it will be of type BoulderError.
func (ra *RegistrationAuthorityImpl) checkAuthorizationsCAA(
	ctx context.Context,
	acctID int64,
	names []string,
	authzs map[string]*core.Authorization,
	now time.Time) error {
	// badNames contains the names that were unauthorized
	var badNames []string
	// recheckAuthzs is a list of authorizations that must have their CAA records rechecked
	var recheckAuthzs []*core.Authorization

	// Per Baseline Requirements, CAA must be checked within 8 hours of
	// issuance. CAA is checked when an authorization is validated, so as
	// long as that was less than 8 hours ago, we're fine. We recheck if
	// that was more than 7 hours ago, to be on the safe side. We can
	// check to see if the authorized challenge `AttemptedAt`
	// (`Validated`) value from the database is before our caaRecheckTime.
	// Set the recheck time to 7 hours ago.
	caaRecheckAfter := now.Add(caaRecheckDuration)

	// Set a CAA recheck time based on the assumption of a 30 day authz
	// lifetime. This has been deprecated in favor of a new check based
	// off the Validated time stored in the database, but we want to check
	// both for a time and increment a stat if this code path is hit for
	// compliance safety.
	caaRecheckTime := now.Add(ra.authorizationLifetime).Add(caaRecheckDuration)

	for _, name := range names {
		authz := authzs[name]
		if authz == nil {
			badNames = append(badNames, name)
		} else if authz.Expires == nil {
			return berrors.InternalServerError("found an authorization with a nil Expires field: id %s", authz.ID)
		} else if authz.Expires.Before(now) {
			badNames = append(badNames, name)
		} else if staleCAA, err := validatedBefore(authz, caaRecheckAfter); err != nil {
			return berrors.InternalServerError(err.Error())
		} else if staleCAA {
			// Ensure that CAA is rechecked for this name
			recheckAuthzs = append(recheckAuthzs, authz)
		} else if authz.Expires.Before(caaRecheckTime) {
			// Ensure that CAA is rechecked for this name
			recheckAuthzs = append(recheckAuthzs, authz)
			// This codepath should not be used, but is here as a safety
			// net until the new codepath is proven. Increment metric if
			// it is used.
			ra.recheckCAAUsedAuthzLifetime.Add(1)
		}
	}

	if len(recheckAuthzs) > 0 {
		err := ra.recheckCAA(ctx, recheckAuthzs)
		if err != nil {
			return err
		}
	}

	if len(badNames) > 0 {
		return berrors.UnauthorizedError(
			"authorizations for these names not found or expired: %s",
			strings.Join(badNames, ", "),
		)
	}

	caaEvent := &finalizationCAACheckEvent{
		Requester: acctID,
		Reused:    len(authzs) - len(recheckAuthzs),
		Rechecked: len(recheckAuthzs),
	}
	ra.log.InfoObject("FinalizationCaaCheck", caaEvent)

	return nil
}

// recheckCAA accepts a list of of names that need to have their CAA records
// rechecked because their associated authorizations are sufficiently old and
// performs the CAA checks required for each. If any of the rechecks fail an
// error is returned.
func (ra *RegistrationAuthorityImpl) recheckCAA(ctx context.Context, authzs []*core.Authorization) error {
	ra.recheckCAACounter.Add(float64(len(authzs)))

	type authzCAAResult struct {
		authz *core.Authorization
		err   error
	}
	ch := make(chan authzCAAResult, len(authzs))
	for _, authz := range authzs {
		go func(authz *core.Authorization) {
			name := authz.Identifier.Value

			// If an authorization has multiple valid challenges,
			// the type of the first valid challenge is used for
			// the purposes of CAA rechecking.
			var method string
			for _, challenge := range authz.Challenges {
				if challenge.Status == core.StatusValid {
					method = string(challenge.Type)
					break
				}
			}
			if method == "" {
				ch <- authzCAAResult{
					authz: authz,
					err: berrors.InternalServerError(
						"Internal error determining validation method for authorization ID %v (%v)",
						authz.ID, name),
				}
				return
			}

			resp, err := ra.caa.IsCAAValid(ctx, &vapb.IsCAAValidRequest{
				Domain:           name,
				ValidationMethod: method,
				AccountURIID:     authz.RegistrationID,
			})
			if err != nil {
				ra.log.AuditErrf("Rechecking CAA: %s", err)
				err = berrors.InternalServerError(
					"Internal error rechecking CAA for authorization ID %v (%v)",
					authz.ID, name,
				)
			} else if resp.Problem != nil {
				err = berrors.CAAError(resp.Problem.Detail)
			}
			ch <- authzCAAResult{
				authz: authz,
				err:   err,
			}
		}(authz)
	}
	var subErrors []berrors.SubBoulderError
	// Read a recheckResult for each authz from the results channel
	for i := 0; i < len(authzs); i++ {
		recheckResult := <-ch
		// If the result had a CAA boulder error, construct a suberror with the
		// identifier from the authorization that was checked.
		err := recheckResult.err
		if err != nil {
			var bErr *berrors.BoulderError
			if errors.As(err, &bErr) && bErr.Type == berrors.CAA {
				subErrors = append(subErrors, berrors.SubBoulderError{
					Identifier:   recheckResult.authz.Identifier,
					BoulderError: bErr})
			} else {
				return err
			}
		}
	}
	if len(subErrors) > 0 {
		var detail string
		// If there was only one error, then use it as the top level error that is
		// returned.
		if len(subErrors) == 1 {
			return subErrors[0].BoulderError
		}
		detail = fmt.Sprintf(
			"Rechecking CAA for %q and %d more identifiers failed. "+
				"Refer to sub-problems for more information",
			subErrors[0].Identifier.Value,
			len(subErrors)-1)
		return (&berrors.BoulderError{
			Type:   berrors.CAA,
			Detail: detail,
		}).WithSubErrors(subErrors)
	}
	return nil
}

// failOrder marks an order as failed by setting the problem details field of
// the order & persisting it through the SA. If an error occurs doing this we
// log it and don't modify the input order. There aren't any alternatives if we
// can't add the error to the order. This function MUST only be called when we
// are already returning an error for another reason.
func (ra *RegistrationAuthorityImpl) failOrder(
	ctx context.Context,
	order *corepb.Order,
	prob *probs.ProblemDetails) {
	// Use a separate context with its own timeout, since the error we encountered
	// may have been a context cancellation or timeout, and these operations still
	// need to succeed.
	ctx, cancel := context.WithTimeout(context.WithoutCancel(ctx), 1*time.Second)
	defer cancel()

	// Convert the problem to a protobuf problem for the *corepb.Order field
	pbProb, err := bgrpc.ProblemDetailsToPB(prob)
	if err != nil {
		ra.log.AuditErrf("Could not convert order error problem to PB: %q", err)
		return
	}

	// Assign the protobuf problem to the field and save it via the SA
	order.Error = pbProb
	_, err = ra.SA.SetOrderError(ctx, &sapb.SetOrderErrorRequest{
		Id:    order.Id,
		Error: order.Error,
	})
	if err != nil {
		ra.log.AuditErrf("Could not persist order error: %q", err)
	}
}

// To help minimize the chance that an accountID would be used as an order ID
// (or vice versa) when calling functions that use both we define internal
// `accountID` and `orderID` types so that callers must explicitly cast.
type accountID int64
type orderID int64

// FinalizeOrder accepts a request to finalize an order object and, if possible,
// issues a certificate to satisfy the order. If an order does not have valid,
// unexpired authorizations for all of its associated names an error is
// returned. Similarly we vet that all of the names in the order are acceptable
// based on current policy and return an error if the order can't be fulfilled.
// If successful the order will be returned in processing status for the client
// to poll while awaiting finalization to occur.
func (ra *RegistrationAuthorityImpl) FinalizeOrder(ctx context.Context, req *rapb.FinalizeOrderRequest) (*corepb.Order, error) {
	// Step 1: Set up logging/tracing and validate the Order
	if req == nil || req.Order == nil || len(req.Csr) == 0 {
		return nil, errIncompleteGRPCRequest
	}

	logEvent := certificateRequestEvent{
		ID:          core.NewToken(),
		OrderID:     req.Order.Id,
		Requester:   req.Order.RegistrationID,
		RequestTime: ra.clk.Now(),
	}
	csr, err := ra.validateFinalizeRequest(ctx, req, &logEvent)
	if err != nil {
		return nil, err
	}

	// Observe the age of this order, so we know how quickly most clients complete
	// issuance flows.
	ra.orderAges.WithLabelValues("FinalizeOrder").Observe(ra.clk.Since(time.Unix(0, req.Order.Created)).Seconds())

	// Step 2: Set the Order to Processing status
	//
	// We do this separately from the issuance process itself so that, when we
	// switch to doing issuance asynchronously, we aren't lying to the client
	// when we say that their order is already Processing.
	//
	// NOTE(@cpu): After this point any errors that are encountered must update
	// the state of the order to invalid by setting the order's error field.
	// Otherwise the order will be "stuck" in processing state. It can not be
	// finalized because it isn't pending, but we aren't going to process it
	// further because we already did and encountered an error.
	_, err = ra.SA.SetOrderProcessing(ctx, &sapb.OrderRequest{Id: req.Order.Id})
	if err != nil {
		// Fail the order with a server internal error - we weren't able to set the
		// status to processing and that's unexpected & weird.
		ra.failOrder(ctx, req.Order, probs.ServerInternal("Error setting order processing"))
		return nil, err
	}

	// Update the order status locally since the SA doesn't return the updated
	// order itself after setting the status
	order := req.Order
	order.Status = string(core.StatusProcessing)

	// Steps 3 (issuance) and 4 (cleanup) are done inside a helper function so
	// that we can control whether or not that work happens asynchronously.
	if features.Enabled(features.AsyncFinalize) {
		// We do this work in a goroutine so that we can better handle latency from
		// getting SCTs and writing the (pre)certificate to the database. This lets
		// us return the order in the Processing state to the client immediately,
		// prompting them to poll the Order object and wait for it to be put into
		// its final state.
		//
		// We track this goroutine's lifetime in a waitgroup global to this RA, so
		// that it can wait for all goroutines to drain during shutdown.
		ra.finalizeWG.Add(1)
		go func() {
			_, err := ra.issueCertificateOuter(ctx, proto.Clone(order).(*corepb.Order), csr, logEvent)
			if err != nil {
				// We only log here, because this is in a background goroutine with
				// no parent goroutine waiting for it to receive the error.
				ra.log.AuditErrf("Asynchronous finalization failed: %s", err.Error())
			}
			ra.finalizeWG.Done()
		}()
		return order, nil
	} else {
		return ra.issueCertificateOuter(ctx, order, csr, logEvent)
	}
}

// validateFinalizeRequest checks that a FinalizeOrder request is fully correct
// and ready for issuance.
func (ra *RegistrationAuthorityImpl) validateFinalizeRequest(
	ctx context.Context,
	req *rapb.FinalizeOrderRequest,
	logEvent *certificateRequestEvent) (*x509.CertificateRequest, error) {
	if req.Order.Id <= 0 {
		return nil, berrors.MalformedError("invalid order ID: %d", req.Order.Id)
	}

	if req.Order.RegistrationID <= 0 {
		return nil, berrors.MalformedError("invalid account ID: %d", req.Order.RegistrationID)
	}

	if core.AcmeStatus(req.Order.Status) != core.StatusReady {
		return nil, berrors.OrderNotReadyError(
			"Order's status (%q) is not acceptable for finalization",
			req.Order.Status)
	}

	// There should never be an order with 0 names at the stage, but we check to
	// be on the safe side, throwing an internal server error if this assumption
	// is ever violated.
	if len(req.Order.Names) == 0 {
		return nil, berrors.InternalServerError("Order has no associated names")
	}

	// Parse the CSR from the request
	csr, err := x509.ParseCertificateRequest(req.Csr)
	if err != nil {
		return nil, berrors.BadCSRError("unable to parse CSR: %s", err.Error())
	}

	err = csrlib.VerifyCSR(ctx, csr, ra.maxNames, &ra.keyPolicy, ra.PA)
	if err != nil {
		// VerifyCSR returns berror instances that can be passed through as-is
		// without wrapping.
		return nil, err
	}

	// Dedupe, lowercase and sort both the names from the CSR and the names in the
	// order.
	csrNames := csrlib.NamesFromCSR(csr).SANs
	orderNames := core.UniqueLowerNames(req.Order.Names)

	// Immediately reject the request if the number of names differ
	if len(orderNames) != len(csrNames) {
		return nil, berrors.UnauthorizedError("Order includes different number of names than CSR specifies")
	}

	// Check that the order names and the CSR names are an exact match
	for i, name := range orderNames {
		if name != csrNames[i] {
			return nil, berrors.UnauthorizedError("CSR is missing Order domain %q", name)
		}
	}

	// Get the originating account for use in the next check.
	regPB, err := ra.SA.GetRegistration(ctx, &sapb.RegistrationID{Id: req.Order.RegistrationID})
	if err != nil {
		return nil, err
	}

	account, err := bgrpc.PbToRegistration(regPB)
	if err != nil {
		return nil, err
	}

	// Make sure they're not using their account key as the certificate key too.
	if core.KeyDigestEquals(csr.PublicKey, account.Key) {
		return nil, berrors.MalformedError("certificate public key must be different than account key")
	}

	// Double-check that all authorizations on this order are also associated with
	// the same account as the order itself.
	authzs, err := ra.checkOrderAuthorizations(ctx, csrNames, accountID(req.Order.RegistrationID), orderID(req.Order.Id))
	if err != nil {
		// Pass through the error without wrapping it because the called functions
		// return BoulderError and we don't want to lose the type.
		return nil, err
	}

	// Collect up a certificateRequestAuthz that stores the ID and challenge type
	// of each of the valid authorizations we used for this issuance.
	logEventAuthzs := make(map[string]certificateRequestAuthz, len(csrNames))
	for name, authz := range authzs {
		// No need to check for error here because we know this same call just
		// succeeded inside ra.checkOrderAuthorizations
		solvedByChallengeType, _ := authz.SolvedBy()
		logEventAuthzs[name] = certificateRequestAuthz{
			ID:            authz.ID,
			ChallengeType: solvedByChallengeType,
		}
		authzAge := (ra.authorizationLifetime - authz.Expires.Sub(ra.clk.Now())).Seconds()
		ra.authzAges.WithLabelValues("FinalizeOrder", string(authz.Status)).Observe(authzAge)
	}
	logEvent.Authorizations = logEventAuthzs

	// Mark that we verified the CN and SANs
	logEvent.VerifiedFields = []string{"subject.commonName", "subjectAltName"}

	return csr, nil
}

// issueCertificateOuter exists solely to ensure that all calls to
// issueCertificateInner have their result handled uniformly, no matter what
// return path that inner function takes. It takes ownership of the logEvent,
// mutates it, and is responsible for outputting its final state.
func (ra *RegistrationAuthorityImpl) issueCertificateOuter(
	ctx context.Context,
	order *corepb.Order,
	csr *x509.CertificateRequest,
	logEvent certificateRequestEvent,
) (*corepb.Order, error) {
	ra.inflightFinalizes.Inc()
	defer ra.inflightFinalizes.Dec()

	// Step 3: Issue the Certificate
	cert, err := ra.issueCertificateInner(
		ctx, csr, accountID(order.RegistrationID), orderID(order.Id))

	// Step 4: Fail the order if necessary, and update metrics and log fields
	var result string
	if err != nil {
		// The problem is computed using `web.ProblemDetailsForError`, the same
		// function the WFE uses to convert between `berrors` and problems. This
		// will turn normal expected berrors like berrors.UnauthorizedError into the
		// correct `urn:ietf:params:acme:error:unauthorized` problem while not
		// letting anything like a server internal error through with sensitive
		// info.
		ra.failOrder(ctx, order, web.ProblemDetailsForError(err, "Error finalizing order"))
		order.Status = string(core.StatusInvalid)

		logEvent.Error = err.Error()
		result = "error"
	} else {
		order.CertificateSerial = core.SerialToString(cert.SerialNumber)
		order.Status = string(core.StatusValid)

		ra.namesPerCert.With(
			prometheus.Labels{"type": "issued"},
		).Observe(float64(len(order.Names)))

		ra.newCertCounter.Inc()

		logEvent.SerialNumber = core.SerialToString(cert.SerialNumber)
		logEvent.CommonName = cert.Subject.CommonName
		logEvent.Names = cert.DNSNames
		logEvent.NotBefore = cert.NotBefore
		logEvent.NotAfter = cert.NotAfter

		result = "successful"
	}

	logEvent.ResponseTime = ra.clk.Now()
	ra.log.AuditObject(fmt.Sprintf("Certificate request - %s", result), logEvent)

	return order, err
}

// issueCertificateInner handles the heavy lifting aspects of certificate
// issuance.
//
// This function is responsible for ensuring that we never try to issue a final
// certificate twice for the same precertificate, because that has the potential
// to create certificates with duplicate serials. For instance, this could
// happen if final certificates were created with different sets of SCTs. This
// function accomplishes that by bailing on issuance if there is any error in
// IssueCertificateForPrecertificate; there are no retries, and serials are
// generated in IssuePrecertificate, so serials with errors are dropped and
// never have final certificates issued for them (because there is a possibility
// that the certificate was actually issued but there was an error returning
// it).
func (ra *RegistrationAuthorityImpl) issueCertificateInner(
	ctx context.Context,
	csr *x509.CertificateRequest,
	acctID accountID,
	oID orderID) (*x509.Certificate, error) {
	if features.Enabled(features.AsyncFinalize) {
		// If we're in async mode, use a context with a much longer timeout.
		var cancel func()
		ctx, cancel = context.WithTimeout(context.WithoutCancel(ctx), ra.finalizeTimeout)
		defer cancel()
	}

	// wrapError adds a prefix to an error. If the error is a boulder error then
	// the problem detail is updated with the prefix. Otherwise a new error is
	// returned with the message prefixed using `fmt.Errorf`
	wrapError := func(e error, prefix string) error {
		if berr, ok := e.(*berrors.BoulderError); ok {
			berr.Detail = fmt.Sprintf("%s: %s", prefix, berr.Detail)
			return berr
		}
		return fmt.Errorf("%s: %s", prefix, e)
	}

	issueReq := &capb.IssueCertificateRequest{
		Csr:            csr.Raw,
		RegistrationID: int64(acctID),
		OrderID:        int64(oID),
	}
	precert, err := ra.CA.IssuePrecertificate(ctx, issueReq)
	if err != nil {
		return nil, wrapError(err, "issuing precertificate")
	}

	parsedPrecert, err := x509.ParseCertificate(precert.DER)
	if err != nil {
		return nil, wrapError(err, "parsing precertificate")
	}

	scts, err := ra.getSCTs(ctx, precert.DER, parsedPrecert.NotAfter)
	if err != nil {
		return nil, wrapError(err, "getting SCTs")
	}

	cert, err := ra.CA.IssueCertificateForPrecertificate(ctx, &capb.IssueCertificateForPrecertificateRequest{
		DER:            precert.DER,
		SCTs:           scts,
		RegistrationID: int64(acctID),
		OrderID:        int64(oID),
	})
	if err != nil {
		return nil, wrapError(err, "issuing certificate for precertificate")
	}

	parsedCertificate, err := x509.ParseCertificate(cert.Der)
	if err != nil {
		return nil, wrapError(err, "parsing final certificate")
	}

	// Asynchronously submit the final certificate to any configured logs
	go ra.ctpolicy.SubmitFinalCert(cert.Der, parsedCertificate.NotAfter)

	// TODO(#6587): Make this error case Very Alarming
	err = ra.matchesCSR(parsedCertificate, csr)
	if err != nil {
		return nil, err
	}

	_, err = ra.SA.FinalizeOrder(ctx, &sapb.FinalizeOrderRequest{
		Id:                int64(oID),
		CertificateSerial: core.SerialToString(parsedCertificate.SerialNumber),
	})
	if err != nil {
		return nil, wrapError(err, "persisting finalized order")
	}

	return parsedCertificate, nil
}

func (ra *RegistrationAuthorityImpl) getSCTs(ctx context.Context, cert []byte, expiration time.Time) (core.SCTDERs, error) {
	started := ra.clk.Now()
	scts, err := ra.ctpolicy.GetSCTs(ctx, cert, expiration)
	took := ra.clk.Since(started)
	// The final cert has already been issued so actually return it to the
	// user even if this fails since we aren't actually doing anything with
	// the SCTs yet.
	if err != nil {
		state := "failure"
		if err == context.DeadlineExceeded {
			state = "deadlineExceeded"
			// Convert the error to a missingSCTsError to communicate the timeout,
			// otherwise it will be a generic serverInternalError
			err = berrors.MissingSCTsError(err.Error())
		}
		ra.log.Warningf("ctpolicy.GetSCTs failed: %s", err)
		ra.ctpolicyResults.With(prometheus.Labels{"result": state}).Observe(took.Seconds())
		return nil, err
	}
	ra.ctpolicyResults.With(prometheus.Labels{"result": "success"}).Observe(took.Seconds())
	return scts, nil
}

// domainsForRateLimiting transforms a list of FQDNs into a list of eTLD+1's
// for the purpose of rate limiting. It also de-duplicates the output
// domains. Exact public suffix matches are included.
func domainsForRateLimiting(names []string) []string {
	var domains []string
	for _, name := range names {
		domain, err := publicsuffix.Domain(name)
		if err != nil {
			// The only possible errors are:
			// (1) publicsuffix.Domain is giving garbage values
			// (2) the public suffix is the domain itself
			// We assume 2 and include the original name in the result.
			domains = append(domains, name)
		} else {
			domains = append(domains, domain)
		}
	}
	return core.UniqueLowerNames(domains)
}

// enforceNameCounts uses the provided count RPC to find a count of certificates
// for each of the names. If the count for any of the names exceeds the limit
// for the given registration then the names out of policy are returned to be
// used for a rate limit error.
func (ra *RegistrationAuthorityImpl) enforceNameCounts(ctx context.Context, names []string, limit ratelimit.RateLimitPolicy, regID int64) ([]string, time.Time, error) {
	now := ra.clk.Now()
	req := &sapb.CountCertificatesByNamesRequest{
		Names: names,
		Range: &sapb.Range{
			Earliest: limit.WindowBegin(now).UnixNano(),
			Latest:   now.UnixNano(),
		},
	}

	response, err := ra.SA.CountCertificatesByNames(ctx, req)
	if err != nil {
		return nil, time.Time{}, err
	}

	if len(response.Counts) == 0 {
		return nil, time.Time{}, errIncompleteGRPCResponse
	}

	var badNames []string
	// Find the names that have counts at or over the threshold. Range
	// over the names slice input to ensure the order of badNames will
	// return the badNames in the same order they were input.
	for _, name := range names {
		threshold, isOverridden := limit.GetThreshold(name, regID)
		if isOverridden {
			clientId := fmt.Sprintf("%d:%s", regID, name)
			utilization := float64(response.Counts[name]) / float64(threshold)
			ra.rlOverrideUsageGauge.WithLabelValues(ratelimit.CertificatesPerName, clientId).Set(utilization)
		}
		if response.Counts[name] >= threshold {
			badNames = append(badNames, name)
		}
	}
	return badNames, response.Earliest.AsTime(), nil
}

func (ra *RegistrationAuthorityImpl) checkCertificatesPerNameLimit(ctx context.Context, names []string, limit ratelimit.RateLimitPolicy, regID int64) error {
	// check if there is already an existing certificate for
	// the exact name set we are issuing for. If so bypass the
	// the certificatesPerName limit.
	exists, err := ra.SA.FQDNSetExists(ctx, &sapb.FQDNSetExistsRequest{Domains: names})
	if err != nil {
		return fmt.Errorf("checking renewal exemption for %q: %s", names, err)
	}
	if exists.Exists {
		return nil
	}

	tldNames := domainsForRateLimiting(names)
	namesOutOfLimit, earliest, err := ra.enforceNameCounts(ctx, tldNames, limit, regID)
	if err != nil {
		return fmt.Errorf("checking certificates per name limit for %q: %s",
			names, err)
	}

	if len(namesOutOfLimit) > 0 {
		// Determine the amount of time until the earliest event would fall out
		// of the window.
		retryAfter := earliest.Add(limit.Window.Duration).Sub(ra.clk.Now())
		retryString := earliest.Add(limit.Window.Duration).Format(time.RFC3339)

		ra.log.Infof("Rate limit exceeded, CertificatesForDomain, regID: %d, domains: %s", regID, strings.Join(namesOutOfLimit, ", "))
		if len(namesOutOfLimit) > 1 {
			var subErrors []berrors.SubBoulderError
			for _, name := range namesOutOfLimit {
				subErrors = append(subErrors, berrors.SubBoulderError{
					Identifier:   identifier.DNSIdentifier(name),
					BoulderError: berrors.RateLimitError(retryAfter, "too many certificates already issued. Retry after %s", retryString).(*berrors.BoulderError),
				})
			}
			return berrors.RateLimitError(retryAfter, "too many certificates already issued for multiple names (%q and %d others). Retry after %s", namesOutOfLimit[0], len(namesOutOfLimit), retryString).(*berrors.BoulderError).WithSubErrors(subErrors)
		}
		return berrors.RateLimitError(retryAfter, "too many certificates already issued for %q. Retry after %s", namesOutOfLimit[0], retryString)
	}

	return nil
}

func (ra *RegistrationAuthorityImpl) checkCertificatesPerFQDNSetLimit(ctx context.Context, names []string, limit ratelimit.RateLimitPolicy, regID int64) error {
	names = core.UniqueLowerNames(names)
	threshold, isOverridden := limit.GetThreshold(strings.Join(names, ","), regID)
	if threshold <= 0 {
		// No limit configured.
		return nil
	}

	prevIssuances, err := ra.SA.FQDNSetTimestampsForWindow(ctx, &sapb.CountFQDNSetsRequest{
		Domains: names,
		Window:  limit.Window.Duration.Nanoseconds(),
	})
	if err != nil {
		return fmt.Errorf("checking duplicate certificate limit for %q: %s", names, err)
	}

	if isOverridden {
		clientId := fmt.Sprintf("%d:%s", regID, strings.Join(names, ","))
		utilization := float64(len(prevIssuances.Timestamps)) / float64(threshold)
		ra.rlOverrideUsageGauge.WithLabelValues(ratelimit.CertificatesPerFQDNSet, clientId).Set(utilization)
	}

	if int64(len(prevIssuances.Timestamps)) < threshold {
		// Issuance in window is below the threshold, no need to limit.
		return nil
	} else {
		// Evaluate the rate limit using a leaky bucket algorithm. The bucket
		// has a capacity of threshold and is refilled at a rate of 1 token per
		// limit.Window/threshold from the time of each issuance timestamp.
		now := ra.clk.Now()
		nsPerToken := limit.Window.Nanoseconds() / threshold
		for i, timestamp := range prevIssuances.Timestamps {
			tokensGeneratedSince := now.Add(-time.Duration(int64(i+1) * nsPerToken))
			if time.Unix(0, timestamp).Before(tokensGeneratedSince) {
				// We know `i+1` tokens were generated since `tokenGeneratedSince`,
				// and only `i` certificates were issued, so there's room to allow
				// for an additional issuance.
				return nil
			}
		}
		retryTime := time.Unix(0, prevIssuances.Timestamps[0]).Add(time.Duration(nsPerToken))
		retryAfter := retryTime.Sub(now)
		return berrors.DuplicateCertificateError(
			retryAfter,
			"too many certificates (%d) already issued for this exact set of domains in the last %.0f hours: %s, retry after %s",
			threshold, limit.Window.Duration.Hours(), strings.Join(names, ","), retryTime.Format(time.RFC3339),
		)
	}
}

func (ra *RegistrationAuthorityImpl) checkNewOrderLimits(ctx context.Context, names []string, regID int64) error {
	newOrdersPerAccountLimits := ra.rlPolicies.NewOrdersPerAccount()
	if newOrdersPerAccountLimits.Enabled() {
		started := ra.clk.Now()
		err := ra.checkNewOrdersPerAccountLimit(ctx, regID, newOrdersPerAccountLimits)
		elapsed := ra.clk.Since(started)
		if err != nil {
			if errors.Is(err, berrors.RateLimit) {
				ra.rlCheckLatency.WithLabelValues(ratelimit.NewOrdersPerAccount, ratelimits.Denied).Observe(elapsed.Seconds())
			}
			return err
		}
		ra.rlCheckLatency.WithLabelValues(ratelimit.NewOrdersPerAccount, ratelimits.Allowed).Observe(elapsed.Seconds())
	}

	certNameLimits := ra.rlPolicies.CertificatesPerName()
	if certNameLimits.Enabled() {
		started := ra.clk.Now()
		err := ra.checkCertificatesPerNameLimit(ctx, names, certNameLimits, regID)
		elapsed := ra.clk.Since(started)
		if err != nil {
			if errors.Is(err, berrors.RateLimit) {
				ra.rlCheckLatency.WithLabelValues(ratelimit.CertificatesPerName, ratelimits.Denied).Observe(elapsed.Seconds())
			}
			return err
		}
		ra.rlCheckLatency.WithLabelValues(ratelimit.CertificatesPerName, ratelimits.Allowed).Observe(elapsed.Seconds())
	}

	fqdnLimitsFast := ra.rlPolicies.CertificatesPerFQDNSetFast()
	if fqdnLimitsFast.Enabled() {
		started := ra.clk.Now()
		err := ra.checkCertificatesPerFQDNSetLimit(ctx, names, fqdnLimitsFast, regID)
		elapsed := ra.clk.Since(started)
		if err != nil {
			if errors.Is(err, berrors.RateLimit) {
				ra.rlCheckLatency.WithLabelValues(ratelimit.CertificatesPerFQDNSetFast, ratelimits.Denied).Observe(elapsed.Seconds())
			}
			return err
		}
		ra.rlCheckLatency.WithLabelValues(ratelimit.CertificatesPerFQDNSetFast, ratelimits.Allowed).Observe(elapsed.Seconds())
	}

	fqdnLimits := ra.rlPolicies.CertificatesPerFQDNSet()
	if fqdnLimits.Enabled() {
		started := ra.clk.Now()
		err := ra.checkCertificatesPerFQDNSetLimit(ctx, names, fqdnLimits, regID)
		elapsed := ra.clk.Since(started)
		if err != nil {
			if errors.Is(err, berrors.RateLimit) {
				ra.rlCheckLatency.WithLabelValues(ratelimit.CertificatesPerFQDNSet, ratelimits.Denied).Observe(elapsed.Seconds())
			}
			return err
		}
		ra.rlCheckLatency.WithLabelValues(ratelimit.CertificatesPerFQDNSet, ratelimits.Allowed).Observe(elapsed.Seconds())
	}

	invalidAuthzPerAccountLimits := ra.rlPolicies.InvalidAuthorizationsPerAccount()
	if invalidAuthzPerAccountLimits.Enabled() {
		started := ra.clk.Now()
		err := ra.checkInvalidAuthorizationLimits(ctx, regID, names, invalidAuthzPerAccountLimits)
		elapsed := ra.clk.Since(started)
		if err != nil {
			if errors.Is(err, berrors.RateLimit) {
				ra.rlCheckLatency.WithLabelValues(ratelimit.InvalidAuthorizationsPerAccount, ratelimits.Denied).Observe(elapsed.Seconds())
			}
			return err
		}
		ra.rlCheckLatency.WithLabelValues(ratelimit.InvalidAuthorizationsPerAccount, ratelimits.Allowed).Observe(elapsed.Seconds())
	}

	return nil
}

// UpdateRegistration updates an existing Registration with new values. Caller
// is responsible for making sure that update.Key is only different from base.Key
// if it is being called from the WFE key change endpoint.
// TODO(#5554): Split this into separate methods for updating Contacts vs Key.
func (ra *RegistrationAuthorityImpl) UpdateRegistration(ctx context.Context, req *rapb.UpdateRegistrationRequest) (*corepb.Registration, error) {
	// Error if the request is nil, there is no account key or IP address
	if req.Base == nil || len(req.Base.Key) == 0 || len(req.Base.InitialIP) == 0 || req.Base.Id == 0 {
		return nil, errIncompleteGRPCRequest
	}

	err := validateContactsPresent(req.Base.Contact, req.Base.ContactsPresent)
	if err != nil {
		return nil, err
	}
	err = validateContactsPresent(req.Update.Contact, req.Update.ContactsPresent)
	if err != nil {
		return nil, err
	}
	err = ra.validateContacts(req.Update.Contact)
	if err != nil {
		return nil, err
	}

	update, changed := mergeUpdate(req.Base, req.Update)
	if !changed {
		// If merging the update didn't actually change the base then our work is
		// done, we can return before calling ra.SA.UpdateRegistration since there's
		// nothing for the SA to do
		return req.Base, nil
	}

	_, err = ra.SA.UpdateRegistration(ctx, update)
	if err != nil {
		// berrors.InternalServerError since the user-data was validated before being
		// passed to the SA.
		err = berrors.InternalServerError("Could not update registration: %s", err)
		return nil, err
	}

	return update, nil
}

func contactsEqual(a []string, b []string) bool {
	if len(a) != len(b) {
		return false
	}

	// If there is an existing contact slice and it has the same length as the
	// new contact slice we need to look at each contact to determine if there
	// is a change being made. Use `sort.Strings` here to ensure a consistent
	// comparison
	sort.Strings(a)
	sort.Strings(b)
	for i := 0; i < len(b); i++ {
		// If the contact's string representation differs at any index they aren't
		// equal
		if a[i] != b[i] {
			return false
		}
	}

	// They are equal!
	return true
}

// MergeUpdate returns a new corepb.Registration with the majority of its fields
// copies from the base Registration, and a subset (Contact, Agreement, and Key)
// copied from the update Registration. It also returns a boolean indicating
// whether or not this operation resulted in a Registration which differs from
// the base.
func mergeUpdate(base *corepb.Registration, update *corepb.Registration) (*corepb.Registration, bool) {
	var changed bool

	// Start by copying all of the fields.
	res := &corepb.Registration{
		Id:              base.Id,
		Key:             base.Key,
		Contact:         base.Contact,
		ContactsPresent: base.ContactsPresent,
		Agreement:       base.Agreement,
		InitialIP:       base.InitialIP,
		CreatedAt:       base.CreatedAt,
		Status:          base.Status,
	}

	// Note: we allow update.Contact to overwrite base.Contact even if the former
	// is empty in order to allow users to remove the contact associated with
	// a registration. If the update has ContactsPresent set to false, then we
	// know it is not attempting to update the contacts field.
	if update.ContactsPresent && !contactsEqual(base.Contact, update.Contact) {
		res.Contact = update.Contact
		res.ContactsPresent = update.ContactsPresent
		changed = true
	}

	if len(update.Agreement) > 0 && update.Agreement != base.Agreement {
		res.Agreement = update.Agreement
		changed = true
	}

	if len(update.Key) > 0 {
		if len(update.Key) != len(base.Key) {
			res.Key = update.Key
			changed = true
		} else {
			for i := 0; i < len(base.Key); i++ {
				if update.Key[i] != base.Key[i] {
					res.Key = update.Key
					changed = true
					break
				}
			}
		}
	}

	return res, changed
}

// recordValidation records an authorization validation event,
// it should only be used on v2 style authorizations.
func (ra *RegistrationAuthorityImpl) recordValidation(ctx context.Context, authID string, authExpires *time.Time, challenge *core.Challenge) error {
	authzID, err := strconv.ParseInt(authID, 10, 64)
	if err != nil {
		return err
	}
	var expires int64
	if challenge.Status == core.StatusInvalid {
		expires = authExpires.UnixNano()
	} else {
		expires = ra.clk.Now().Add(ra.authorizationLifetime).UnixNano()
	}
	vr, err := bgrpc.ValidationResultToPB(challenge.ValidationRecord, challenge.Error)
	if err != nil {
		return err
	}
	var validated int64
	if challenge.Validated != nil {
		validated = challenge.Validated.UTC().UnixNano()
	}
	_, err = ra.SA.FinalizeAuthorization2(ctx, &sapb.FinalizeAuthorizationRequest{
		Id:                authzID,
		Status:            string(challenge.Status),
		Expires:           expires,
		Attempted:         string(challenge.Type),
		AttemptedAt:       validated,
		ValidationRecords: vr.Records,
		ValidationError:   vr.Problems,
	})
	if err != nil {
		return err
	}
	return nil
}

// PerformValidation initiates validation for a specific challenge associated
// with the given base authorization. The authorization and challenge are
// updated based on the results.
func (ra *RegistrationAuthorityImpl) PerformValidation(
	ctx context.Context,
	req *rapb.PerformValidationRequest) (*corepb.Authorization, error) {

	// Clock for start of PerformValidation.
	vStart := ra.clk.Now()

	if req.Authz == nil || req.Authz.Id == "" || req.Authz.Identifier == "" || req.Authz.Status == "" || req.Authz.Expires == 0 {
		return nil, errIncompleteGRPCRequest
	}

	authz, err := bgrpc.PBToAuthz(req.Authz)
	if err != nil {
		return nil, err
	}

	// Refuse to update expired authorizations
	if authz.Expires == nil || authz.Expires.Before(ra.clk.Now()) {
		return nil, berrors.MalformedError("expired authorization")
	}

	challIndex := int(req.ChallengeIndex)
	if challIndex >= len(authz.Challenges) {
		return nil,
			berrors.MalformedError("invalid challenge index '%d'", challIndex)
	}

	ch := &authz.Challenges[challIndex]

	// This challenge type may have been disabled since the challenge was created.
	if !ra.PA.ChallengeTypeEnabled(ch.Type) {
		return nil, berrors.MalformedError("challenge type %q no longer allowed", ch.Type)
	}

	// We expect some clients to try and update a challenge for an authorization
	// that is already valid. In this case we don't need to process the
	// challenge update. It wouldn't be helpful, the overall authorization is
	// already good! We return early for the valid authz reuse case.
	if authz.Status == core.StatusValid {
		return req.Authz, nil
	}

	if authz.Status != core.StatusPending {
		return nil, berrors.MalformedError("authorization must be pending")
	}

	// Look up the account key for this authorization
	regPB, err := ra.SA.GetRegistration(ctx, &sapb.RegistrationID{Id: authz.RegistrationID})
	if err != nil {
		return nil, berrors.InternalServerError(err.Error())
	}
	reg, err := bgrpc.PbToRegistration(regPB)
	if err != nil {
		return nil, berrors.InternalServerError(err.Error())
	}

	// Compute the key authorization field based on the registration key
	expectedKeyAuthorization, err := ch.ExpectedKeyAuthorization(reg.Key)
	if err != nil {
		return nil, berrors.InternalServerError("could not compute expected key authorization value")
	}

	// Populate the ProvidedKeyAuthorization such that the VA can confirm the
	// expected vs actual without needing the registration key. Historically this
	// was done with the value from the challenge response and so the field name
	// is called "ProvidedKeyAuthorization", in reality this is just
	// "KeyAuthorization".
	// TODO(@cpu): Rename ProvidedKeyAuthorization to KeyAuthorization
	ch.ProvidedKeyAuthorization = expectedKeyAuthorization

	// Double check before sending to VA
	if cErr := ch.CheckConsistencyForValidation(); cErr != nil {
		return nil, berrors.MalformedError(cErr.Error())
	}

	// Dispatch to the VA for service
	vaCtx := context.Background()
	go func(authz core.Authorization) {
		// We will mutate challenges later in this goroutine to change status and
		// add error, but we also return a copy of authz immediately. To avoid a
		// data race, make a copy of the challenges slice here for mutation.
		challenges := make([]core.Challenge, len(authz.Challenges))
		copy(challenges, authz.Challenges)
		authz.Challenges = challenges
		chall, _ := bgrpc.ChallengeToPB(authz.Challenges[challIndex])

		req := vapb.PerformValidationRequest{
			Domain:    authz.Identifier.Value,
			Challenge: chall,
			Authz: &vapb.AuthzMeta{
				Id:    authz.ID,
				RegID: authz.RegistrationID,
			},
		}
		res, err := ra.VA.PerformValidation(vaCtx, &req)

		challenge := &authz.Challenges[challIndex]
		var prob *probs.ProblemDetails

		if err != nil {
			prob = probs.ServerInternal("Could not communicate with VA")
			ra.log.AuditErrf("Could not communicate with VA: %s", err)
		} else {
			if res.Problems != nil {
				prob, err = bgrpc.PBToProblemDetails(res.Problems)
				if err != nil {
					prob = probs.ServerInternal("Could not communicate with VA")
					ra.log.AuditErrf("Could not communicate with VA: %s", err)
				}
			}

			// Save the updated records
			records := make([]core.ValidationRecord, len(res.Records))
			for i, r := range res.Records {
				records[i], err = bgrpc.PBToValidationRecord(r)
				if err != nil {
					prob = probs.ServerInternal("Records for validation corrupt")
				}
			}
			challenge.ValidationRecord = records
		}

		if !challenge.RecordsSane() && prob == nil {
			prob = probs.ServerInternal("Records for validation failed sanity check")
		}

		if prob != nil {
			challenge.Status = core.StatusInvalid
			challenge.Error = prob
		} else {
			challenge.Status = core.StatusValid
		}
		challenge.Validated = &vStart
		authz.Challenges[challIndex] = *challenge

		err = ra.recordValidation(vaCtx, authz.ID, authz.Expires, challenge)
		if err != nil {
			ra.log.AuditErrf("Could not record updated validation: regID=[%d] authzID=[%s] err=[%s]",
				authz.RegistrationID, authz.ID, err)
		}
	}(authz)
	return bgrpc.AuthzToPB(authz)
}

// revokeCertificate updates the database to mark the certificate as revoked,
// with the given reason and current timestamp.
// TODO(#5152) make the issuerID argument an issuance.IssuerNameID
func (ra *RegistrationAuthorityImpl) revokeCertificate(ctx context.Context, serial *big.Int, issuerID int64, reason revocation.Reason) error {
	serialString := core.SerialToString(serial)
	revokedAt := ra.clk.Now().UnixNano()

	_, err := ra.SA.RevokeCertificate(ctx, &sapb.RevokeCertificateRequest{
		Serial:   serialString,
		Reason:   int64(reason),
		Date:     revokedAt,
		IssuerID: issuerID,
	})
	if err != nil {
		return err
	}

	ra.revocationReasonCounter.WithLabelValues(revocation.ReasonToString[reason]).Inc()
	return nil
}

// updateRevocationForKeyCompromise updates the database to mark the certificate
// as revoked, with the given reason and current timestamp. This only works for
// certificates that were previously revoked for a reason other than
// keyCompromise, and which are now being updated to keyCompromise instead.
// TODO(#5152) make the issuerID argument an issuance.IssuerNameID
func (ra *RegistrationAuthorityImpl) updateRevocationForKeyCompromise(ctx context.Context, serial *big.Int, issuerID int64) error {
	serialString := core.SerialToString(serial)
	thisUpdate := ra.clk.Now().UnixNano()

	status, err := ra.SA.GetCertificateStatus(ctx, &sapb.Serial{Serial: serialString})
	if err != nil {
		return berrors.NotFoundError("unable to confirm that serial %q was ever issued: %s", serialString, err)
	}

	if status.Status != string(core.OCSPStatusRevoked) {
		// Internal server error, because we shouldn't be in the function at all
		// unless the cert was already revoked.
		return fmt.Errorf("unable to re-revoke serial %q which is not currently revoked", serialString)
	}
	if status.RevokedReason == ocsp.KeyCompromise {
		return berrors.AlreadyRevokedError("unable to re-revoke serial %q which is already revoked for keyCompromise", serialString)
	}

	_, err = ra.SA.UpdateRevokedCertificate(ctx, &sapb.RevokeCertificateRequest{
		Serial:   serialString,
		Reason:   int64(ocsp.KeyCompromise),
		Date:     thisUpdate,
		Backdate: status.RevokedDate,
		IssuerID: issuerID,
	})
	if err != nil {
		return err
	}

	ra.revocationReasonCounter.WithLabelValues(revocation.ReasonToString[ocsp.KeyCompromise]).Inc()
	return nil
}

// purgeOCSPCache makes a request to akamai-purger to purge the cache entries
// for the given certificate.
// TODO(#5152) make the issuerID argument an issuance.IssuerNameID
func (ra *RegistrationAuthorityImpl) purgeOCSPCache(ctx context.Context, cert *x509.Certificate, issuerID int64) error {
	issuer, ok := ra.issuersByNameID[issuance.IssuerNameID(issuerID)]
	if !ok {
		// TODO(#5152): Remove this fallback (which only gets used when revoking by
		// serial, so the issuer ID had to be read from the db).
		issuer, ok = ra.issuersByID[issuance.IssuerID(issuerID)]
		if !ok {
			return fmt.Errorf("unable to identify issuer of cert with serial %q", core.SerialToString(cert.SerialNumber))
		}
	}

	purgeURLs, err := akamai.GeneratePurgeURLs(cert, issuer.Certificate)
	if err != nil {
		return err
	}

	_, err = ra.purger.Purge(ctx, &akamaipb.PurgeRequest{Urls: purgeURLs})
	if err != nil {
		return err
	}

	return nil
}

// RevokeCertByApplicant revokes the certificate in question. It allows any
// revocation reason from (0, 1, 3, 4, 5, 9), because Subscribers are allowed to
// request any revocation reason for their own certificates. However, if the
// requesting RegID is an account which has authorizations for all names in the
// cert but is *not* the original subscriber, it overrides the revocation reason
// to be 5 (cessationOfOperation), because that code is used to cover instances
// where "the certificate subscriber no longer owns the domain names in the
// certificate". It does not add the key to the blocked keys list, even if
// reason 1 (keyCompromise) is requested, as it does not demonstrate said
// compromise. It attempts to purge the certificate from the Akamai cache, but
// it does not hard-fail if doing so is not successful, because the cache will
// drop the old OCSP response in less than 24 hours anyway.
func (ra *RegistrationAuthorityImpl) RevokeCertByApplicant(ctx context.Context, req *rapb.RevokeCertByApplicantRequest) (*emptypb.Empty, error) {
	if req == nil || req.Cert == nil || req.RegID == 0 {
		return nil, errIncompleteGRPCRequest
	}

	if _, present := revocation.UserAllowedReasons[revocation.Reason(req.Code)]; !present {
		return nil, berrors.BadRevocationReasonError(req.Code)
	}

	cert, err := x509.ParseCertificate(req.Cert)
	if err != nil {
		return nil, err
	}

	serialString := core.SerialToString(cert.SerialNumber)

	logEvent := certificateRevocationEvent{
		ID:           core.NewToken(),
		SerialNumber: serialString,
		Reason:       req.Code,
		Method:       "applicant",
		RequesterID:  req.RegID,
	}

	// Below this point, do not re-declare `err` (i.e. type `err :=`) in a
	// nested scope. Doing so will create a new `err` variable that is not
	// captured by this closure.
	defer func() {
		if err != nil {
			logEvent.Error = err.Error()
		}
		ra.log.AuditObject("Revocation request:", logEvent)
	}()

	metadata, err := ra.SA.GetSerialMetadata(ctx, &sapb.Serial{Serial: serialString})
	if err != nil {
		return nil, err
	}

	if req.RegID == metadata.RegistrationID {
		// The requester is the original subscriber. They can revoke for any reason.
		logEvent.Method = "subscriber"
	} else {
		// The requester is a different account. We need to confirm that they have
		// authorizations for all names in the cert.
		logEvent.Method = "control"

		var authzMapPB *sapb.Authorizations
		authzMapPB, err = ra.SA.GetValidAuthorizations2(ctx, &sapb.GetValidAuthorizationsRequest{
			RegistrationID: req.RegID,
			Domains:        cert.DNSNames,
			Now:            ra.clk.Now().UnixNano(),
		})
		if err != nil {
			return nil, err
		}

		m := make(map[string]struct{})
		for _, authz := range authzMapPB.Authz {
			m[authz.Domain] = struct{}{}
		}
		for _, name := range cert.DNSNames {
			if _, present := m[name]; !present {
				return nil, berrors.UnauthorizedError("requester does not control all names in cert with serial %q", serialString)
			}
		}

		// Applicants who are not the original Subscriber are not allowed to
		// revoke for any reason other than cessationOfOperation, which covers
		// circumstances where "the certificate subscriber no longer owns the
		// domain names in the certificate". Override the reason code to match.
		req.Code = ocsp.CessationOfOperation
		logEvent.Reason = req.Code
	}

	issuerID := issuance.GetIssuerNameID(cert)
	err = ra.revokeCertificate(
		ctx,
		cert.SerialNumber,
		int64(issuerID),
		revocation.Reason(req.Code),
	)
	if err != nil {
		return nil, err
	}

	// Don't propagate purger errors to the client.
	_ = ra.purgeOCSPCache(ctx, cert, int64(issuerID))

	return &emptypb.Empty{}, nil
}

// addToBlockedKeys initiates a GRPC call to have the Base64-encoded SHA256
// digest of a provided public key added to the blockedKeys table.
func (ra *RegistrationAuthorityImpl) addToBlockedKeys(ctx context.Context, key crypto.PublicKey, src string, comment string) error {
	var digest core.Sha256Digest
	digest, err := core.KeyDigest(key)
	if err != nil {
		return err
	}

	// Add the public key to the blocked keys list.
	_, err = ra.SA.AddBlockedKey(ctx, &sapb.AddBlockedKeyRequest{
		KeyHash: digest[:],
		Added:   ra.clk.Now().UnixNano(),
		Source:  src,
		Comment: comment,
	})
	if err != nil {
		return err
	}

	return nil
}

// RevokeCertByKey revokes the certificate in question. It always uses
// reason code 1 (keyCompromise). It ensures that they public key is added to
// the blocked keys list, even if revocation otherwise fails. It attempts to
// purge the certificate from the Akamai cache, but it does not hard-fail if
// doing so is not successful, because the cache will drop the old OCSP response
// in less than 24 hours anyway.
func (ra *RegistrationAuthorityImpl) RevokeCertByKey(ctx context.Context, req *rapb.RevokeCertByKeyRequest) (*emptypb.Empty, error) {
	if req == nil || req.Cert == nil {
		return nil, errIncompleteGRPCRequest
	}

	cert, err := x509.ParseCertificate(req.Cert)
	if err != nil {
		return nil, err
	}

	issuerID := issuance.GetIssuerNameID(cert)

	logEvent := certificateRevocationEvent{
		ID:           core.NewToken(),
		SerialNumber: core.SerialToString(cert.SerialNumber),
		Reason:       ocsp.KeyCompromise,
		Method:       "key",
		RequesterID:  0,
	}

	// Below this point, do not re-declare `err` (i.e. type `err :=`) in a
	// nested scope. Doing so will create a new `err` variable that is not
	// captured by this closure.
	defer func() {
		if err != nil {
			logEvent.Error = err.Error()
		}
		ra.log.AuditObject("Revocation request:", logEvent)
	}()

	// We revoke the cert before adding it to the blocked keys list, to avoid a
	// race between this and the bad-key-revoker. But we don't check the error
	// from this operation until after we add the key to the blocked keys list,
	// since that addition needs to happen no matter what.
	revokeErr := ra.revokeCertificate(
		ctx,
		cert.SerialNumber,
		int64(issuerID),
		revocation.Reason(ocsp.KeyCompromise),
	)

	// Failing to add the key to the blocked keys list is a worse failure than
	// failing to revoke in the first place, because it means that
	// bad-key-revoker won't revoke the cert anyway.
	err = ra.addToBlockedKeys(ctx, cert.PublicKey, "API", "")
	if err != nil {
		return nil, err
	}

	// Check the error returned from revokeCertificate itself.
	err = revokeErr
	if err == nil {
		// If the revocation and blocked keys list addition were successful, then
		// just purge and return.
		// Don't propagate purger errors to the client.
		_ = ra.purgeOCSPCache(ctx, cert, int64(issuerID))
		return &emptypb.Empty{}, nil
	} else if errors.Is(err, berrors.AlreadyRevoked) {
		// If it was an AlreadyRevoked error, try to re-revoke the cert in case
		// it was revoked for a reason other than keyCompromise.
		err = ra.updateRevocationForKeyCompromise(ctx, cert.SerialNumber, int64(issuerID))

		// Perform an Akamai cache purge to handle occurrences of a client
		// previously successfully revoking a certificate, but the cache purge had
		// unexpectedly failed. Allows clients to re-attempt revocation and purge the
		// Akamai cache.
		_ = ra.purgeOCSPCache(ctx, cert, int64(issuerID))
		if err != nil {
			return nil, err
		}
		return &emptypb.Empty{}, nil
	} else {
		// Error out if the error was anything other than AlreadyRevoked.
		return nil, err
	}
}

// AdministrativelyRevokeCertificate terminates trust in the certificate
// provided and does not require the registration ID of the requester since this
// method is only called from the admin-revoker tool. It trusts that the admin
// is doing the right thing, so if the requested reason is keyCompromise, it
// blocks the key from future issuance even though compromise has not been
// demonstrated here. It purges the certificate from the Akamai cache, and
// returns an error if that purge fails, since this method may be called late
// in the BRs-mandated revocation timeframe.
func (ra *RegistrationAuthorityImpl) AdministrativelyRevokeCertificate(ctx context.Context, req *rapb.AdministrativelyRevokeCertificateRequest) (*emptypb.Empty, error) {
	if req == nil || req.AdminName == "" {
		return nil, errIncompleteGRPCRequest
	}
	if req.Serial == "" {
		return nil, errIncompleteGRPCRequest
	}

	reasonCode := revocation.Reason(req.Code)
	if reasonCode == ocsp.KeyCompromise && req.Cert == nil && !req.SkipBlockKey {
		return nil, fmt.Errorf("cannot revoke and block for KeyCompromise by serial alone")
	}
	if req.SkipBlockKey && reasonCode != ocsp.KeyCompromise {
		return nil, fmt.Errorf("cannot skip key blocking for reasons other than KeyCompromise")
	}

	if _, present := revocation.AdminAllowedReasons[reasonCode]; !present {
		return nil, fmt.Errorf("cannot revoke for reason %d", reasonCode)
	}

	// If we weren't passed a cert in the request, find IssuerID from the db.
	// We could instead look up and parse the certificate itself, but we avoid
	// that in case we are administratively revoking the certificate because it is
	// so badly malformed that it can't be parsed.
	var cert *x509.Certificate
	var issuerID int64 // TODO(#5152) make this an issuance.IssuerNameID
	var err error
	if req.Cert == nil {
		status, err := ra.SA.GetCertificateStatus(ctx, &sapb.Serial{Serial: req.Serial})
		if err != nil {
			return nil, fmt.Errorf("unable to confirm that serial %q was ever issued: %w", req.Serial, err)
		}
		issuerID = status.IssuerID
	} else {
		cert, err = x509.ParseCertificate(req.Cert)
		if err != nil {
			return nil, err
		}
		issuerID = int64(issuance.GetIssuerNameID(cert))
	}

	logEvent := certificateRevocationEvent{
		ID:           core.NewToken(),
		Method:       "key",
		AdminName:    req.AdminName,
		SerialNumber: req.Serial,
	}

	// Below this point, do not re-declare `err` (i.e. type `err :=`) in a
	// nested scope. Doing so will create a new `err` variable that is not
	// captured by this closure.
	defer func() {
		if err != nil {
			logEvent.Error = err.Error()
		}
		ra.log.AuditObject("Revocation request:", logEvent)
	}()

	var serialInt *big.Int
	serialInt, err = core.StringToSerial(req.Serial)
	if err != nil {
		return nil, err
	}

	err = ra.revokeCertificate(ctx, serialInt, issuerID, revocation.Reason(req.Code))
	// Perform an Akamai cache purge to handle occurrences of a client
	// successfully revoking a certificate, but the initial cache purge failing.
	if errors.Is(err, berrors.AlreadyRevoked) {
		if cert != nil {
			err = ra.purgeOCSPCache(ctx, cert, issuerID)
			if err != nil {
				err = fmt.Errorf("OCSP cache purge for already revoked serial %v failed: %w", serialInt, err)
				return nil, err
			}
		}
	}
	if err != nil {
		if req.Code == ocsp.KeyCompromise && errors.Is(err, berrors.AlreadyRevoked) {
			err = ra.updateRevocationForKeyCompromise(ctx, serialInt, issuerID)
			if err != nil {
				return nil, err
			}
		}
		return nil, err
	}

	if req.Code == ocsp.KeyCompromise && !req.SkipBlockKey {
		if cert == nil {
			return nil, errors.New("revoking for key compromise requires providing the certificate's DER")
		}
		err = ra.addToBlockedKeys(ctx, cert.PublicKey, "admin-revoker", fmt.Sprintf("revoked by %s", req.AdminName))
		if err != nil {
			return nil, err
		}
	}

	if cert != nil {
		err = ra.purgeOCSPCache(ctx, cert, issuerID)
		if err != nil {
			err = fmt.Errorf("OCSP cache purge for serial %v failed: %w", serialInt, err)
			return nil, err
		}
	}

	return &emptypb.Empty{}, nil
}

// DeactivateRegistration deactivates a valid registration
func (ra *RegistrationAuthorityImpl) DeactivateRegistration(ctx context.Context, reg *corepb.Registration) (*emptypb.Empty, error) {
	if reg == nil || reg.Id == 0 {
		return nil, errIncompleteGRPCRequest
	}
	if reg.Status != string(core.StatusValid) {
		return nil, berrors.MalformedError("only valid registrations can be deactivated")
	}
	_, err := ra.SA.DeactivateRegistration(ctx, &sapb.RegistrationID{Id: reg.Id})
	if err != nil {
		return nil, berrors.InternalServerError(err.Error())
	}
	return &emptypb.Empty{}, nil
}

// DeactivateAuthorization deactivates a currently valid authorization
func (ra *RegistrationAuthorityImpl) DeactivateAuthorization(ctx context.Context, req *corepb.Authorization) (*emptypb.Empty, error) {
	if req == nil || req.Id == "" || req.Status == "" {
		return nil, errIncompleteGRPCRequest
	}
	authzID, err := strconv.ParseInt(req.Id, 10, 64)
	if err != nil {
		return nil, err
	}
	if _, err := ra.SA.DeactivateAuthorization2(ctx, &sapb.AuthorizationID2{Id: authzID}); err != nil {
		return nil, err
	}
	return &emptypb.Empty{}, nil
}

// checkOrderNames validates that the RA's policy authority allows issuing for
// each of the names in an order. If any of the names are unacceptable a
// malformed or rejectedIdentifier error with suberrors for each rejected
// identifier is returned.
func (ra *RegistrationAuthorityImpl) checkOrderNames(names []string) error {
	idents := make([]identifier.ACMEIdentifier, len(names))
	for i, name := range names {
		idents[i] = identifier.DNSIdentifier(name)
	}
	err := ra.PA.WillingToIssueWildcards(idents)
	if err != nil {
		return err
	}
	return nil
}

// GenerateOCSP looks up a certificate's status, then requests a signed OCSP
// response for it from the CA. If the certificate status is not available
// or the certificate is expired, it returns berrors.NotFoundError.
// This does not write back the result to the SA or any other storage.
func (ra *RegistrationAuthorityImpl) GenerateOCSP(ctx context.Context, req *rapb.GenerateOCSPRequest) (*capb.OCSPResponse, error) {
	status, err := ra.SA.GetCertificateStatus(ctx, &sapb.Serial{Serial: req.Serial})
	if err != nil {
		return nil, err
	}

	// If we get an OCSP query for a certificate where the status is still
	// OCSPStatusNotReady, that means an error occurred, not here but at issuance
	// time. Specifically, we succeeded in storing the linting certificate (and
	// corresponding certificateStatus row), but failed before calling
	// SetCertificateStatusReady. We expect this to be rare, and we expect such
	// certificates not to get OCSP queries, so InternalServerError is appropriate.
	if status.Status == string(core.OCSPStatusNotReady) {
		return nil, errors.New("serial belongs to a certificate that errored during issuance")
	}

	notAfter := time.Unix(0, status.NotAfter).UTC()
	if ra.clk.Now().After(notAfter) {
		return nil, berrors.NotFoundError("certificate is expired")
	}

	return ra.OCSP.GenerateOCSP(ctx, &capb.GenerateOCSPRequest{
		Serial:    req.Serial,
		Status:    status.Status,
		Reason:    int32(status.RevokedReason),
		RevokedAt: status.RevokedDate,
		IssuerID:  status.IssuerID,
	})
}

// NewOrder creates a new order object
func (ra *RegistrationAuthorityImpl) NewOrder(ctx context.Context, req *rapb.NewOrderRequest) (*corepb.Order, error) {
	if req == nil || req.RegistrationID == 0 {
		return nil, errIncompleteGRPCRequest
	}

	newOrder := &sapb.NewOrderRequest{
		RegistrationID: req.RegistrationID,
		Names:          core.UniqueLowerNames(req.Names),
	}

	if len(newOrder.Names) > ra.maxNames {
		return nil, berrors.MalformedError(
			"Order cannot contain more than %d DNS names", ra.maxNames)
	}

	// Validate that our policy allows issuing for each of the names in the order
	err := ra.checkOrderNames(newOrder.Names)
	if err != nil {
		return nil, err
	}

	err = wildcardOverlap(newOrder.Names)
	if err != nil {
		return nil, err
	}

	// See if there is an existing unexpired pending (or ready) order that can be reused
	// for this account
	existingOrder, err := ra.SA.GetOrderForNames(ctx, &sapb.GetOrderForNamesRequest{
		AcctID: newOrder.RegistrationID,
		Names:  newOrder.Names,
	})
	// If there was an error and it wasn't an acceptable "NotFound" error, return
	// immediately
	if err != nil && !errors.Is(err, berrors.NotFound) {
		return nil, err
	}

	// If there was an order, make sure it has expected fields and return it
	// Error if an incomplete order is returned.
	if existingOrder != nil {
		// Check to see if the expected fields of the existing order are set.
		if existingOrder.Id == 0 || existingOrder.Created == 0 || existingOrder.Status == "" || existingOrder.RegistrationID == 0 || existingOrder.Expires == 0 || len(existingOrder.Names) == 0 {
			return nil, errIncompleteGRPCResponse
		}
		// Track how often we reuse an existing order and how old that order is.
		ra.orderAges.WithLabelValues("NewOrder").Observe(ra.clk.Since(time.Unix(0, existingOrder.Created)).Seconds())
		return existingOrder, nil
	}

	// Check if there is rate limit space for issuing a certificate.
	err = ra.checkNewOrderLimits(ctx, newOrder.Names, newOrder.RegistrationID)
	if err != nil {
		return nil, err
	}

	// An order's lifetime is effectively bound by the shortest remaining lifetime
	// of its associated authorizations. For that reason it would be Uncool if
	// `sa.GetAuthorizations` returned an authorization that was very close to
	// expiry. The resulting pending order that references it would itself end up
	// expiring very soon.
	// To prevent this we only return authorizations that are at least 1 day away
	// from expiring.
	authzExpiryCutoff := ra.clk.Now().AddDate(0, 0, 1).UnixNano()

	getAuthReq := &sapb.GetAuthorizationsRequest{
		RegistrationID: newOrder.RegistrationID,
		Now:            authzExpiryCutoff,
		Domains:        newOrder.Names,
	}
	existingAuthz, err := ra.SA.GetAuthorizations2(ctx, getAuthReq)
	if err != nil {
		return nil, err
	}

	// Collect up the authorizations we found into a map keyed by the domains the
	// authorizations correspond to
	nameToExistingAuthz := make(map[string]*corepb.Authorization, len(newOrder.Names))
	for _, v := range existingAuthz.Authz {
		nameToExistingAuthz[v.Domain] = v.Authz
	}

	// For each of the names in the order, if there is an acceptable
	// existing authz, append it to the order to reuse it. Otherwise track
	// that there is a missing authz for that name.
	var missingAuthzNames []string
	for _, name := range newOrder.Names {
		// If there isn't an existing authz, note that its missing and continue
		if _, exists := nameToExistingAuthz[name]; !exists {
			missingAuthzNames = append(missingAuthzNames, name)
			continue
		}
		authz := nameToExistingAuthz[name]
		authzAge := (ra.authorizationLifetime - time.Unix(0, authz.Expires).Sub(ra.clk.Now())).Seconds()
		// If the identifier is a wildcard and the existing authz only has one
		// DNS-01 type challenge we can reuse it. In theory we will
		// never get back an authorization for a domain with a wildcard prefix
		// that doesn't meet this criteria from SA.GetAuthorizations but we verify
		// again to be safe.
		if strings.HasPrefix(name, "*.") &&
			len(authz.Challenges) == 1 && core.AcmeChallenge(authz.Challenges[0].Type) == core.ChallengeTypeDNS01 {
			authzID, err := strconv.ParseInt(authz.Id, 10, 64)
			if err != nil {
				return nil, err
			}
			newOrder.V2Authorizations = append(newOrder.V2Authorizations, authzID)
			ra.authzAges.WithLabelValues("NewOrder", authz.Status).Observe(authzAge)
			continue
		} else if !strings.HasPrefix(name, "*.") {
			// If the identifier isn't a wildcard, we can reuse any authz
			authzID, err := strconv.ParseInt(authz.Id, 10, 64)
			if err != nil {
				return nil, err
			}
			newOrder.V2Authorizations = append(newOrder.V2Authorizations, authzID)
			ra.authzAges.WithLabelValues("NewOrder", authz.Status).Observe(authzAge)
			continue
		}

		// Delete the authz from the nameToExistingAuthz map since we are not reusing it.
		delete(nameToExistingAuthz, name)
		// If we reached this point then the existing authz was not acceptable for
		// reuse and we need to mark the name as requiring a new pending authz
		missingAuthzNames = append(missingAuthzNames, name)
	}

	// If the order isn't fully authorized we need to check that the client has
	// rate limit room for more pending authorizations
	if len(missingAuthzNames) > 0 {
		pendingAuthzLimits := ra.rlPolicies.PendingAuthorizationsPerAccount()
		if pendingAuthzLimits.Enabled() {
			started := ra.clk.Now()
			err := ra.checkPendingAuthorizationLimit(ctx, newOrder.RegistrationID, pendingAuthzLimits)
			elapsed := ra.clk.Since(started)
			if err != nil {
				if errors.Is(err, berrors.RateLimit) {
					ra.rlCheckLatency.WithLabelValues(ratelimit.PendingAuthorizationsPerAccount, ratelimits.Denied).Observe(elapsed.Seconds())
				}
				return nil, err
			}
			ra.rlCheckLatency.WithLabelValues(ratelimit.PendingAuthorizationsPerAccount, ratelimits.Allowed).Observe(elapsed.Seconds())
		}
	}

	// Loop through each of the names missing authzs and create a new pending
	// authorization for each.
	var newAuthzs []*corepb.Authorization
	for _, name := range missingAuthzNames {
		pb, err := ra.createPendingAuthz(newOrder.RegistrationID, identifier.ACMEIdentifier{
			Type:  identifier.DNS,
			Value: name,
		})
		if err != nil {
			return nil, err
		}
		newAuthzs = append(newAuthzs, pb)
		ra.authzAges.WithLabelValues("NewOrder", pb.Status).Observe(0)
	}

	// Start with the order's own expiry as the minExpiry. We only care
	// about authz expiries that are sooner than the order's expiry
	minExpiry := ra.clk.Now().Add(ra.orderLifetime)

	// Check the reused authorizations to see if any have an expiry before the
	// minExpiry (the order's lifetime)
	for _, authz := range nameToExistingAuthz {
		// An authz without an expiry is an unexpected internal server event
		if authz.Expires == 0 {
			return nil, berrors.InternalServerError(
				"SA.GetAuthorizations returned an authz (%s) with zero expiry",
				authz.Id)
		}
		// If the reused authorization expires before the minExpiry, it's expiry
		// is the new minExpiry.
		authzExpiry := time.Unix(0, authz.Expires)
		if authzExpiry.Before(minExpiry) {
			minExpiry = authzExpiry
		}
	}
	// If the newly created pending authz's have an expiry closer than the
	// minExpiry the minExpiry is the pending authz expiry.
	if len(newAuthzs) > 0 {
		newPendingAuthzExpires := ra.clk.Now().Add(ra.pendingAuthorizationLifetime)
		if newPendingAuthzExpires.Before(minExpiry) {
			minExpiry = newPendingAuthzExpires
		}
	}
	// Set the order's expiry to the minimum expiry. The db doesn't store
	// sub-second values, so truncate here.
	newOrder.Expires = minExpiry.Truncate(time.Second).UnixNano()

	newOrderAndAuthzsReq := &sapb.NewOrderAndAuthzsRequest{
		NewOrder:  newOrder,
		NewAuthzs: newAuthzs,
	}
	storedOrder, err := ra.SA.NewOrderAndAuthzs(ctx, newOrderAndAuthzsReq)
	if err != nil {
		return nil, err
	}
	if storedOrder.Id == 0 || storedOrder.Created == 0 || storedOrder.Status == "" || storedOrder.RegistrationID == 0 || storedOrder.Expires == 0 || len(storedOrder.Names) == 0 {
		return nil, errIncompleteGRPCResponse
	}
	ra.orderAges.WithLabelValues("NewOrder").Observe(0)

	// Note how many names are being requested in this certificate order.
	ra.namesPerCert.With(prometheus.Labels{"type": "requested"}).Observe(float64(len(storedOrder.Names)))

	return storedOrder, nil
}

// createPendingAuthz checks that a name is allowed for issuance and creates the
// necessary challenges for it and puts this and all of the relevant information
// into a corepb.Authorization for transmission to the SA to be stored
func (ra *RegistrationAuthorityImpl) createPendingAuthz(reg int64, identifier identifier.ACMEIdentifier) (*corepb.Authorization, error) {
	authz := &corepb.Authorization{
		Identifier:     identifier.Value,
		RegistrationID: reg,
		Status:         string(core.StatusPending),
		Expires:        ra.clk.Now().Add(ra.pendingAuthorizationLifetime).Truncate(time.Second).UnixNano(),
	}

	// Create challenges. The WFE will update them with URIs before sending them out.
	challenges, err := ra.PA.ChallengesFor(identifier)
	if err != nil {
		// The only time ChallengesFor errors it is a fatal configuration error
		// where challenges required by policy for an identifier are not enabled. We
		// want to treat this as an internal server error.
		return nil, berrors.InternalServerError(err.Error())
	}
	// Check each challenge for sanity.
	for _, challenge := range challenges {
		err := challenge.CheckConsistencyForClientOffer()
		if err != nil {
			// berrors.InternalServerError because we generated these challenges, they should
			// be OK.
			err = berrors.InternalServerError("challenge didn't pass sanity check: %+v", challenge)
			return nil, err
		}
		challPB, err := bgrpc.ChallengeToPB(challenge)
		if err != nil {
			return nil, err
		}
		authz.Challenges = append(authz.Challenges, challPB)
	}
	return authz, nil
}

// wildcardOverlap takes a slice of domain names and returns an error if any of
// them is a non-wildcard FQDN that overlaps with a wildcard domain in the map.
func wildcardOverlap(dnsNames []string) error {
	nameMap := make(map[string]bool, len(dnsNames))
	for _, v := range dnsNames {
		nameMap[v] = true
	}
	for name := range nameMap {
		if name[0] == '*' {
			continue
		}
		labels := strings.Split(name, ".")
		labels[0] = "*"
		if nameMap[strings.Join(labels, ".")] {
			return berrors.MalformedError(
				"Domain name %q is redundant with a wildcard domain in the same request. Remove one or the other from the certificate request.", name)
		}
	}
	return nil
}

// validateContactsPresent will return an error if the contacts []string
// len is greater than zero and the contactsPresent bool is false. We
// don't care about any other cases. If the length of the contacts is zero
// and contactsPresent is true, it seems like a mismatch but we have to
// assume that the client is requesting to update the contacts field with
// by removing the existing contacts value so we don't want to return an
// error here.
func validateContactsPresent(contacts []string, contactsPresent bool) error {
	if len(contacts) > 0 && !contactsPresent {
		return berrors.InternalServerError("account contacts present but contactsPresent false")
	}
	return nil
}

func (ra *RegistrationAuthorityImpl) DrainFinalize() {
	ra.finalizeWG.Wait()
}<|MERGE_RESOLUTION|>--- conflicted
+++ resolved
@@ -110,10 +110,7 @@
 	revocationReasonCounter     *prometheus.CounterVec
 	namesPerCert                *prometheus.HistogramVec
 	rlCheckLatency              *prometheus.HistogramVec
-<<<<<<< HEAD
 	rlOverrideUsageGauge        *prometheus.GaugeVec
-=======
->>>>>>> 636d30f4
 	newRegCounter               prometheus.Counter
 	recheckCAACounter           prometheus.Counter
 	newCertCounter              prometheus.Counter
@@ -169,15 +166,12 @@
 		Help: fmt.Sprintf("Latency of ratelimit checks labeled by limit=[name] and decision=[%s|%s], in seconds", ratelimits.Allowed, ratelimits.Denied),
 	}, []string{"limit", "decision"})
 	stats.MustRegister(rlCheckLatency)
-<<<<<<< HEAD
 
 	overrideUsageGauge := prometheus.NewGaugeVec(prometheus.GaugeOpts{
 		Name: "ratelimitsv1_override_usage",
 		Help: "Proportion of override limit used, by limit name and client identifier.",
 	}, []string{"limit", "override_key"})
 	stats.MustRegister(overrideUsageGauge)
-=======
->>>>>>> 636d30f4
 
 	newRegCounter := prometheus.NewCounter(prometheus.CounterOpts{
 		Name: "new_registrations",
@@ -266,10 +260,7 @@
 		issuersByID:                  issuersByID,
 		namesPerCert:                 namesPerCert,
 		rlCheckLatency:               rlCheckLatency,
-<<<<<<< HEAD
 		rlOverrideUsageGauge:         overrideUsageGauge,
-=======
->>>>>>> 636d30f4
 		newRegCounter:                newRegCounter,
 		recheckCAACounter:            recheckCAACounter,
 		newCertCounter:               newCertCounter,
@@ -445,6 +436,7 @@
 		elapsed := ra.clk.Since(started)
 		if err != nil {
 			if errors.Is(err, berrors.RateLimit) {
+				fmt.Printf("Rate limit exceeded, RegistrationsByIPRange, IP: %q\n", ip)
 				ra.rlCheckLatency.WithLabelValues(ratelimit.RegistrationsPerIPRange, ratelimits.Denied).Observe(elapsed.Seconds())
 				ra.log.Infof("Rate limit exceeded, RegistrationsByIPRange, IP: %q", ip)
 
@@ -591,11 +583,7 @@
 func (ra *RegistrationAuthorityImpl) checkPendingAuthorizationLimit(ctx context.Context, regID int64, limit ratelimit.RateLimitPolicy) error {
 	// This rate limit's threshold can only be overridden on a per-regID basis,
 	// not based on any other key.
-<<<<<<< HEAD
 	threshold, isOverridden := limit.GetThreshold("", regID)
-=======
-	threshold := limit.GetThreshold("", regID)
->>>>>>> 636d30f4
 	if threshold == -1 {
 		return nil
 	}
@@ -605,13 +593,10 @@
 	if err != nil {
 		return err
 	}
-<<<<<<< HEAD
 	if isOverridden {
 		utilization := float64(countPB.Count) / float64(threshold)
 		ra.rlOverrideUsageGauge.WithLabelValues(ratelimit.PendingAuthorizationsPerAccount, strconv.FormatInt(regID, 10)).Set(utilization)
 	}
-=======
->>>>>>> 636d30f4
 	if countPB.Count >= threshold {
 		ra.log.Infof("Rate limit exceeded, PendingAuthorizationsByRegID, regID: %d", regID)
 		return berrors.RateLimitError(0, "too many currently pending authorizations: %d", countPB.Count)
@@ -687,7 +672,6 @@
 	}
 	// There is no meaningful override key to use for this rate limit
 	noKey := ""
-<<<<<<< HEAD
 	threshold, isOverridden := limit.GetThreshold(noKey, acctID)
 	if isOverridden {
 		utilization := float64(count.Count) / float64(threshold)
@@ -695,9 +679,6 @@
 	}
 
 	if count.Count >= threshold {
-=======
-	if count.Count >= limit.GetThreshold(noKey, acctID) {
->>>>>>> 636d30f4
 		return berrors.RateLimitError(0, "too many new orders recently")
 	}
 	return nil
