package ra

import (
	"context"
	"crypto/x509"
	"fmt"
	"net"
	"net/mail"
	"net/url"
	"reflect"
	"sort"
	"strconv"
	"strings"
	"time"

	"github.com/jmhodges/clock"
	"github.com/letsencrypt/boulder/akamai"
	akamaipb "github.com/letsencrypt/boulder/akamai/proto"
	caPB "github.com/letsencrypt/boulder/ca/proto"
	"github.com/letsencrypt/boulder/core"
	corepb "github.com/letsencrypt/boulder/core/proto"
	csrlib "github.com/letsencrypt/boulder/csr"
	"github.com/letsencrypt/boulder/ctpolicy"
	berrors "github.com/letsencrypt/boulder/errors"
	"github.com/letsencrypt/boulder/features"
	"github.com/letsencrypt/boulder/goodkey"
	bgrpc "github.com/letsencrypt/boulder/grpc"
	"github.com/letsencrypt/boulder/iana"
	"github.com/letsencrypt/boulder/identifier"
	blog "github.com/letsencrypt/boulder/log"
	"github.com/letsencrypt/boulder/metrics"
	"github.com/letsencrypt/boulder/probs"
	rapb "github.com/letsencrypt/boulder/ra/proto"
	"github.com/letsencrypt/boulder/ratelimit"
	"github.com/letsencrypt/boulder/reloader"
	"github.com/letsencrypt/boulder/revocation"
	sapb "github.com/letsencrypt/boulder/sa/proto"
	vaPB "github.com/letsencrypt/boulder/va/proto"
	"github.com/letsencrypt/boulder/web"
	"github.com/prometheus/client_golang/prometheus"
	"github.com/weppos/publicsuffix-go/publicsuffix"
	grpc "google.golang.org/grpc"
)

type caaChecker interface {
	IsCAAValid(
		ctx context.Context,
		in *vaPB.IsCAAValidRequest,
		opts ...grpc.CallOption,
	) (*vaPB.IsCAAValidResponse, error)
}

// RegistrationAuthorityImpl defines an RA.
//
// NOTE: All of the fields in RegistrationAuthorityImpl need to be
// populated, or there is a risk of panic.
type RegistrationAuthorityImpl struct {
	CA        core.CertificateAuthority
	VA        core.ValidationAuthority
	SA        core.StorageAuthority
	PA        core.PolicyAuthority
	publisher core.Publisher
	caa       caaChecker

	stats     metrics.Scope
	clk       clock.Clock
	log       blog.Logger
	keyPolicy goodkey.KeyPolicy
	// How long before a newly created authorization expires.
	authorizationLifetime        time.Duration
	pendingAuthorizationLifetime time.Duration
	rlPolicies                   ratelimit.Limits
	maxContactsPerReg            int
	maxNames                     int
	forceCNFromSAN               bool
	reuseValidAuthz              bool
	orderLifetime                time.Duration

	issuer *x509.Certificate
	purger akamaipb.AkamaiPurgerClient

	regByIPStats           metrics.Scope
	regByIPRangeStats      metrics.Scope
	pendAuthByRegIDStats   metrics.Scope
	pendOrdersByRegIDStats metrics.Scope
	newOrderByRegIDStats   metrics.Scope
	certsForDomainStats    metrics.Scope

	ctpolicy        *ctpolicy.CTPolicy
	ctpolicyResults *prometheus.HistogramVec

	namesPerCert *prometheus.HistogramVec
}

// NewRegistrationAuthorityImpl constructs a new RA object.
func NewRegistrationAuthorityImpl(
	clk clock.Clock,
	logger blog.Logger,
	stats metrics.Scope,
	maxContactsPerReg int,
	keyPolicy goodkey.KeyPolicy,
	maxNames int,
	forceCNFromSAN bool,
	reuseValidAuthz bool,
	authorizationLifetime time.Duration,
	pendingAuthorizationLifetime time.Duration,
	pubc core.Publisher,
	caaClient caaChecker,
	orderLifetime time.Duration,
	ctp *ctpolicy.CTPolicy,
	purger akamaipb.AkamaiPurgerClient,
	issuer *x509.Certificate,
) *RegistrationAuthorityImpl {
	ctpolicyResults := prometheus.NewHistogramVec(
		prometheus.HistogramOpts{
			Name:    "ctpolicy_results",
			Help:    "Histogram of latencies of ctpolicy.GetSCTs calls with success/failure/deadlineExceeded labels",
			Buckets: metrics.InternetFacingBuckets,
		},
		[]string{"result"},
	)
	stats.MustRegister(ctpolicyResults)

	namesPerCert := prometheus.NewHistogramVec(
		prometheus.HistogramOpts{
			Name: "names_per_cert",
			Help: "Histogram of the number of SANs in requested and issued certificates",
			// The namesPerCert buckets are chosen based on the current Let's Encrypt
			// limit of 100 SANs per certificate.
			Buckets: []float64{1, 5, 10, 20, 30, 40, 50, 60, 70, 80, 90, 100},
		},
		// Type label value is either "requested" or "issued".
		[]string{"type"},
	)
	stats.MustRegister(namesPerCert)

	ra := &RegistrationAuthorityImpl{
		stats:                        stats,
		clk:                          clk,
		log:                          logger,
		authorizationLifetime:        authorizationLifetime,
		pendingAuthorizationLifetime: pendingAuthorizationLifetime,
		rlPolicies:                   ratelimit.New(),
		maxContactsPerReg:            maxContactsPerReg,
		keyPolicy:                    keyPolicy,
		maxNames:                     maxNames,
		forceCNFromSAN:               forceCNFromSAN,
		reuseValidAuthz:              reuseValidAuthz,
		regByIPStats:                 stats.NewScope("RateLimit", "RegistrationsByIP"),
		regByIPRangeStats:            stats.NewScope("RateLimit", "RegistrationsByIPRange"),
		pendAuthByRegIDStats:         stats.NewScope("RateLimit", "PendingAuthorizationsByRegID"),
		pendOrdersByRegIDStats:       stats.NewScope("RateLimit", "PendingOrdersByRegID"),
		newOrderByRegIDStats:         stats.NewScope("RateLimit", "NewOrdersByRegID"),
		certsForDomainStats:          stats.NewScope("RateLimit", "CertificatesForDomain"),
		publisher:                    pubc,
		caa:                          caaClient,
		orderLifetime:                orderLifetime,
		ctpolicy:                     ctp,
		ctpolicyResults:              ctpolicyResults,
		purger:                       purger,
		issuer:                       issuer,
		namesPerCert:                 namesPerCert,
	}
	return ra
}

func (ra *RegistrationAuthorityImpl) SetRateLimitPoliciesFile(filename string) error {
	_, err := reloader.New(filename, ra.rlPolicies.LoadPolicies, ra.rateLimitPoliciesLoadError)
	if err != nil {
		return err
	}

	return nil
}

func (ra *RegistrationAuthorityImpl) rateLimitPoliciesLoadError(err error) {
	ra.log.Errf("error reloading rate limit policy: %s", err)
}

// certificateRequestAuthz is a struct for holding information about a valid
// authz referenced during a certificateRequestEvent. It holds both the
// authorization ID and the challenge type that made the authorization valid. We
// specifically include the challenge type that solved the authorization to make
// some common analysis easier.
type certificateRequestAuthz struct {
	ID            string
	ChallengeType string
}

// certificateRequestEvent is a struct for holding information that is logged as
// JSON to the audit log as the result of an issuance event.
type certificateRequestEvent struct {
	ID string `json:",omitempty"`
	// Requester is the associated account ID
	Requester int64 `json:",omitempty"`
	// OrderID is the associated order ID (may be empty for an ACME v1 issuance)
	OrderID int64 `json:",omitempty"`
	// SerialNumber is the string representation of the issued certificate's
	// serial number
	SerialNumber string `json:",omitempty"`
	// VerifiedFields are required by the baseline requirements and are always
	// a static value for Boulder.
	VerifiedFields []string `json:",omitempty"`
	// CommonName is the subject common name from the issued cert
	CommonName string `json:",omitempty"`
	// Names are the DNS SAN entries from the issued cert
	Names []string `json:",omitempty"`
	// NotBefore is the starting timestamp of the issued cert's validity period
	NotBefore time.Time `json:",omitempty"`
	// NotAfter is the ending timestamp of the issued cert's validity period
	NotAfter time.Time `json:",omitempty"`
	// RequestTime and ResponseTime are for tracking elapsed time during issuance
	RequestTime  time.Time `json:",omitempty"`
	ResponseTime time.Time `json:",omitempty"`
	// Error contains any encountered errors
	Error string `json:",omitempty"`
	// Authorizations is a map of identifier names to certificateRequestAuthz
	// objects. It can be used to understand how the names in a certificate
	// request were authorized.
	Authorizations map[string]certificateRequestAuthz
}

// noRegistrationID is used for the regID parameter to GetThreshold when no
// registration-based overrides are necessary.
const noRegistrationID = -1

// registrationCounter is a type to abstract the use of
// ra.SA.CountRegistrationsByIP or ra.SA.CountRegistrationsByIPRange
type registrationCounter func(context.Context, net.IP, time.Time, time.Time) (int, error)

// checkRegistrationIPLimit checks a specific registraton limit by using the
// provided registrationCounter function to determine if the limit has been
// exceeded for a given IP or IP range
func (ra *RegistrationAuthorityImpl) checkRegistrationIPLimit(
	ctx context.Context,
	limit ratelimit.RateLimitPolicy,
	ip net.IP,
	counter registrationCounter) error {

	if !limit.Enabled() {
		return nil
	}

	now := ra.clk.Now()
	windowBegin := limit.WindowBegin(now)
	count, err := counter(ctx, ip, windowBegin, now)
	if err != nil {
		return err
	}

	if count >= limit.GetThreshold(ip.String(), noRegistrationID) {
		return berrors.RateLimitError("too many registrations for this IP")
	}

	return nil
}

// checkRegistrationLimits enforces the RegistrationsPerIP and
// RegistrationsPerIPRange limits
func (ra *RegistrationAuthorityImpl) checkRegistrationLimits(ctx context.Context, ip net.IP) error {
	// Check the registrations per IP limit using the CountRegistrationsByIP SA
	// function that matches IP addresses exactly
	exactRegLimit := ra.rlPolicies.RegistrationsPerIP()
	err := ra.checkRegistrationIPLimit(ctx, exactRegLimit, ip, ra.SA.CountRegistrationsByIP)
	if err != nil {
		ra.regByIPStats.Inc("Exceeded", 1)
		ra.log.Infof("Rate limit exceeded, RegistrationsByIP, IP: %s", ip)
		return err
	}
	ra.regByIPStats.Inc("Pass", 1)

	// We only apply the fuzzy reg limit to IPv6 addresses.
	// Per https://golang.org/pkg/net/#IP.To4 "If ip is not an IPv4 address, To4
	// returns nil"
	if ip.To4() != nil {
		return nil
	}

	// Check the registrations per IP range limit using the
	// CountRegistrationsByIPRange SA function that fuzzy-matches IPv6 addresses
	// within a larger address range
	fuzzyRegLimit := ra.rlPolicies.RegistrationsPerIPRange()
	err = ra.checkRegistrationIPLimit(ctx, fuzzyRegLimit, ip, ra.SA.CountRegistrationsByIPRange)
	if err != nil {
		ra.regByIPRangeStats.Inc("Exceeded", 1)
		ra.log.Infof("Rate limit exceeded, RegistrationsByIPRange, IP: %s", ip)
		// For the fuzzyRegLimit we use a new error message that specifically
		// mentions that the limit being exceeded is applied to a *range* of IPs
		return berrors.RateLimitError("too many registrations for this IP range")
	}
	ra.regByIPRangeStats.Inc("Pass", 1)

	return nil
}

// NewRegistration constructs a new Registration from a request.
func (ra *RegistrationAuthorityImpl) NewRegistration(ctx context.Context, init core.Registration) (core.Registration, error) {
	if err := ra.keyPolicy.GoodKey(init.Key.Key); err != nil {
		return core.Registration{}, berrors.MalformedError("invalid public key: %s", err.Error())
	}
	if err := ra.checkRegistrationLimits(ctx, init.InitialIP); err != nil {
		return core.Registration{}, err
	}

	reg := core.Registration{
		Key:    init.Key,
		Status: core.StatusValid,
	}
	_ = mergeUpdate(&reg, init)

	// This field isn't updatable by the end user, so it isn't copied by
	// MergeUpdate. But we need to fill it in for new registrations.
	reg.InitialIP = init.InitialIP

	if err := ra.validateContacts(ctx, reg.Contact); err != nil {
		return core.Registration{}, err
	}

	// Store the authorization object, then return it
	reg, err := ra.SA.NewRegistration(ctx, reg)
	if err != nil {
		return core.Registration{}, err
	}

	ra.stats.Inc("NewRegistrations", 1)
	return reg, nil
}

// validateContacts checks the provided list of contacts, returning an error if
// any are not acceptable. Unacceptable contacts lists include:
// * An empty list
// * A list has more than maxContactsPerReg contacts
// * A list containing an empty contact
// * A list containing a contact that does not parse as a URL
// * A list containing a contact that has a URL scheme other than mailto
// * A list containing a contact that has non-ascii characters
// * A list containing a contact that doesn't pass `validateEmail`
func (ra *RegistrationAuthorityImpl) validateContacts(ctx context.Context, contacts *[]string) error {
	if contacts == nil || len(*contacts) == 0 {
		return nil // Nothing to validate
	}
	if ra.maxContactsPerReg > 0 && len(*contacts) > ra.maxContactsPerReg {
		return berrors.MalformedError(
			"too many contacts provided: %d > %d",
			len(*contacts),
			ra.maxContactsPerReg,
		)
	}

	for _, contact := range *contacts {
		if contact == "" {
			return berrors.MalformedError("empty contact")
		}
		parsed, err := url.Parse(contact)
		if err != nil {
			return berrors.MalformedError("invalid contact")
		}
		if parsed.Scheme != "mailto" {
			return berrors.MalformedError("contact method %s is not supported", parsed.Scheme)
		}
		if !core.IsASCII(contact) {
			return berrors.MalformedError(
				"contact email [%s] contains non-ASCII characters",
				contact,
			)
		}
		if err := validateEmail(parsed.Opaque); err != nil {
			return err
		}
	}

	return nil
}

// forbiddenMailDomains is a map of domain names we do not allow after the
// @ symbol in contact mailto addresses. These are frequently used when
// copy-pasting example configurations and would not result in expiration
// messages and subscriber communications reaching the user that created the
// registration if allowed.
var forbiddenMailDomains = map[string]bool{
	// https://tools.ietf.org/html/rfc2606#section-3
	"example.com": true,
	"example.net": true,
	"example.org": true,
}

// validateEmail returns an error if the given address is not parseable as an
// email address or if the domain portion of the email address is a member of
// the forbiddenMailDomains map.
func validateEmail(address string) error {
	email, err := mail.ParseAddress(address)
	if err != nil {
		if len(address) > 254 {
			address = address[:254]
		}
		return berrors.InvalidEmailError("%q is not a valid e-mail address", address)
	}
	splitEmail := strings.SplitN(email.Address, "@", -1)
	domain := strings.ToLower(splitEmail[len(splitEmail)-1])
	if forbiddenMailDomains[domain] {
		return berrors.InvalidEmailError(
			"invalid contact domain. Contact emails @%s are forbidden",
			domain)
	}
	if _, err := iana.ExtractSuffix(domain); err != nil {
		return berrors.InvalidEmailError("email domain name does not end in a IANA suffix")
	}
	return nil
}

func (ra *RegistrationAuthorityImpl) checkPendingAuthorizationLimit(ctx context.Context, regID int64) error {
	limit := ra.rlPolicies.PendingAuthorizationsPerAccount()
	if limit.Enabled() {
		countPB, err := ra.SA.CountPendingAuthorizations2(ctx, &sapb.RegistrationID{
			Id: &regID,
		})
		if err != nil {
			return err
		}
		// Most rate limits have a key for overrides, but there is no meaningful key
		// here.
		noKey := ""
		if int(*countPB.Count) >= limit.GetThreshold(noKey, regID) {
			ra.pendAuthByRegIDStats.Inc("Exceeded", 1)
			ra.log.Infof("Rate limit exceeded, PendingAuthorizationsByRegID, regID: %d", regID)
			return berrors.RateLimitError("too many currently pending authorizations")
		}
		ra.pendAuthByRegIDStats.Inc("Pass", 1)
	}
	return nil
}

// checkInvalidAuthorizationLimits checks the failed validation limit for each
// of the provided hostnames. It returns the first error.
func (ra *RegistrationAuthorityImpl) checkInvalidAuthorizationLimits(ctx context.Context, regID int64, hostnames []string) error {
	if features.Enabled(features.ParallelCheckFailedValidation) {
		results := make(chan error, len(hostnames))
		for _, hostname := range hostnames {
			go func(hostname string) {
				results <- ra.checkInvalidAuthorizationLimit(ctx, regID, hostname)
			}(hostname)
		}
		// We don't have to wait for all of the goroutines to finish because there's
		// enough capacity in the chan for them all to write their result even if
		// nothing is reading off the chan anymore.
		for i := 0; i < len(hostnames); i++ {
			if err := <-results; err != nil {
				return err
			}
		}
	} else {
		for _, hostname := range hostnames {
			if err := ra.checkInvalidAuthorizationLimit(ctx, regID, hostname); err != nil {
				return err
			}
		}
	}
	return nil
}

func (ra *RegistrationAuthorityImpl) checkInvalidAuthorizationLimit(ctx context.Context, regID int64, hostname string) error {
	limit := ra.rlPolicies.InvalidAuthorizationsPerAccount()
	if !limit.Enabled() {
		return nil
	}
	latest := ra.clk.Now().Add(ra.pendingAuthorizationLifetime)
	earliest := latest.Add(-limit.Window.Duration)
	latestNanos := latest.UnixNano()
	earliestNanos := earliest.UnixNano()
	req := &sapb.CountInvalidAuthorizationsRequest{
		RegistrationID: &regID,
		Hostname:       &hostname,
		Range: &sapb.Range{
			Earliest: &earliestNanos,
			Latest:   &latestNanos,
		},
	}
	count, err := ra.SA.CountInvalidAuthorizations2(ctx, req)
	if err != nil {
		return err
	}
	// Most rate limits have a key for overrides, but there is no meaningful key
	// here.
	noKey := ""
	if *count.Count >= int64(limit.GetThreshold(noKey, regID)) {
		ra.log.Infof("Rate limit exceeded, InvalidAuthorizationsByRegID, regID: %d", regID)
		return berrors.RateLimitError("too many failed authorizations recently")
	}
	return nil
}

// checkNewOrdersPerAccountLimit enforces the rlPolicies `NewOrdersPerAccount`
// rate limit. This rate limit ensures a client can not create more than the
// specified threshold of new orders within the specified time window.
func (ra *RegistrationAuthorityImpl) checkNewOrdersPerAccountLimit(ctx context.Context, acctID int64) error {
	limit := ra.rlPolicies.NewOrdersPerAccount()
	if !limit.Enabled() {
		return nil
	}
	latest := ra.clk.Now()
	earliest := latest.Add(-limit.Window.Duration)
	count, err := ra.SA.CountOrders(ctx, acctID, earliest, latest)
	if err != nil {
		return err
	}
	// There is no meaningful override key to use for this rate limit
	noKey := ""
	if count >= limit.GetThreshold(noKey, acctID) {
		ra.newOrderByRegIDStats.Inc("Exceeded", 1)
		return berrors.RateLimitError("too many new orders recently")
	}
	ra.newOrderByRegIDStats.Inc("Pass", 1)
	return nil
}

// NewAuthorization constructs a new Authz from a request. Values (domains) in
// request.Identifier will be lowercased before storage.
func (ra *RegistrationAuthorityImpl) NewAuthorization(ctx context.Context, request core.Authorization, regID int64) (core.Authorization, error) {
	identifier := request.Identifier
	identifier.Value = strings.ToLower(identifier.Value)

	// Check that the identifier is present and appropriate
	if err := ra.PA.WillingToIssue(identifier); err != nil {
		return core.Authorization{}, err
	}

	if err := ra.checkPendingAuthorizationLimit(ctx, regID); err != nil {
		return core.Authorization{}, err
	}

	if err := ra.checkInvalidAuthorizationLimit(ctx, regID, identifier.Value); err != nil {
		return core.Authorization{}, err
	}

	if ra.reuseValidAuthz {
		now := ra.clk.Now().UnixNano()
		authzMapPB, err := ra.SA.GetValidAuthorizations2(ctx, &sapb.GetValidAuthorizationsRequest{
			RegistrationID: &regID,
			Domains:        []string{identifier.Value},
			Now:            &now,
		})
		if err != nil {
			outErr := berrors.InternalServerError(
				"unable to get existing validations for regID: %d, identifier: %s, %s",
				regID,
				identifier.Value,
				err,
			)
			ra.log.Warning(outErr.Error())
			return core.Authorization{}, outErr
		}
		auths, err := bgrpc.PBToAuthzMap(authzMapPB)
		if err != nil {
			return core.Authorization{}, err
		}

		if existingAuthz, ok := auths[identifier.Value]; ok {
			if ra.authzValidChallengeEnabled(existingAuthz) {
				// The existing authorization must not expire within the next 24 hours for
				// it to be OK for reuse
				reuseCutOff := ra.clk.Now().Add(time.Hour * 24)
				if existingAuthz.Expires.After(reuseCutOff) {
					ra.stats.Inc("ReusedValidAuthz", 1)
					return *existingAuthz, nil
				}
			}
		}
	}

	nowishNano := ra.clk.Now().Add(time.Hour).UnixNano()
	identifierTypeString := string(identifier.Type)
	req := &sapb.GetPendingAuthorizationRequest{
		RegistrationID:  &regID,
		IdentifierType:  &identifierTypeString,
		IdentifierValue: &identifier.Value,
		ValidUntil:      &nowishNano,
	}
	pendingPB, err := ra.SA.GetPendingAuthorization2(ctx, req)
	if err != nil && !berrors.Is(err, berrors.NotFound) {
		return core.Authorization{}, berrors.InternalServerError(
			"unable to get pending authorization for regID: %d, identifier: %s: %s",
			regID,
			identifier.Value,
			err)
	} else if err == nil {
		return bgrpc.PBToAuthz(pendingPB)
	}

	if features.Enabled(features.V1DisableNewValidations) {
		exists, err := ra.SA.PreviousCertificateExists(ctx, &sapb.PreviousCertificateExistsRequest{
			Domain: &identifier.Value,
			RegID:  &regID,
		})
		if err != nil {
			return core.Authorization{}, err
		}
		if !*exists.Exists {
			return core.Authorization{}, berrors.UnauthorizedError("Validations for new domains are disabled in the V1 API (https://community.letsencrypt.org/t/end-of-life-plan-for-acmev1/88430)")
		}
	}

	authzPB, err := ra.createPendingAuthz(ctx, regID, identifier)
	if err != nil {
		return core.Authorization{}, err
	}

	authzIDs, err := ra.SA.NewAuthorizations2(ctx, &sapb.AddPendingAuthorizationsRequest{
		Authz: []*corepb.Authorization{authzPB},
	})
	if err != nil {
		return core.Authorization{}, err
	}
	if len(authzIDs.Ids) != 1 {
		return core.Authorization{}, berrors.InternalServerError("unexpected number of authorization IDs returned from NewAuthorizations2: expected 1, got %d", len(authzIDs.Ids))
	}
	// The current internal authorization objects use a string for the ID, the new
	// storage format uses a integer ID. In order to maintain compatibility we
	// convert the integer ID to a string.
	id := fmt.Sprintf("%d", authzIDs.Ids[0])
	authzPB.Id = &id
	return bgrpc.PBToAuthz(authzPB)
}

// MatchesCSR tests the contents of a generated certificate to make sure
// that the PublicKey, CommonName, and DNSNames match those provided in
// the CSR that was used to generate the certificate. It also checks the
// following fields for:
//		* notBefore is not more than 24 hours ago
//		* BasicConstraintsValid is true
//		* IsCA is false
//		* ExtKeyUsage only contains ExtKeyUsageServerAuth & ExtKeyUsageClientAuth
//		* Subject only contains CommonName & Names
func (ra *RegistrationAuthorityImpl) MatchesCSR(parsedCertificate *x509.Certificate, csr *x509.CertificateRequest) error {
	// Check issued certificate matches what was expected from the CSR
	hostNames := make([]string, len(csr.DNSNames))
	copy(hostNames, csr.DNSNames)
	if len(csr.Subject.CommonName) > 0 {
		hostNames = append(hostNames, csr.Subject.CommonName)
	}
	hostNames = core.UniqueLowerNames(hostNames)

	if !core.KeyDigestEquals(parsedCertificate.PublicKey, csr.PublicKey) {
		return berrors.InternalServerError("generated certificate public key doesn't match CSR public key")
	}
	if !ra.forceCNFromSAN && len(csr.Subject.CommonName) > 0 &&
		parsedCertificate.Subject.CommonName != strings.ToLower(csr.Subject.CommonName) {
		return berrors.InternalServerError("generated certificate CommonName doesn't match CSR CommonName")
	}
	// Sort both slices of names before comparison.
	parsedNames := parsedCertificate.DNSNames
	sort.Strings(parsedNames)
	sort.Strings(hostNames)
	if !reflect.DeepEqual(parsedNames, hostNames) {
		return berrors.InternalServerError("generated certificate DNSNames don't match CSR DNSNames")
	}
	if !reflect.DeepEqual(parsedCertificate.IPAddresses, csr.IPAddresses) {
		return berrors.InternalServerError("generated certificate IPAddresses don't match CSR IPAddresses")
	}
	if !reflect.DeepEqual(parsedCertificate.EmailAddresses, csr.EmailAddresses) {
		return berrors.InternalServerError("generated certificate EmailAddresses don't match CSR EmailAddresses")
	}
	if len(parsedCertificate.Subject.Country) > 0 || len(parsedCertificate.Subject.Organization) > 0 ||
		len(parsedCertificate.Subject.OrganizationalUnit) > 0 || len(parsedCertificate.Subject.Locality) > 0 ||
		len(parsedCertificate.Subject.Province) > 0 || len(parsedCertificate.Subject.StreetAddress) > 0 ||
		len(parsedCertificate.Subject.PostalCode) > 0 {
		return berrors.InternalServerError("generated certificate Subject contains fields other than CommonName, or SerialNumber")
	}
	now := ra.clk.Now()
	if now.Sub(parsedCertificate.NotBefore) > time.Hour*24 {
		return berrors.InternalServerError("generated certificate is back dated %s", now.Sub(parsedCertificate.NotBefore))
	}
	if !parsedCertificate.BasicConstraintsValid {
		return berrors.InternalServerError("generated certificate doesn't have basic constraints set")
	}
	if parsedCertificate.IsCA {
		return berrors.InternalServerError("generated certificate can sign other certificates")
	}
	if !reflect.DeepEqual(parsedCertificate.ExtKeyUsage, []x509.ExtKeyUsage{x509.ExtKeyUsageServerAuth, x509.ExtKeyUsageClientAuth}) {
		return berrors.InternalServerError("generated certificate doesn't have correct key usage extensions")
	}

	return nil
}

// checkOrderAuthorizations verifies that a provided set of names associated
// with a specific order and account has all of the required valid, unexpired
// authorizations to proceed with issuance. It is the ACME v2 equivalent of
// `checkAuthorizations`. It returns the authorizations that satisfied the set
// of names or it returns an error. If it returns an error, it will be of type
// BoulderError.
func (ra *RegistrationAuthorityImpl) checkOrderAuthorizations(
	ctx context.Context,
	names []string,
	acctID accountID,
	orderID orderID) (map[string]*core.Authorization, error) {
	acctIDInt := int64(acctID)
	orderIDInt := int64(orderID)
	// Get all of the valid authorizations for this account/order
	req := &sapb.GetValidOrderAuthorizationsRequest{
		Id:     &orderIDInt,
		AcctID: &acctIDInt,
	}
	authzMapPB, err := ra.SA.GetValidOrderAuthorizations2(ctx, req)
	if err != nil {
		return nil, berrors.InternalServerError("error in GetValidOrderAuthorizations: %s", err)
	}
	authzs, err := bgrpc.PBToAuthzMap(authzMapPB)
	if err != nil {
		return nil, err
	}
	// Ensure the names from the CSR are free of duplicates & lowercased.
	names = core.UniqueLowerNames(names)
	// Check the authorizations to ensure validity for the names required.
	if err = ra.checkAuthorizationsCAA(ctx, names, authzs, acctIDInt, ra.clk.Now()); err != nil {
		return nil, err
	}

	return authzs, nil
}

// checkAuthorizations checks that each requested name has a valid authorization
// that won't expire before the certificate expires. It returns the
// authorizations that satisfied the set of names or it returns an error.
// If it returns an error, it will be of type BoulderError.
func (ra *RegistrationAuthorityImpl) checkAuthorizations(ctx context.Context, names []string, regID int64) (map[string]*core.Authorization, error) {
	now := ra.clk.Now()
	for i := range names {
		names[i] = strings.ToLower(names[i])
	}
	nowUnix := now.UnixNano()
	authMapPB, err := ra.SA.GetValidAuthorizations2(ctx, &sapb.GetValidAuthorizationsRequest{
		RegistrationID: &regID,
		Domains:        names,
		Now:            &nowUnix,
	})
	if err != nil {
		return nil, err
	}
	auths, err := bgrpc.PBToAuthzMap(authMapPB)
	if err != nil {
		return nil, err
	}

	if err = ra.checkAuthorizationsCAA(ctx, names, auths, regID, now); err != nil {
		return nil, err
	}

	return auths, nil
}

// checkAuthorizationsCAA implements the common logic of validating a set of
// authorizations against a set of names that is used by both
// `checkAuthorizations` and `checkOrderAuthorizations`. If required CAA will be
// rechecked for authorizations that are too old.
// If it returns an error, it will be of type BoulderError.
func (ra *RegistrationAuthorityImpl) checkAuthorizationsCAA(
	ctx context.Context,
	names []string,
	authzs map[string]*core.Authorization,
	regID int64,
	now time.Time) error {
	// badNames contains the names that were unauthorized
	var badNames []string
	// recheckAuthzs is a list of authorizations that must have their CAA records rechecked
	var recheckAuthzs []*core.Authorization
	// Per Baseline Requirements, CAA must be checked within 8 hours of issuance.
	// CAA is checked when an authorization is validated, so as long as that was
	// less than 8 hours ago, we're fine. If it was more than 8 hours ago
	// we have to recheck. Since we don't record the validation time for
	// authorizations, we instead look at the expiration time and subtract out the
	// expected authorization lifetime. Note: If we adjust the authorization
	// lifetime in the future we will need to tweak this correspondingly so it
	// works correctly during the switchover.
	caaRecheckTime := now.Add(ra.authorizationLifetime).Add(-8 * time.Hour)
	for _, name := range names {
		authz := authzs[name]
		if authz == nil {
			badNames = append(badNames, name)
		} else if authz.Expires == nil {
			return berrors.InternalServerError("found an authorization with a nil Expires field: id %s", authz.ID)
		} else if authz.Expires.Before(now) {
			badNames = append(badNames, name)
		} else if authz.Expires.Before(caaRecheckTime) {
			// Ensure that CAA is rechecked for this name
			recheckAuthzs = append(recheckAuthzs, authz)
		}
	}

	if len(recheckAuthzs) > 0 {
		if err := ra.recheckCAA(ctx, recheckAuthzs); err != nil {
			return err
		}
	}

	if len(badNames) > 0 {
		return berrors.UnauthorizedError(
			"authorizations for these names not found or expired: %s",
			strings.Join(badNames, ", "),
		)
	}

	return nil
}

// recheckCAA accepts a list of of names that need to have their CAA records
// rechecked because their associated authorizations are sufficiently old and
// performs the CAA checks required for each. If any of the rechecks fail an
// error is returned.
func (ra *RegistrationAuthorityImpl) recheckCAA(ctx context.Context, authzs []*core.Authorization) error {
	ra.stats.Inc("recheck_caa", 1)
	ra.stats.Inc("recheck_caa_authzs", int64(len(authzs)))

	type authzCAAResult struct {
		authz *core.Authorization
		err   error
	}
	ch := make(chan authzCAAResult, len(authzs))
	for _, authz := range authzs {
		go func(authz *core.Authorization) {
			name := authz.Identifier.Value

			// If an authorization has multiple valid challenges,
			// the type of the first valid challenge is used for
			// the purposes of CAA rechecking.
			var method string
			for _, challenge := range authz.Challenges {
				if challenge.Status == core.StatusValid {
					method = challenge.Type
					break
				}
			}
			if method == "" {
				ch <- authzCAAResult{
					authz: authz,
					err: berrors.InternalServerError(
						"Internal error determining validation method for authorization ID %v (%v)",
						authz.ID, name),
				}
				return
			}

			resp, err := ra.caa.IsCAAValid(ctx, &vaPB.IsCAAValidRequest{
				Domain:           &name,
				ValidationMethod: &method,
				AccountURIID:     &authz.RegistrationID,
			})
			if err != nil {
				ra.log.AuditErrf("Rechecking CAA: %s", err)
				err = berrors.InternalServerError(
					"Internal error rechecking CAA for authorization ID %v (%v)",
					authz.ID, name,
				)
			} else if resp.Problem != nil {
				err = berrors.CAAError(*resp.Problem.Detail)
			}
			ch <- authzCAAResult{
				authz: authz,
				err:   err,
			}
		}(authz)
	}
	var subErrors []berrors.SubBoulderError
	// Read a recheckResult for each authz from the results channel
	for i := 0; i < len(authzs); i++ {
		recheckResult := <-ch
		// If the result had a CAA boulder error, construct a suberror with the
		// identifier from the authorization that was checked.
		if err := recheckResult.err; err != nil {
			if bErr, _ := err.(*berrors.BoulderError); berrors.Is(err, berrors.CAA) {
				subErrors = append(subErrors, berrors.SubBoulderError{
					Identifier:   recheckResult.authz.Identifier,
					BoulderError: bErr})
			} else {
				return err
			}
		}
	}
	if len(subErrors) > 0 {
		var detail string
		// If there was only one error, then use it as the top level error that is
		// returned.
		if len(subErrors) == 1 {
			return subErrors[0].BoulderError
		}
		detail = fmt.Sprintf(
			"Rechecking CAA for %q and %d more identifiers failed. "+
				"Refer to sub-problems for more information",
			subErrors[0].Identifier.Value,
			len(subErrors)-1)
		return (&berrors.BoulderError{
			Type:   berrors.CAA,
			Detail: detail,
		}).WithSubErrors(subErrors)
	}
	return nil
}

// failOrder marks an order as failed by setting the problem details field of
// the order & persisting it through the SA. If an error occurs doing this we
// log it and return the order as-is. There aren't any alternatives if we can't
// add the error to the order.
func (ra *RegistrationAuthorityImpl) failOrder(
	ctx context.Context,
	order *corepb.Order,
	prob *probs.ProblemDetails) *corepb.Order {

	// Convert the problem to a protobuf problem for the *corepb.Order field
	pbProb, err := bgrpc.ProblemDetailsToPB(prob)
	if err != nil {
		ra.log.AuditErrf("Could not convert order error problem to PB: %q", err)
		return order
	}

	// Assign the protobuf problem to the field and save it via the SA
	order.Error = pbProb
	if err := ra.SA.SetOrderError(ctx, order); err != nil {
		ra.log.AuditErrf("Could not persist order error: %q", err)
	}
	return order
}

// FinalizeOrder accepts a request to finalize an order object and, if possible,
// issues a certificate to satisfy the order. If an order does not have valid,
// unexpired authorizations for all of its associated names an error is
// returned. Similarly we vet that all of the names in the order are acceptable
// based on current policy and return an error if the order can't be fulfilled.
// If successful the order will be returned in processing status for the client
// to poll while awaiting finalization to occur.
func (ra *RegistrationAuthorityImpl) FinalizeOrder(ctx context.Context, req *rapb.FinalizeOrderRequest) (*corepb.Order, error) {
	order := req.Order

	if *order.Status != string(core.StatusReady) {
		return nil, berrors.OrderNotReadyError(
			"Order's status (%q) is not acceptable for finalization",
			*order.Status)
	}

	// There should never be an order with 0 names at the stage the RA is
	// processing the order but we check to be on the safe side, throwing an
	// internal server error if this assumption is ever violated.
	if len(order.Names) == 0 {
		return nil, berrors.InternalServerError("Order has no associated names")
	}

	// Parse the CSR from the request
	csrOb, err := x509.ParseCertificateRequest(req.Csr)
	if err != nil {
		return nil, err
	}

	if err := csrlib.VerifyCSR(csrOb, ra.maxNames, &ra.keyPolicy, ra.PA, ra.forceCNFromSAN, *req.Order.RegistrationID); err != nil {
		// VerifyCSR returns berror instances that can be passed through as-is
		// without wrapping.
		return nil, err
	}

	// Dedupe, lowercase and sort both the names from the CSR and the names in the
	// order.
	csrNames := core.UniqueLowerNames(csrOb.DNSNames)
	orderNames := core.UniqueLowerNames(order.Names)

	// Immediately reject the request if the number of names differ
	if len(orderNames) != len(csrNames) {
		return nil, berrors.UnauthorizedError("Order includes different number of names than CSR specifies")
	}

	// Check that the order names and the CSR names are an exact match
	for i, name := range orderNames {
		if name != csrNames[i] {
			return nil, berrors.UnauthorizedError("CSR is missing Order domain %q", name)
		}
	}

	// Update the order to be status processing - we issue synchronously at the
	// present time so this is somewhat artificial/unnecessary but allows planning
	// for the future.
	//
	// NOTE(@cpu): After this point any errors that are encountered must update
	// the state of the order to invalid by setting the order's error field.
	// Otherwise the order will be "stuck" in processing state. It can not be
	// finalized because it isn't pending, but we aren't going to process it
	// further because we already did and encountered an error.
	if err := ra.SA.SetOrderProcessing(ctx, order); err != nil {
		// Fail the order with a server internal error - we weren't able to set the
		// status to processing and that's unexpected & weird.
		ra.failOrder(ctx, order, probs.ServerInternal("Error setting order processing"))
		return nil, err
	}

	// Attempt issuance for the order. If the order isn't fully authorized this
	// will return an error.
	issueReq := core.CertificateRequest{
		Bytes: req.Csr,
		CSR:   csrOb,
	}
	cert, err := ra.issueCertificate(ctx, issueReq, accountID(*order.RegistrationID), orderID(*order.Id))
	if err != nil {
		// Fail the order. The problem is computed using
		// `web.ProblemDetailsForError`, the same function the WFE uses to convert
		// between `berrors` and problems. This will turn normal expected berrors like
		// berrors.UnauthorizedError into the correct
		// `urn:ietf:params:acme:error:unauthorized` problem while not letting
		// anything like a server internal error through with sensitive info.
		ra.failOrder(ctx, order, web.ProblemDetailsForError(err, "Error finalizing order"))
		return nil, err
	}

	// Parse the issued certificate to get the serial
	parsedCertificate, err := x509.ParseCertificate([]byte(cert.DER))
	if err != nil {
		// Fail the order with a server internal error. The certificate we failed
		// to parse was from our own CA. Bad news!
		ra.failOrder(ctx, order, probs.ServerInternal("Error parsing certificate DER"))
		return nil, err
	}
	serial := core.SerialToString(parsedCertificate.SerialNumber)

	// Finalize the order with its new CertificateSerial
	order.CertificateSerial = &serial
	if err := ra.SA.FinalizeOrder(ctx, order); err != nil {
		// Fail the order with a server internal error. We weren't able to persist
		// the certificate serial and that's unexpected & weird.
		ra.failOrder(ctx, order, probs.ServerInternal("Error persisting finalized order"))
		return nil, err
	}

	// Note how many names were in this finalized certificate order.
	ra.namesPerCert.With(
		prometheus.Labels{"type": "issued"},
	).Observe(float64(len(order.Names)))

	// Update the order status locally since the SA doesn't return the updated
	// order itself after setting the status
	validStatus := string(core.StatusValid)
	order.Status = &validStatus
	return order, nil
}

// NewCertificate requests the issuance of a certificate.
func (ra *RegistrationAuthorityImpl) NewCertificate(ctx context.Context, req core.CertificateRequest, regID int64) (core.Certificate, error) {
	// Verify the CSR
	if err := csrlib.VerifyCSR(req.CSR, ra.maxNames, &ra.keyPolicy, ra.PA, ra.forceCNFromSAN, regID); err != nil {
		return core.Certificate{}, berrors.MalformedError(err.Error())
	}
	// NewCertificate provides an order ID of 0, indicating this is a classic ACME
	// v1 issuance request from the new certificate endpoint that is not
	// associated with an ACME v2 order.
	return ra.issueCertificate(ctx, req, accountID(regID), orderID(0))
}

// To help minimize the chance that an accountID would be used as an order ID
// (or vice versa) when calling `issueCertificate` we define internal
// `accountID` and `orderID` types so that callers must explicitly cast.
type accountID int64
type orderID int64

// issueCertificate sets up a log event structure and captures any errors
// encountered during issuance, then calls issueCertificateInner.
func (ra *RegistrationAuthorityImpl) issueCertificate(
	ctx context.Context,
	req core.CertificateRequest,
	acctID accountID,
	oID orderID) (core.Certificate, error) {
	// Construct the log event
	logEvent := certificateRequestEvent{
		ID:          core.NewToken(),
		OrderID:     int64(oID),
		Requester:   int64(acctID),
		RequestTime: ra.clk.Now(),
	}
	var result string
	cert, err := ra.issueCertificateInner(ctx, req, acctID, oID, &logEvent)
	if err != nil {
		logEvent.Error = err.Error()
		result = "error"
	} else {
		result = "successful"
	}
	logEvent.ResponseTime = ra.clk.Now()
	ra.log.AuditObject(fmt.Sprintf("Certificate request - %s", result), logEvent)
	return cert, err
}

// issueCertificateInner handles the common aspects of certificate issuance used by
// both the "classic" NewCertificate endpoint (for ACME v1) and the
// FinalizeOrder endpoint (for ACME v2).
func (ra *RegistrationAuthorityImpl) issueCertificateInner(
	ctx context.Context,
	req core.CertificateRequest,
	acctID accountID,
	oID orderID,
	logEvent *certificateRequestEvent) (core.Certificate, error) {
	emptyCert := core.Certificate{}
	if acctID <= 0 {
		return emptyCert, berrors.MalformedError("invalid account ID: %d", acctID)
	}

	// OrderID can be 0 if `issueCertificate` is called by `NewCertificate` for
	// the classic issuance flow. It should never be less than 0.
	if oID < 0 {
		return emptyCert, berrors.MalformedError("invalid order ID: %d", oID)
	}

	account, err := ra.SA.GetRegistration(ctx, int64(acctID))
	if err != nil {
		return emptyCert, err
	}

	csr := req.CSR
	logEvent.CommonName = csr.Subject.CommonName
	logEvent.Names = csr.DNSNames

	// Validate that authorization key is authorized for all domains in the CSR
	names := make([]string, len(csr.DNSNames))
	copy(names, csr.DNSNames)

	if core.KeyDigestEquals(csr.PublicKey, account.Key) {
		return emptyCert, berrors.MalformedError("certificate public key must be different than account key")
	}

	// Check rate limits before checking authorizations. If someone is unable to
	// issue a cert due to rate limiting, we don't want to tell them to go get the
	// necessary authorizations, only to later fail the rate limit check.
	err = ra.checkLimits(ctx, names, account.ID)
	if err != nil {
		return emptyCert, err
	}

	var authzs map[string]*core.Authorization
	// If the orderID is 0 then this is a classic issuance and we need to check
	// that the account is authorized for the names in the CSR.
	if oID == 0 {
		authzs, err = ra.checkAuthorizations(ctx, names, account.ID)
	} else {
		// Otherwise, if the orderID is not 0 we need to follow the order based
		// issuance process and check that this specific order is fully authorized
		// and associated with the expected account ID
		authzs, err = ra.checkOrderAuthorizations(ctx, names, acctID, oID)
	}
	if err != nil {
		// Pass through the error without wrapping it because the called functions
		// return BoulderError and we don't want to lose the type.
		return emptyCert, err
	}

	// Collect up a certificateRequestAuthz that stores the ID and challenge type
	// of each of the valid authorizations we used for this issuance.
	logEventAuthzs := make(map[string]certificateRequestAuthz, len(names))
	for name, authz := range authzs {
		var solvedByChallengeType string
		// If the authz has no solved by challenge type there has been an internal
		// consistency violation worth logging a warning about. In this case the
		// solvedByChallengeType will be logged as the emtpy string.
		if solvedByChallengeType = authz.SolvedBy(); solvedByChallengeType == "" {
			ra.log.Warningf("Authz %q has status %q but empty SolvedBy()", authz.ID, authz.Status)
		}
		logEventAuthzs[name] = certificateRequestAuthz{
			ID:            authz.ID,
			ChallengeType: solvedByChallengeType,
		}
	}
	logEvent.Authorizations = logEventAuthzs

	// Mark that we verified the CN and SANs
	logEvent.VerifiedFields = []string{"subject.commonName", "subjectAltName"}

	// Create the certificate and log the result
	acctIDInt := int64(acctID)
	orderIDInt := int64(oID)
	issueReq := &caPB.IssueCertificateRequest{
		Csr:            csr.Raw,
		RegistrationID: &acctIDInt,
		OrderID:        &orderIDInt,
	}

	// wrapError adds a prefix to an error. If the error is a boulder error then
	// the problem detail is updated with the prefix. Otherwise a new error is
	// returned with the message prefixed using `fmt.Errorf`
	wrapError := func(e error, prefix string) error {
		if berr, ok := e.(*berrors.BoulderError); ok {
			berr.Detail = fmt.Sprintf("%s: %s", prefix, berr.Detail)
			return berr
		}
		return fmt.Errorf("%s: %s", prefix, e)
	}

	precert, err := ra.CA.IssuePrecertificate(ctx, issueReq)
	if err != nil {
		return emptyCert, wrapError(err, "issuing precertificate")
	}
	parsedPrecert, err := x509.ParseCertificate(precert.DER)
	if err != nil {
		return emptyCert, wrapError(err, "parsing precertificate")
	}
	scts, err := ra.getSCTs(ctx, precert.DER, parsedPrecert.NotAfter)
	if err != nil {
		return emptyCert, wrapError(err, "getting SCTs")
	}
	cert, err := ra.CA.IssueCertificateForPrecertificate(ctx, &caPB.IssueCertificateForPrecertificateRequest{
		DER:            precert.DER,
		SCTs:           scts,
		RegistrationID: &acctIDInt,
		OrderID:        &orderIDInt,
	})
	if err != nil {
		return emptyCert, wrapError(err, "issuing certificate for precertificate")
	}

	parsedCertificate, err := x509.ParseCertificate([]byte(cert.DER))
	if err != nil {
		// berrors.InternalServerError because the certificate from the CA should be
		// parseable.
		return emptyCert, berrors.InternalServerError("failed to parse certificate: %s", err.Error())
	}

	// Asynchronously submit the final certificate to any configured logs
	go ra.ctpolicy.SubmitFinalCert(cert.DER, parsedCertificate.NotAfter)

	err = ra.MatchesCSR(parsedCertificate, csr)
	if err != nil {
		return emptyCert, err
	}

	logEvent.SerialNumber = core.SerialToString(parsedCertificate.SerialNumber)
	logEvent.CommonName = parsedCertificate.Subject.CommonName
	logEvent.NotBefore = parsedCertificate.NotBefore
	logEvent.NotAfter = parsedCertificate.NotAfter

	ra.stats.Inc("NewCertificates", 1)
	return cert, nil
}

func (ra *RegistrationAuthorityImpl) getSCTs(ctx context.Context, cert []byte, expiration time.Time) (core.SCTDERs, error) {
	started := ra.clk.Now()
	scts, err := ra.ctpolicy.GetSCTs(ctx, cert, expiration)
	took := ra.clk.Since(started)
	// The final cert has already been issued so actually return it to the
	// user even if this fails since we aren't actually doing anything with
	// the SCTs yet.
	if err != nil {
		state := "failure"
		if err == context.DeadlineExceeded {
			state = "deadlineExceeded"
			// Convert the error to a missingSCTsError to communicate the timeout,
			// otherwise it will be a generic serverInternalError
			err = berrors.MissingSCTsError(err.Error())
		}
		ra.log.Warningf("ctpolicy.GetSCTs failed: %s", err)
		ra.ctpolicyResults.With(prometheus.Labels{"result": state}).Observe(took.Seconds())
		return nil, err
	}
	ra.ctpolicyResults.With(prometheus.Labels{"result": "success"}).Observe(took.Seconds())
	return scts, nil
}

// domainsForRateLimiting transforms a list of FQDNs into a list of eTLD+1's
// for the purpose of rate limiting. It also de-duplicates the output
// domains. Exact public suffix matches are included.
func domainsForRateLimiting(names []string) ([]string, error) {
	var domains []string
	for _, name := range names {
		domain, err := publicsuffix.Domain(name)
		if err != nil {
			// The only possible errors are:
			// (1) publicsuffix.Domain is giving garbage values
			// (2) the public suffix is the domain itself
			// We assume 2 and include the original name in the result.
			domains = append(domains, name)
		} else {
			domains = append(domains, domain)
		}
	}
	return core.UniqueLowerNames(domains), nil
}

// enforceNameCounts uses the provided count RPC to find a count of certificates
// for each of the names. If the count for any of the names exceeds the limit
// for the given registration then the names out of policy are returned to be
// used for a rate limit error.
func (ra *RegistrationAuthorityImpl) enforceNameCounts(
	ctx context.Context,
	names []string,
	limit ratelimit.RateLimitPolicy,
	regID int64) ([]string, error) {

	now := ra.clk.Now()
	windowBegin := limit.WindowBegin(now)
	counts, err := ra.SA.CountCertificatesByNames(ctx, names, windowBegin, now)
	if err != nil {
		return nil, err
	}

	var badNames []string
	for _, entry := range counts {
		// Should not happen, but be defensive.
		if entry.Count == nil || entry.Name == nil {
			return nil, fmt.Errorf("CountByNames_MapElement had nil Count or Name")
		}
		if int(*entry.Count) >= limit.GetThreshold(*entry.Name, regID) {
			badNames = append(badNames, *entry.Name)
		}
	}
	return badNames, nil
}

func (ra *RegistrationAuthorityImpl) checkCertificatesPerNameLimit(ctx context.Context, names []string, limit ratelimit.RateLimitPolicy, regID int64) error {
	if features.Enabled(features.CheckRenewalFirst) {
		// check if there is already an existing certificate for
		// the exact name set we are issuing for. If so bypass the
		// the certificatesPerName limit.
		exists, err := ra.SA.FQDNSetExists(ctx, names)
		if err != nil {
			return fmt.Errorf("checking renewal exemption for %q: %s", names, err)
		}
		if exists {
			ra.certsForDomainStats.Inc("FQDNSetBypass", 1)
			return nil
		}
	}

	tldNames, err := domainsForRateLimiting(names)
	if err != nil {
		return err
	}

	namesOutOfLimit, err := ra.enforceNameCounts(ctx, tldNames, limit, regID)
	if err != nil {
		return fmt.Errorf("checking certificates per name limit for %q: %s",
			names, err)
	}

	if len(namesOutOfLimit) > 0 {
		if !features.Enabled(features.CheckRenewalFirst) {
			// check if there is already an existing certificate for
			// the exact name set we are issuing for. If so bypass the
			// the certificatesPerName limit.
			exists, err := ra.SA.FQDNSetExists(ctx, names)
			if err != nil {
				return fmt.Errorf("checking renewal exemption for %q: %s", names, err)
			}
			if exists {
				ra.certsForDomainStats.Inc("FQDNSetBypass", 1)
				return nil
			}
		}

		ra.log.Infof("Rate limit exceeded, CertificatesForDomain, regID: %d, domains: %s", regID, strings.Join(namesOutOfLimit, ", "))
		ra.certsForDomainStats.Inc("Exceeded", 1)
		if len(namesOutOfLimit) > 1 {
			var subErrors []berrors.SubBoulderError
			for _, name := range namesOutOfLimit {
				subErrors = append(subErrors, berrors.SubBoulderError{
					Identifier:   identifier.DNSIdentifier(name),
					BoulderError: berrors.RateLimitError("too many certificates already issued").(*berrors.BoulderError),
				})
			}
			return berrors.RateLimitError("too many certificates already issued for multiple names (%s and %d others)", namesOutOfLimit[0], len(namesOutOfLimit)).(*berrors.BoulderError).WithSubErrors(subErrors)
		}
		return berrors.RateLimitError("too many certificates already issued for: %s", namesOutOfLimit[0])
	}
	ra.certsForDomainStats.Inc("Pass", 1)

	return nil
}

func (ra *RegistrationAuthorityImpl) checkCertificatesPerFQDNSetLimit(ctx context.Context, names []string, limit ratelimit.RateLimitPolicy, regID int64) error {
	count, err := ra.SA.CountFQDNSets(ctx, limit.Window.Duration, names)
	if err != nil {
		return fmt.Errorf("checking duplicate certificate limit for %q: %s", names, err)
	}
	names = core.UniqueLowerNames(names)
	if int(count) >= limit.GetThreshold(strings.Join(names, ","), regID) {
		return berrors.RateLimitError(
			"too many certificates already issued for exact set of domains: %s",
			strings.Join(names, ","),
		)
	}
	return nil
}

func (ra *RegistrationAuthorityImpl) checkLimits(ctx context.Context, names []string, regID int64) error {
	certNameLimits := ra.rlPolicies.CertificatesPerName()
	if certNameLimits.Enabled() {
		err := ra.checkCertificatesPerNameLimit(ctx, names, certNameLimits, regID)
		if err != nil {
			return err
		}
	}

	fqdnLimits := ra.rlPolicies.CertificatesPerFQDNSet()
	if fqdnLimits.Enabled() {
		err := ra.checkCertificatesPerFQDNSetLimit(ctx, names, fqdnLimits, regID)
		if err != nil {
			return err
		}
	}
	return nil
}

// UpdateRegistration updates an existing Registration with new values. Caller
// is responsible for making sure that update.Key is only different from base.Key
// if it is being called from the WFE key change endpoint.
func (ra *RegistrationAuthorityImpl) UpdateRegistration(ctx context.Context, base core.Registration, update core.Registration) (core.Registration, error) {
	if changed := mergeUpdate(&base, update); !changed {
		// If merging the update didn't actually change the base then our work is
		// done, we can return before calling ra.SA.UpdateRegistration since theres
		// nothing for the SA to do
		return base, nil
	}

	err := ra.validateContacts(ctx, base.Contact)
	if err != nil {
		return core.Registration{}, err
	}

	err = ra.SA.UpdateRegistration(ctx, base)
	if err != nil {
		// berrors.InternalServerError since the user-data was validated before being
		// passed to the SA.
		err = berrors.InternalServerError("Could not update registration: %s", err)
		return core.Registration{}, err
	}

	ra.stats.Inc("UpdatedRegistrations", 1)
	return base, nil
}

func contactsEqual(r *core.Registration, other core.Registration) bool {
	// If there is no existing contact slice, or the contact slice lengths
	// differ, then the other contact is not equal
	if r.Contact == nil || len(*other.Contact) != len(*r.Contact) {
		return false
	}

	// If there is an existing contact slice and it has the same length as the
	// new contact slice we need to look at each contact to determine if there
	// is a change being made. Use `sort.Strings` here to ensure a consistent
	// comparison
	a := *other.Contact
	b := *r.Contact
	sort.Strings(a)
	sort.Strings(b)
	for i := 0; i < len(a); i++ {
		// If the contact's string representation differs at any index they aren't
		// equal
		if a[i] != b[i] {
			return false
		}
	}

	// They are equal!
	return true
}

// MergeUpdate copies a subset of information from the input Registration
// into the Registration r. It returns true if an update was performed and the base object
// was changed, and false if no change was made.
func mergeUpdate(r *core.Registration, input core.Registration) bool {
	var changed bool

	// Note: we allow input.Contact to overwrite r.Contact even if the former is
	// empty in order to allow users to remove the contact associated with
	// a registration. Since the field type is a pointer to slice of pointers we
	// can perform a nil check to differentiate between an empty value and a nil
	// (e.g. not provided) value
	if input.Contact != nil && !contactsEqual(r, input) {
		r.Contact = input.Contact
		changed = true
	}

	// If there is an agreement in the input and it's not the same as the base,
	// then we update the base
	if len(input.Agreement) > 0 && input.Agreement != r.Agreement {
		r.Agreement = input.Agreement
		changed = true
	}

	if input.Key != nil {
		if r.Key != nil {
			sameKey, _ := core.PublicKeysEqual(r.Key.Key, input.Key.Key)
			if !sameKey {
				r.Key = input.Key
				changed = true
			}
		}
	}

	return changed
}

// recordValidation records an authorization validation event,
// it should only be used on v2 style authorizations.
func (ra *RegistrationAuthorityImpl) recordValidation(ctx context.Context, authID string, authExpires *time.Time, challenge *core.Challenge) error {
	authzID, err := strconv.ParseInt(authID, 10, 64)
	if err != nil {
		return err
	}
	status := string(challenge.Status)
	var expires int64
	if challenge.Status == core.StatusInvalid {
		expires = authExpires.UnixNano()
	} else {
		expires = authExpires.Add(ra.authorizationLifetime).UnixNano()
	}
	vr, err := bgrpc.ValidationResultToPB(challenge.ValidationRecord, challenge.Error)
	if err != nil {
		return err
	}
	err = ra.SA.FinalizeAuthorization2(ctx, &sapb.FinalizeAuthorizationRequest{
		Id:                &authzID,
		Status:            &status,
		Expires:           &expires,
		Attempted:         &challenge.Type,
		ValidationRecords: vr.Records,
		ValidationError:   vr.Problems,
	})
	if err != nil {
		return err
	}
	return nil
}

// PerformValidation initiates validation for a specific challenge associated
// with the given base authorization. The authorization and challenge are
// updated based on the results.
func (ra *RegistrationAuthorityImpl) PerformValidation(
	ctx context.Context,
	req *rapb.PerformValidationRequest) (*corepb.Authorization, error) {
	base, err := bgrpc.PBToAuthz(req.Authz)
	if err != nil {
		return nil, err
	}

	// Refuse to update expired authorizations
	if base.Expires == nil || base.Expires.Before(ra.clk.Now()) {
		return nil, berrors.MalformedError("expired authorization")
	}

	authz := base
	challIndex := int(*req.ChallengeIndex)
	if challIndex >= len(authz.Challenges) {
		return nil,
			berrors.MalformedError("invalid challenge index '%d'", challIndex)
	}

	ch := &authz.Challenges[challIndex]

	// This challenge type may have been disabled since the challenge was created.
	if !ra.PA.ChallengeTypeEnabled(ch.Type) {
		return nil, berrors.MalformedError("challenge type %q no longer allowed", ch.Type)
	}

	// When configured with `reuseValidAuthz` we can expect some clients to try
	// and update a challenge for an authorization that is already valid. In this
	// case we don't need to process the challenge update. It wouldn't be helpful,
	// the overall authorization is already good! We increment a stat for this
	// case and return early.
	if ra.reuseValidAuthz && authz.Status == core.StatusValid {
		ra.stats.Inc("ReusedValidAuthzChallenge", 1)
		return req.Authz, nil
	}

	if authz.Status != core.StatusPending {
		return nil, berrors.WrongAuthorizationStateError("authorization must be pending")
	}

	// Look up the account key for this authorization
	reg, err := ra.SA.GetRegistration(ctx, authz.RegistrationID)
	if err != nil {
		return nil, berrors.InternalServerError(err.Error())
	}

	// Compute the key authorization field based on the registration key
	expectedKeyAuthorization, err := ch.ExpectedKeyAuthorization(reg.Key)
	if err != nil {
		return nil, berrors.InternalServerError("could not compute expected key authorization value")
	}

	// Populate the ProvidedKeyAuthorization such that the VA can confirm the
	// expected vs actual without needing the registration key. Historically this
	// was done with the value from the challenge response and so the field name
	// is called "ProvidedKeyAuthorization", in reality this is just
	// "KeyAuthorization".
	// TODO(@cpu): Rename ProvidedKeyAuthorization to KeyAuthorization
	ch.ProvidedKeyAuthorization = expectedKeyAuthorization

	// Double check before sending to VA
	if cErr := ch.CheckConsistencyForValidation(); cErr != nil {
		return nil, berrors.MalformedError(cErr.Error())
	}

	ra.stats.Inc("NewPendingAuthorizations", 1)

	// Dispatch to the VA for service
	vaCtx := context.Background()
	go func(authz core.Authorization) {
		// We will mutate challenges later in this goroutine to change status and
		// add error, but we also return a copy of authz immediately. To avoid a
		// data race, make a copy of the challenges slice here for mutation.
		challenges := make([]core.Challenge, len(authz.Challenges))
		copy(challenges, authz.Challenges)
		authz.Challenges = challenges

		records, err := ra.VA.PerformValidation(vaCtx, authz.Identifier.Value, authz.Challenges[challIndex], authz)
		var prob *probs.ProblemDetails
		if p, ok := err.(*probs.ProblemDetails); ok {
			prob = p
		} else if err != nil {
			prob = probs.ServerInternal("Could not communicate with VA")
			ra.log.AuditErrf("Could not communicate with VA: %s", err)
		}

		// Save the updated records
		challenge := &authz.Challenges[challIndex]
		challenge.ValidationRecord = records

		if !challenge.RecordsSane() && prob == nil {
			prob = probs.ServerInternal("Records for validation failed sanity check")
		}

		if prob != nil {
			challenge.Status = core.StatusInvalid
			challenge.Error = prob
		} else {
			challenge.Status = core.StatusValid
		}
		authz.Challenges[challIndex] = *challenge

		if err := ra.recordValidation(vaCtx, authz.ID, authz.Expires, challenge); err != nil {
			ra.log.AuditErrf("Could not record updated validation: err=[%s] regID=[%d] authzID=[%s]",
				err, authz.RegistrationID, authz.ID)
		}
	}(authz)
	ra.stats.Inc("UpdatedPendingAuthorizations", 1)
	return bgrpc.AuthzToPB(authz)
}

func revokeEvent(state, serial, cn string, names []string, revocationCode revocation.Reason) string {
	return fmt.Sprintf(
		"Revocation - State: %s, Serial: %s, CN: %s, DNS Names: %s, Reason: %s",
		state,
		serial,
		cn,
		names,
		revocation.ReasonToString[revocationCode],
	)
}

// revokeCertificate generates a revoked OCSP response for the given certificate, stores
// the revocation information, and purges OCSP request URLs from Akamai.
func (ra *RegistrationAuthorityImpl) revokeCertificate(ctx context.Context, cert x509.Certificate, code revocation.Reason) error {
	status := string(core.OCSPStatusRevoked)
	reason := int32(code)
	revokedAt := time.Now().UnixNano()
	ocspResponse, err := ra.CA.GenerateOCSP(ctx, &caPB.GenerateOCSPRequest{
		CertDER:   cert.Raw,
		Status:    &status,
		Reason:    &reason,
		RevokedAt: &revokedAt,
	})
	if err != nil {
		return err
	}
	serial := core.SerialToString(cert.SerialNumber)
	// for some reason we use int32 and int64 for the reason in different
	// protobuf messages, so we have to re-cast it here.
	reason64 := int64(reason)
	err = ra.SA.RevokeCertificate(ctx, &sapb.RevokeCertificateRequest{
		Serial:   &serial,
		Reason:   &reason64,
		Date:     &revokedAt,
<<<<<<< HEAD
		Response: ocspResponse,
=======
		Response: ocspResponse.Response,
>>>>>>> f24fd0df
	})
	if err != nil {
		return err
	}
	purgeURLs, err := akamai.GeneratePurgeURLs(cert.Raw, ra.issuer)
	if err != nil {
		return err
	}
	_, err = ra.purger.Purge(ctx, &akamaipb.PurgeRequest{Urls: purgeURLs})
	if err != nil {
		return err
	}

	return nil
}

// RevokeCertificateWithReg terminates trust in the certificate provided.
func (ra *RegistrationAuthorityImpl) RevokeCertificateWithReg(ctx context.Context, cert x509.Certificate, revocationCode revocation.Reason, regID int64) error {
	serialString := core.SerialToString(cert.SerialNumber)
	err := ra.revokeCertificate(ctx, cert, revocationCode)

	state := "Failure"
	defer func() {
		// Needed:
		//   Serial
		//   CN
		//   DNS names
		//   Revocation reason
		//   Registration ID of requester
		//   Error (if there was one)
		ra.log.AuditInfof("%s, Request by registration ID: %d",
			revokeEvent(state, serialString, cert.Subject.CommonName, cert.DNSNames, revocationCode),
			regID)
	}()

	if err != nil {
		state = fmt.Sprintf("Failure -- %s", err)
		return err
	}

	state = "Success"
	ra.stats.Inc("RevokedCertificates", 1)
	return nil
}

// AdministrativelyRevokeCertificate terminates trust in the certificate provided and
// does not require the registration ID of the requester since this method is only
// called from the admin-revoker tool.
func (ra *RegistrationAuthorityImpl) AdministrativelyRevokeCertificate(ctx context.Context, cert x509.Certificate, revocationCode revocation.Reason, user string) error {
	serialString := core.SerialToString(cert.SerialNumber)
	err := ra.revokeCertificate(ctx, cert, revocationCode)

	state := "Failure"
	defer func() {
		// Needed:
		//   Serial
		//   CN
		//   DNS names
		//   Revocation reason
		//   Name of admin-revoker user
		//   Error (if there was one)
		ra.log.AuditInfof("%s, admin-revoker user: %s",
			revokeEvent(state, serialString, cert.Subject.CommonName, cert.DNSNames, revocationCode),
			user)
	}()

	if err != nil {
		state = fmt.Sprintf("Failure -- %s", err)
		return err
	}

	state = "Success"
	ra.stats.Inc("RevokedCertificates", 1)
	return nil
}

// DeactivateRegistration deactivates a valid registration
func (ra *RegistrationAuthorityImpl) DeactivateRegistration(ctx context.Context, reg core.Registration) error {
	if reg.Status != core.StatusValid {
		return berrors.MalformedError("only valid registrations can be deactivated")
	}
	err := ra.SA.DeactivateRegistration(ctx, reg.ID)
	if err != nil {
		return berrors.InternalServerError(err.Error())
	}
	return nil
}

// DeactivateAuthorization deactivates a currently valid authorization
func (ra *RegistrationAuthorityImpl) DeactivateAuthorization(ctx context.Context, auth core.Authorization) error {
	if auth.Status != core.StatusValid && auth.Status != core.StatusPending {
		return berrors.MalformedError("only valid and pending authorizations can be deactivated")
	}
	authzID, err := strconv.ParseInt(auth.ID, 10, 64)
	if err != nil {
		return err
	}
	if _, err := ra.SA.DeactivateAuthorization2(ctx, &sapb.AuthorizationID2{Id: &authzID}); err != nil {
		return err
	}
	return nil
}

// checkOrderNames validates that the RA's policy authority allows issuing for
// each of the names in an order. If any of the names are unacceptable a
// malformed or rejectedIdentifier error with suberrors for each rejected
// identifier is returned.
func (ra *RegistrationAuthorityImpl) checkOrderNames(names []string) error {
	idents := make([]identifier.ACMEIdentifier, len(names))
	for i, name := range names {
		idents[i] = identifier.DNSIdentifier(name)
	}
	if err := ra.PA.WillingToIssueWildcards(idents); err != nil {
		return err
	}
	return nil
}

// NewOrder creates a new order object
func (ra *RegistrationAuthorityImpl) NewOrder(ctx context.Context, req *rapb.NewOrderRequest) (*corepb.Order, error) {
	order := &corepb.Order{
		RegistrationID: req.RegistrationID,
		Names:          core.UniqueLowerNames(req.Names),
	}

	if len(order.Names) > ra.maxNames {
		return nil, fmt.Errorf("Order cannot contain more than %d DNS names", ra.maxNames)
	}

	// Validate that our policy allows issuing for each of the names in the order
	if err := ra.checkOrderNames(order.Names); err != nil {
		return nil, err
	}

	if err := wildcardOverlap(order.Names); err != nil {
		return nil, err
	}

	// See if there is an existing unexpired pending (or ready) order that can be reused
	// for this account
	useV2Authzs := true
	existingOrder, err := ra.SA.GetOrderForNames(ctx, &sapb.GetOrderForNamesRequest{
		AcctID:              order.RegistrationID,
		Names:               order.Names,
		UseV2Authorizations: &useV2Authzs,
	})
	// If there was an error and it wasn't an acceptable "NotFound" error, return
	// immediately
	if err != nil && !berrors.Is(err, berrors.NotFound) {
		return nil, err
	}
	// If there was an order, return it
	if existingOrder != nil {
		return existingOrder, nil
	}

	// Check if there is rate limit space for a new order within the current window
	if err := ra.checkNewOrdersPerAccountLimit(ctx, *order.RegistrationID); err != nil {
		return nil, err
	}
	// Check if there is rate limit space for issuing a certificate for the new
	// order's names. If there isn't then it doesn't make sense to allow creating
	// an order - it will just fail when finalization checks the same limits.
	if err := ra.checkLimits(ctx, order.Names, *order.RegistrationID); err != nil {
		return nil, err
	}

	// An order's lifetime is effectively bound by the shortest remaining lifetime
	// of its associated authorizations. For that reason it would be Uncool if
	// `sa.GetAuthorizations` returned an authorization that was very close to
	// expiry. The resulting pending order that references it would itself end up
	// expiring very soon.
	// To prevent this we only return authorizations that are at least 1 day away
	// from expiring.
	authzExpiryCutoff := ra.clk.Now().AddDate(0, 0, 1).UnixNano()

	// We do not want any legacy V1 API authorizations not associated with an
	// order to be returned from the SA so we set requireV2Authzs to true
	requireV2Authzs := true
	getAuthReq := &sapb.GetAuthorizationsRequest{
		RegistrationID:  order.RegistrationID,
		Now:             &authzExpiryCutoff,
		Domains:         order.Names,
		RequireV2Authzs: &requireV2Authzs,
	}
	existingAuthz, err := ra.SA.GetAuthorizations2(ctx, getAuthReq)
	if err != nil {
		return nil, err
	}

	// Collect up the authorizations we found into a map keyed by the domains the
	// authorizations correspond to
	nameToExistingAuthz := make(map[string]*corepb.Authorization, len(order.Names))
	for _, v := range existingAuthz.Authz {
		// Don't reuse a valid authorization if the reuseValidAuthz flag is
		// disabled.
		if *v.Authz.Status == string(core.StatusValid) && !ra.reuseValidAuthz {
			continue
		}
		nameToExistingAuthz[*v.Domain] = v.Authz
	}

	// For each of the names in the order, if there is an acceptable
	// existing authz, append it to the order to reuse it. Otherwise track
	// that there is a missing authz for that name.
	var missingAuthzNames []string
	for _, name := range order.Names {
		// If there isn't an existing authz, note that its missing and continue
		if _, exists := nameToExistingAuthz[name]; !exists {
			missingAuthzNames = append(missingAuthzNames, name)
			continue
		}
		authz := nameToExistingAuthz[name]
		// If the identifier is a wildcard and the existing authz only has one
		// DNS-01 type challenge we can reuse it. In theory we will
		// never get back an authorization for a domain with a wildcard prefix
		// that doesn't meet this criteria from SA.GetAuthorizations but we verify
		// again to be safe.
		if strings.HasPrefix(name, "*.") &&
			len(authz.Challenges) == 1 && *authz.Challenges[0].Type == core.ChallengeTypeDNS01 {
			authzID, err := strconv.ParseInt(*authz.Id, 10, 64)
			if err != nil {
				return nil, err
			}
			order.V2Authorizations = append(order.V2Authorizations, authzID)
			continue
		} else if !strings.HasPrefix(name, "*.") {
			// If the identifier isn't a wildcard, we can reuse any authz
			authzID, err := strconv.ParseInt(*authz.Id, 10, 64)
			if err != nil {
				return nil, err
			}
			order.V2Authorizations = append(order.V2Authorizations, authzID)
			continue
		}

		// Delete the authz from the nameToExistingAuthz map since we are not reusing it.
		delete(nameToExistingAuthz, name)
		// If we reached this point then the existing authz was not acceptable for
		// reuse and we need to mark the name as requiring a new pending authz
		missingAuthzNames = append(missingAuthzNames, name)
	}

	// If the order isn't fully authorized we need to check that the client has
	// rate limit room for more pending authorizations
	if len(missingAuthzNames) > 0 {
		if err := ra.checkPendingAuthorizationLimit(ctx, *order.RegistrationID); err != nil {
			return nil, err
		}
		if err := ra.checkInvalidAuthorizationLimits(ctx, *order.RegistrationID, missingAuthzNames); err != nil {
			return nil, err
		}
	}

	// Loop through each of the names missing authzs and create a new pending
	// authorization for each.
	var newAuthzs []*corepb.Authorization
	for _, name := range missingAuthzNames {
		pb, err := ra.createPendingAuthz(ctx, *order.RegistrationID, identifier.ACMEIdentifier{
			Type:  identifier.DNS,
			Value: name,
		})
		if err != nil {
			return nil, err
		}
		newAuthzs = append(newAuthzs, pb)
	}

	// Start with the order's own expiry as the minExpiry. We only care
	// about authz expiries that are sooner than the order's expiry
	minExpiry := ra.clk.Now().Add(ra.orderLifetime)

	// Check the reused authorizations to see if any have an expiry before the
	// minExpiry (the order's lifetime)
	for _, authz := range nameToExistingAuthz {
		// An authz without an expiry is an unexpected internal server event
		if authz.Expires == nil {
			return nil, berrors.InternalServerError(
				"SA.GetAuthorizations returned an authz (%s) with nil expiry",
				*authz.Id)
		}
		// If the reused authorization expires before the minExpiry, it's expiry
		// is the new minExpiry.
		authzExpiry := time.Unix(0, *authz.Expires)
		if authzExpiry.Before(minExpiry) {
			minExpiry = authzExpiry
		}
	}

	// If new authorizations are needed, call AddPendingAuthorizations. Also check
	// whether the newly created pending authz's have an expiry lower than minExpiry
	if len(newAuthzs) > 0 {
		req := sapb.AddPendingAuthorizationsRequest{Authz: newAuthzs}
		authzIDs, err := ra.SA.NewAuthorizations2(ctx, &req)
		if err != nil {
			return nil, err
		}
		order.V2Authorizations = append(order.V2Authorizations, authzIDs.Ids...)
		// If the newly created pending authz's have an expiry closer than the
		// minExpiry the minExpiry is the pending authz expiry.
		newPendingAuthzExpires := ra.clk.Now().Add(ra.pendingAuthorizationLifetime)
		if newPendingAuthzExpires.Before(minExpiry) {
			minExpiry = newPendingAuthzExpires
		}
	}

	// Note how many names are being requested in this certificate order.
	ra.namesPerCert.With(
		prometheus.Labels{"type": "requested"},
	).Observe(float64(len(order.Names)))

	// Set the order's expiry to the minimum expiry
	minExpiryTS := minExpiry.UnixNano()
	order.Expires = &minExpiryTS
	storedOrder, err := ra.SA.NewOrder(ctx, order)
	if err != nil {
		return nil, err
	}

	return storedOrder, nil
}

// createPendingAuthz checks that a name is allowed for issuance and creates the
// necessary challenges for it and puts this and all of the relevant information
// into a corepb.Authorization for transmission to the SA to be stored
func (ra *RegistrationAuthorityImpl) createPendingAuthz(ctx context.Context, reg int64, identifier identifier.ACMEIdentifier) (*corepb.Authorization, error) {
	expires := ra.clk.Now().Add(ra.pendingAuthorizationLifetime).Truncate(time.Second).UnixNano()
	status := string(core.StatusPending)
	authz := &corepb.Authorization{
		Identifier:     &identifier.Value,
		RegistrationID: &reg,
		Status:         &status,
		Expires:        &expires,
	}

	// Create challenges. The WFE will update them with URIs before sending them out.
	challenges, err := ra.PA.ChallengesFor(identifier)
	if err != nil {
		// The only time ChallengesFor errors it is a fatal configuration error
		// where challenges required by policy for an identifier are not enabled. We
		// want to treat this as an internal server error.
		return nil, berrors.InternalServerError(err.Error())
	}
	// Check each challenge for sanity.
	for _, challenge := range challenges {
		if err := challenge.CheckConsistencyForClientOffer(); err != nil {
			// berrors.InternalServerError because we generated these challenges, they should
			// be OK.
			err = berrors.InternalServerError("challenge didn't pass sanity check: %+v", challenge)
			return nil, err
		}
		challPB, err := bgrpc.ChallengeToPB(challenge)
		if err != nil {
			return nil, err
		}
		authz.Challenges = append(authz.Challenges, challPB)
	}
	return authz, nil
}

// authzValidChallengeEnabled checks whether the valid challenge in an authorization uses a type
// which is still enabled for given regID
func (ra *RegistrationAuthorityImpl) authzValidChallengeEnabled(authz *core.Authorization) bool {
	for _, chall := range authz.Challenges {
		if chall.Status == core.StatusValid {
			return ra.PA.ChallengeTypeEnabled(chall.Type)
		}
	}
	return false
}

// wildcardOverlap takes a slice of domain names and returns an error if any of
// them is a non-wildcard FQDN that overlaps with a wildcard domain in the map.
func wildcardOverlap(dnsNames []string) error {
	nameMap := make(map[string]bool, len(dnsNames))
	for _, v := range dnsNames {
		nameMap[v] = true
	}
	for name := range nameMap {
		if name[0] == '*' {
			continue
		}
		labels := strings.Split(name, ".")
		labels[0] = "*"
		if nameMap[strings.Join(labels, ".")] {
			return berrors.MalformedError(
				"Domain name %q is redundant with a wildcard domain in the same request. Remove one or the other from the certificate request.", name)
		}
	}
	return nil
}<|MERGE_RESOLUTION|>--- conflicted
+++ resolved
@@ -1669,11 +1669,7 @@
 		Serial:   &serial,
 		Reason:   &reason64,
 		Date:     &revokedAt,
-<<<<<<< HEAD
-		Response: ocspResponse,
-=======
 		Response: ocspResponse.Response,
->>>>>>> f24fd0df
 	})
 	if err != nil {
 		return err
