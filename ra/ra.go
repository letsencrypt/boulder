package ra

import (
	"context"
	"crypto"
	"crypto/x509"
	"encoding/json"
	"errors"
	"fmt"
	"net/url"
	"os"
	"slices"
	"strconv"
	"strings"
	"sync"
	"time"

	"github.com/go-jose/go-jose/v4"
	"github.com/jmhodges/clock"
	"github.com/prometheus/client_golang/prometheus"
	"golang.org/x/crypto/ocsp"
	"google.golang.org/protobuf/proto"
	"google.golang.org/protobuf/types/known/durationpb"
	"google.golang.org/protobuf/types/known/emptypb"
	"google.golang.org/protobuf/types/known/timestamppb"

	"github.com/letsencrypt/boulder/akamai"
	akamaipb "github.com/letsencrypt/boulder/akamai/proto"
	"github.com/letsencrypt/boulder/allowlist"
	capb "github.com/letsencrypt/boulder/ca/proto"
	"github.com/letsencrypt/boulder/config"
	"github.com/letsencrypt/boulder/core"
	corepb "github.com/letsencrypt/boulder/core/proto"
	csrlib "github.com/letsencrypt/boulder/csr"
	"github.com/letsencrypt/boulder/ctpolicy"
	berrors "github.com/letsencrypt/boulder/errors"
	"github.com/letsencrypt/boulder/features"
	"github.com/letsencrypt/boulder/goodkey"
	bgrpc "github.com/letsencrypt/boulder/grpc"
	"github.com/letsencrypt/boulder/identifier"
	"github.com/letsencrypt/boulder/issuance"
	blog "github.com/letsencrypt/boulder/log"
	"github.com/letsencrypt/boulder/metrics"
	"github.com/letsencrypt/boulder/policy"
	"github.com/letsencrypt/boulder/probs"
	pubpb "github.com/letsencrypt/boulder/publisher/proto"
	rapb "github.com/letsencrypt/boulder/ra/proto"
	"github.com/letsencrypt/boulder/ratelimits"
	"github.com/letsencrypt/boulder/revocation"
	sapb "github.com/letsencrypt/boulder/sa/proto"
	"github.com/letsencrypt/boulder/va"
	vapb "github.com/letsencrypt/boulder/va/proto"

	"github.com/letsencrypt/boulder/web"
)

var (
	errIncompleteGRPCRequest  = errors.New("incomplete gRPC request message")
	errIncompleteGRPCResponse = errors.New("incomplete gRPC response message")

	// caaRecheckDuration is the amount of time after a CAA check that we will
	// recheck the CAA records for a domain. Per Baseline Requirements, we must
	// recheck CAA records within 8 hours of issuance. We set this to 7 hours to
	// stay on the safe side.
	caaRecheckDuration = -7 * time.Hour
)

// RegistrationAuthorityImpl defines an RA.
//
// NOTE: All of the fields in RegistrationAuthorityImpl need to be
// populated, or there is a risk of panic.
type RegistrationAuthorityImpl struct {
	rapb.UnsafeRegistrationAuthorityServer
	rapb.UnsafeSCTProviderServer
	CA        capb.CertificateAuthorityClient
	OCSP      capb.OCSPGeneratorClient
	VA        va.RemoteClients
	SA        sapb.StorageAuthorityClient
	PA        core.PolicyAuthority
	publisher pubpb.PublisherClient

	clk                 clock.Clock
	log                 blog.Logger
	keyPolicy           goodkey.KeyPolicy
	profiles            *validationProfiles
	mustStapleAllowList *allowlist.List[int64]
	maxContactsPerReg   int
	limiter             *ratelimits.Limiter
	txnBuilder          *ratelimits.TransactionBuilder
	finalizeTimeout     time.Duration
	drainWG             sync.WaitGroup

	issuersByNameID map[issuance.NameID]*issuance.Certificate
	purger          akamaipb.AkamaiPurgerClient

	ctpolicy *ctpolicy.CTPolicy

	ctpolicyResults           *prometheus.HistogramVec
	revocationReasonCounter   *prometheus.CounterVec
	namesPerCert              *prometheus.HistogramVec
	newRegCounter             prometheus.Counter
	recheckCAACounter         prometheus.Counter
	newCertCounter            prometheus.Counter
	authzAges                 *prometheus.HistogramVec
	orderAges                 *prometheus.HistogramVec
	inflightFinalizes         prometheus.Gauge
	certCSRMismatch           prometheus.Counter
	pauseCounter              *prometheus.CounterVec
	mustStapleRequestsCounter *prometheus.CounterVec
	// TODO(#7966): Remove once the rate of registrations with contacts has been
	// determined.
	newOrUpdatedContactCounter *prometheus.CounterVec
}

var _ rapb.RegistrationAuthorityServer = (*RegistrationAuthorityImpl)(nil)

// NewRegistrationAuthorityImpl constructs a new RA object.
func NewRegistrationAuthorityImpl(
	clk clock.Clock,
	logger blog.Logger,
	stats prometheus.Registerer,
	maxContactsPerReg int,
	keyPolicy goodkey.KeyPolicy,
	limiter *ratelimits.Limiter,
	txnBuilder *ratelimits.TransactionBuilder,
	maxNames int,
	profiles *validationProfiles,
	mustStapleAllowList *allowlist.List[int64],
	pubc pubpb.PublisherClient,
	finalizeTimeout time.Duration,
	ctp *ctpolicy.CTPolicy,
	purger akamaipb.AkamaiPurgerClient,
	issuers []*issuance.Certificate,
) *RegistrationAuthorityImpl {
	ctpolicyResults := prometheus.NewHistogramVec(
		prometheus.HistogramOpts{
			Name:    "ctpolicy_results",
			Help:    "Histogram of latencies of ctpolicy.GetSCTs calls with success/failure/deadlineExceeded labels",
			Buckets: metrics.InternetFacingBuckets,
		},
		[]string{"result"},
	)
	stats.MustRegister(ctpolicyResults)

	namesPerCert := prometheus.NewHistogramVec(
		prometheus.HistogramOpts{
			Name: "names_per_cert",
			Help: "Histogram of the number of SANs in requested and issued certificates",
			// The namesPerCert buckets are chosen based on the current Let's Encrypt
			// limit of 100 SANs per certificate.
			Buckets: []float64{1, 5, 10, 20, 30, 40, 50, 60, 70, 80, 90, 100},
		},
		// Type label value is either "requested" or "issued".
		[]string{"type"},
	)
	stats.MustRegister(namesPerCert)

	newRegCounter := prometheus.NewCounter(prometheus.CounterOpts{
		Name: "new_registrations",
		Help: "A counter of new registrations",
	})
	stats.MustRegister(newRegCounter)

	recheckCAACounter := prometheus.NewCounter(prometheus.CounterOpts{
		Name: "recheck_caa",
		Help: "A counter of CAA rechecks",
	})
	stats.MustRegister(recheckCAACounter)

	newCertCounter := prometheus.NewCounter(prometheus.CounterOpts{
		Name: "new_certificates",
		Help: "A counter of issued certificates",
	})
	stats.MustRegister(newCertCounter)

	revocationReasonCounter := prometheus.NewCounterVec(prometheus.CounterOpts{
		Name: "revocation_reason",
		Help: "A counter of certificate revocation reasons",
	}, []string{"reason"})
	stats.MustRegister(revocationReasonCounter)

	authzAges := prometheus.NewHistogramVec(prometheus.HistogramOpts{
		Name: "authz_ages",
		Help: "Histogram of ages, in seconds, of Authorization objects, labelled by method and type",
		// authzAges keeps track of how old, in seconds, authorizations are when
		// we attach them to a new order and again when we finalize that order.
		// We give it a non-standard bucket distribution so that the leftmost
		// (closest to zero) bucket can be used exclusively for brand-new (i.e.
		// not reused) authzs. Our buckets are: one nanosecond, one second, one
		// minute, one hour, 7 hours (our CAA reuse time), 1 day, 2 days, 7
		// days, 30 days, +inf (should be empty).
		Buckets: []float64{0.000000001, 1, 60, 3600, 25200, 86400, 172800, 604800, 2592000, 7776000},
	}, []string{"method", "type"})
	stats.MustRegister(authzAges)

	orderAges := prometheus.NewHistogramVec(prometheus.HistogramOpts{
		Name: "order_ages",
		Help: "Histogram of ages, in seconds, of Order objects when they're reused and finalized, labelled by method",
		// Orders currently have a max age of 7 days (168hrs), so our buckets
		// are: one nanosecond (new), 1 second, 10 seconds, 1 minute, 10
		// minutes, 1 hour, 7 hours (our CAA reuse time), 1 day, 2 days, 7 days, +inf.
		Buckets: []float64{0.000000001, 1, 10, 60, 600, 3600, 25200, 86400, 172800, 604800},
	}, []string{"method"})
	stats.MustRegister(orderAges)

	inflightFinalizes := prometheus.NewGauge(prometheus.GaugeOpts{
		Name: "inflight_finalizes",
		Help: "Gauge of the number of current asynchronous finalize goroutines",
	})
	stats.MustRegister(inflightFinalizes)

	certCSRMismatch := prometheus.NewCounter(prometheus.CounterOpts{
		Name: "cert_csr_mismatch",
		Help: "Number of issued certificates that have failed ra.matchesCSR for any reason. This is _real bad_ and should be alerted upon.",
	})
	stats.MustRegister(certCSRMismatch)

	pauseCounter := prometheus.NewCounterVec(prometheus.CounterOpts{
		Name: "paused_pairs",
		Help: "Number of times a pause operation is performed, labeled by paused=[bool], repaused=[bool], grace=[bool]",
	}, []string{"paused", "repaused", "grace"})
	stats.MustRegister(pauseCounter)

	mustStapleRequestsCounter := prometheus.NewCounterVec(prometheus.CounterOpts{
		Name: "must_staple_requests",
		Help: "Number of times a must-staple request is made, labeled by allowlist=[allowed|denied]",
	}, []string{"allowlist"})
	stats.MustRegister(mustStapleRequestsCounter)

	// TODO(#7966): Remove once the rate of registrations with contacts has been
	// determined.
	newOrUpdatedContactCounter := prometheus.NewCounterVec(prometheus.CounterOpts{
		Name: "new_or_updated_contact",
		Help: "A counter of new or updated contacts, labeled by new=[bool]",
	}, []string{"new"})
	stats.MustRegister(newOrUpdatedContactCounter)

	issuersByNameID := make(map[issuance.NameID]*issuance.Certificate)
	for _, issuer := range issuers {
		issuersByNameID[issuer.NameID()] = issuer
	}

	ra := &RegistrationAuthorityImpl{
		clk:                        clk,
		log:                        logger,
		profiles:                   profiles,
		mustStapleAllowList:        mustStapleAllowList,
		maxContactsPerReg:          maxContactsPerReg,
		keyPolicy:                  keyPolicy,
		limiter:                    limiter,
		txnBuilder:                 txnBuilder,
		publisher:                  pubc,
		finalizeTimeout:            finalizeTimeout,
		ctpolicy:                   ctp,
		ctpolicyResults:            ctpolicyResults,
		purger:                     purger,
		issuersByNameID:            issuersByNameID,
		namesPerCert:               namesPerCert,
		newRegCounter:              newRegCounter,
		recheckCAACounter:          recheckCAACounter,
		newCertCounter:             newCertCounter,
		revocationReasonCounter:    revocationReasonCounter,
		authzAges:                  authzAges,
		orderAges:                  orderAges,
		inflightFinalizes:          inflightFinalizes,
		certCSRMismatch:            certCSRMismatch,
		pauseCounter:               pauseCounter,
		mustStapleRequestsCounter:  mustStapleRequestsCounter,
		newOrUpdatedContactCounter: newOrUpdatedContactCounter,
	}
	return ra
}

// ValidationProfileConfig is a config struct which can be used to create a
// ValidationProfile.
type ValidationProfileConfig struct {
	// PendingAuthzLifetime defines how far in the future an authorization's
	// "expires" timestamp is set when it is first created, i.e. how much
	// time the applicant has to attempt the challenge.
	PendingAuthzLifetime config.Duration `validate:"required"`
	// ValidAuthzLifetime defines how far in the future an authorization's
	// "expires" timestamp is set when one of its challenges is fulfilled,
	// i.e. how long a validated authorization may be reused.
	ValidAuthzLifetime config.Duration `validate:"required"`
	// OrderLifetime defines how far in the future an order's "expires"
	// timestamp is set when it is first created, i.e. how much time the
	// applicant has to fulfill all challenges and finalize the order. This is
	// a maximum time: if the order reuses an authorization and that authz
	// expires earlier than this OrderLifetime would otherwise set, then the
	// order's expiration is brought in to match that authorization.
	OrderLifetime config.Duration `validate:"required"`
	// MaxNames is the maximum number of subjectAltNames in a single cert.
	// The value supplied MUST be greater than 0 and no more than 100. These
	// limits are per section 7.1 of our combined CP/CPS, under "DV-SSL
	// Subscriber Certificate". The value must be less than or equal to the
	// global (i.e. not per-profile) value configured in the CA.
	MaxNames int `validate:"omitempty,min=1,max=100"`
	// AllowList specifies the path to a YAML file containing a list of
	// account IDs permitted to use this profile. If no path is
	// specified, the profile is open to all accounts. If the file
	// exists but is empty, the profile is closed to all accounts.
	AllowList string `validate:"omitempty"`
}

// validationProfile holds the order and authz lifetimes and allowlist for a
// given validation profile.
type validationProfile struct {
	// pendingAuthzLifetime defines how far in the future an authorization's
	// "expires" timestamp is set when it is first created, i.e. how much
	// time the applicant has to attempt the challenge.
	pendingAuthzLifetime time.Duration
	// validAuthzLifetime defines how far in the future an authorization's
	// "expires" timestamp is set when one of its challenges is fulfilled,
	// i.e. how long a validated authorization may be reused.
	validAuthzLifetime time.Duration
	// orderLifetime defines how far in the future an order's "expires"
	// timestamp is set when it is first created, i.e. how much time the
	// applicant has to fulfill all challenges and finalize the order. This is
	// a maximum time: if the order reuses an authorization and that authz
	// expires earlier than this OrderLifetime would otherwise set, then the
	// order's expiration is brought in to match that authorization.
	orderLifetime time.Duration
	// maxNames is the maximum number of subjectAltNames in a single cert.
	maxNames int
	// allowList holds the set of account IDs allowed to use this profile. If
	// nil, the profile is open to all accounts (everyone is allowed).
	allowList *allowlist.List[int64]
}

// validationProfiles provides access to the set of configured profiles,
// including the default profile for orders/authzs which do not specify one.
type validationProfiles struct {
	defaultName string
	byName      map[string]*validationProfile
}

// NewValidationProfiles builds a new validationProfiles struct from the given
// configs and default name. It enforces that the given authorization lifetimes
// are within the bounds mandated by the Baseline Requirements.
func NewValidationProfiles(defaultName string, configs map[string]*ValidationProfileConfig) (*validationProfiles, error) {
	if defaultName == "" {
		return nil, errors.New("default profile name must be configured")
	}

	profiles := make(map[string]*validationProfile, len(configs))

	for name, config := range configs {
		// The Baseline Requirements v1.8.1 state that validation tokens "MUST
		// NOT be used for more than 30 days from its creation". If unconfigured
		// or the configured value pendingAuthorizationLifetimeDays is greater
		// than 29 days, bail out.
		if config.PendingAuthzLifetime.Duration <= 0 || config.PendingAuthzLifetime.Duration > 29*(24*time.Hour) {
			return nil, fmt.Errorf("PendingAuthzLifetime value must be greater than 0 and less than 30d, but got %q", config.PendingAuthzLifetime.Duration)
		}

		// Baseline Requirements v1.8.1 section 4.2.1: "any reused data, document,
		// or completed validation MUST be obtained no more than 398 days prior
		// to issuing the Certificate". If unconfigured or the configured value is
		// greater than 397 days, bail out.
		if config.ValidAuthzLifetime.Duration <= 0 || config.ValidAuthzLifetime.Duration > 397*(24*time.Hour) {
			return nil, fmt.Errorf("ValidAuthzLifetime value must be greater than 0 and less than 398d, but got %q", config.ValidAuthzLifetime.Duration)
		}

		if config.MaxNames <= 0 || config.MaxNames > 100 {
			return nil, fmt.Errorf("MaxNames must be greater than 0 and at most 100")
		}

		var allowList *allowlist.List[int64]
		if config.AllowList != "" {
			data, err := os.ReadFile(config.AllowList)
			if err != nil {
				return nil, fmt.Errorf("reading allowlist: %w", err)
			}
			allowList, err = allowlist.NewFromYAML[int64](data)
			if err != nil {
				return nil, fmt.Errorf("parsing allowlist: %w", err)
			}
		}

		profiles[name] = &validationProfile{
			pendingAuthzLifetime: config.PendingAuthzLifetime.Duration,
			validAuthzLifetime:   config.ValidAuthzLifetime.Duration,
			orderLifetime:        config.OrderLifetime.Duration,
			maxNames:             config.MaxNames,
			allowList:            allowList,
		}
	}

	_, ok := profiles[defaultName]
	if !ok {
		return nil, fmt.Errorf("no profile configured matching default profile name %q", defaultName)
	}

	return &validationProfiles{
		defaultName: defaultName,
		byName:      profiles,
	}, nil
}

func (vp *validationProfiles) get(name string) (*validationProfile, error) {
	if name == "" {
		name = vp.defaultName
	}
	profile, ok := vp.byName[name]
	if !ok {
		return nil, berrors.InvalidProfileError("unrecognized profile name %q", name)
	}
	return profile, nil
}

// certificateRequestAuthz is a struct for holding information about a valid
// authz referenced during a certificateRequestEvent. It holds both the
// authorization ID and the challenge type that made the authorization valid. We
// specifically include the challenge type that solved the authorization to make
// some common analysis easier.
type certificateRequestAuthz struct {
	ID            string
	ChallengeType core.AcmeChallenge
}

// certificateRequestEvent is a struct for holding information that is logged as
// JSON to the audit log as the result of an issuance event.
type certificateRequestEvent struct {
	ID string `json:",omitempty"`
	// Requester is the associated account ID
	Requester int64 `json:",omitempty"`
	// OrderID is the associated order ID (may be empty for an ACME v1 issuance)
	OrderID int64 `json:",omitempty"`
	// SerialNumber is the string representation of the issued certificate's
	// serial number
	SerialNumber string `json:",omitempty"`
	// VerifiedFields are required by the baseline requirements and are always
	// a static value for Boulder.
	VerifiedFields []string `json:",omitempty"`
	// CommonName is the subject common name from the issued cert
	CommonName string `json:",omitempty"`
	// Identifiers are the identifiers from the issued cert
	Identifiers []identifier.ACMEIdentifier `json:",omitempty"`
	// NotBefore is the starting timestamp of the issued cert's validity period
	NotBefore time.Time `json:",omitempty"`
	// NotAfter is the ending timestamp of the issued cert's validity period
	NotAfter time.Time `json:",omitempty"`
	// RequestTime and ResponseTime are for tracking elapsed time during issuance
	RequestTime  time.Time `json:",omitempty"`
	ResponseTime time.Time `json:",omitempty"`
	// Error contains any encountered errors
	Error string `json:",omitempty"`
	// Authorizations is a map of identifier names to certificateRequestAuthz
	// objects. It can be used to understand how the names in a certificate
	// request were authorized.
	Authorizations map[string]certificateRequestAuthz
	// CertProfileName is a human readable name used to refer to the certificate
	// profile.
	CertProfileName string `json:",omitempty"`
	// CertProfileHash is SHA256 sum over every exported field of an
	// issuance.ProfileConfig, represented here as a hexadecimal string.
	CertProfileHash string `json:",omitempty"`
	// PreviousCertificateIssued is present when this certificate uses the same set
	// of FQDNs as a previous certificate (from any account) and contains the
	// notBefore of the most recent such certificate.
	PreviousCertificateIssued time.Time `json:",omitempty"`
	// UserAgent is the User-Agent header from the ACME client (provided to the
	// RA via gRPC metadata).
	UserAgent string
}

// certificateRevocationEvent is a struct for holding information that is logged
// as JSON to the audit log as the result of a revocation event.
type certificateRevocationEvent struct {
	ID string `json:",omitempty"`
	// SerialNumber is the string representation of the revoked certificate's
	// serial number.
	SerialNumber string `json:",omitempty"`
	// Reason is the integer representing the revocation reason used.
	Reason int64 `json:"reason"`
	// Method is the way in which revocation was requested.
	// It will be one of the strings: "applicant", "subscriber", "control", "key", or "admin".
	Method string `json:",omitempty"`
	// RequesterID is the account ID of the requester.
	// Will be zero for admin revocations.
	RequesterID int64 `json:",omitempty"`
	CRLShard    int64
	// AdminName is the name of the admin requester.
	// Will be zero for subscriber revocations.
	AdminName string `json:",omitempty"`
	// Error contains any error encountered during revocation.
	Error string `json:",omitempty"`
}

// finalizationCAACheckEvent is a struct for holding information logged as JSON
// to the info log as the result of an issuance event. It is logged when the RA
// performs the final CAA check of a certificate finalization request.
type finalizationCAACheckEvent struct {
	// Requester is the associated account ID.
	Requester int64 `json:",omitempty"`
	// Reused is a count of Authz where the original CAA check was performed in
	// the last 7 hours.
	Reused int `json:",omitempty"`
	// Rechecked is a count of Authz where a new CAA check was performed because
	// the original check was older than 7 hours.
	Rechecked int `json:",omitempty"`
}

// NewRegistration constructs a new Registration from a request.
func (ra *RegistrationAuthorityImpl) NewRegistration(ctx context.Context, request *corepb.Registration) (*corepb.Registration, error) {
	// Error if the request is nil, there is no account key or IP address
	if request == nil || len(request.Key) == 0 {
		return nil, errIncompleteGRPCRequest
	}

	// Check if account key is acceptable for use.
	var key jose.JSONWebKey
	err := key.UnmarshalJSON(request.Key)
	if err != nil {
		return nil, berrors.InternalServerError("failed to unmarshal account key: %s", err.Error())
	}
	err = ra.keyPolicy.GoodKey(ctx, key.Key)
	if err != nil {
		return nil, berrors.MalformedError("invalid public key: %s", err.Error())
	}

	// Check that contacts conform to our expectations.
	err = ra.validateContacts(request.Contact)
	if err != nil {
		return nil, err
	}

	// Don't populate ID or CreatedAt because those will be set by the SA.
	req := &corepb.Registration{
		Key:       request.Key,
		Contact:   request.Contact,
		Agreement: request.Agreement,
		Status:    string(core.StatusValid),
	}

	// Store the registration object, then return the version that got stored.
	res, err := ra.SA.NewRegistration(ctx, req)
	if err != nil {
		return nil, err
	}

	// TODO(#7966): Remove once the rate of registrations with contacts has been
	// determined.
	for range request.Contact {
		ra.newOrUpdatedContactCounter.With(prometheus.Labels{"new": "true"}).Inc()
	}

	ra.newRegCounter.Inc()
	return res, nil
}

// validateContacts checks the provided list of contacts, returning an error if
// any are not acceptable. Unacceptable contacts lists include:
// * An empty list
// * A list has more than maxContactsPerReg contacts
// * A list containing an empty contact
// * A list containing a contact that does not parse as a URL
// * A list containing a contact that has a URL scheme other than mailto
// * A list containing a mailto contact that contains hfields
// * A list containing a contact that has non-ascii characters
// * A list containing a contact that doesn't pass `policy.ValidEmail`
func (ra *RegistrationAuthorityImpl) validateContacts(contacts []string) error {
	if len(contacts) == 0 {
		return nil // Nothing to validate
	}
	if ra.maxContactsPerReg > 0 && len(contacts) > ra.maxContactsPerReg {
		return berrors.MalformedError(
			"too many contacts provided: %d > %d",
			len(contacts),
			ra.maxContactsPerReg,
		)
	}

	for _, contact := range contacts {
		if contact == "" {
			return berrors.InvalidEmailError("empty contact")
		}
		parsed, err := url.Parse(contact)
		if err != nil {
			return berrors.InvalidEmailError("invalid contact")
		}
		if parsed.Scheme != "mailto" {
			return berrors.UnsupportedContactError("only contact scheme 'mailto:' is supported")
		}
		if parsed.RawQuery != "" || contact[len(contact)-1] == '?' {
			return berrors.InvalidEmailError("contact email contains a question mark")
		}
		if parsed.Fragment != "" || contact[len(contact)-1] == '#' {
			return berrors.InvalidEmailError("contact email contains a '#'")
		}
		if !core.IsASCII(contact) {
			return berrors.InvalidEmailError("contact email contains non-ASCII characters")
		}
		err = policy.ValidEmail(parsed.Opaque)
		if err != nil {
			return err
		}
	}

	// NOTE(@cpu): For historical reasons (</3) we store ACME account contact
	// information de-normalized in a fixed size `contact` field on the
	// `registrations` table. At the time of writing this field is VARCHAR(191)
	// That means the largest marshalled JSON value we can store is 191 bytes.
	const maxContactBytes = 191
	if jsonBytes, err := json.Marshal(contacts); err != nil {
		return fmt.Errorf("failed to marshal reg.Contact to JSON: %w", err)
	} else if len(jsonBytes) >= maxContactBytes {
		return berrors.InvalidEmailError(
			"too many/too long contact(s). Please use shorter or fewer email addresses")
	}

	return nil
}

// matchesCSR tests the contents of a generated certificate to make sure
// that the PublicKey, CommonName, and identifiers match those provided in
// the CSR that was used to generate the certificate. It also checks the
// following fields for:
//   - notBefore is not more than 24 hours ago
//   - BasicConstraintsValid is true
//   - IsCA is false
//   - ExtKeyUsage only contains ExtKeyUsageServerAuth & ExtKeyUsageClientAuth
//   - Subject only contains CommonName & Names
func (ra *RegistrationAuthorityImpl) matchesCSR(parsedCertificate *x509.Certificate, csr *x509.CertificateRequest) error {
	if !core.KeyDigestEquals(parsedCertificate.PublicKey, csr.PublicKey) {
		return berrors.InternalServerError("generated certificate public key doesn't match CSR public key")
	}

	csrIdents := identifier.FromCSR(csr)
	if parsedCertificate.Subject.CommonName != "" {
		// Only check that the issued common name matches one of the SANs if there
		// is an issued CN at all: this allows flexibility on whether we include
		// the CN.
		cnFound := false
		for _, ident := range csrIdents {
			if ident.Value == parsedCertificate.Subject.CommonName && ident.Type == identifier.TypeDNS {
				cnFound = true
				break
			}
		}
		if !cnFound {
			return berrors.InternalServerError("generated certificate CommonName doesn't match any CSR name")
		}
	}

	parsedIdents := identifier.FromCert(parsedCertificate)
	if !slices.Equal(csrIdents, parsedIdents) {
		return berrors.InternalServerError("generated certificate identifiers don't match CSR identifiers")
	}

	if len(parsedCertificate.Subject.Country) > 0 || len(parsedCertificate.Subject.Organization) > 0 ||
		len(parsedCertificate.Subject.OrganizationalUnit) > 0 || len(parsedCertificate.Subject.Locality) > 0 ||
		len(parsedCertificate.Subject.Province) > 0 || len(parsedCertificate.Subject.StreetAddress) > 0 ||
		len(parsedCertificate.Subject.PostalCode) > 0 {
		return berrors.InternalServerError("generated certificate Subject contains fields other than CommonName, or SerialNumber")
	}
	now := ra.clk.Now()
	if now.Sub(parsedCertificate.NotBefore) > time.Hour*24 {
		return berrors.InternalServerError("generated certificate is back dated %s", now.Sub(parsedCertificate.NotBefore))
	}
	if !parsedCertificate.BasicConstraintsValid {
		return berrors.InternalServerError("generated certificate doesn't have basic constraints set")
	}
	if parsedCertificate.IsCA {
		return berrors.InternalServerError("generated certificate can sign other certificates")
	}
	for _, eku := range parsedCertificate.ExtKeyUsage {
		if eku != x509.ExtKeyUsageServerAuth && eku != x509.ExtKeyUsageClientAuth {
			return berrors.InternalServerError("generated certificate has unacceptable EKU")
		}
	}
	if !slices.Contains(parsedCertificate.ExtKeyUsage, x509.ExtKeyUsageServerAuth) {
		return berrors.InternalServerError("generated certificate doesn't have serverAuth EKU")
	}

	return nil
}

// checkOrderAuthorizations verifies that a provided set of names associated
// with a specific order and account has all of the required valid, unexpired
// authorizations to proceed with issuance. It returns the authorizations that
// satisfied the set of names or it returns an error. If it returns an error, it
// will be of type BoulderError.
func (ra *RegistrationAuthorityImpl) checkOrderAuthorizations(
	ctx context.Context,
	orderID orderID,
	acctID accountID,
	idents []identifier.ACMEIdentifier,
	now time.Time) (map[identifier.ACMEIdentifier]*core.Authorization, error) {
	// Get all of the valid authorizations for this account/order
	req := &sapb.GetValidOrderAuthorizationsRequest{
		Id:     int64(orderID),
		AcctID: int64(acctID),
	}
	authzMapPB, err := ra.SA.GetValidOrderAuthorizations2(ctx, req)
	if err != nil {
		return nil, berrors.InternalServerError("error in GetValidOrderAuthorizations: %s", err)
	}
	authzs, err := bgrpc.PBToAuthzMap(authzMapPB)
	if err != nil {
		return nil, err
	}

	// Ensure that every identifier has a matching authz, and vice-versa.
	var missing []string
	var invalid []string
	var expired []string
	for _, ident := range idents {
		authz, ok := authzs[ident]
		if !ok || authz == nil {
			missing = append(missing, ident.Value)
			continue
		}
		if authz.Status != core.StatusValid {
			invalid = append(invalid, ident.Value)
			continue
		}
		if authz.Expires.Before(now) {
			expired = append(expired, ident.Value)
			continue
		}
		err = ra.PA.CheckAuthzChallenges(authz)
		if err != nil {
			invalid = append(invalid, ident.Value)
			continue
		}
	}

	if len(missing) > 0 {
		return nil, berrors.UnauthorizedError(
			"authorizations for these identifiers not found: %s",
			strings.Join(missing, ", "),
		)
	}

	if len(invalid) > 0 {
		return nil, berrors.UnauthorizedError(
			"authorizations for these identifiers not valid: %s",
			strings.Join(invalid, ", "),
		)
	}
	if len(expired) > 0 {
		return nil, berrors.UnauthorizedError(
			"authorizations for these identifiers expired: %s",
			strings.Join(expired, ", "),
		)
	}

	// Even though this check is cheap, we do it after the more specific checks
	// so that we can return more specific error messages.
	if len(idents) != len(authzs) {
		return nil, berrors.UnauthorizedError("incorrect number of identifiers requested for finalization")
	}

	// Check that the authzs either don't need CAA rechecking, or do the
	// necessary CAA rechecks right now.
	err = ra.checkAuthorizationsCAA(ctx, int64(acctID), authzs, now)
	if err != nil {
		return nil, err
	}

	return authzs, nil
}

// validatedBefore checks if a given authorization's challenge was
// validated before a given time. Returns a bool.
func validatedBefore(authz *core.Authorization, caaRecheckTime time.Time) (bool, error) {
	numChallenges := len(authz.Challenges)
	if numChallenges != 1 {
		return false, berrors.InternalServerError("authorization has incorrect number of challenges. 1 expected, %d found for: id %s", numChallenges, authz.ID)
	}
	if authz.Challenges[0].Validated == nil {
		return false, berrors.InternalServerError("authorization's challenge has no validated timestamp for: id %s", authz.ID)
	}
	return authz.Challenges[0].Validated.Before(caaRecheckTime), nil
}

// checkAuthorizationsCAA ensures that we have sufficiently-recent CAA checks
// for every input identifier/authz. If any authz was validated too long ago, it
// kicks off a CAA recheck for that identifier If it returns an error, it will
// be of type BoulderError.
func (ra *RegistrationAuthorityImpl) checkAuthorizationsCAA(
	ctx context.Context,
	acctID int64,
	authzs map[identifier.ACMEIdentifier]*core.Authorization,
	now time.Time) error {
	// recheckAuthzs is a list of authorizations that must have their CAA records rechecked
	var recheckAuthzs []*core.Authorization

	// Per Baseline Requirements, CAA must be checked within 8 hours of
	// issuance. CAA is checked when an authorization is validated, so as
	// long as that was less than 8 hours ago, we're fine. We recheck if
	// that was more than 7 hours ago, to be on the safe side. We can
	// check to see if the authorized challenge `AttemptedAt`
	// (`Validated`) value from the database is before our caaRecheckTime.
	// Set the recheck time to 7 hours ago.
	caaRecheckAfter := now.Add(caaRecheckDuration)

	for _, authz := range authzs {
		if staleCAA, err := validatedBefore(authz, caaRecheckAfter); err != nil {
			return err
		} else if staleCAA {
			// Ensure that CAA is rechecked for this name
			recheckAuthzs = append(recheckAuthzs, authz)
		}
	}

	if len(recheckAuthzs) > 0 {
		err := ra.recheckCAA(ctx, recheckAuthzs)
		if err != nil {
			return err
		}
	}

	caaEvent := &finalizationCAACheckEvent{
		Requester: acctID,
		Reused:    len(authzs) - len(recheckAuthzs),
		Rechecked: len(recheckAuthzs),
	}
	ra.log.InfoObject("FinalizationCaaCheck", caaEvent)

	return nil
}

// recheckCAA accepts a list of names that need to have their CAA records
// rechecked because their associated authorizations are sufficiently old and
// performs the CAA checks required for each. If any of the rechecks fail an
// error is returned.
func (ra *RegistrationAuthorityImpl) recheckCAA(ctx context.Context, authzs []*core.Authorization) error {
	ra.recheckCAACounter.Add(float64(len(authzs)))

	type authzCAAResult struct {
		authz *core.Authorization
		err   error
	}
	ch := make(chan authzCAAResult, len(authzs))
	for _, authz := range authzs {
		go func(authz *core.Authorization) {
			name := authz.Identifier.Value

			// If an authorization has multiple valid challenges,
			// the type of the first valid challenge is used for
			// the purposes of CAA rechecking.
			var method string
			for _, challenge := range authz.Challenges {
				if challenge.Status == core.StatusValid {
					method = string(challenge.Type)
					break
				}
			}
			if method == "" {
				ch <- authzCAAResult{
					authz: authz,
					err: berrors.InternalServerError(
						"Internal error determining validation method for authorization ID %v (%v)",
						authz.ID, name),
				}
				return
			}
			var resp *vapb.IsCAAValidResponse
			var err error
			resp, err = ra.VA.DoCAA(ctx, &vapb.IsCAAValidRequest{
				Domain:           name,
				ValidationMethod: method,
				AccountURIID:     authz.RegistrationID,
			})
			if err != nil {
				ra.log.AuditErrf("Rechecking CAA: %s", err)
				err = berrors.InternalServerError(
					"Internal error rechecking CAA for authorization ID %v (%v)",
					authz.ID, name,
				)
			} else if resp.Problem != nil {
				err = berrors.CAAError("rechecking caa: %s", resp.Problem.Detail)
			}
			ch <- authzCAAResult{
				authz: authz,
				err:   err,
			}
		}(authz)
	}
	var subErrors []berrors.SubBoulderError
	// Read a recheckResult for each authz from the results channel
	for range len(authzs) {
		recheckResult := <-ch
		// If the result had a CAA boulder error, construct a suberror with the
		// identifier from the authorization that was checked.
		err := recheckResult.err
		if err != nil {
			var bErr *berrors.BoulderError
			if errors.As(err, &bErr) && bErr.Type == berrors.CAA {
				subErrors = append(subErrors, berrors.SubBoulderError{
					Identifier:   recheckResult.authz.Identifier,
					BoulderError: bErr})
			} else {
				return err
			}
		}
	}
	if len(subErrors) > 0 {
		var detail string
		// If there was only one error, then use it as the top level error that is
		// returned.
		if len(subErrors) == 1 {
			return subErrors[0].BoulderError
		}
		detail = fmt.Sprintf(
			"Rechecking CAA for %q and %d more identifiers failed. "+
				"Refer to sub-problems for more information",
			subErrors[0].Identifier.Value,
			len(subErrors)-1)
		return (&berrors.BoulderError{
			Type:   berrors.CAA,
			Detail: detail,
		}).WithSubErrors(subErrors)
	}
	return nil
}

// failOrder marks an order as failed by setting the problem details field of
// the order & persisting it through the SA. If an error occurs doing this we
// log it and don't modify the input order. There aren't any alternatives if we
// can't add the error to the order. This function MUST only be called when we
// are already returning an error for another reason.
func (ra *RegistrationAuthorityImpl) failOrder(
	ctx context.Context,
	order *corepb.Order,
	prob *probs.ProblemDetails) {
	// Use a separate context with its own timeout, since the error we encountered
	// may have been a context cancellation or timeout, and these operations still
	// need to succeed.
	ctx, cancel := context.WithTimeout(context.WithoutCancel(ctx), 1*time.Second)
	defer cancel()

	// Convert the problem to a protobuf problem for the *corepb.Order field
	pbProb, err := bgrpc.ProblemDetailsToPB(prob)
	if err != nil {
		ra.log.AuditErrf("Could not convert order error problem to PB: %q", err)
		return
	}

	// Assign the protobuf problem to the field and save it via the SA
	order.Error = pbProb
	_, err = ra.SA.SetOrderError(ctx, &sapb.SetOrderErrorRequest{
		Id:    order.Id,
		Error: order.Error,
	})
	if err != nil {
		ra.log.AuditErrf("Could not persist order error: %q", err)
	}
}

// To help minimize the chance that an accountID would be used as an order ID
// (or vice versa) when calling functions that use both we define internal
// `accountID` and `orderID` types so that callers must explicitly cast.
type accountID int64
type orderID int64

// FinalizeOrder accepts a request to finalize an order object and, if possible,
// issues a certificate to satisfy the order. If an order does not have valid,
// unexpired authorizations for all of its associated names an error is
// returned. Similarly we vet that all of the names in the order are acceptable
// based on current policy and return an error if the order can't be fulfilled.
// If successful the order will be returned in processing status for the client
// to poll while awaiting finalization to occur.
func (ra *RegistrationAuthorityImpl) FinalizeOrder(ctx context.Context, req *rapb.FinalizeOrderRequest) (*corepb.Order, error) {
	// Step 1: Set up logging/tracing and validate the Order
	if req == nil || req.Order == nil || len(req.Csr) == 0 {
		return nil, errIncompleteGRPCRequest
	}

	logEvent := certificateRequestEvent{
		ID:          core.NewToken(),
		OrderID:     req.Order.Id,
		Requester:   req.Order.RegistrationID,
		RequestTime: ra.clk.Now(),
		UserAgent:   web.UserAgent(ctx),
	}
	csr, err := ra.validateFinalizeRequest(ctx, req, &logEvent)
	if err != nil {
		return nil, err
	}

	// Observe the age of this order, so we know how quickly most clients complete
	// issuance flows.
	ra.orderAges.WithLabelValues("FinalizeOrder").Observe(ra.clk.Since(req.Order.Created.AsTime()).Seconds())

	// Step 2: Set the Order to Processing status
	//
	// We do this separately from the issuance process itself so that, when we
	// switch to doing issuance asynchronously, we aren't lying to the client
	// when we say that their order is already Processing.
	//
	// NOTE(@cpu): After this point any errors that are encountered must update
	// the state of the order to invalid by setting the order's error field.
	// Otherwise the order will be "stuck" in processing state. It can not be
	// finalized because it isn't pending, but we aren't going to process it
	// further because we already did and encountered an error.
	_, err = ra.SA.SetOrderProcessing(ctx, &sapb.OrderRequest{Id: req.Order.Id})
	if err != nil {
		// Fail the order with a server internal error - we weren't able to set the
		// status to processing and that's unexpected & weird.
		ra.failOrder(ctx, req.Order, probs.ServerInternal("Error setting order processing"))
		return nil, err
	}

	// Update the order status locally since the SA doesn't return the updated
	// order itself after setting the status
	order := req.Order
	order.Status = string(core.StatusProcessing)

	// Steps 3 (issuance) and 4 (cleanup) are done inside a helper function so
	// that we can control whether or not that work happens asynchronously.
	if features.Get().AsyncFinalize {
		// We do this work in a goroutine so that we can better handle latency from
		// getting SCTs and writing the (pre)certificate to the database. This lets
		// us return the order in the Processing state to the client immediately,
		// prompting them to poll the Order object and wait for it to be put into
		// its final state.
		//
		// We track this goroutine's lifetime in a waitgroup global to this RA, so
		// that it can wait for all goroutines to drain during shutdown.
		ra.drainWG.Add(1)
		go func() {
			// The original context will be canceled in the RPC layer when FinalizeOrder returns,
			// so split off a context that won't be canceled (and has its own timeout).
			ctx, cancel := context.WithTimeout(context.WithoutCancel(ctx), ra.finalizeTimeout)
			defer cancel()
			_, err := ra.issueCertificateOuter(ctx, proto.Clone(order).(*corepb.Order), csr, logEvent)
			if err != nil {
				// We only log here, because this is in a background goroutine with
				// no parent goroutine waiting for it to receive the error.
				ra.log.AuditErrf("Asynchronous finalization failed: %s", err.Error())
			}
			ra.drainWG.Done()
		}()
		return order, nil
	} else {
		return ra.issueCertificateOuter(ctx, order, csr, logEvent)
	}
}

// validateFinalizeRequest checks that a FinalizeOrder request is fully correct
// and ready for issuance.
func (ra *RegistrationAuthorityImpl) validateFinalizeRequest(
	ctx context.Context,
	req *rapb.FinalizeOrderRequest,
	logEvent *certificateRequestEvent) (*x509.CertificateRequest, error) {
	if req.Order.Id <= 0 {
		return nil, berrors.MalformedError("invalid order ID: %d", req.Order.Id)
	}

	if req.Order.RegistrationID <= 0 {
		return nil, berrors.MalformedError("invalid account ID: %d", req.Order.RegistrationID)
	}

	if core.AcmeStatus(req.Order.Status) != core.StatusReady {
		return nil, berrors.OrderNotReadyError(
			"Order's status (%q) is not acceptable for finalization",
			req.Order.Status)
	}

	profile, err := ra.profiles.get(req.Order.CertificateProfileName)
	if err != nil {
		return nil, err
	}

	// There should never be an order with 0 identifiers at the stage, but we check to
	// be on the safe side, throwing an internal server error if this assumption
	// is ever violated.
	orderIdents := identifier.Normalize(identifier.SliceFromProto(identifier.WithDefaults(req.Order)))
	if len(orderIdents) == 0 {
		return nil, berrors.InternalServerError("Order has no associated identifiers")
	}

	// Parse the CSR from the request
	csr, err := x509.ParseCertificateRequest(req.Csr)
	if err != nil {
		return nil, berrors.BadCSRError("unable to parse CSR: %s", err.Error())
	}

	if ra.mustStapleAllowList != nil && issuance.ContainsMustStaple(csr.Extensions) {
		if !ra.mustStapleAllowList.Contains(req.Order.RegistrationID) {
			ra.mustStapleRequestsCounter.WithLabelValues("denied").Inc()
			return nil, berrors.UnauthorizedError(
				"OCSP must-staple extension is no longer available: see https://letsencrypt.org/2024/12/05/ending-ocsp",
			)
		} else {
			ra.mustStapleRequestsCounter.WithLabelValues("allowed").Inc()
		}

	}

	err = csrlib.VerifyCSR(ctx, csr, profile.maxNames, &ra.keyPolicy, ra.PA)
	if err != nil {
		// VerifyCSR returns berror instances that can be passed through as-is
		// without wrapping.
		return nil, err
	}

	// Dedupe, lowercase and sort both the names from the CSR and the names in the
	// order.
	csrIdents := identifier.FromCSR(csr)
	// Check that the order names and the CSR names are an exact match
	if !slices.Equal(csrIdents, orderIdents) {
		return nil, berrors.UnauthorizedError("CSR does not specify same identifiers as Order")
	}

	// Get the originating account for use in the next check.
	regPB, err := ra.SA.GetRegistration(ctx, &sapb.RegistrationID{Id: req.Order.RegistrationID})
	if err != nil {
		return nil, err
	}

	account, err := bgrpc.PbToRegistration(regPB)
	if err != nil {
		return nil, err
	}

	// Make sure they're not using their account key as the certificate key too.
	if core.KeyDigestEquals(csr.PublicKey, account.Key) {
		return nil, berrors.MalformedError("certificate public key must be different than account key")
	}

	// Double-check that all authorizations on this order are valid, are also
	// associated with the same account as the order itself, and have recent CAA.
	authzs, err := ra.checkOrderAuthorizations(
		ctx, orderID(req.Order.Id), accountID(req.Order.RegistrationID), csrIdents, ra.clk.Now())
	if err != nil {
		// Pass through the error without wrapping it because the called functions
		// return BoulderError and we don't want to lose the type.
		return nil, err
	}

	// Collect up a certificateRequestAuthz that stores the ID and challenge type
	// of each of the valid authorizations we used for this issuance.
	logEventAuthzs := make(map[string]certificateRequestAuthz, len(csrIdents))
	for _, authz := range authzs {
		// No need to check for error here because we know this same call just
		// succeeded inside ra.checkOrderAuthorizations
		solvedByChallengeType, _ := authz.SolvedBy()
		logEventAuthzs[authz.Identifier.Value] = certificateRequestAuthz{
			ID:            authz.ID,
			ChallengeType: solvedByChallengeType,
		}
		authzAge := (profile.validAuthzLifetime - authz.Expires.Sub(ra.clk.Now())).Seconds()
		ra.authzAges.WithLabelValues("FinalizeOrder", string(authz.Status)).Observe(authzAge)
	}
	logEvent.Authorizations = logEventAuthzs

	// Mark that we verified the CN and SANs
	logEvent.VerifiedFields = []string{"subject.commonName", "subjectAltName"}

	return csr, nil
}

func (ra *RegistrationAuthorityImpl) GetSCTs(ctx context.Context, sctRequest *rapb.SCTRequest) (*rapb.SCTResponse, error) {
	scts, err := ra.getSCTs(ctx, sctRequest.PrecertDER)
	if err != nil {
		return nil, err
	}
	return &rapb.SCTResponse{
		SctDER: scts,
	}, nil
}

// issueCertificateOuter exists solely to ensure that all calls to
// issueCertificateInner have their result handled uniformly, no matter what
// return path that inner function takes. It takes ownership of the logEvent,
// mutates it, and is responsible for outputting its final state.
func (ra *RegistrationAuthorityImpl) issueCertificateOuter(
	ctx context.Context,
	order *corepb.Order,
	csr *x509.CertificateRequest,
	logEvent certificateRequestEvent,
) (*corepb.Order, error) {
	ra.inflightFinalizes.Inc()
	defer ra.inflightFinalizes.Dec()

	idents := identifier.WithDefaults(order)

	// TODO(#7311): Remove this once all RPC users can handle Identifiers.
	var dnsNames []string
	for _, orderIdent := range idents {
		dnsNames = append(dnsNames, orderIdent.Value)
	}

	isRenewal := false
	timestamps, err := ra.SA.FQDNSetTimestampsForWindow(ctx, &sapb.CountFQDNSetsRequest{
		DnsNames:    dnsNames,
		Identifiers: idents,
		Window:      durationpb.New(120 * 24 * time.Hour),
		Limit:       1,
	})
	if err != nil {
		return nil, fmt.Errorf("checking if certificate is a renewal: %w", err)
	}
	if len(timestamps.Timestamps) > 0 {
		isRenewal = true
		logEvent.PreviousCertificateIssued = timestamps.Timestamps[0].AsTime()
	}

	profileName := order.CertificateProfileName
	if profileName == "" {
		profileName = ra.profiles.defaultName
	}

	// Step 3: Issue the Certificate
	cert, err := ra.issueCertificateInner(
		ctx, csr, isRenewal, profileName, accountID(order.RegistrationID), orderID(order.Id))

	// Step 4: Fail the order if necessary, and update metrics and log fields
	var result string
	if err != nil {
		// The problem is computed using `web.ProblemDetailsForError`, the same
		// function the WFE uses to convert between `berrors` and problems. This
		// will turn normal expected berrors like berrors.UnauthorizedError into the
		// correct `urn:ietf:params:acme:error:unauthorized` problem while not
		// letting anything like a server internal error through with sensitive
		// info.
		ra.failOrder(ctx, order, web.ProblemDetailsForError(err, "Error finalizing order"))
		order.Status = string(core.StatusInvalid)

		logEvent.Error = err.Error()
		result = "error"
	} else {
		order.CertificateSerial = core.SerialToString(cert.SerialNumber)
		order.Status = string(core.StatusValid)

		ra.namesPerCert.With(
			prometheus.Labels{"type": "issued"},
		).Observe(float64(len(idents)))

		ra.newCertCounter.Inc()

		logEvent.SerialNumber = core.SerialToString(cert.SerialNumber)
		logEvent.CommonName = cert.Subject.CommonName
		logEvent.Identifiers = identifier.FromCert(cert)
		logEvent.NotBefore = cert.NotBefore
		logEvent.NotAfter = cert.NotAfter
		logEvent.CertProfileName = profileName

		result = "successful"
	}

	logEvent.ResponseTime = ra.clk.Now()
	ra.log.AuditObject(fmt.Sprintf("Certificate request - %s", result), logEvent)

	return order, err
}

// countCertificateIssued increments the certificates (per domain and per
// account) and duplicate certificate rate limits. There is no reason to surface
// errors from this function to the Subscriber, spends against these limit are
// best effort.
//
// TODO(#7311): Handle IP address identifiers.
func (ra *RegistrationAuthorityImpl) countCertificateIssued(ctx context.Context, regId int64, orderIdents []identifier.ACMEIdentifier, isRenewal bool) {
	var names []string
	for _, orderIdent := range orderIdents {
		names = append(names, orderIdent.Value)
	}

	var transactions []ratelimits.Transaction
	if !isRenewal {
		txns, err := ra.txnBuilder.CertificatesPerDomainSpendOnlyTransactions(regId, names)
		if err != nil {
			ra.log.Warningf("building rate limit transactions at finalize: %s", err)
		}
		transactions = append(transactions, txns...)
	}

	txn, err := ra.txnBuilder.CertificatesPerFQDNSetSpendOnlyTransaction(names)
	if err != nil {
		ra.log.Warningf("building rate limit transaction at finalize: %s", err)
	}
	transactions = append(transactions, txn)

	_, err = ra.limiter.BatchSpend(ctx, transactions)
	if err != nil {
		if errors.Is(err, context.Canceled) || errors.Is(err, context.DeadlineExceeded) {
			return
		}
		ra.log.Warningf("spending against rate limits at finalize: %s", err)
	}
}

// issueCertificateInner is part of the [issuance cycle].
//
// It gets a precertificate from the CA, submits it to CT logs to get SCTs,
// then sends the precertificate and the SCTs to the CA to get a final certificate.
//
// This function is responsible for ensuring that we never try to issue a final
// certificate twice for the same precertificate, because that has the potential
// to create certificates with duplicate serials. For instance, this could
// happen if final certificates were created with different sets of SCTs. This
// function accomplishes that by bailing on issuance if there is any error in
// IssueCertificateForPrecertificate; there are no retries, and serials are
// generated in IssuePrecertificate, so serials with errors are dropped and
// never have final certificates issued for them (because there is a possibility
// that the certificate was actually issued but there was an error returning
// it).
//
// [issuance cycle]: https://github.com/letsencrypt/boulder/blob/main/docs/ISSUANCE-CYCLE.md
func (ra *RegistrationAuthorityImpl) issueCertificateInner(
	ctx context.Context,
	csr *x509.CertificateRequest,
	isRenewal bool,
	profileName string,
	acctID accountID,
	oID orderID) (*x509.Certificate, error) {
	// wrapError adds a prefix to an error. If the error is a boulder error then
	// the problem detail is updated with the prefix. Otherwise a new error is
	// returned with the message prefixed using `fmt.Errorf`
	wrapError := func(e error, prefix string) error {
		if berr, ok := e.(*berrors.BoulderError); ok {
			berr.Detail = fmt.Sprintf("%s: %s", prefix, berr.Detail)
			return berr
		}
		return fmt.Errorf("%s: %s", prefix, e)
	}

	issueReq := &capb.IssueCertificateRequest{
		Csr:             csr.Raw,
		RegistrationID:  int64(acctID),
		OrderID:         int64(oID),
		CertProfileName: profileName,
	}

	resp, err := ra.CA.IssueCertificate(ctx, issueReq)
	if err != nil {
		return nil, err
	}

	parsedCertificate, err := x509.ParseCertificate(resp.DER)
	if err != nil {
		return nil, wrapError(err, "parsing final certificate")
	}
	idents := identifier.FromCert(parsedCertificate)

	ra.countCertificateIssued(ctx, int64(acctID), idents, isRenewal)

	// Asynchronously submit the final certificate to any configured logs
	go ra.ctpolicy.SubmitFinalCert(resp.DER, parsedCertificate.NotAfter)

	err = ra.matchesCSR(parsedCertificate, csr)
	if err != nil {
		ra.certCSRMismatch.Inc()
		return nil, err
	}

	_, err = ra.SA.FinalizeOrder(ctx, &sapb.FinalizeOrderRequest{
		Id:                int64(oID),
		CertificateSerial: core.SerialToString(parsedCertificate.SerialNumber),
	})
	if err != nil {
		return nil, wrapError(err, "persisting finalized order")
	}

	return parsedCertificate, nil
}

func (ra *RegistrationAuthorityImpl) getSCTs(ctx context.Context, precertDER []byte) (core.SCTDERs, error) {
	started := ra.clk.Now()
	precert, err := x509.ParseCertificate(precertDER)
	if err != nil {
		return nil, fmt.Errorf("parsing precertificate: %w", err)
	}

	scts, err := ra.ctpolicy.GetSCTs(ctx, precertDER, precert.NotAfter)
	took := ra.clk.Since(started)
	if err != nil {
		state := "failure"
		if err == context.DeadlineExceeded {
			state = "deadlineExceeded"
			// Convert the error to a missingSCTsError to communicate the timeout,
			// otherwise it will be a generic serverInternalError
			err = berrors.MissingSCTsError("failed to get SCTs: %s", err.Error())
		}
		ra.log.Warningf("ctpolicy.GetSCTs failed: %s", err)
		ra.ctpolicyResults.With(prometheus.Labels{"result": state}).Observe(took.Seconds())
		return nil, err
	}
	ra.ctpolicyResults.With(prometheus.Labels{"result": "success"}).Observe(took.Seconds())
	return scts, nil
}

// UpdateRegistrationContact updates an existing Registration's contact.
// The updated contacts field may be empty.
func (ra *RegistrationAuthorityImpl) UpdateRegistrationContact(ctx context.Context, req *rapb.UpdateRegistrationContactRequest) (*corepb.Registration, error) {
	if core.IsAnyNilOrZero(req.RegistrationID) {
		return nil, errIncompleteGRPCRequest
	}

	err := ra.validateContacts(req.Contacts)
	if err != nil {
		return nil, fmt.Errorf("invalid contact: %w", err)
	}

	update, err := ra.SA.UpdateRegistrationContact(ctx, &sapb.UpdateRegistrationContactRequest{
		RegistrationID: req.RegistrationID,
		Contacts:       req.Contacts,
	})
	if err != nil {
		return nil, fmt.Errorf("failed to update registration contact: %w", err)
	}

	// TODO(#7966): Remove once the rate of registrations with contacts has
	// been determined.
	for range req.Contacts {
		ra.newOrUpdatedContactCounter.With(prometheus.Labels{"new": "false"}).Inc()
	}

	return update, nil
}

// UpdateRegistrationKey updates an existing Registration's key.
func (ra *RegistrationAuthorityImpl) UpdateRegistrationKey(ctx context.Context, req *rapb.UpdateRegistrationKeyRequest) (*corepb.Registration, error) {
	if core.IsAnyNilOrZero(req.RegistrationID, req.Jwk) {
		return nil, errIncompleteGRPCRequest
	}

	update, err := ra.SA.UpdateRegistrationKey(ctx, &sapb.UpdateRegistrationKeyRequest{
		RegistrationID: req.RegistrationID,
		Jwk:            req.Jwk,
	})
	if err != nil {
		return nil, fmt.Errorf("failed to update registration key: %w", err)
	}

	return update, nil
}

// recordValidation records an authorization validation event,
// it should only be used on v2 style authorizations.
func (ra *RegistrationAuthorityImpl) recordValidation(ctx context.Context, authID string, authExpires time.Time, challenge *core.Challenge) error {
	authzID, err := strconv.ParseInt(authID, 10, 64)
	if err != nil {
		return err
	}
	vr, err := bgrpc.ValidationResultToPB(challenge.ValidationRecord, challenge.Error, "", "")
	if err != nil {
		return err
	}
	var validated *timestamppb.Timestamp
	if challenge.Validated != nil {
		validated = timestamppb.New(*challenge.Validated)
	}
	_, err = ra.SA.FinalizeAuthorization2(ctx, &sapb.FinalizeAuthorizationRequest{
		Id:                authzID,
		Status:            string(challenge.Status),
		Expires:           timestamppb.New(authExpires),
		Attempted:         string(challenge.Type),
		AttemptedAt:       validated,
		ValidationRecords: vr.Records,
		ValidationError:   vr.Problem,
	})
	return err
}

// countFailedValidations increments the FailedAuthorizationsPerDomainPerAccount limit.
// and the FailedAuthorizationsForPausingPerDomainPerAccountTransaction limit.
//
// TODO(#7311): Handle IP address identifiers.
func (ra *RegistrationAuthorityImpl) countFailedValidations(ctx context.Context, regId int64, ident identifier.ACMEIdentifier) error {
	name := ident.Value

	txn, err := ra.txnBuilder.FailedAuthorizationsPerDomainPerAccountSpendOnlyTransaction(regId, name)
	if err != nil {
		return fmt.Errorf("building rate limit transaction for the %s rate limit: %w", ratelimits.FailedAuthorizationsPerDomainPerAccount, err)
	}

	_, err = ra.limiter.Spend(ctx, txn)
	if err != nil {
		return fmt.Errorf("spending against the %s rate limit: %w", ratelimits.FailedAuthorizationsPerDomainPerAccount, err)
	}

	if features.Get().AutomaticallyPauseZombieClients {
		txn, err = ra.txnBuilder.FailedAuthorizationsForPausingPerDomainPerAccountTransaction(regId, name)
		if err != nil {
			return fmt.Errorf("building rate limit transaction for the %s rate limit: %w", ratelimits.FailedAuthorizationsForPausingPerDomainPerAccount, err)
		}

		decision, err := ra.limiter.Spend(ctx, txn)
		if err != nil {
			return fmt.Errorf("spending against the %s rate limit: %s", ratelimits.FailedAuthorizationsForPausingPerDomainPerAccount, err)
		}

		if decision.Result(ra.clk.Now()) != nil {
			resp, err := ra.SA.PauseIdentifiers(ctx, &sapb.PauseRequest{
				RegistrationID: regId,
				Identifiers: []*corepb.Identifier{
					{
						Type:  string(ident.Type),
						Value: ident.Value,
					},
				},
			})
			if err != nil {
				return fmt.Errorf("failed to pause %d/%q: %w", regId, ident.Value, err)
			}
			ra.pauseCounter.With(prometheus.Labels{
				"paused":   strconv.FormatBool(resp.Paused > 0),
				"repaused": strconv.FormatBool(resp.Repaused > 0),
				"grace":    strconv.FormatBool(resp.Paused <= 0 && resp.Repaused <= 0),
			}).Inc()
		}
	}
	return nil
}

// resetAccountPausingLimit resets bucket to maximum capacity for given account.
// There is no reason to surface errors from this function to the Subscriber.
//
// TODO(#7311): Handle IP address identifiers.
func (ra *RegistrationAuthorityImpl) resetAccountPausingLimit(ctx context.Context, regId int64, ident identifier.ACMEIdentifier) {
	bucketKey, err := ratelimits.NewRegIdDomainBucketKey(ratelimits.FailedAuthorizationsForPausingPerDomainPerAccount, regId, ident.Value)
	if err != nil {
		ra.log.Warningf("creating bucket key for regID=[%d] identifier=[%s]: %s", regId, ident.Value, err)
	}
	err = ra.limiter.Reset(ctx, bucketKey)
	if err != nil {
		ra.log.Warningf("resetting bucket for regID=[%d] identifier=[%s]: %s", regId, ident.Value, err)
	}
}

// doDCVAndCAA performs DCV and CAA checks sequentially: DCV is performed first
// and CAA is only checked if DCV is successful. Validation records from the DCV
// check are returned even if the CAA check fails.
func (ra *RegistrationAuthorityImpl) checkDCVAndCAA(ctx context.Context, dcvReq *vapb.PerformValidationRequest, caaReq *vapb.IsCAAValidRequest) (*corepb.ProblemDetails, []*corepb.ValidationRecord, error) {
	doDCVRes, err := ra.VA.DoDCV(ctx, dcvReq)
	if err != nil {
		return nil, nil, err
	}
	if doDCVRes.Problem != nil {
		return doDCVRes.Problem, doDCVRes.Records, nil
	}

	doCAAResp, err := ra.VA.DoCAA(ctx, caaReq)
	if err != nil {
		return nil, nil, err
	}
	return doCAAResp.Problem, doDCVRes.Records, nil
}

// PerformValidation initiates validation for a specific challenge associated
// with the given base authorization. The authorization and challenge are
// updated based on the results.
func (ra *RegistrationAuthorityImpl) PerformValidation(
	ctx context.Context,
	req *rapb.PerformValidationRequest) (*corepb.Authorization, error) {

	// Clock for start of PerformValidation.
	vStart := ra.clk.Now()

	if core.IsAnyNilOrZero(req.Authz, req.Authz.Id, identifier.WithDefault(req.Authz), req.Authz.Status, req.Authz.Expires) {
		return nil, errIncompleteGRPCRequest
	}

	authz, err := bgrpc.PBToAuthz(req.Authz)
	if err != nil {
		return nil, err
	}

	// Refuse to update expired authorizations
	if authz.Expires == nil || authz.Expires.Before(ra.clk.Now()) {
		return nil, berrors.MalformedError("expired authorization")
	}

	profile, err := ra.profiles.get(authz.CertificateProfileName)
	if err != nil {
		return nil, err
	}

	challIndex := int(req.ChallengeIndex)
	if challIndex >= len(authz.Challenges) {
		return nil,
			berrors.MalformedError("invalid challenge index '%d'", challIndex)
	}

	ch := &authz.Challenges[challIndex]

	// This challenge type may have been disabled since the challenge was created.
	if !ra.PA.ChallengeTypeEnabled(ch.Type) {
		return nil, berrors.MalformedError("challenge type %q no longer allowed", ch.Type)
	}

	// We expect some clients to try and update a challenge for an authorization
	// that is already valid. In this case we don't need to process the
	// challenge update. It wouldn't be helpful, the overall authorization is
	// already good! We return early for the valid authz reuse case.
	if authz.Status == core.StatusValid {
		return req.Authz, nil
	}

	if authz.Status != core.StatusPending {
		return nil, berrors.MalformedError("authorization must be pending")
	}

	// Look up the account key for this authorization
	regPB, err := ra.SA.GetRegistration(ctx, &sapb.RegistrationID{Id: authz.RegistrationID})
	if err != nil {
		return nil, berrors.InternalServerError("getting acct for authorization: %s", err.Error())
	}
	reg, err := bgrpc.PbToRegistration(regPB)
	if err != nil {
		return nil, berrors.InternalServerError("getting acct for authorization: %s", err.Error())
	}

	// Compute the key authorization field based on the registration key
	expectedKeyAuthorization, err := ch.ExpectedKeyAuthorization(reg.Key)
	if err != nil {
		return nil, berrors.InternalServerError("could not compute expected key authorization value")
	}

	// Double check before sending to VA
	if cErr := ch.CheckPending(); cErr != nil {
		return nil, berrors.MalformedError("cannot validate challenge: %s", cErr.Error())
	}

	// Dispatch to the VA for service
	ra.drainWG.Add(1)
	vaCtx := context.Background()
	go func(authz core.Authorization) {
		defer ra.drainWG.Done()

		// We will mutate challenges later in this goroutine to change status and
		// add error, but we also return a copy of authz immediately. To avoid a
		// data race, make a copy of the challenges slice here for mutation.
		challenges := make([]core.Challenge, len(authz.Challenges))
		copy(challenges, authz.Challenges)
		authz.Challenges = challenges
		chall, _ := bgrpc.ChallengeToPB(authz.Challenges[challIndex])
		checkProb, checkRecords, err := ra.checkDCVAndCAA(
			vaCtx,
			&vapb.PerformValidationRequest{
				DnsName:                  authz.Identifier.Value,
				Challenge:                chall,
				Authz:                    &vapb.AuthzMeta{Id: authz.ID, RegID: authz.RegistrationID},
				ExpectedKeyAuthorization: expectedKeyAuthorization,
			},
			&vapb.IsCAAValidRequest{
				Domain:           authz.Identifier.Value,
				ValidationMethod: chall.Type,
				AccountURIID:     authz.RegistrationID,
				AuthzID:          authz.ID,
			},
		)
		challenge := &authz.Challenges[challIndex]
		var prob *probs.ProblemDetails
		if err != nil {
			prob = probs.ServerInternal("Could not communicate with VA")
			ra.log.AuditErrf("Could not communicate with VA: %s", err)
		} else {
			if checkProb != nil {
				prob, err = bgrpc.PBToProblemDetails(checkProb)
				if err != nil {
					prob = probs.ServerInternal("Could not communicate with VA")
					ra.log.AuditErrf("Could not communicate with VA: %s", err)
				}
			}
			// Save the updated records
			records := make([]core.ValidationRecord, len(checkRecords))
			for i, r := range checkRecords {
				records[i], err = bgrpc.PBToValidationRecord(r)
				if err != nil {
					prob = probs.ServerInternal("Records for validation corrupt")
				}
			}
			challenge.ValidationRecord = records
		}
		if !challenge.RecordsSane() && prob == nil {
			prob = probs.ServerInternal("Records for validation failed sanity check")
		}

		expires := *authz.Expires
		if prob != nil {
			challenge.Status = core.StatusInvalid
			challenge.Error = prob
			err := ra.countFailedValidations(vaCtx, authz.RegistrationID, authz.Identifier)
			if err != nil {
				ra.log.Warningf("incrementing failed validations: %s", err)
			}
		} else {
			challenge.Status = core.StatusValid
			expires = ra.clk.Now().Add(profile.validAuthzLifetime)
			if features.Get().AutomaticallyPauseZombieClients {
				ra.resetAccountPausingLimit(vaCtx, authz.RegistrationID, authz.Identifier)
			}
		}
		challenge.Validated = &vStart
		authz.Challenges[challIndex] = *challenge

		err = ra.recordValidation(vaCtx, authz.ID, expires, challenge)
		if err != nil {
			if errors.Is(err, berrors.NotFound) {
				// We log NotFound at a lower level because this is largely due to a
				// parallel-validation race: a different validation attempt has already
				// updated this authz, so we failed to find a *pending* authz with the
				// given ID to update.
				ra.log.Infof("Failed to record validation (likely parallel validation race): regID=[%d] authzID=[%s] err=[%s]",
					authz.RegistrationID, authz.ID, err)
			} else {
				ra.log.AuditErrf("Failed to record validation: regID=[%d] authzID=[%s] err=[%s]",
					authz.RegistrationID, authz.ID, err)
			}
		}
	}(authz)
	return bgrpc.AuthzToPB(authz)
}

// revokeCertificate updates the database to mark the certificate as revoked,
// with the given reason and current timestamp.
func (ra *RegistrationAuthorityImpl) revokeCertificate(ctx context.Context, cert *x509.Certificate, reason revocation.Reason) error {
	serialString := core.SerialToString(cert.SerialNumber)
	issuerID := issuance.IssuerNameID(cert)
	shardIdx, err := crlShard(cert)
	if err != nil {
		return err
	}

	_, err = ra.SA.RevokeCertificate(ctx, &sapb.RevokeCertificateRequest{
		Serial:   serialString,
		Reason:   int64(reason),
		Date:     timestamppb.New(ra.clk.Now()),
		IssuerID: int64(issuerID),
		ShardIdx: shardIdx,
	})
	if err != nil {
		return err
	}

	ra.revocationReasonCounter.WithLabelValues(revocation.ReasonToString[reason]).Inc()
	return nil
}

// updateRevocationForKeyCompromise updates the database to mark the certificate
// as revoked, with the given reason and current timestamp. This only works for
// certificates that were previously revoked for a reason other than
// keyCompromise, and which are now being updated to keyCompromise instead.
func (ra *RegistrationAuthorityImpl) updateRevocationForKeyCompromise(ctx context.Context, serialString string, issuerID issuance.NameID) error {
	status, err := ra.SA.GetCertificateStatus(ctx, &sapb.Serial{Serial: serialString})
	if err != nil {
		return berrors.NotFoundError("unable to confirm that serial %q was ever issued: %s", serialString, err)
	}

	if status.Status != string(core.OCSPStatusRevoked) {
		// Internal server error, because we shouldn't be in the function at all
		// unless the cert was already revoked.
		return fmt.Errorf("unable to re-revoke serial %q which is not currently revoked", serialString)
	}
	if status.RevokedReason == ocsp.KeyCompromise {
		return berrors.AlreadyRevokedError("unable to re-revoke serial %q which is already revoked for keyCompromise", serialString)
	}

	_, err = ra.SA.UpdateRevokedCertificate(ctx, &sapb.RevokeCertificateRequest{
		Serial:   serialString,
		Reason:   int64(ocsp.KeyCompromise),
		Date:     timestamppb.New(ra.clk.Now()),
		Backdate: status.RevokedDate,
		IssuerID: int64(issuerID),
	})
	if err != nil {
		return err
	}

	ra.revocationReasonCounter.WithLabelValues(revocation.ReasonToString[ocsp.KeyCompromise]).Inc()
	return nil
}

// purgeOCSPCache makes a request to akamai-purger to purge the cache entries
// for the given certificate.
func (ra *RegistrationAuthorityImpl) purgeOCSPCache(ctx context.Context, cert *x509.Certificate, issuerID issuance.NameID) error {
	issuer, ok := ra.issuersByNameID[issuerID]
	if !ok {
		return fmt.Errorf("unable to identify issuer of cert with serial %q", core.SerialToString(cert.SerialNumber))
	}

	purgeURLs, err := akamai.GeneratePurgeURLs(cert, issuer.Certificate)
	if err != nil {
		return err
	}

	_, err = ra.purger.Purge(ctx, &akamaipb.PurgeRequest{Urls: purgeURLs})
	if err != nil {
		return err
	}

	return nil
}

// RevokeCertByApplicant revokes the certificate in question. It allows any
// revocation reason from (0, 1, 3, 4, 5, 9), because Subscribers are allowed to
// request any revocation reason for their own certificates. However, if the
// requesting RegID is an account which has authorizations for all names in the
// cert but is *not* the original subscriber, it overrides the revocation reason
// to be 5 (cessationOfOperation), because that code is used to cover instances
// where "the certificate subscriber no longer owns the domain names in the
// certificate". It does not add the key to the blocked keys list, even if
// reason 1 (keyCompromise) is requested, as it does not demonstrate said
// compromise. It attempts to purge the certificate from the Akamai cache, but
// it does not hard-fail if doing so is not successful, because the cache will
// drop the old OCSP response in less than 24 hours anyway.
func (ra *RegistrationAuthorityImpl) RevokeCertByApplicant(ctx context.Context, req *rapb.RevokeCertByApplicantRequest) (*emptypb.Empty, error) {
	if req == nil || req.Cert == nil || req.RegID == 0 {
		return nil, errIncompleteGRPCRequest
	}

	if _, present := revocation.UserAllowedReasons[revocation.Reason(req.Code)]; !present {
		return nil, berrors.BadRevocationReasonError(req.Code)
	}

	cert, err := x509.ParseCertificate(req.Cert)
	if err != nil {
		return nil, err
	}

	serialString := core.SerialToString(cert.SerialNumber)

	logEvent := certificateRevocationEvent{
		ID:           core.NewToken(),
		SerialNumber: serialString,
		Reason:       req.Code,
		Method:       "applicant",
		RequesterID:  req.RegID,
	}

	// Below this point, do not re-declare `err` (i.e. type `err :=`) in a
	// nested scope. Doing so will create a new `err` variable that is not
	// captured by this closure.
	defer func() {
		if err != nil {
			logEvent.Error = err.Error()
		}
		ra.log.AuditObject("Revocation request:", logEvent)
	}()

	metadata, err := ra.SA.GetSerialMetadata(ctx, &sapb.Serial{Serial: serialString})
	if err != nil {
		return nil, err
	}

	if req.RegID == metadata.RegistrationID {
		// The requester is the original subscriber. They can revoke for any reason.
		logEvent.Method = "subscriber"
	} else {
		// The requester is a different account. We need to confirm that they have
		// authorizations for all names in the cert.
		logEvent.Method = "control"

		// TODO(#7311): Support other kinds of SANs/identifiers here.
		var authzPB *sapb.Authorizations
		authzPB, err = ra.SA.GetValidAuthorizations2(ctx, &sapb.GetValidAuthorizationsRequest{
			RegistrationID: req.RegID,
			Identifiers:    identifier.SliceAsProto(identifier.NewDNSSlice(cert.DNSNames)),
			DnsNames:       cert.DNSNames,
			ValidUntil:     timestamppb.New(ra.clk.Now()),
		})
		if err != nil {
			return nil, err
		}

		var authzMap map[identifier.ACMEIdentifier]*core.Authorization
		authzMap, err = bgrpc.PBToAuthzMap(authzPB)
		if err != nil {
			return nil, err
		}

		// TODO(#7311): TODO(#7647): Support other kinds of SANs/identifiers here.
		for _, name := range cert.DNSNames {
			if _, present := authzMap[identifier.NewDNS(name)]; !present {
				return nil, berrors.UnauthorizedError("requester does not control all names in cert with serial %q", serialString)
			}
		}

		// Applicants who are not the original Subscriber are not allowed to
		// revoke for any reason other than cessationOfOperation, which covers
		// circumstances where "the certificate subscriber no longer owns the
		// domain names in the certificate". Override the reason code to match.
		req.Code = ocsp.CessationOfOperation
		logEvent.Reason = req.Code
	}

	err = ra.revokeCertificate(
		ctx,
		cert,
		revocation.Reason(req.Code),
	)
	if err != nil {
		return nil, err
	}

	// Don't propagate purger errors to the client.
	issuerID := issuance.IssuerNameID(cert)
	_ = ra.purgeOCSPCache(ctx, cert, issuerID)

	return &emptypb.Empty{}, nil
}

// crlShard extracts the CRL shard from a certificate's CRLDistributionPoint.
//
// If there is no CRLDistributionPoint, returns 0.
//
// If there is more than one CRLDistributionPoint, returns an error.
//
// Assumes the shard number is represented in the URL as an integer that
// occurs in the last path component, optionally followed by ".crl".
//
// Note: This assumes (a) the CA is generating well-formed, correct
// CRLDistributionPoints and (b) an earlier component has verified the signature
// on this certificate comes from one of our issuers.
func crlShard(cert *x509.Certificate) (int64, error) {
	if len(cert.CRLDistributionPoints) == 0 {
		return 0, nil
	}
	if len(cert.CRLDistributionPoints) > 1 {
		return 0, errors.New("too many crlDistributionPoints in certificate")
	}

	url := strings.TrimSuffix(cert.CRLDistributionPoints[0], ".crl")
	lastIndex := strings.LastIndex(url, "/")
	if lastIndex == -1 {
		return 0, fmt.Errorf("malformed CRLDistributionPoint %q", url)
	}
	shardStr := url[lastIndex+1:]
	shardIdx, err := strconv.Atoi(shardStr)
	if err != nil {
		return 0, fmt.Errorf("parsing CRLDistributionPoint: %s", err)
	}

	if shardIdx <= 0 {
		return 0, fmt.Errorf("invalid shard in CRLDistributionPoint: %d", shardIdx)
	}

	return int64(shardIdx), nil
}

// addToBlockedKeys initiates a GRPC call to have the Base64-encoded SHA256
// digest of a provided public key added to the blockedKeys table.
func (ra *RegistrationAuthorityImpl) addToBlockedKeys(ctx context.Context, key crypto.PublicKey, src string, comment string) error {
	var digest core.Sha256Digest
	digest, err := core.KeyDigest(key)
	if err != nil {
		return err
	}

	// Add the public key to the blocked keys list.
	_, err = ra.SA.AddBlockedKey(ctx, &sapb.AddBlockedKeyRequest{
		KeyHash: digest[:],
		Added:   timestamppb.New(ra.clk.Now()),
		Source:  src,
		Comment: comment,
	})
	if err != nil {
		return err
	}

	return nil
}

// RevokeCertByKey revokes the certificate in question. It always uses
// reason code 1 (keyCompromise). It ensures that they public key is added to
// the blocked keys list, even if revocation otherwise fails. It attempts to
// purge the certificate from the Akamai cache, but it does not hard-fail if
// doing so is not successful, because the cache will drop the old OCSP response
// in less than 24 hours anyway.
func (ra *RegistrationAuthorityImpl) RevokeCertByKey(ctx context.Context, req *rapb.RevokeCertByKeyRequest) (*emptypb.Empty, error) {
	if req == nil || req.Cert == nil {
		return nil, errIncompleteGRPCRequest
	}

	cert, err := x509.ParseCertificate(req.Cert)
	if err != nil {
		return nil, err
	}

	logEvent := certificateRevocationEvent{
		ID:           core.NewToken(),
		SerialNumber: core.SerialToString(cert.SerialNumber),
		Reason:       ocsp.KeyCompromise,
		Method:       "key",
		RequesterID:  0,
	}

	// Below this point, do not re-declare `err` (i.e. type `err :=`) in a
	// nested scope. Doing so will create a new `err` variable that is not
	// captured by this closure.
	defer func() {
		if err != nil {
			logEvent.Error = err.Error()
		}
		ra.log.AuditObject("Revocation request:", logEvent)
	}()

	// We revoke the cert before adding it to the blocked keys list, to avoid a
	// race between this and the bad-key-revoker. But we don't check the error
	// from this operation until after we add the key to the blocked keys list,
	// since that addition needs to happen no matter what.
	revokeErr := ra.revokeCertificate(
		ctx,
		cert,
		revocation.Reason(ocsp.KeyCompromise),
	)

	// Failing to add the key to the blocked keys list is a worse failure than
	// failing to revoke in the first place, because it means that
	// bad-key-revoker won't revoke the cert anyway.
	err = ra.addToBlockedKeys(ctx, cert.PublicKey, "API", "")
	if err != nil {
		return nil, err
	}

	issuerID := issuance.IssuerNameID(cert)

	// Check the error returned from revokeCertificate itself.
	err = revokeErr
	if err == nil {
		// If the revocation and blocked keys list addition were successful, then
		// just purge and return.
		// Don't propagate purger errors to the client.
		_ = ra.purgeOCSPCache(ctx, cert, issuerID)
		return &emptypb.Empty{}, nil
	} else if errors.Is(err, berrors.AlreadyRevoked) {
		// If it was an AlreadyRevoked error, try to re-revoke the cert in case
		// it was revoked for a reason other than keyCompromise.
		err = ra.updateRevocationForKeyCompromise(ctx, core.SerialToString(cert.SerialNumber), issuerID)

		// Perform an Akamai cache purge to handle occurrences of a client
		// previously successfully revoking a certificate, but the cache purge had
		// unexpectedly failed. Allows clients to re-attempt revocation and purge the
		// Akamai cache.
		_ = ra.purgeOCSPCache(ctx, cert, issuerID)
		if err != nil {
			return nil, err
		}
		return &emptypb.Empty{}, nil
	} else {
		// Error out if the error was anything other than AlreadyRevoked.
		return nil, err
	}
}

// AdministrativelyRevokeCertificate terminates trust in the certificate
// provided and does not require the registration ID of the requester since this
// method is only called from the `admin` tool. It trusts that the admin
// is doing the right thing, so if the requested reason is keyCompromise, it
// blocks the key from future issuance even though compromise has not been
// demonstrated here. It purges the certificate from the Akamai cache, and
// returns an error if that purge fails, since this method may be called late
// in the BRs-mandated revocation timeframe.
func (ra *RegistrationAuthorityImpl) AdministrativelyRevokeCertificate(ctx context.Context, req *rapb.AdministrativelyRevokeCertificateRequest) (*emptypb.Empty, error) {
	if req == nil || req.AdminName == "" {
		return nil, errIncompleteGRPCRequest
	}
	if req.Serial == "" {
		return nil, errIncompleteGRPCRequest
	}
	if req.CrlShard != 0 && !req.Malformed {
		return nil, errors.New("non-zero CRLShard is only allowed for malformed certificates (shard is automatic for well formed certificates)")
	}

	reasonCode := revocation.Reason(req.Code)
	if _, present := revocation.AdminAllowedReasons[reasonCode]; !present {
		return nil, fmt.Errorf("cannot revoke for reason %d", reasonCode)
	}
	if req.SkipBlockKey && reasonCode != ocsp.KeyCompromise {
		return nil, fmt.Errorf("cannot skip key blocking for reasons other than KeyCompromise")
	}
	if reasonCode == ocsp.KeyCompromise && req.Malformed {
		return nil, fmt.Errorf("cannot revoke malformed certificate for KeyCompromise")
	}

	logEvent := certificateRevocationEvent{
		ID:           core.NewToken(),
		SerialNumber: req.Serial,
		Reason:       req.Code,
		CRLShard:     req.CrlShard,
		Method:       "admin",
		AdminName:    req.AdminName,
	}

	// Below this point, do not re-declare `err` (i.e. type `err :=`) in a
	// nested scope. Doing so will create a new `err` variable that is not
	// captured by this closure.
	var err error
	defer func() {
		if err != nil {
			logEvent.Error = err.Error()
		}
		ra.log.AuditObject("Revocation request:", logEvent)
	}()

	var cert *x509.Certificate
	var issuerID issuance.NameID
	var shard int64
	if req.Cert != nil {
		// If the incoming request includes a certificate body, just use that and
		// avoid doing any database queries. This code path is deprecated and will
		// be removed when req.Cert is removed.
		cert, err = x509.ParseCertificate(req.Cert)
		if err != nil {
			return nil, err
		}
		issuerID = issuance.IssuerNameID(cert)
		shard, err = crlShard(cert)
		if err != nil {
			return nil, err
		}
	} else if !req.Malformed {
		// As long as we don't believe the cert will be malformed, we should
		// get the precertificate so we can block its pubkey if necessary and purge
		// the akamai OCSP cache.
		var certPB *corepb.Certificate
		certPB, err = ra.SA.GetLintPrecertificate(ctx, &sapb.Serial{Serial: req.Serial})
		if err != nil {
			return nil, err
		}
		// Note that, although the thing we're parsing here is actually a linting
		// precertificate, it has identical issuer info (and therefore an identical
		// issuer NameID) to the real thing.
		cert, err = x509.ParseCertificate(certPB.Der)
		if err != nil {
			return nil, err
		}
		issuerID = issuance.IssuerNameID(cert)
		shard, err = crlShard(cert)
		if err != nil {
			return nil, err
		}
	} else {
		// But if the cert is malformed, we at least still need its IssuerID.
		var status *corepb.CertificateStatus
		status, err = ra.SA.GetCertificateStatus(ctx, &sapb.Serial{Serial: req.Serial})
		if err != nil {
			return nil, fmt.Errorf("unable to confirm that serial %q was ever issued: %w", req.Serial, err)
		}
		issuerID = issuance.NameID(status.IssuerID)
		shard = req.CrlShard
	}

	_, err = ra.SA.RevokeCertificate(ctx, &sapb.RevokeCertificateRequest{
		Serial:   req.Serial,
		Reason:   req.Code,
		Date:     timestamppb.New(ra.clk.Now()),
		IssuerID: int64(issuerID),
		ShardIdx: shard,
	})
	// Perform an Akamai cache purge to handle occurrences of a client
	// successfully revoking a certificate, but the initial cache purge failing.
	if errors.Is(err, berrors.AlreadyRevoked) {
		if cert != nil {
			err = ra.purgeOCSPCache(ctx, cert, issuerID)
			if err != nil {
				err = fmt.Errorf("OCSP cache purge for already revoked serial %v failed: %w", req.Serial, err)
				return nil, err
			}
		}
	}
	if err != nil {
		if req.Code == ocsp.KeyCompromise && errors.Is(err, berrors.AlreadyRevoked) {
			err = ra.updateRevocationForKeyCompromise(ctx, req.Serial, issuerID)
			if err != nil {
				return nil, err
			}
		}
		return nil, err
	}

	if req.Code == ocsp.KeyCompromise && !req.SkipBlockKey {
		if cert == nil {
			return nil, errors.New("revoking for key compromise requires providing the certificate's DER")
		}
		err = ra.addToBlockedKeys(ctx, cert.PublicKey, "admin-revoker", fmt.Sprintf("revoked by %s", req.AdminName))
		if err != nil {
			return nil, err
		}
	}

	if cert != nil {
		err = ra.purgeOCSPCache(ctx, cert, issuerID)
		if err != nil {
			err = fmt.Errorf("OCSP cache purge for serial %v failed: %w", req.Serial, err)
			return nil, err
		}
	}

	return &emptypb.Empty{}, nil
}

// DeactivateRegistration deactivates a valid registration
func (ra *RegistrationAuthorityImpl) DeactivateRegistration(ctx context.Context, req *rapb.DeactivateRegistrationRequest) (*corepb.Registration, error) {
	if req == nil || req.RegistrationID == 0 {
		return nil, errIncompleteGRPCRequest
	}

	updatedAcct, err := ra.SA.DeactivateRegistration(ctx, &sapb.RegistrationID{Id: req.RegistrationID})
	if err != nil {
		return nil, err
	}

	return updatedAcct, nil
}

// DeactivateAuthorization deactivates a currently valid authorization
func (ra *RegistrationAuthorityImpl) DeactivateAuthorization(ctx context.Context, req *corepb.Authorization) (*emptypb.Empty, error) {
	ident := identifier.FromProto(identifier.WithDefault(req))

	if core.IsAnyNilOrZero(req, req.Id, ident, req.Status, req.RegistrationID) {
		return nil, errIncompleteGRPCRequest
	}
	authzID, err := strconv.ParseInt(req.Id, 10, 64)
	if err != nil {
		return nil, err
	}
	if _, err := ra.SA.DeactivateAuthorization2(ctx, &sapb.AuthorizationID2{Id: authzID}); err != nil {
		return nil, err
	}
	if req.Status == string(core.StatusPending) {
		// Some clients deactivate pending authorizations without attempting them.
		// We're not sure exactly when this happens but it's most likely due to
		// internal errors in the client. From our perspective this uses storage
		// resources similar to how failed authorizations do, so we increment the
		// failed authorizations limit.
		err = ra.countFailedValidations(ctx, req.RegistrationID, ident)
		if err != nil {
			return nil, fmt.Errorf("failed to update rate limits: %w", err)
		}
	}
	return &emptypb.Empty{}, nil
}

// GenerateOCSP looks up a certificate's status, then requests a signed OCSP
// response for it from the CA. If the certificate status is not available
// or the certificate is expired, it returns berrors.NotFoundError.
func (ra *RegistrationAuthorityImpl) GenerateOCSP(ctx context.Context, req *rapb.GenerateOCSPRequest) (*capb.OCSPResponse, error) {
	status, err := ra.SA.GetCertificateStatus(ctx, &sapb.Serial{Serial: req.Serial})
	if errors.Is(err, berrors.NotFound) {
		_, err := ra.SA.GetSerialMetadata(ctx, &sapb.Serial{Serial: req.Serial})
		if errors.Is(err, berrors.NotFound) {
			return nil, berrors.UnknownSerialError()
		} else {
			return nil, berrors.NotFoundError("certificate not found")
		}
	} else if err != nil {
		return nil, err
	}

	// If we get an OCSP query for a certificate where the status is still
	// OCSPStatusNotReady, that means an error occurred, not here but at issuance
	// time. Specifically, we succeeded in storing the linting certificate (and
	// corresponding certificateStatus row), but failed before calling
	// SetCertificateStatusReady. We expect this to be rare, and we expect such
	// certificates not to get OCSP queries, so InternalServerError is appropriate.
	if status.Status == string(core.OCSPStatusNotReady) {
		return nil, errors.New("serial belongs to a certificate that errored during issuance")
	}

	if ra.clk.Now().After(status.NotAfter.AsTime()) {
		return nil, berrors.NotFoundError("certificate is expired")
	}

	return ra.OCSP.GenerateOCSP(ctx, &capb.GenerateOCSPRequest{
		Serial:    req.Serial,
		Status:    status.Status,
		Reason:    int32(status.RevokedReason), //nolint: gosec // Revocation reasons are guaranteed to be small, no risk of overflow.
		RevokedAt: status.RevokedDate,
		IssuerID:  status.IssuerID,
	})
}

// NewOrder creates a new order object
func (ra *RegistrationAuthorityImpl) NewOrder(ctx context.Context, req *rapb.NewOrderRequest) (*corepb.Order, error) {
	if req == nil || req.RegistrationID == 0 {
		return nil, errIncompleteGRPCRequest
	}

	idents := identifier.Normalize(identifier.SliceFromProto(identifier.WithDefaults(req)))

	profile, err := ra.profiles.get(req.CertificateProfileName)
	if err != nil {
		return nil, err
	}

	if profile.allowList != nil && !profile.allowList.Contains(req.RegistrationID) {
		return nil, berrors.UnauthorizedError("account ID %d is not permitted to use certificate profile %q",
			req.RegistrationID,
			req.CertificateProfileName,
		)
	}

	if len(idents) > profile.maxNames {
		return nil, berrors.MalformedError(
			"Order cannot contain more than %d identifiers", profile.maxNames)
	}

	// Validate that our policy allows issuing for each of the names in the order
<<<<<<< HEAD
	err = ra.PA.WillingToIssue(idents)
=======
	err = ra.PA.WillingToIssue(identifier.NewDNSSlice(newOrder.DnsNames))
>>>>>>> b4308df0
	if err != nil {
		return nil, err
	}

	var dnsNames []string
	for _, ident := range idents {
		if ident.Type == identifier.TypeDNS {
			dnsNames = append(dnsNames, ident.Value)
		} else {
			return nil, berrors.MalformedError(
				"invalid non-DNS type identifier %s", ident.Value)
		}
	}
	err = wildcardOverlap(dnsNames)
	if err != nil {
		return nil, err
	}

	// See if there is an existing unexpired pending (or ready) order that can be reused
	// for this account
	existingOrder, err := ra.SA.GetOrderForNames(ctx, &sapb.GetOrderForNamesRequest{
		AcctID:      req.RegistrationID,
		DnsNames:    dnsNames,
		Identifiers: identifier.SliceAsProto(idents),
	})
	// If there was an error and it wasn't an acceptable "NotFound" error, return
	// immediately
	if err != nil && !errors.Is(err, berrors.NotFound) {
		return nil, err
	}

	// If there was an order, make sure it has expected fields and return it
	// Error if an incomplete order is returned.
	if existingOrder != nil {
		// Check to see if the expected fields of the existing order are set.
		if core.IsAnyNilOrZero(existingOrder.Id, existingOrder.Status, existingOrder.RegistrationID, identifier.WithDefaults(existingOrder), existingOrder.Created, existingOrder.Expires) {
			return nil, errIncompleteGRPCResponse
		}

		// Only re-use the order if the profile (even if it is just the empty
		// string, leaving us to choose a default profile) matches.
		if existingOrder.CertificateProfileName == req.CertificateProfileName {
			// Track how often we reuse an existing order and how old that order is.
			ra.orderAges.WithLabelValues("NewOrder").Observe(ra.clk.Since(existingOrder.Created.AsTime()).Seconds())
			return existingOrder, nil
		}
	}

	// An order's lifetime is effectively bound by the shortest remaining lifetime
	// of its associated authorizations. For that reason it would be Uncool if
	// `sa.GetAuthorizations` returned an authorization that was very close to
	// expiry. The resulting pending order that references it would itself end up
	// expiring very soon.
	// What is considered "very soon" scales with the associated order's lifetime,
	// up to a point.
	minTimeToExpiry := profile.orderLifetime / 8
	if minTimeToExpiry < time.Hour {
		minTimeToExpiry = time.Hour
	} else if minTimeToExpiry > 24*time.Hour {
		minTimeToExpiry = 24 * time.Hour
	}
	authzExpiryCutoff := ra.clk.Now().Add(minTimeToExpiry)

	var existingAuthz *sapb.Authorizations
	if features.Get().NoPendingAuthzReuse {
		getAuthReq := &sapb.GetValidAuthorizationsRequest{
			RegistrationID: req.RegistrationID,
			ValidUntil:     timestamppb.New(authzExpiryCutoff),
			DnsNames:       dnsNames,
			Identifiers:    identifier.SliceAsProto(idents),
			Profile:        req.CertificateProfileName,
		}
		existingAuthz, err = ra.SA.GetValidAuthorizations2(ctx, getAuthReq)
	} else {
		getAuthReq := &sapb.GetAuthorizationsRequest{
			RegistrationID: req.RegistrationID,
			ValidUntil:     timestamppb.New(authzExpiryCutoff),
			DnsNames:       dnsNames,
			Identifiers:    identifier.SliceAsProto(idents),
			Profile:        req.CertificateProfileName,
		}
		existingAuthz, err = ra.SA.GetAuthorizations2(ctx, getAuthReq)
	}
	if err != nil {
		return nil, err
	}

	identToExistingAuthz, err := bgrpc.PBToAuthzMap(existingAuthz)
	if err != nil {
		return nil, err
	}

	newOrder := &sapb.NewOrderRequest{
		RegistrationID:         req.RegistrationID,
		DnsNames:               dnsNames,
		Identifiers:            identifier.SliceAsProto(idents),
		CertificateProfileName: req.CertificateProfileName,
		Replaces:               req.Replaces,
		ReplacesSerial:         req.ReplacesSerial,
	}

	// For each of the identifiers in the order, if there is an acceptable
	// existing authz, append it to the order to reuse it. Otherwise track that
	// there is a missing authz for that identifier.
	//
	// TODO(#7311): TODO(#7647): Support non-dnsName identifier types here.
	var missingAuthzIdents []identifier.ACMEIdentifier
	for _, ident := range idents {
		name := ident.Value
		// If there isn't an existing authz, note that its missing and continue
		authz, exists := identToExistingAuthz[ident]
		if !exists {
			missingAuthzIdents = append(missingAuthzIdents, ident)
			continue
		}

		// If the authz is associated with the wrong profile, don't reuse it.
		if authz.CertificateProfileName != req.CertificateProfileName {
			missingAuthzIdents = append(missingAuthzIdents, ident)
			continue
		}

		// This is only used for our metrics.
		authzAge := (profile.validAuthzLifetime - authz.Expires.Sub(ra.clk.Now())).Seconds()
		if authz.Status == core.StatusPending {
			authzAge = (profile.pendingAuthzLifetime - authz.Expires.Sub(ra.clk.Now())).Seconds()
		}

		// If the identifier is a wildcard and the existing authz only has one
		// DNS-01 type challenge we can reuse it. In theory we will
		// never get back an authorization for a domain with a wildcard prefix
		// that doesn't meet this criteria from SA.GetAuthorizations but we verify
		// again to be safe.
		if strings.HasPrefix(name, "*.") &&
			len(authz.Challenges) == 1 && authz.Challenges[0].Type == core.ChallengeTypeDNS01 {
			authzID, err := strconv.ParseInt(authz.ID, 10, 64)
			if err != nil {
				return nil, err
			}
			newOrder.V2Authorizations = append(newOrder.V2Authorizations, authzID)
			ra.authzAges.WithLabelValues("NewOrder", string(authz.Status)).Observe(authzAge)
			continue
		} else if !strings.HasPrefix(name, "*.") {
			// If the identifier isn't a wildcard, we can reuse any authz
			authzID, err := strconv.ParseInt(authz.ID, 10, 64)
			if err != nil {
				return nil, err
			}
			newOrder.V2Authorizations = append(newOrder.V2Authorizations, authzID)
			ra.authzAges.WithLabelValues("NewOrder", string(authz.Status)).Observe(authzAge)
			continue
		}

		// Delete the authz from the identToExistingAuthz map since we are not reusing it.
		delete(identToExistingAuthz, ident)
		// If we reached this point then the existing authz was not acceptable for
		// reuse and we need to mark the name as requiring a new pending authz
		missingAuthzIdents = append(missingAuthzIdents, ident)
	}

	// Loop through each of the names missing authzs and create a new pending
	// authorization for each.
	var newAuthzs []*sapb.NewAuthzRequest
	for _, ident := range missingAuthzIdents {
		challTypes, err := ra.PA.ChallengeTypesFor(ident)
		if err != nil {
			return nil, err
		}

		var challStrs []string
		for _, t := range challTypes {
			challStrs = append(challStrs, string(t))
		}

		newAuthzs = append(newAuthzs, &sapb.NewAuthzRequest{
			Identifier:     ident.ToProto(),
			RegistrationID: newOrder.RegistrationID,
			Expires:        timestamppb.New(ra.clk.Now().Add(profile.pendingAuthzLifetime).Truncate(time.Second)),
			ChallengeTypes: challStrs,
			Token:          core.NewToken(),
		})

		ra.authzAges.WithLabelValues("NewOrder", string(core.StatusPending)).Observe(0)
	}

	// Start with the order's own expiry as the minExpiry. We only care
	// about authz expiries that are sooner than the order's expiry
	minExpiry := ra.clk.Now().Add(profile.orderLifetime)

	// Check the reused authorizations to see if any have an expiry before the
	// minExpiry (the order's lifetime)
	for _, authz := range identToExistingAuthz {
		// An authz without an expiry is an unexpected internal server event
		if core.IsAnyNilOrZero(authz.Expires) {
			return nil, berrors.InternalServerError(
				"SA.GetAuthorizations returned an authz (%s) with zero expiry",
				authz.ID)
		}
		// If the reused authorization expires before the minExpiry, it's expiry
		// is the new minExpiry.
		if authz.Expires.Before(minExpiry) {
			minExpiry = *authz.Expires
		}
	}
	// If the newly created pending authz's have an expiry closer than the
	// minExpiry the minExpiry is the pending authz expiry.
	if len(newAuthzs) > 0 {
		newPendingAuthzExpires := ra.clk.Now().Add(profile.pendingAuthzLifetime)
		if newPendingAuthzExpires.Before(minExpiry) {
			minExpiry = newPendingAuthzExpires
		}
	}
	// Set the order's expiry to the minimum expiry. The db doesn't store
	// sub-second values, so truncate here.
	newOrder.Expires = timestamppb.New(minExpiry.Truncate(time.Second))

	newOrderAndAuthzsReq := &sapb.NewOrderAndAuthzsRequest{
		NewOrder:  newOrder,
		NewAuthzs: newAuthzs,
	}
	storedOrder, err := ra.SA.NewOrderAndAuthzs(ctx, newOrderAndAuthzsReq)
	if err != nil {
		return nil, err
	}

	if core.IsAnyNilOrZero(storedOrder.Id, storedOrder.Status, storedOrder.RegistrationID, identifier.WithDefaults(storedOrder), storedOrder.Created, storedOrder.Expires) {
		return nil, errIncompleteGRPCResponse
	}
	ra.orderAges.WithLabelValues("NewOrder").Observe(0)

	// Note how many identifiers are being requested in this certificate order.
	ra.namesPerCert.With(prometheus.Labels{"type": "requested"}).Observe(float64(len(storedOrder.Identifiers)))

	return storedOrder, nil
}

// wildcardOverlap takes a slice of domain names and returns an error if any of
// them is a non-wildcard FQDN that overlaps with a wildcard domain in the map.
func wildcardOverlap(dnsNames []string) error {
	nameMap := make(map[string]bool, len(dnsNames))
	for _, v := range dnsNames {
		nameMap[v] = true
	}
	for name := range nameMap {
		if name[0] == '*' {
			continue
		}
		labels := strings.Split(name, ".")
		labels[0] = "*"
		if nameMap[strings.Join(labels, ".")] {
			return berrors.MalformedError(
				"Domain name %q is redundant with a wildcard domain in the same request. Remove one or the other from the certificate request.", name)
		}
	}
	return nil
}

// UnpauseAccount receives a validated account unpause request from the SFE and
// instructs the SA to unpause that account. If the account cannot be unpaused,
// an error is returned.
func (ra *RegistrationAuthorityImpl) UnpauseAccount(ctx context.Context, request *rapb.UnpauseAccountRequest) (*rapb.UnpauseAccountResponse, error) {
	if core.IsAnyNilOrZero(request.RegistrationID) {
		return nil, errIncompleteGRPCRequest
	}

	count, err := ra.SA.UnpauseAccount(ctx, &sapb.RegistrationID{
		Id: request.RegistrationID,
	})
	if err != nil {
		return nil, berrors.InternalServerError("failed to unpause account ID %d", request.RegistrationID)
	}

	return &rapb.UnpauseAccountResponse{Count: count.Count}, nil
}

func (ra *RegistrationAuthorityImpl) GetAuthorization(ctx context.Context, req *rapb.GetAuthorizationRequest) (*corepb.Authorization, error) {
	if core.IsAnyNilOrZero(req, req.Id) {
		return nil, errIncompleteGRPCRequest
	}

	authz, err := ra.SA.GetAuthorization2(ctx, &sapb.AuthorizationID2{Id: req.Id})
	if err != nil {
		return nil, fmt.Errorf("getting authz from SA: %w", err)
	}

	// Filter out any challenges which are currently disabled, so that the client
	// doesn't attempt them.
	challs := []*corepb.Challenge{}
	for _, chall := range authz.Challenges {
		if ra.PA.ChallengeTypeEnabled(core.AcmeChallenge(chall.Type)) {
			challs = append(challs, chall)
		}
	}

	authz.Challenges = challs
	return authz, nil
}

// Drain blocks until all detached goroutines are done.
//
// The RA runs detached goroutines for challenge validation and finalization,
// so that ACME responses can be returned to the user promptly while work continues.
//
// The main goroutine should call this before exiting to avoid canceling the work
// being done in detached goroutines.
func (ra *RegistrationAuthorityImpl) Drain() {
	ra.drainWG.Wait()
}<|MERGE_RESOLUTION|>--- conflicted
+++ resolved
@@ -1068,7 +1068,7 @@
 	// There should never be an order with 0 identifiers at the stage, but we check to
 	// be on the safe side, throwing an internal server error if this assumption
 	// is ever violated.
-	orderIdents := identifier.Normalize(identifier.SliceFromProto(identifier.WithDefaults(req.Order)))
+	orderIdents := identifier.Normalize(identifier.FromProtoSlice(identifier.WithDefaults(req.Order)))
 	if len(orderIdents) == 0 {
 		return nil, berrors.InternalServerError("Order has no associated identifiers")
 	}
@@ -1852,7 +1852,7 @@
 		var authzPB *sapb.Authorizations
 		authzPB, err = ra.SA.GetValidAuthorizations2(ctx, &sapb.GetValidAuthorizationsRequest{
 			RegistrationID: req.RegID,
-			Identifiers:    identifier.SliceAsProto(identifier.NewDNSSlice(cert.DNSNames)),
+			Identifiers:    identifier.ToProtoSlice(identifier.NewDNSSlice(cert.DNSNames)),
 			DnsNames:       cert.DNSNames,
 			ValidUntil:     timestamppb.New(ra.clk.Now()),
 		})
@@ -2274,7 +2274,7 @@
 		return nil, errIncompleteGRPCRequest
 	}
 
-	idents := identifier.Normalize(identifier.SliceFromProto(identifier.WithDefaults(req)))
+	idents := identifier.Normalize(identifier.FromProtoSlice(identifier.WithDefaults(req)))
 
 	profile, err := ra.profiles.get(req.CertificateProfileName)
 	if err != nil {
@@ -2294,11 +2294,7 @@
 	}
 
 	// Validate that our policy allows issuing for each of the names in the order
-<<<<<<< HEAD
 	err = ra.PA.WillingToIssue(idents)
-=======
-	err = ra.PA.WillingToIssue(identifier.NewDNSSlice(newOrder.DnsNames))
->>>>>>> b4308df0
 	if err != nil {
 		return nil, err
 	}
@@ -2322,7 +2318,7 @@
 	existingOrder, err := ra.SA.GetOrderForNames(ctx, &sapb.GetOrderForNamesRequest{
 		AcctID:      req.RegistrationID,
 		DnsNames:    dnsNames,
-		Identifiers: identifier.SliceAsProto(idents),
+		Identifiers: identifier.ToProtoSlice(idents),
 	})
 	// If there was an error and it wasn't an acceptable "NotFound" error, return
 	// immediately
@@ -2368,7 +2364,7 @@
 			RegistrationID: req.RegistrationID,
 			ValidUntil:     timestamppb.New(authzExpiryCutoff),
 			DnsNames:       dnsNames,
-			Identifiers:    identifier.SliceAsProto(idents),
+			Identifiers:    identifier.ToProtoSlice(idents),
 			Profile:        req.CertificateProfileName,
 		}
 		existingAuthz, err = ra.SA.GetValidAuthorizations2(ctx, getAuthReq)
@@ -2377,7 +2373,7 @@
 			RegistrationID: req.RegistrationID,
 			ValidUntil:     timestamppb.New(authzExpiryCutoff),
 			DnsNames:       dnsNames,
-			Identifiers:    identifier.SliceAsProto(idents),
+			Identifiers:    identifier.ToProtoSlice(idents),
 			Profile:        req.CertificateProfileName,
 		}
 		existingAuthz, err = ra.SA.GetAuthorizations2(ctx, getAuthReq)
@@ -2394,7 +2390,7 @@
 	newOrder := &sapb.NewOrderRequest{
 		RegistrationID:         req.RegistrationID,
 		DnsNames:               dnsNames,
-		Identifiers:            identifier.SliceAsProto(idents),
+		Identifiers:            identifier.ToProtoSlice(idents),
 		CertificateProfileName: req.CertificateProfileName,
 		Replaces:               req.Replaces,
 		ReplacesSerial:         req.ReplacesSerial,
