package ra

import (
	"context"
	"crypto"
	"crypto/x509"
	"encoding/json"
	"errors"
	"fmt"
	"net/url"
	"os"
	"slices"
	"strconv"
	"strings"
	"sync"
	"time"

	"github.com/go-jose/go-jose/v4"
	"github.com/jmhodges/clock"
	"github.com/prometheus/client_golang/prometheus"
	"golang.org/x/crypto/ocsp"
	"google.golang.org/protobuf/proto"
	"google.golang.org/protobuf/types/known/durationpb"
	"google.golang.org/protobuf/types/known/emptypb"
	"google.golang.org/protobuf/types/known/timestamppb"

	"github.com/letsencrypt/boulder/akamai"
	akamaipb "github.com/letsencrypt/boulder/akamai/proto"
	"github.com/letsencrypt/boulder/allowlist"
	capb "github.com/letsencrypt/boulder/ca/proto"
	"github.com/letsencrypt/boulder/config"
	"github.com/letsencrypt/boulder/core"
	corepb "github.com/letsencrypt/boulder/core/proto"
	csrlib "github.com/letsencrypt/boulder/csr"
	"github.com/letsencrypt/boulder/ctpolicy"
	berrors "github.com/letsencrypt/boulder/errors"
	"github.com/letsencrypt/boulder/features"
	"github.com/letsencrypt/boulder/goodkey"
	bgrpc "github.com/letsencrypt/boulder/grpc"
	"github.com/letsencrypt/boulder/identifier"
	"github.com/letsencrypt/boulder/issuance"
	blog "github.com/letsencrypt/boulder/log"
	"github.com/letsencrypt/boulder/metrics"
	"github.com/letsencrypt/boulder/policy"
	"github.com/letsencrypt/boulder/probs"
	pubpb "github.com/letsencrypt/boulder/publisher/proto"
	rapb "github.com/letsencrypt/boulder/ra/proto"
	"github.com/letsencrypt/boulder/ratelimits"
	"github.com/letsencrypt/boulder/revocation"
	sapb "github.com/letsencrypt/boulder/sa/proto"
	"github.com/letsencrypt/boulder/va"
	vapb "github.com/letsencrypt/boulder/va/proto"

	"github.com/letsencrypt/boulder/web"
)

var (
	errIncompleteGRPCRequest  = errors.New("incomplete gRPC request message")
	errIncompleteGRPCResponse = errors.New("incomplete gRPC response message")

	// caaRecheckDuration is the amount of time after a CAA check that we will
	// recheck the CAA records for a domain. Per Baseline Requirements, we must
	// recheck CAA records within 8 hours of issuance. We set this to 7 hours to
	// stay on the safe side.
	caaRecheckDuration = -7 * time.Hour
)

// RegistrationAuthorityImpl defines an RA.
//
// NOTE: All of the fields in RegistrationAuthorityImpl need to be
// populated, or there is a risk of panic.
type RegistrationAuthorityImpl struct {
	rapb.UnsafeRegistrationAuthorityServer
	rapb.UnsafeSCTProviderServer
	CA        capb.CertificateAuthorityClient
	OCSP      capb.OCSPGeneratorClient
	VA        va.RemoteClients
	SA        sapb.StorageAuthorityClient
	PA        core.PolicyAuthority
	publisher pubpb.PublisherClient

	clk                 clock.Clock
	log                 blog.Logger
	keyPolicy           goodkey.KeyPolicy
	profiles            *validationProfiles
	mustStapleAllowList *allowlist.List[int64]
	maxContactsPerReg   int
	limiter             *ratelimits.Limiter
	txnBuilder          *ratelimits.TransactionBuilder
	finalizeTimeout     time.Duration
	drainWG             sync.WaitGroup

	issuersByNameID map[issuance.NameID]*issuance.Certificate
	purger          akamaipb.AkamaiPurgerClient

	ctpolicy *ctpolicy.CTPolicy

	ctpolicyResults           *prometheus.HistogramVec
	revocationReasonCounter   *prometheus.CounterVec
	namesPerCert              *prometheus.HistogramVec
	newRegCounter             prometheus.Counter
	recheckCAACounter         prometheus.Counter
	newCertCounter            prometheus.Counter
	authzAges                 *prometheus.HistogramVec
	orderAges                 *prometheus.HistogramVec
	inflightFinalizes         prometheus.Gauge
	certCSRMismatch           prometheus.Counter
	pauseCounter              *prometheus.CounterVec
	mustStapleRequestsCounter *prometheus.CounterVec
	// TODO(#7966): Remove once the rate of registrations with contacts has been
	// determined.
	newOrUpdatedContactCounter *prometheus.CounterVec
}

var _ rapb.RegistrationAuthorityServer = (*RegistrationAuthorityImpl)(nil)

// NewRegistrationAuthorityImpl constructs a new RA object.
func NewRegistrationAuthorityImpl(
	clk clock.Clock,
	logger blog.Logger,
	stats prometheus.Registerer,
	maxContactsPerReg int,
	keyPolicy goodkey.KeyPolicy,
	limiter *ratelimits.Limiter,
	txnBuilder *ratelimits.TransactionBuilder,
	maxNames int,
	profiles *validationProfiles,
	mustStapleAllowList *allowlist.List[int64],
	pubc pubpb.PublisherClient,
	finalizeTimeout time.Duration,
	ctp *ctpolicy.CTPolicy,
	purger akamaipb.AkamaiPurgerClient,
	issuers []*issuance.Certificate,
) *RegistrationAuthorityImpl {
	ctpolicyResults := prometheus.NewHistogramVec(
		prometheus.HistogramOpts{
			Name:    "ctpolicy_results",
			Help:    "Histogram of latencies of ctpolicy.GetSCTs calls with success/failure/deadlineExceeded labels",
			Buckets: metrics.InternetFacingBuckets,
		},
		[]string{"result"},
	)
	stats.MustRegister(ctpolicyResults)

	namesPerCert := prometheus.NewHistogramVec(
		prometheus.HistogramOpts{
			Name: "names_per_cert",
			Help: "Histogram of the number of SANs in requested and issued certificates",
			// The namesPerCert buckets are chosen based on the current Let's Encrypt
			// limit of 100 SANs per certificate.
			Buckets: []float64{1, 5, 10, 20, 30, 40, 50, 60, 70, 80, 90, 100},
		},
		// Type label value is either "requested" or "issued".
		[]string{"type"},
	)
	stats.MustRegister(namesPerCert)

	newRegCounter := prometheus.NewCounter(prometheus.CounterOpts{
		Name: "new_registrations",
		Help: "A counter of new registrations",
	})
	stats.MustRegister(newRegCounter)

	recheckCAACounter := prometheus.NewCounter(prometheus.CounterOpts{
		Name: "recheck_caa",
		Help: "A counter of CAA rechecks",
	})
	stats.MustRegister(recheckCAACounter)

	newCertCounter := prometheus.NewCounter(prometheus.CounterOpts{
		Name: "new_certificates",
		Help: "A counter of issued certificates",
	})
	stats.MustRegister(newCertCounter)

	revocationReasonCounter := prometheus.NewCounterVec(prometheus.CounterOpts{
		Name: "revocation_reason",
		Help: "A counter of certificate revocation reasons",
	}, []string{"reason"})
	stats.MustRegister(revocationReasonCounter)

	authzAges := prometheus.NewHistogramVec(prometheus.HistogramOpts{
		Name: "authz_ages",
		Help: "Histogram of ages, in seconds, of Authorization objects, labelled by method and type",
		// authzAges keeps track of how old, in seconds, authorizations are when
		// we attach them to a new order and again when we finalize that order.
		// We give it a non-standard bucket distribution so that the leftmost
		// (closest to zero) bucket can be used exclusively for brand-new (i.e.
		// not reused) authzs. Our buckets are: one nanosecond, one second, one
		// minute, one hour, 7 hours (our CAA reuse time), 1 day, 2 days, 7
		// days, 30 days, +inf (should be empty).
		Buckets: []float64{0.000000001, 1, 60, 3600, 25200, 86400, 172800, 604800, 2592000, 7776000},
	}, []string{"method", "type"})
	stats.MustRegister(authzAges)

	orderAges := prometheus.NewHistogramVec(prometheus.HistogramOpts{
		Name: "order_ages",
		Help: "Histogram of ages, in seconds, of Order objects when they're reused and finalized, labelled by method",
		// Orders currently have a max age of 7 days (168hrs), so our buckets
		// are: one nanosecond (new), 1 second, 10 seconds, 1 minute, 10
		// minutes, 1 hour, 7 hours (our CAA reuse time), 1 day, 2 days, 7 days, +inf.
		Buckets: []float64{0.000000001, 1, 10, 60, 600, 3600, 25200, 86400, 172800, 604800},
	}, []string{"method"})
	stats.MustRegister(orderAges)

	inflightFinalizes := prometheus.NewGauge(prometheus.GaugeOpts{
		Name: "inflight_finalizes",
		Help: "Gauge of the number of current asynchronous finalize goroutines",
	})
	stats.MustRegister(inflightFinalizes)

	certCSRMismatch := prometheus.NewCounter(prometheus.CounterOpts{
		Name: "cert_csr_mismatch",
		Help: "Number of issued certificates that have failed ra.matchesCSR for any reason. This is _real bad_ and should be alerted upon.",
	})
	stats.MustRegister(certCSRMismatch)

	pauseCounter := prometheus.NewCounterVec(prometheus.CounterOpts{
		Name: "paused_pairs",
		Help: "Number of times a pause operation is performed, labeled by paused=[bool], repaused=[bool], grace=[bool]",
	}, []string{"paused", "repaused", "grace"})
	stats.MustRegister(pauseCounter)

	mustStapleRequestsCounter := prometheus.NewCounterVec(prometheus.CounterOpts{
		Name: "must_staple_requests",
		Help: "Number of times a must-staple request is made, labeled by allowlist=[allowed|denied]",
	}, []string{"allowlist"})
	stats.MustRegister(mustStapleRequestsCounter)

	// TODO(#7966): Remove once the rate of registrations with contacts has been
	// determined.
	newOrUpdatedContactCounter := prometheus.NewCounterVec(prometheus.CounterOpts{
		Name: "new_or_updated_contact",
		Help: "A counter of new or updated contacts, labeled by new=[bool]",
	}, []string{"new"})
	stats.MustRegister(newOrUpdatedContactCounter)

	issuersByNameID := make(map[issuance.NameID]*issuance.Certificate)
	for _, issuer := range issuers {
		issuersByNameID[issuer.NameID()] = issuer
	}

	ra := &RegistrationAuthorityImpl{
		clk:                        clk,
		log:                        logger,
		profiles:                   profiles,
		mustStapleAllowList:        mustStapleAllowList,
		maxContactsPerReg:          maxContactsPerReg,
		keyPolicy:                  keyPolicy,
		limiter:                    limiter,
		txnBuilder:                 txnBuilder,
		publisher:                  pubc,
		finalizeTimeout:            finalizeTimeout,
		ctpolicy:                   ctp,
		ctpolicyResults:            ctpolicyResults,
		purger:                     purger,
		issuersByNameID:            issuersByNameID,
		namesPerCert:               namesPerCert,
		newRegCounter:              newRegCounter,
		recheckCAACounter:          recheckCAACounter,
		newCertCounter:             newCertCounter,
		revocationReasonCounter:    revocationReasonCounter,
		authzAges:                  authzAges,
		orderAges:                  orderAges,
		inflightFinalizes:          inflightFinalizes,
		certCSRMismatch:            certCSRMismatch,
		pauseCounter:               pauseCounter,
		mustStapleRequestsCounter:  mustStapleRequestsCounter,
		newOrUpdatedContactCounter: newOrUpdatedContactCounter,
	}
	return ra
}

// ValidationProfileConfig is a config struct which can be used to create a
// ValidationProfile.
type ValidationProfileConfig struct {
	// PendingAuthzLifetime defines how far in the future an authorization's
	// "expires" timestamp is set when it is first created, i.e. how much
	// time the applicant has to attempt the challenge.
	PendingAuthzLifetime config.Duration `validate:"required"`
	// ValidAuthzLifetime defines how far in the future an authorization's
	// "expires" timestamp is set when one of its challenges is fulfilled,
	// i.e. how long a validated authorization may be reused.
	ValidAuthzLifetime config.Duration `validate:"required"`
	// OrderLifetime defines how far in the future an order's "expires"
	// timestamp is set when it is first created, i.e. how much time the
	// applicant has to fulfill all challenges and finalize the order. This is
	// a maximum time: if the order reuses an authorization and that authz
	// expires earlier than this OrderLifetime would otherwise set, then the
	// order's expiration is brought in to match that authorization.
	OrderLifetime config.Duration `validate:"required"`
	// MaxNames is the maximum number of subjectAltNames in a single cert.
	// The value supplied MUST be greater than 0 and no more than 100. These
	// limits are per section 7.1 of our combined CP/CPS, under "DV-SSL
	// Subscriber Certificate". The value must be less than or equal to the
	// global (i.e. not per-profile) value configured in the CA.
	MaxNames int `validate:"omitempty,min=1,max=100"`
	// AllowList specifies the path to a YAML file containing a list of
	// account IDs permitted to use this profile. If no path is
	// specified, the profile is open to all accounts. If the file
	// exists but is empty, the profile is closed to all accounts.
	AllowList string `validate:"omitempty"`
}

// validationProfile holds the order and authz lifetimes and allowlist for a
// given validation profile.
type validationProfile struct {
	// pendingAuthzLifetime defines how far in the future an authorization's
	// "expires" timestamp is set when it is first created, i.e. how much
	// time the applicant has to attempt the challenge.
	pendingAuthzLifetime time.Duration
	// validAuthzLifetime defines how far in the future an authorization's
	// "expires" timestamp is set when one of its challenges is fulfilled,
	// i.e. how long a validated authorization may be reused.
	validAuthzLifetime time.Duration
	// orderLifetime defines how far in the future an order's "expires"
	// timestamp is set when it is first created, i.e. how much time the
	// applicant has to fulfill all challenges and finalize the order. This is
	// a maximum time: if the order reuses an authorization and that authz
	// expires earlier than this OrderLifetime would otherwise set, then the
	// order's expiration is brought in to match that authorization.
	orderLifetime time.Duration
	// maxNames is the maximum number of subjectAltNames in a single cert.
	maxNames int
	// allowList holds the set of account IDs allowed to use this profile. If
	// nil, the profile is open to all accounts (everyone is allowed).
	allowList *allowlist.List[int64]
}

// validationProfiles provides access to the set of configured profiles,
// including the default profile for orders/authzs which do not specify one.
type validationProfiles struct {
	defaultName string
	byName      map[string]*validationProfile
}

// NewValidationProfiles builds a new validationProfiles struct from the given
// configs and default name. It enforces that the given authorization lifetimes
// are within the bounds mandated by the Baseline Requirements.
func NewValidationProfiles(defaultName string, configs map[string]*ValidationProfileConfig) (*validationProfiles, error) {
	if defaultName == "" {
		return nil, errors.New("default profile name must be configured")
	}

	profiles := make(map[string]*validationProfile, len(configs))

	for name, config := range configs {
		// The Baseline Requirements v1.8.1 state that validation tokens "MUST
		// NOT be used for more than 30 days from its creation". If unconfigured
		// or the configured value pendingAuthorizationLifetimeDays is greater
		// than 29 days, bail out.
		if config.PendingAuthzLifetime.Duration <= 0 || config.PendingAuthzLifetime.Duration > 29*(24*time.Hour) {
			return nil, fmt.Errorf("PendingAuthzLifetime value must be greater than 0 and less than 30d, but got %q", config.PendingAuthzLifetime.Duration)
		}

		// Baseline Requirements v1.8.1 section 4.2.1: "any reused data, document,
		// or completed validation MUST be obtained no more than 398 days prior
		// to issuing the Certificate". If unconfigured or the configured value is
		// greater than 397 days, bail out.
		if config.ValidAuthzLifetime.Duration <= 0 || config.ValidAuthzLifetime.Duration > 397*(24*time.Hour) {
			return nil, fmt.Errorf("ValidAuthzLifetime value must be greater than 0 and less than 398d, but got %q", config.ValidAuthzLifetime.Duration)
		}

		if config.MaxNames <= 0 || config.MaxNames > 100 {
			return nil, fmt.Errorf("MaxNames must be greater than 0 and at most 100")
		}

		var allowList *allowlist.List[int64]
		if config.AllowList != "" {
			data, err := os.ReadFile(config.AllowList)
			if err != nil {
				return nil, fmt.Errorf("reading allowlist: %w", err)
			}
			allowList, err = allowlist.NewFromYAML[int64](data)
			if err != nil {
				return nil, fmt.Errorf("parsing allowlist: %w", err)
			}
		}

		profiles[name] = &validationProfile{
			pendingAuthzLifetime: config.PendingAuthzLifetime.Duration,
			validAuthzLifetime:   config.ValidAuthzLifetime.Duration,
			orderLifetime:        config.OrderLifetime.Duration,
			maxNames:             config.MaxNames,
			allowList:            allowList,
		}
	}

	_, ok := profiles[defaultName]
	if !ok {
		return nil, fmt.Errorf("no profile configured matching default profile name %q", defaultName)
	}

	return &validationProfiles{
		defaultName: defaultName,
		byName:      profiles,
	}, nil
}

func (vp *validationProfiles) get(name string) (*validationProfile, error) {
	if name == "" {
		name = vp.defaultName
	}
	profile, ok := vp.byName[name]
	if !ok {
		return nil, berrors.InvalidProfileError("unrecognized profile name %q", name)
	}
	return profile, nil
}

// certificateRequestAuthz is a struct for holding information about a valid
// authz referenced during a certificateRequestEvent. It holds both the
// authorization ID and the challenge type that made the authorization valid. We
// specifically include the challenge type that solved the authorization to make
// some common analysis easier.
type certificateRequestAuthz struct {
	ID            string
	ChallengeType core.AcmeChallenge
}

// certificateRequestEvent is a struct for holding information that is logged as
// JSON to the audit log as the result of an issuance event.
type certificateRequestEvent struct {
	ID string `json:",omitempty"`
	// Requester is the associated account ID
	Requester int64 `json:",omitempty"`
	// OrderID is the associated order ID (may be empty for an ACME v1 issuance)
	OrderID int64 `json:",omitempty"`
	// SerialNumber is the string representation of the issued certificate's
	// serial number
	SerialNumber string `json:",omitempty"`
	// VerifiedFields are required by the baseline requirements and are always
	// a static value for Boulder.
	VerifiedFields []string `json:",omitempty"`
	// CommonName is the subject common name from the issued cert
	CommonName string `json:",omitempty"`
	// Identifiers are the identifiers from the issued cert
	Identifiers []identifier.ACMEIdentifier `json:",omitempty"`
	// NotBefore is the starting timestamp of the issued cert's validity period
	NotBefore time.Time `json:",omitempty"`
	// NotAfter is the ending timestamp of the issued cert's validity period
	NotAfter time.Time `json:",omitempty"`
	// RequestTime and ResponseTime are for tracking elapsed time during issuance
	RequestTime  time.Time `json:",omitempty"`
	ResponseTime time.Time `json:",omitempty"`
	// Error contains any encountered errors
	Error string `json:",omitempty"`
	// Authorizations is a map of identifier names to certificateRequestAuthz
	// objects. It can be used to understand how the names in a certificate
	// request were authorized.
	Authorizations map[string]certificateRequestAuthz
	// CertProfileName is a human readable name used to refer to the certificate
	// profile.
	CertProfileName string `json:",omitempty"`
	// CertProfileHash is SHA256 sum over every exported field of an
	// issuance.ProfileConfig, represented here as a hexadecimal string.
	CertProfileHash string `json:",omitempty"`
	// PreviousCertificateIssued is present when this certificate uses the same set
	// of FQDNs as a previous certificate (from any account) and contains the
	// notBefore of the most recent such certificate.
	PreviousCertificateIssued time.Time `json:",omitempty"`
	// UserAgent is the User-Agent header from the ACME client (provided to the
	// RA via gRPC metadata).
	UserAgent string
}

// certificateRevocationEvent is a struct for holding information that is logged
// as JSON to the audit log as the result of a revocation event.
type certificateRevocationEvent struct {
	ID string `json:",omitempty"`
	// SerialNumber is the string representation of the revoked certificate's
	// serial number.
	SerialNumber string `json:",omitempty"`
	// Reason is the integer representing the revocation reason used.
	Reason int64 `json:"reason"`
	// Method is the way in which revocation was requested.
	// It will be one of the strings: "applicant", "subscriber", "control", "key", or "admin".
	Method string `json:",omitempty"`
	// RequesterID is the account ID of the requester.
	// Will be zero for admin revocations.
	RequesterID int64 `json:",omitempty"`
	CRLShard    int64
	// AdminName is the name of the admin requester.
	// Will be zero for subscriber revocations.
	AdminName string `json:",omitempty"`
	// Error contains any error encountered during revocation.
	Error string `json:",omitempty"`
}

// finalizationCAACheckEvent is a struct for holding information logged as JSON
// to the info log as the result of an issuance event. It is logged when the RA
// performs the final CAA check of a certificate finalization request.
type finalizationCAACheckEvent struct {
	// Requester is the associated account ID.
	Requester int64 `json:",omitempty"`
	// Reused is a count of Authz where the original CAA check was performed in
	// the last 7 hours.
	Reused int `json:",omitempty"`
	// Rechecked is a count of Authz where a new CAA check was performed because
	// the original check was older than 7 hours.
	Rechecked int `json:",omitempty"`
}

// NewRegistration constructs a new Registration from a request.
func (ra *RegistrationAuthorityImpl) NewRegistration(ctx context.Context, request *corepb.Registration) (*corepb.Registration, error) {
	// Error if the request is nil, there is no account key or IP address
	if request == nil || len(request.Key) == 0 {
		return nil, errIncompleteGRPCRequest
	}

	// Check if account key is acceptable for use.
	var key jose.JSONWebKey
	err := key.UnmarshalJSON(request.Key)
	if err != nil {
		return nil, berrors.InternalServerError("failed to unmarshal account key: %s", err.Error())
	}
	err = ra.keyPolicy.GoodKey(ctx, key.Key)
	if err != nil {
		return nil, berrors.MalformedError("invalid public key: %s", err.Error())
	}

	// Check that contacts conform to our expectations.
	err = ra.validateContacts(request.Contact)
	if err != nil {
		return nil, err
	}

	// Don't populate ID or CreatedAt because those will be set by the SA.
	req := &corepb.Registration{
		Key:       request.Key,
		Contact:   request.Contact,
		Agreement: request.Agreement,
		Status:    string(core.StatusValid),
	}

	// Store the registration object, then return the version that got stored.
	res, err := ra.SA.NewRegistration(ctx, req)
	if err != nil {
		return nil, err
	}

	// TODO(#7966): Remove once the rate of registrations with contacts has been
	// determined.
	for range request.Contact {
		ra.newOrUpdatedContactCounter.With(prometheus.Labels{"new": "true"}).Inc()
	}

	ra.newRegCounter.Inc()
	return res, nil
}

// validateContacts checks the provided list of contacts, returning an error if
// any are not acceptable. Unacceptable contacts lists include:
// * An empty list
// * A list has more than maxContactsPerReg contacts
// * A list containing an empty contact
// * A list containing a contact that does not parse as a URL
// * A list containing a contact that has a URL scheme other than mailto
// * A list containing a mailto contact that contains hfields
// * A list containing a contact that has non-ascii characters
// * A list containing a contact that doesn't pass `policy.ValidEmail`
func (ra *RegistrationAuthorityImpl) validateContacts(contacts []string) error {
	if len(contacts) == 0 {
		return nil // Nothing to validate
	}
	if ra.maxContactsPerReg > 0 && len(contacts) > ra.maxContactsPerReg {
		return berrors.MalformedError(
			"too many contacts provided: %d > %d",
			len(contacts),
			ra.maxContactsPerReg,
		)
	}

	for _, contact := range contacts {
		if contact == "" {
			return berrors.InvalidEmailError("empty contact")
		}
		parsed, err := url.Parse(contact)
		if err != nil {
			return berrors.InvalidEmailError("invalid contact")
		}
		if parsed.Scheme != "mailto" {
			return berrors.UnsupportedContactError("only contact scheme 'mailto:' is supported")
		}
		if parsed.RawQuery != "" || contact[len(contact)-1] == '?' {
			return berrors.InvalidEmailError("contact email contains a question mark")
		}
		if parsed.Fragment != "" || contact[len(contact)-1] == '#' {
			return berrors.InvalidEmailError("contact email contains a '#'")
		}
		if !core.IsASCII(contact) {
			return berrors.InvalidEmailError("contact email contains non-ASCII characters")
		}
		err = policy.ValidEmail(parsed.Opaque)
		if err != nil {
			return err
		}
	}

	// NOTE(@cpu): For historical reasons (</3) we store ACME account contact
	// information de-normalized in a fixed size `contact` field on the
	// `registrations` table. At the time of writing this field is VARCHAR(191)
	// That means the largest marshalled JSON value we can store is 191 bytes.
	const maxContactBytes = 191
	if jsonBytes, err := json.Marshal(contacts); err != nil {
		return fmt.Errorf("failed to marshal reg.Contact to JSON: %w", err)
	} else if len(jsonBytes) >= maxContactBytes {
		return berrors.InvalidEmailError(
			"too many/too long contact(s). Please use shorter or fewer email addresses")
	}

	return nil
}

// matchesCSR tests the contents of a generated certificate to make sure
// that the PublicKey, CommonName, and identifiers match those provided in
// the CSR that was used to generate the certificate. It also checks the
// following fields for:
//   - notBefore is not more than 24 hours ago
//   - BasicConstraintsValid is true
//   - IsCA is false
//   - ExtKeyUsage only contains ExtKeyUsageServerAuth & ExtKeyUsageClientAuth
//   - Subject only contains CommonName & Names
func (ra *RegistrationAuthorityImpl) matchesCSR(parsedCertificate *x509.Certificate, csr *x509.CertificateRequest) error {
	if !core.KeyDigestEquals(parsedCertificate.PublicKey, csr.PublicKey) {
		return berrors.InternalServerError("generated certificate public key doesn't match CSR public key")
	}

	csrIdents := identifier.FromCSR(csr)
	if parsedCertificate.Subject.CommonName != "" {
		// Only check that the issued common name matches one of the SANs if there
		// is an issued CN at all: this allows flexibility on whether we include
		// the CN.
		cnFound := false
		for _, ident := range csrIdents {
			if ident.Value == parsedCertificate.Subject.CommonName && ident.Type == identifier.TypeDNS {
				cnFound = true
				break
			}
		}
		if !cnFound {
			return berrors.InternalServerError("generated certificate CommonName doesn't match any CSR name")
		}
	}

	parsedIdents := identifier.FromCert(parsedCertificate)
	if !slices.Equal(csrIdents, parsedIdents) {
		return berrors.InternalServerError("generated certificate identifiers don't match CSR identifiers")
	}

	if len(parsedCertificate.Subject.Country) > 0 || len(parsedCertificate.Subject.Organization) > 0 ||
		len(parsedCertificate.Subject.OrganizationalUnit) > 0 || len(parsedCertificate.Subject.Locality) > 0 ||
		len(parsedCertificate.Subject.Province) > 0 || len(parsedCertificate.Subject.StreetAddress) > 0 ||
		len(parsedCertificate.Subject.PostalCode) > 0 {
		return berrors.InternalServerError("generated certificate Subject contains fields other than CommonName, or SerialNumber")
	}
	now := ra.clk.Now()
	if now.Sub(parsedCertificate.NotBefore) > time.Hour*24 {
		return berrors.InternalServerError("generated certificate is back dated %s", now.Sub(parsedCertificate.NotBefore))
	}
	if !parsedCertificate.BasicConstraintsValid {
		return berrors.InternalServerError("generated certificate doesn't have basic constraints set")
	}
	if parsedCertificate.IsCA {
		return berrors.InternalServerError("generated certificate can sign other certificates")
	}
	for _, eku := range parsedCertificate.ExtKeyUsage {
		if eku != x509.ExtKeyUsageServerAuth && eku != x509.ExtKeyUsageClientAuth {
			return berrors.InternalServerError("generated certificate has unacceptable EKU")
		}
	}
	if !slices.Contains(parsedCertificate.ExtKeyUsage, x509.ExtKeyUsageServerAuth) {
		return berrors.InternalServerError("generated certificate doesn't have serverAuth EKU")
	}

	return nil
}

// checkOrderAuthorizations verifies that a provided set of names associated
// with a specific order and account has all of the required valid, unexpired
// authorizations to proceed with issuance. It returns the authorizations that
// satisfied the set of names or it returns an error. If it returns an error, it
// will be of type BoulderError.
func (ra *RegistrationAuthorityImpl) checkOrderAuthorizations(
	ctx context.Context,
	orderID orderID,
	acctID accountID,
	idents []identifier.ACMEIdentifier,
	now time.Time) (map[identifier.ACMEIdentifier]*core.Authorization, error) {
	// Get all of the valid authorizations for this account/order
	req := &sapb.GetValidOrderAuthorizationsRequest{
		Id:     int64(orderID),
		AcctID: int64(acctID),
	}
	authzMapPB, err := ra.SA.GetValidOrderAuthorizations2(ctx, req)
	if err != nil {
		return nil, berrors.InternalServerError("error in GetValidOrderAuthorizations: %s", err)
	}
	authzs, err := bgrpc.PBToAuthzMap(authzMapPB)
	if err != nil {
		return nil, err
	}

	// Ensure that every identifier has a matching authz, and vice-versa.
	var missing []string
	var invalid []string
	var expired []string
	for _, ident := range idents {
		authz, ok := authzs[ident]
		if !ok || authz == nil {
			missing = append(missing, ident.Value)
			continue
		}
		if authz.Status != core.StatusValid {
			invalid = append(invalid, ident.Value)
			continue
		}
		if authz.Expires.Before(now) {
			expired = append(expired, ident.Value)
			continue
		}
		err = ra.PA.CheckAuthzChallenges(authz)
		if err != nil {
			invalid = append(invalid, ident.Value)
			continue
		}
	}

	if len(missing) > 0 {
		return nil, berrors.UnauthorizedError(
			"authorizations for these identifiers not found: %s",
			strings.Join(missing, ", "),
		)
	}

	if len(invalid) > 0 {
		return nil, berrors.UnauthorizedError(
			"authorizations for these identifiers not valid: %s",
			strings.Join(invalid, ", "),
		)
	}
	if len(expired) > 0 {
		return nil, berrors.UnauthorizedError(
			"authorizations for these identifiers expired: %s",
			strings.Join(expired, ", "),
		)
	}

	// Even though this check is cheap, we do it after the more specific checks
	// so that we can return more specific error messages.
	if len(idents) != len(authzs) {
		return nil, berrors.UnauthorizedError("incorrect number of identifiers requested for finalization")
	}

	// Check that the authzs either don't need CAA rechecking, or do the
	// necessary CAA rechecks right now.
	err = ra.checkAuthorizationsCAA(ctx, int64(acctID), authzs, now)
	if err != nil {
		return nil, err
	}

	return authzs, nil
}

// validatedBefore checks if a given authorization's challenge was
// validated before a given time. Returns a bool.
func validatedBefore(authz *core.Authorization, caaRecheckTime time.Time) (bool, error) {
	numChallenges := len(authz.Challenges)
	if numChallenges != 1 {
		return false, berrors.InternalServerError("authorization has incorrect number of challenges. 1 expected, %d found for: id %s", numChallenges, authz.ID)
	}
	if authz.Challenges[0].Validated == nil {
		return false, berrors.InternalServerError("authorization's challenge has no validated timestamp for: id %s", authz.ID)
	}
	return authz.Challenges[0].Validated.Before(caaRecheckTime), nil
}

// checkAuthorizationsCAA ensures that we have sufficiently-recent CAA checks
// for every input identifier/authz. If any authz was validated too long ago, it
// kicks off a CAA recheck for that identifier If it returns an error, it will
// be of type BoulderError.
func (ra *RegistrationAuthorityImpl) checkAuthorizationsCAA(
	ctx context.Context,
	acctID int64,
	authzs map[identifier.ACMEIdentifier]*core.Authorization,
	now time.Time) error {
	// recheckAuthzs is a list of authorizations that must have their CAA records rechecked
	var recheckAuthzs []*core.Authorization

	// Per Baseline Requirements, CAA must be checked within 8 hours of
	// issuance. CAA is checked when an authorization is validated, so as
	// long as that was less than 8 hours ago, we're fine. We recheck if
	// that was more than 7 hours ago, to be on the safe side. We can
	// check to see if the authorized challenge `AttemptedAt`
	// (`Validated`) value from the database is before our caaRecheckTime.
	// Set the recheck time to 7 hours ago.
	caaRecheckAfter := now.Add(caaRecheckDuration)

	for _, authz := range authzs {
		if staleCAA, err := validatedBefore(authz, caaRecheckAfter); err != nil {
			return err
		} else if staleCAA {
			// Ensure that CAA is rechecked for this name
			recheckAuthzs = append(recheckAuthzs, authz)
		}
	}

	if len(recheckAuthzs) > 0 {
		err := ra.recheckCAA(ctx, recheckAuthzs)
		if err != nil {
			return err
		}
	}

	caaEvent := &finalizationCAACheckEvent{
		Requester: acctID,
		Reused:    len(authzs) - len(recheckAuthzs),
		Rechecked: len(recheckAuthzs),
	}
	ra.log.InfoObject("FinalizationCaaCheck", caaEvent)

	return nil
}

// recheckCAA accepts a list of names that need to have their CAA records
// rechecked because their associated authorizations are sufficiently old and
// performs the CAA checks required for each. If any of the rechecks fail an
// error is returned.
func (ra *RegistrationAuthorityImpl) recheckCAA(ctx context.Context, authzs []*core.Authorization) error {
	ra.recheckCAACounter.Add(float64(len(authzs)))

	type authzCAAResult struct {
		authz *core.Authorization
		err   error
	}
	ch := make(chan authzCAAResult, len(authzs))
	for _, authz := range authzs {
		go func(authz *core.Authorization) {
			name := authz.Identifier.Value

			// If an authorization has multiple valid challenges,
			// the type of the first valid challenge is used for
			// the purposes of CAA rechecking.
			var method string
			for _, challenge := range authz.Challenges {
				if challenge.Status == core.StatusValid {
					method = string(challenge.Type)
					break
				}
			}
			if method == "" {
				ch <- authzCAAResult{
					authz: authz,
					err: berrors.InternalServerError(
						"Internal error determining validation method for authorization ID %v (%v)",
						authz.ID, name),
				}
				return
			}
			var resp *vapb.IsCAAValidResponse
			var err error
			resp, err = ra.VA.DoCAA(ctx, &vapb.IsCAAValidRequest{
				Domain:           name,
				ValidationMethod: method,
				AccountURIID:     authz.RegistrationID,
			})
			if err != nil {
				ra.log.AuditErrf("Rechecking CAA: %s", err)
				err = berrors.InternalServerError(
					"Internal error rechecking CAA for authorization ID %v (%v)",
					authz.ID, name,
				)
			} else if resp.Problem != nil {
				err = berrors.CAAError("rechecking caa: %s", resp.Problem.Detail)
			}
			ch <- authzCAAResult{
				authz: authz,
				err:   err,
			}
		}(authz)
	}
	var subErrors []berrors.SubBoulderError
	// Read a recheckResult for each authz from the results channel
	for range len(authzs) {
		recheckResult := <-ch
		// If the result had a CAA boulder error, construct a suberror with the
		// identifier from the authorization that was checked.
		err := recheckResult.err
		if err != nil {
			var bErr *berrors.BoulderError
			if errors.As(err, &bErr) && bErr.Type == berrors.CAA {
				subErrors = append(subErrors, berrors.SubBoulderError{
					Identifier:   recheckResult.authz.Identifier,
					BoulderError: bErr})
			} else {
				return err
			}
		}
	}
	if len(subErrors) > 0 {
		var detail string
		// If there was only one error, then use it as the top level error that is
		// returned.
		if len(subErrors) == 1 {
			return subErrors[0].BoulderError
		}
		detail = fmt.Sprintf(
			"Rechecking CAA for %q and %d more identifiers failed. "+
				"Refer to sub-problems for more information",
			subErrors[0].Identifier.Value,
			len(subErrors)-1)
		return (&berrors.BoulderError{
			Type:   berrors.CAA,
			Detail: detail,
		}).WithSubErrors(subErrors)
	}
	return nil
}

// failOrder marks an order as failed by setting the problem details field of
// the order & persisting it through the SA. If an error occurs doing this we
// log it and don't modify the input order. There aren't any alternatives if we
// can't add the error to the order. This function MUST only be called when we
// are already returning an error for another reason.
func (ra *RegistrationAuthorityImpl) failOrder(
	ctx context.Context,
	order *corepb.Order,
	prob *probs.ProblemDetails) {
	// Use a separate context with its own timeout, since the error we encountered
	// may have been a context cancellation or timeout, and these operations still
	// need to succeed.
	ctx, cancel := context.WithTimeout(context.WithoutCancel(ctx), 1*time.Second)
	defer cancel()

	// Convert the problem to a protobuf problem for the *corepb.Order field
	pbProb, err := bgrpc.ProblemDetailsToPB(prob)
	if err != nil {
		ra.log.AuditErrf("Could not convert order error problem to PB: %q", err)
		return
	}

	// Assign the protobuf problem to the field and save it via the SA
	order.Error = pbProb
	_, err = ra.SA.SetOrderError(ctx, &sapb.SetOrderErrorRequest{
		Id:    order.Id,
		Error: order.Error,
	})
	if err != nil {
		ra.log.AuditErrf("Could not persist order error: %q", err)
	}
}

// To help minimize the chance that an accountID would be used as an order ID
// (or vice versa) when calling functions that use both we define internal
// `accountID` and `orderID` types so that callers must explicitly cast.
type accountID int64
type orderID int64

// FinalizeOrder accepts a request to finalize an order object and, if possible,
// issues a certificate to satisfy the order. If an order does not have valid,
// unexpired authorizations for all of its associated names an error is
// returned. Similarly we vet that all of the names in the order are acceptable
// based on current policy and return an error if the order can't be fulfilled.
// If successful the order will be returned in processing status for the client
// to poll while awaiting finalization to occur.
func (ra *RegistrationAuthorityImpl) FinalizeOrder(ctx context.Context, req *rapb.FinalizeOrderRequest) (*corepb.Order, error) {
	// Step 1: Set up logging/tracing and validate the Order
	if req == nil || req.Order == nil || len(req.Csr) == 0 {
		return nil, errIncompleteGRPCRequest
	}

	logEvent := certificateRequestEvent{
		ID:          core.NewToken(),
		OrderID:     req.Order.Id,
		Requester:   req.Order.RegistrationID,
		RequestTime: ra.clk.Now(),
		UserAgent:   web.UserAgent(ctx),
	}
	csr, err := ra.validateFinalizeRequest(ctx, req, &logEvent)
	if err != nil {
		return nil, err
	}

	// Observe the age of this order, so we know how quickly most clients complete
	// issuance flows.
	ra.orderAges.WithLabelValues("FinalizeOrder").Observe(ra.clk.Since(req.Order.Created.AsTime()).Seconds())

	// Step 2: Set the Order to Processing status
	//
	// We do this separately from the issuance process itself so that, when we
	// switch to doing issuance asynchronously, we aren't lying to the client
	// when we say that their order is already Processing.
	//
	// NOTE(@cpu): After this point any errors that are encountered must update
	// the state of the order to invalid by setting the order's error field.
	// Otherwise the order will be "stuck" in processing state. It can not be
	// finalized because it isn't pending, but we aren't going to process it
	// further because we already did and encountered an error.
	_, err = ra.SA.SetOrderProcessing(ctx, &sapb.OrderRequest{Id: req.Order.Id})
	if err != nil {
		// Fail the order with a server internal error - we weren't able to set the
		// status to processing and that's unexpected & weird.
		ra.failOrder(ctx, req.Order, probs.ServerInternal("Error setting order processing"))
		return nil, err
	}

	// Update the order status locally since the SA doesn't return the updated
	// order itself after setting the status
	order := req.Order
	order.Status = string(core.StatusProcessing)

	// Steps 3 (issuance) and 4 (cleanup) are done inside a helper function so
	// that we can control whether or not that work happens asynchronously.
	if features.Get().AsyncFinalize {
		// We do this work in a goroutine so that we can better handle latency from
		// getting SCTs and writing the (pre)certificate to the database. This lets
		// us return the order in the Processing state to the client immediately,
		// prompting them to poll the Order object and wait for it to be put into
		// its final state.
		//
		// We track this goroutine's lifetime in a waitgroup global to this RA, so
		// that it can wait for all goroutines to drain during shutdown.
		ra.drainWG.Add(1)
		go func() {
			// The original context will be canceled in the RPC layer when FinalizeOrder returns,
			// so split off a context that won't be canceled (and has its own timeout).
			ctx, cancel := context.WithTimeout(context.WithoutCancel(ctx), ra.finalizeTimeout)
			defer cancel()
			_, err := ra.issueCertificateOuter(ctx, proto.Clone(order).(*corepb.Order), csr, logEvent)
			if err != nil {
				// We only log here, because this is in a background goroutine with
				// no parent goroutine waiting for it to receive the error.
				ra.log.AuditErrf("Asynchronous finalization failed: %s", err.Error())
			}
			ra.drainWG.Done()
		}()
		return order, nil
	} else {
		return ra.issueCertificateOuter(ctx, order, csr, logEvent)
	}
}

// validateFinalizeRequest checks that a FinalizeOrder request is fully correct
// and ready for issuance.
func (ra *RegistrationAuthorityImpl) validateFinalizeRequest(
	ctx context.Context,
	req *rapb.FinalizeOrderRequest,
	logEvent *certificateRequestEvent) (*x509.CertificateRequest, error) {
	if req.Order.Id <= 0 {
		return nil, berrors.MalformedError("invalid order ID: %d", req.Order.Id)
	}

	if req.Order.RegistrationID <= 0 {
		return nil, berrors.MalformedError("invalid account ID: %d", req.Order.RegistrationID)
	}

	if core.AcmeStatus(req.Order.Status) != core.StatusReady {
		return nil, berrors.OrderNotReadyError(
			"Order's status (%q) is not acceptable for finalization",
			req.Order.Status)
	}

	profile, err := ra.profiles.get(req.Order.CertificateProfileName)
	if err != nil {
		return nil, err
	}

	// There should never be an order with 0 identifiers at the stage, but we check to
	// be on the safe side, throwing an internal server error if this assumption
	// is ever violated.
	orderIdents := identifier.Normalize(identifier.SliceFromProto(req.Order.Identifiers, req.Order.DnsNames))
	if len(orderIdents) == 0 {
		return nil, berrors.InternalServerError("Order has no associated identifiers")
	}

	// Parse the CSR from the request
	csr, err := x509.ParseCertificateRequest(req.Csr)
	if err != nil {
		return nil, berrors.BadCSRError("unable to parse CSR: %s", err.Error())
	}

	if ra.mustStapleAllowList != nil && issuance.ContainsMustStaple(csr.Extensions) {
		if !ra.mustStapleAllowList.Contains(req.Order.RegistrationID) {
			ra.mustStapleRequestsCounter.WithLabelValues("denied").Inc()
			return nil, berrors.UnauthorizedError(
				"OCSP must-staple extension is no longer available: see https://letsencrypt.org/2024/12/05/ending-ocsp",
			)
		} else {
			ra.mustStapleRequestsCounter.WithLabelValues("allowed").Inc()
		}

	}

	err = csrlib.VerifyCSR(ctx, csr, profile.maxNames, &ra.keyPolicy, ra.PA)
	if err != nil {
		// VerifyCSR returns berror instances that can be passed through as-is
		// without wrapping.
		return nil, err
	}

	// Dedupe, lowercase and sort both the names from the CSR and the names in the
	// order.
	csrIdents := identifier.FromCSR(csr)
	// Check that the order names and the CSR names are an exact match
	if !slices.Equal(csrIdents, orderIdents) {
		return nil, berrors.UnauthorizedError("CSR does not specify same identifiers as Order")
	}

	// Get the originating account for use in the next check.
	regPB, err := ra.SA.GetRegistration(ctx, &sapb.RegistrationID{Id: req.Order.RegistrationID})
	if err != nil {
		return nil, err
	}

	account, err := bgrpc.PbToRegistration(regPB)
	if err != nil {
		return nil, err
	}

	// Make sure they're not using their account key as the certificate key too.
	if core.KeyDigestEquals(csr.PublicKey, account.Key) {
		return nil, berrors.MalformedError("certificate public key must be different than account key")
	}

	// Double-check that all authorizations on this order are valid, are also
	// associated with the same account as the order itself, and have recent CAA.
	authzs, err := ra.checkOrderAuthorizations(
		ctx, orderID(req.Order.Id), accountID(req.Order.RegistrationID), csrIdents, ra.clk.Now())
	if err != nil {
		// Pass through the error without wrapping it because the called functions
		// return BoulderError and we don't want to lose the type.
		return nil, err
	}

	// Collect up a certificateRequestAuthz that stores the ID and challenge type
	// of each of the valid authorizations we used for this issuance.
	logEventAuthzs := make(map[string]certificateRequestAuthz, len(csrIdents))
	for _, authz := range authzs {
		// No need to check for error here because we know this same call just
		// succeeded inside ra.checkOrderAuthorizations
		solvedByChallengeType, _ := authz.SolvedBy()
		logEventAuthzs[authz.Identifier.Value] = certificateRequestAuthz{
			ID:            authz.ID,
			ChallengeType: solvedByChallengeType,
		}
		authzAge := (profile.validAuthzLifetime - authz.Expires.Sub(ra.clk.Now())).Seconds()
		ra.authzAges.WithLabelValues("FinalizeOrder", string(authz.Status)).Observe(authzAge)
	}
	logEvent.Authorizations = logEventAuthzs

	// Mark that we verified the CN and SANs
	logEvent.VerifiedFields = []string{"subject.commonName", "subjectAltName"}

	return csr, nil
}

func (ra *RegistrationAuthorityImpl) GetSCTs(ctx context.Context, sctRequest *rapb.SCTRequest) (*rapb.SCTResponse, error) {
	scts, err := ra.getSCTs(ctx, sctRequest.PrecertDER)
	if err != nil {
		return nil, err
	}
	return &rapb.SCTResponse{
		SctDER: scts,
	}, nil
}

// issueCertificateOuter exists solely to ensure that all calls to
// issueCertificateInner have their result handled uniformly, no matter what
// return path that inner function takes. It takes ownership of the logEvent,
// mutates it, and is responsible for outputting its final state.
func (ra *RegistrationAuthorityImpl) issueCertificateOuter(
	ctx context.Context,
	order *corepb.Order,
	csr *x509.CertificateRequest,
	logEvent certificateRequestEvent,
) (*corepb.Order, error) {
	ra.inflightFinalizes.Inc()
	defer ra.inflightFinalizes.Dec()

	idents := identifier.SliceAsProto(identifier.SliceFromProto(order.Identifiers, order.DnsNames))

	// TODO(#7311): Remove this once all RPC users can handle Identifiers.
	var dnsNames []string
	for _, orderIdent := range idents {
		dnsNames = append(dnsNames, orderIdent.Value)
	}

	isRenewal := false
	timestamps, err := ra.SA.FQDNSetTimestampsForWindow(ctx, &sapb.CountFQDNSetsRequest{
		DnsNames:    dnsNames,
		Identifiers: idents,
		Window:      durationpb.New(120 * 24 * time.Hour),
		Limit:       1,
	})
	if err != nil {
		return nil, fmt.Errorf("checking if certificate is a renewal: %w", err)
	}
	if len(timestamps.Timestamps) > 0 {
		isRenewal = true
		logEvent.PreviousCertificateIssued = timestamps.Timestamps[0].AsTime()
	}

	profileName := order.CertificateProfileName
	if profileName == "" {
		profileName = ra.profiles.defaultName
	}

	// Step 3: Issue the Certificate
	cert, err := ra.issueCertificateInner(
		ctx, csr, isRenewal, profileName, accountID(order.RegistrationID), orderID(order.Id))

	// Step 4: Fail the order if necessary, and update metrics and log fields
	var result string
	if err != nil {
		// The problem is computed using `web.ProblemDetailsForError`, the same
		// function the WFE uses to convert between `berrors` and problems. This
		// will turn normal expected berrors like berrors.UnauthorizedError into the
		// correct `urn:ietf:params:acme:error:unauthorized` problem while not
		// letting anything like a server internal error through with sensitive
		// info.
		ra.failOrder(ctx, order, web.ProblemDetailsForError(err, "Error finalizing order"))
		order.Status = string(core.StatusInvalid)

		logEvent.Error = err.Error()
		result = "error"
	} else {
		order.CertificateSerial = core.SerialToString(cert.SerialNumber)
		order.Status = string(core.StatusValid)

		ra.namesPerCert.With(
			prometheus.Labels{"type": "issued"},
		).Observe(float64(len(idents)))

		ra.newCertCounter.Inc()

		logEvent.SerialNumber = core.SerialToString(cert.SerialNumber)
		logEvent.CommonName = cert.Subject.CommonName
		logEvent.Identifiers = identifier.FromCert(cert)
		logEvent.NotBefore = cert.NotBefore
		logEvent.NotAfter = cert.NotAfter
		logEvent.CertProfileName = profileName

		result = "successful"
	}

	logEvent.ResponseTime = ra.clk.Now()
	ra.log.AuditObject(fmt.Sprintf("Certificate request - %s", result), logEvent)

	return order, err
}

// countCertificateIssued increments the certificates (per domain and per
// account) and duplicate certificate rate limits. There is no reason to surface
// errors from this function to the Subscriber, spends against these limit are
// best effort.
//
// TODO(#7311): Handle IP address identifiers.
func (ra *RegistrationAuthorityImpl) countCertificateIssued(ctx context.Context, regId int64, orderIdents []identifier.ACMEIdentifier, isRenewal bool) {
	var names []string
	for _, orderIdent := range orderIdents {
		names = append(names, orderIdent.Value)
	}

	var transactions []ratelimits.Transaction
	if !isRenewal {
		txns, err := ra.txnBuilder.CertificatesPerDomainSpendOnlyTransactions(regId, names)
		if err != nil {
			ra.log.Warningf("building rate limit transactions at finalize: %s", err)
		}
		transactions = append(transactions, txns...)
	}

	txn, err := ra.txnBuilder.CertificatesPerFQDNSetSpendOnlyTransaction(names)
	if err != nil {
		ra.log.Warningf("building rate limit transaction at finalize: %s", err)
	}
	transactions = append(transactions, txn)

	_, err = ra.limiter.BatchSpend(ctx, transactions)
	if err != nil {
		if errors.Is(err, context.Canceled) || errors.Is(err, context.DeadlineExceeded) {
			return
		}
		ra.log.Warningf("spending against rate limits at finalize: %s", err)
	}
}

// issueCertificateInner is part of the [issuance cycle].
//
// It gets a precertificate from the CA, submits it to CT logs to get SCTs,
// then sends the precertificate and the SCTs to the CA to get a final certificate.
//
// This function is responsible for ensuring that we never try to issue a final
// certificate twice for the same precertificate, because that has the potential
// to create certificates with duplicate serials. For instance, this could
// happen if final certificates were created with different sets of SCTs. This
// function accomplishes that by bailing on issuance if there is any error in
// IssueCertificateForPrecertificate; there are no retries, and serials are
// generated in IssuePrecertificate, so serials with errors are dropped and
// never have final certificates issued for them (because there is a possibility
// that the certificate was actually issued but there was an error returning
// it).
//
// [issuance cycle]: https://github.com/letsencrypt/boulder/blob/main/docs/ISSUANCE-CYCLE.md
func (ra *RegistrationAuthorityImpl) issueCertificateInner(
	ctx context.Context,
	csr *x509.CertificateRequest,
	isRenewal bool,
	profileName string,
	acctID accountID,
	oID orderID) (*x509.Certificate, error) {
	// wrapError adds a prefix to an error. If the error is a boulder error then
	// the problem detail is updated with the prefix. Otherwise a new error is
	// returned with the message prefixed using `fmt.Errorf`
	wrapError := func(e error, prefix string) error {
		if berr, ok := e.(*berrors.BoulderError); ok {
			berr.Detail = fmt.Sprintf("%s: %s", prefix, berr.Detail)
			return berr
		}
		return fmt.Errorf("%s: %s", prefix, e)
	}

	issueReq := &capb.IssueCertificateRequest{
		Csr:             csr.Raw,
		RegistrationID:  int64(acctID),
		OrderID:         int64(oID),
		CertProfileName: profileName,
	}

	resp, err := ra.CA.IssueCertificate(ctx, issueReq)
	if err != nil {
		return nil, err
	}

	parsedCertificate, err := x509.ParseCertificate(resp.DER)
	if err != nil {
		return nil, wrapError(err, "parsing final certificate")
	}
	idents := identifier.FromCert(parsedCertificate)

	ra.countCertificateIssued(ctx, int64(acctID), idents, isRenewal)

	// Asynchronously submit the final certificate to any configured logs
	go ra.ctpolicy.SubmitFinalCert(resp.DER, parsedCertificate.NotAfter)

	err = ra.matchesCSR(parsedCertificate, csr)
	if err != nil {
		ra.certCSRMismatch.Inc()
		return nil, err
	}

	_, err = ra.SA.FinalizeOrder(ctx, &sapb.FinalizeOrderRequest{
		Id:                int64(oID),
		CertificateSerial: core.SerialToString(parsedCertificate.SerialNumber),
	})
	if err != nil {
		return nil, wrapError(err, "persisting finalized order")
	}

	return parsedCertificate, nil
}

func (ra *RegistrationAuthorityImpl) getSCTs(ctx context.Context, precertDER []byte) (core.SCTDERs, error) {
	started := ra.clk.Now()
	precert, err := x509.ParseCertificate(precertDER)
	if err != nil {
		return nil, fmt.Errorf("parsing precertificate: %w", err)
	}

	scts, err := ra.ctpolicy.GetSCTs(ctx, precertDER, precert.NotAfter)
	took := ra.clk.Since(started)
	if err != nil {
		state := "failure"
		if err == context.DeadlineExceeded {
			state = "deadlineExceeded"
			// Convert the error to a missingSCTsError to communicate the timeout,
			// otherwise it will be a generic serverInternalError
			err = berrors.MissingSCTsError("failed to get SCTs: %s", err.Error())
		}
		ra.log.Warningf("ctpolicy.GetSCTs failed: %s", err)
		ra.ctpolicyResults.With(prometheus.Labels{"result": state}).Observe(took.Seconds())
		return nil, err
	}
	ra.ctpolicyResults.With(prometheus.Labels{"result": "success"}).Observe(took.Seconds())
	return scts, nil
}

// UpdateRegistrationContact updates an existing Registration's contact.
// The updated contacts field may be empty.
func (ra *RegistrationAuthorityImpl) UpdateRegistrationContact(ctx context.Context, req *rapb.UpdateRegistrationContactRequest) (*corepb.Registration, error) {
	if core.IsAnyNilOrZero(req.RegistrationID) {
		return nil, errIncompleteGRPCRequest
	}

	err := ra.validateContacts(req.Contacts)
	if err != nil {
		return nil, fmt.Errorf("invalid contact: %w", err)
	}

	update, err := ra.SA.UpdateRegistrationContact(ctx, &sapb.UpdateRegistrationContactRequest{
		RegistrationID: req.RegistrationID,
		Contacts:       req.Contacts,
	})
	if err != nil {
		return nil, fmt.Errorf("failed to update registration contact: %w", err)
	}

	// TODO(#7966): Remove once the rate of registrations with contacts has
	// been determined.
	for range req.Contacts {
		ra.newOrUpdatedContactCounter.With(prometheus.Labels{"new": "false"}).Inc()
	}

	return update, nil
}

// UpdateRegistrationKey updates an existing Registration's key.
func (ra *RegistrationAuthorityImpl) UpdateRegistrationKey(ctx context.Context, req *rapb.UpdateRegistrationKeyRequest) (*corepb.Registration, error) {
	if core.IsAnyNilOrZero(req.RegistrationID, req.Jwk) {
		return nil, errIncompleteGRPCRequest
	}

	update, err := ra.SA.UpdateRegistrationKey(ctx, &sapb.UpdateRegistrationKeyRequest{
		RegistrationID: req.RegistrationID,
		Jwk:            req.Jwk,
	})
	if err != nil {
		return nil, fmt.Errorf("failed to update registration key: %w", err)
	}

	return update, nil
}

// recordValidation records an authorization validation event,
// it should only be used on v2 style authorizations.
func (ra *RegistrationAuthorityImpl) recordValidation(ctx context.Context, authID string, authExpires time.Time, challenge *core.Challenge) error {
	authzID, err := strconv.ParseInt(authID, 10, 64)
	if err != nil {
		return err
	}
	vr, err := bgrpc.ValidationResultToPB(challenge.ValidationRecord, challenge.Error, "", "")
	if err != nil {
		return err
	}
	var validated *timestamppb.Timestamp
	if challenge.Validated != nil {
		validated = timestamppb.New(*challenge.Validated)
	}
	_, err = ra.SA.FinalizeAuthorization2(ctx, &sapb.FinalizeAuthorizationRequest{
		Id:                authzID,
		Status:            string(challenge.Status),
		Expires:           timestamppb.New(authExpires),
		Attempted:         string(challenge.Type),
		AttemptedAt:       validated,
		ValidationRecords: vr.Records,
		ValidationError:   vr.Problem,
	})
	return err
}

// countFailedValidations increments the FailedAuthorizationsPerDomainPerAccount limit.
// and the FailedAuthorizationsForPausingPerDomainPerAccountTransaction limit.
//
// TODO(#7311): Handle IP address identifiers.
func (ra *RegistrationAuthorityImpl) countFailedValidations(ctx context.Context, regId int64, ident identifier.ACMEIdentifier) error {
	name := ident.Value

	txn, err := ra.txnBuilder.FailedAuthorizationsPerDomainPerAccountSpendOnlyTransaction(regId, name)
	if err != nil {
		return fmt.Errorf("building rate limit transaction for the %s rate limit: %w", ratelimits.FailedAuthorizationsPerDomainPerAccount, err)
	}

	_, err = ra.limiter.Spend(ctx, txn)
	if err != nil {
		return fmt.Errorf("spending against the %s rate limit: %w", ratelimits.FailedAuthorizationsPerDomainPerAccount, err)
	}

	if features.Get().AutomaticallyPauseZombieClients {
		txn, err = ra.txnBuilder.FailedAuthorizationsForPausingPerDomainPerAccountTransaction(regId, name)
		if err != nil {
			return fmt.Errorf("building rate limit transaction for the %s rate limit: %w", ratelimits.FailedAuthorizationsForPausingPerDomainPerAccount, err)
		}

		decision, err := ra.limiter.Spend(ctx, txn)
		if err != nil {
			return fmt.Errorf("spending against the %s rate limit: %s", ratelimits.FailedAuthorizationsForPausingPerDomainPerAccount, err)
		}

		if decision.Result(ra.clk.Now()) != nil {
			resp, err := ra.SA.PauseIdentifiers(ctx, &sapb.PauseRequest{
				RegistrationID: regId,
				Identifiers: []*corepb.Identifier{
					{
						Type:  string(ident.Type),
						Value: ident.Value,
					},
				},
			})
			if err != nil {
				return fmt.Errorf("failed to pause %d/%q: %w", regId, ident.Value, err)
			}
			ra.pauseCounter.With(prometheus.Labels{
				"paused":   strconv.FormatBool(resp.Paused > 0),
				"repaused": strconv.FormatBool(resp.Repaused > 0),
				"grace":    strconv.FormatBool(resp.Paused <= 0 && resp.Repaused <= 0),
			}).Inc()
		}
	}
	return nil
}

// resetAccountPausingLimit resets bucket to maximum capacity for given account.
// There is no reason to surface errors from this function to the Subscriber.
//
// TODO(#7311): Handle IP address identifiers.
func (ra *RegistrationAuthorityImpl) resetAccountPausingLimit(ctx context.Context, regId int64, ident identifier.ACMEIdentifier) {
	bucketKey, err := ratelimits.NewRegIdDomainBucketKey(ratelimits.FailedAuthorizationsForPausingPerDomainPerAccount, regId, ident.Value)
	if err != nil {
		ra.log.Warningf("creating bucket key for regID=[%d] identifier=[%s]: %s", regId, ident.Value, err)
	}
	err = ra.limiter.Reset(ctx, bucketKey)
	if err != nil {
		ra.log.Warningf("resetting bucket for regID=[%d] identifier=[%s]: %s", regId, ident.Value, err)
	}
}

// doDCVAndCAA performs DCV and CAA checks sequentially: DCV is performed first
// and CAA is only checked if DCV is successful. Validation records from the DCV
// check are returned even if the CAA check fails.
func (ra *RegistrationAuthorityImpl) checkDCVAndCAA(ctx context.Context, dcvReq *vapb.PerformValidationRequest, caaReq *vapb.IsCAAValidRequest) (*corepb.ProblemDetails, []*corepb.ValidationRecord, error) {
	doDCVRes, err := ra.VA.DoDCV(ctx, dcvReq)
	if err != nil {
		return nil, nil, err
	}
	if doDCVRes.Problem != nil {
		return doDCVRes.Problem, doDCVRes.Records, nil
	}

	doCAAResp, err := ra.VA.DoCAA(ctx, caaReq)
	if err != nil {
		return nil, nil, err
	}
	return doCAAResp.Problem, doDCVRes.Records, nil
}

// PerformValidation initiates validation for a specific challenge associated
// with the given base authorization. The authorization and challenge are
// updated based on the results.
func (ra *RegistrationAuthorityImpl) PerformValidation(
	ctx context.Context,
	req *rapb.PerformValidationRequest) (*corepb.Authorization, error) {

	// Clock for start of PerformValidation.
	vStart := ra.clk.Now()

	if core.IsAnyNilOrZero(req.Authz, req.Authz.Id, identifier.FromProtoWithDefault(req.Authz.Identifier, req.Authz.DnsName), req.Authz.Status, req.Authz.Expires) {
		return nil, errIncompleteGRPCRequest
	}

	authz, err := bgrpc.PBToAuthz(req.Authz)
	if err != nil {
		return nil, err
	}

	// Refuse to update expired authorizations
	if authz.Expires == nil || authz.Expires.Before(ra.clk.Now()) {
		return nil, berrors.MalformedError("expired authorization")
	}

	profile, err := ra.profiles.get(authz.CertificateProfileName)
	if err != nil {
		return nil, err
	}

	challIndex := int(req.ChallengeIndex)
	if challIndex >= len(authz.Challenges) {
		return nil,
			berrors.MalformedError("invalid challenge index '%d'", challIndex)
	}

	ch := &authz.Challenges[challIndex]

	// This challenge type may have been disabled since the challenge was created.
	if !ra.PA.ChallengeTypeEnabled(ch.Type) {
		return nil, berrors.MalformedError("challenge type %q no longer allowed", ch.Type)
	}

	// We expect some clients to try and update a challenge for an authorization
	// that is already valid. In this case we don't need to process the
	// challenge update. It wouldn't be helpful, the overall authorization is
	// already good! We return early for the valid authz reuse case.
	if authz.Status == core.StatusValid {
		return req.Authz, nil
	}

	if authz.Status != core.StatusPending {
		return nil, berrors.MalformedError("authorization must be pending")
	}

	// Look up the account key for this authorization
	regPB, err := ra.SA.GetRegistration(ctx, &sapb.RegistrationID{Id: authz.RegistrationID})
	if err != nil {
		return nil, berrors.InternalServerError("getting acct for authorization: %s", err.Error())
	}
	reg, err := bgrpc.PbToRegistration(regPB)
	if err != nil {
		return nil, berrors.InternalServerError("getting acct for authorization: %s", err.Error())
	}

	// Compute the key authorization field based on the registration key
	expectedKeyAuthorization, err := ch.ExpectedKeyAuthorization(reg.Key)
	if err != nil {
		return nil, berrors.InternalServerError("could not compute expected key authorization value")
	}

	// Double check before sending to VA
	if cErr := ch.CheckPending(); cErr != nil {
		return nil, berrors.MalformedError("cannot validate challenge: %s", cErr.Error())
	}

	// Dispatch to the VA for service
	ra.drainWG.Add(1)
	vaCtx := context.Background()
	go func(authz core.Authorization) {
		defer ra.drainWG.Done()

		// We will mutate challenges later in this goroutine to change status and
		// add error, but we also return a copy of authz immediately. To avoid a
		// data race, make a copy of the challenges slice here for mutation.
		challenges := make([]core.Challenge, len(authz.Challenges))
		copy(challenges, authz.Challenges)
		authz.Challenges = challenges
		chall, _ := bgrpc.ChallengeToPB(authz.Challenges[challIndex])
		checkProb, checkRecords, err := ra.checkDCVAndCAA(
			vaCtx,
			&vapb.PerformValidationRequest{
				DnsName:                  authz.Identifier.Value,
				Challenge:                chall,
				Authz:                    &vapb.AuthzMeta{Id: authz.ID, RegID: authz.RegistrationID},
				ExpectedKeyAuthorization: expectedKeyAuthorization,
			},
			&vapb.IsCAAValidRequest{
				Domain:           authz.Identifier.Value,
				ValidationMethod: chall.Type,
				AccountURIID:     authz.RegistrationID,
				AuthzID:          authz.ID,
			},
		)
		challenge := &authz.Challenges[challIndex]
		var prob *probs.ProblemDetails
		if err != nil {
			prob = probs.ServerInternal("Could not communicate with VA")
			ra.log.AuditErrf("Could not communicate with VA: %s", err)
		} else {
			if checkProb != nil {
				prob, err = bgrpc.PBToProblemDetails(checkProb)
				if err != nil {
					prob = probs.ServerInternal("Could not communicate with VA")
					ra.log.AuditErrf("Could not communicate with VA: %s", err)
				}
			}
			// Save the updated records
			records := make([]core.ValidationRecord, len(checkRecords))
			for i, r := range checkRecords {
				records[i], err = bgrpc.PBToValidationRecord(r)
				if err != nil {
					prob = probs.ServerInternal("Records for validation corrupt")
				}
			}
			challenge.ValidationRecord = records
		}
		if !challenge.RecordsSane() && prob == nil {
			prob = probs.ServerInternal("Records for validation failed sanity check")
		}

		expires := *authz.Expires
		if prob != nil {
			challenge.Status = core.StatusInvalid
			challenge.Error = prob
			err := ra.countFailedValidations(vaCtx, authz.RegistrationID, authz.Identifier)
			if err != nil {
				ra.log.Warningf("incrementing failed validations: %s", err)
			}
		} else {
			challenge.Status = core.StatusValid
			expires = ra.clk.Now().Add(profile.validAuthzLifetime)
			if features.Get().AutomaticallyPauseZombieClients {
				ra.resetAccountPausingLimit(vaCtx, authz.RegistrationID, authz.Identifier)
			}
		}
		challenge.Validated = &vStart
		authz.Challenges[challIndex] = *challenge

		err = ra.recordValidation(vaCtx, authz.ID, expires, challenge)
		if err != nil {
			if errors.Is(err, berrors.NotFound) {
				// We log NotFound at a lower level because this is largely due to a
				// parallel-validation race: a different validation attempt has already
				// updated this authz, so we failed to find a *pending* authz with the
				// given ID to update.
				ra.log.Infof("Failed to record validation (likely parallel validation race): regID=[%d] authzID=[%s] err=[%s]",
					authz.RegistrationID, authz.ID, err)
			} else {
				ra.log.AuditErrf("Failed to record validation: regID=[%d] authzID=[%s] err=[%s]",
					authz.RegistrationID, authz.ID, err)
			}
		}
	}(authz)
	return bgrpc.AuthzToPB(authz)
}

// revokeCertificate updates the database to mark the certificate as revoked,
// with the given reason and current timestamp.
func (ra *RegistrationAuthorityImpl) revokeCertificate(ctx context.Context, cert *x509.Certificate, reason revocation.Reason) error {
	serialString := core.SerialToString(cert.SerialNumber)
	issuerID := issuance.IssuerNameID(cert)
	shardIdx, err := crlShard(cert)
	if err != nil {
		return err
	}

	_, err = ra.SA.RevokeCertificate(ctx, &sapb.RevokeCertificateRequest{
		Serial:   serialString,
		Reason:   int64(reason),
		Date:     timestamppb.New(ra.clk.Now()),
		IssuerID: int64(issuerID),
		ShardIdx: shardIdx,
	})
	if err != nil {
		return err
	}

	ra.revocationReasonCounter.WithLabelValues(revocation.ReasonToString[reason]).Inc()
	return nil
}

// updateRevocationForKeyCompromise updates the database to mark the certificate
// as revoked, with the given reason and current timestamp. This only works for
// certificates that were previously revoked for a reason other than
// keyCompromise, and which are now being updated to keyCompromise instead.
func (ra *RegistrationAuthorityImpl) updateRevocationForKeyCompromise(ctx context.Context, serialString string, issuerID issuance.NameID) error {
	status, err := ra.SA.GetCertificateStatus(ctx, &sapb.Serial{Serial: serialString})
	if err != nil {
		return berrors.NotFoundError("unable to confirm that serial %q was ever issued: %s", serialString, err)
	}

	if status.Status != string(core.OCSPStatusRevoked) {
		// Internal server error, because we shouldn't be in the function at all
		// unless the cert was already revoked.
		return fmt.Errorf("unable to re-revoke serial %q which is not currently revoked", serialString)
	}
	if status.RevokedReason == ocsp.KeyCompromise {
		return berrors.AlreadyRevokedError("unable to re-revoke serial %q which is already revoked for keyCompromise", serialString)
	}

	_, err = ra.SA.UpdateRevokedCertificate(ctx, &sapb.RevokeCertificateRequest{
		Serial:   serialString,
		Reason:   int64(ocsp.KeyCompromise),
		Date:     timestamppb.New(ra.clk.Now()),
		Backdate: status.RevokedDate,
		IssuerID: int64(issuerID),
	})
	if err != nil {
		return err
	}

	ra.revocationReasonCounter.WithLabelValues(revocation.ReasonToString[ocsp.KeyCompromise]).Inc()
	return nil
}

// purgeOCSPCache makes a request to akamai-purger to purge the cache entries
// for the given certificate.
func (ra *RegistrationAuthorityImpl) purgeOCSPCache(ctx context.Context, cert *x509.Certificate, issuerID issuance.NameID) error {
	issuer, ok := ra.issuersByNameID[issuerID]
	if !ok {
		return fmt.Errorf("unable to identify issuer of cert with serial %q", core.SerialToString(cert.SerialNumber))
	}

	purgeURLs, err := akamai.GeneratePurgeURLs(cert, issuer.Certificate)
	if err != nil {
		return err
	}

	_, err = ra.purger.Purge(ctx, &akamaipb.PurgeRequest{Urls: purgeURLs})
	if err != nil {
		return err
	}

	return nil
}

// RevokeCertByApplicant revokes the certificate in question. It allows any
// revocation reason from (0, 1, 3, 4, 5, 9), because Subscribers are allowed to
// request any revocation reason for their own certificates. However, if the
// requesting RegID is an account which has authorizations for all names in the
// cert but is *not* the original subscriber, it overrides the revocation reason
// to be 5 (cessationOfOperation), because that code is used to cover instances
// where "the certificate subscriber no longer owns the domain names in the
// certificate". It does not add the key to the blocked keys list, even if
// reason 1 (keyCompromise) is requested, as it does not demonstrate said
// compromise. It attempts to purge the certificate from the Akamai cache, but
// it does not hard-fail if doing so is not successful, because the cache will
// drop the old OCSP response in less than 24 hours anyway.
func (ra *RegistrationAuthorityImpl) RevokeCertByApplicant(ctx context.Context, req *rapb.RevokeCertByApplicantRequest) (*emptypb.Empty, error) {
	if req == nil || req.Cert == nil || req.RegID == 0 {
		return nil, errIncompleteGRPCRequest
	}

	if _, present := revocation.UserAllowedReasons[revocation.Reason(req.Code)]; !present {
		return nil, berrors.BadRevocationReasonError(req.Code)
	}

	cert, err := x509.ParseCertificate(req.Cert)
	if err != nil {
		return nil, err
	}

	serialString := core.SerialToString(cert.SerialNumber)

	logEvent := certificateRevocationEvent{
		ID:           core.NewToken(),
		SerialNumber: serialString,
		Reason:       req.Code,
		Method:       "applicant",
		RequesterID:  req.RegID,
	}

	// Below this point, do not re-declare `err` (i.e. type `err :=`) in a
	// nested scope. Doing so will create a new `err` variable that is not
	// captured by this closure.
	defer func() {
		if err != nil {
			logEvent.Error = err.Error()
		}
		ra.log.AuditObject("Revocation request:", logEvent)
	}()

	metadata, err := ra.SA.GetSerialMetadata(ctx, &sapb.Serial{Serial: serialString})
	if err != nil {
		return nil, err
	}

	if req.RegID == metadata.RegistrationID {
		// The requester is the original subscriber. They can revoke for any reason.
		logEvent.Method = "subscriber"
	} else {
		// The requester is a different account. We need to confirm that they have
		// authorizations for all names in the cert.
		logEvent.Method = "control"

		// TODO(#7311): Support other kinds of SANs/identifiers here.
		var authzPB *sapb.Authorizations
		authzPB, err = ra.SA.GetValidAuthorizations2(ctx, &sapb.GetValidAuthorizationsRequest{
			RegistrationID: req.RegID,
			Identifiers:    identifier.SliceAsProto(identifier.SliceFromProto(nil, cert.DNSNames)),
			DnsNames:       cert.DNSNames,
			ValidUntil:     timestamppb.New(ra.clk.Now()),
		})
		if err != nil {
			return nil, err
		}

		var authzMap map[identifier.ACMEIdentifier]*core.Authorization
		authzMap, err = bgrpc.PBToAuthzMap(authzPB)
		if err != nil {
			return nil, err
		}

		// TODO(#7311): TODO(#7647): Support other kinds of SANs/identifiers here.
		for _, name := range cert.DNSNames {
			if _, present := authzMap[identifier.NewDNS(name)]; !present {
				return nil, berrors.UnauthorizedError("requester does not control all names in cert with serial %q", serialString)
			}
		}

		// Applicants who are not the original Subscriber are not allowed to
		// revoke for any reason other than cessationOfOperation, which covers
		// circumstances where "the certificate subscriber no longer owns the
		// domain names in the certificate". Override the reason code to match.
		req.Code = ocsp.CessationOfOperation
		logEvent.Reason = req.Code
	}

	err = ra.revokeCertificate(
		ctx,
		cert,
		revocation.Reason(req.Code),
	)
	if err != nil {
		return nil, err
	}

	// Don't propagate purger errors to the client.
	issuerID := issuance.IssuerNameID(cert)
	_ = ra.purgeOCSPCache(ctx, cert, issuerID)

	return &emptypb.Empty{}, nil
}

// crlShard extracts the CRL shard from a certificate's CRLDistributionPoint.
//
// If there is no CRLDistributionPoint, returns 0.
//
// If there is more than one CRLDistributionPoint, returns an error.
//
// Assumes the shard number is represented in the URL as an integer that
// occurs in the last path component, optionally followed by ".crl".
//
// Note: This assumes (a) the CA is generating well-formed, correct
// CRLDistributionPoints and (b) an earlier component has verified the signature
// on this certificate comes from one of our issuers.
func crlShard(cert *x509.Certificate) (int64, error) {
	if len(cert.CRLDistributionPoints) == 0 {
		return 0, nil
	}
	if len(cert.CRLDistributionPoints) > 1 {
		return 0, errors.New("too many crlDistributionPoints in certificate")
	}

	url := strings.TrimSuffix(cert.CRLDistributionPoints[0], ".crl")
	lastIndex := strings.LastIndex(url, "/")
	if lastIndex == -1 {
		return 0, fmt.Errorf("malformed CRLDistributionPoint %q", url)
	}
	shardStr := url[lastIndex+1:]
	shardIdx, err := strconv.Atoi(shardStr)
	if err != nil {
		return 0, fmt.Errorf("parsing CRLDistributionPoint: %s", err)
	}

	if shardIdx <= 0 {
		return 0, fmt.Errorf("invalid shard in CRLDistributionPoint: %d", shardIdx)
	}

	return int64(shardIdx), nil
}

// addToBlockedKeys initiates a GRPC call to have the Base64-encoded SHA256
// digest of a provided public key added to the blockedKeys table.
func (ra *RegistrationAuthorityImpl) addToBlockedKeys(ctx context.Context, key crypto.PublicKey, src string, comment string) error {
	var digest core.Sha256Digest
	digest, err := core.KeyDigest(key)
	if err != nil {
		return err
	}

	// Add the public key to the blocked keys list.
	_, err = ra.SA.AddBlockedKey(ctx, &sapb.AddBlockedKeyRequest{
		KeyHash: digest[:],
		Added:   timestamppb.New(ra.clk.Now()),
		Source:  src,
		Comment: comment,
	})
	if err != nil {
		return err
	}

	return nil
}

// RevokeCertByKey revokes the certificate in question. It always uses
// reason code 1 (keyCompromise). It ensures that they public key is added to
// the blocked keys list, even if revocation otherwise fails. It attempts to
// purge the certificate from the Akamai cache, but it does not hard-fail if
// doing so is not successful, because the cache will drop the old OCSP response
// in less than 24 hours anyway.
func (ra *RegistrationAuthorityImpl) RevokeCertByKey(ctx context.Context, req *rapb.RevokeCertByKeyRequest) (*emptypb.Empty, error) {
	if req == nil || req.Cert == nil {
		return nil, errIncompleteGRPCRequest
	}

	cert, err := x509.ParseCertificate(req.Cert)
	if err != nil {
		return nil, err
	}

	logEvent := certificateRevocationEvent{
		ID:           core.NewToken(),
		SerialNumber: core.SerialToString(cert.SerialNumber),
		Reason:       ocsp.KeyCompromise,
		Method:       "key",
		RequesterID:  0,
	}

	// Below this point, do not re-declare `err` (i.e. type `err :=`) in a
	// nested scope. Doing so will create a new `err` variable that is not
	// captured by this closure.
	defer func() {
		if err != nil {
			logEvent.Error = err.Error()
		}
		ra.log.AuditObject("Revocation request:", logEvent)
	}()

	// We revoke the cert before adding it to the blocked keys list, to avoid a
	// race between this and the bad-key-revoker. But we don't check the error
	// from this operation until after we add the key to the blocked keys list,
	// since that addition needs to happen no matter what.
	revokeErr := ra.revokeCertificate(
		ctx,
		cert,
		revocation.Reason(ocsp.KeyCompromise),
	)

	// Failing to add the key to the blocked keys list is a worse failure than
	// failing to revoke in the first place, because it means that
	// bad-key-revoker won't revoke the cert anyway.
	err = ra.addToBlockedKeys(ctx, cert.PublicKey, "API", "")
	if err != nil {
		return nil, err
	}

	issuerID := issuance.IssuerNameID(cert)

	// Check the error returned from revokeCertificate itself.
	err = revokeErr
	if err == nil {
		// If the revocation and blocked keys list addition were successful, then
		// just purge and return.
		// Don't propagate purger errors to the client.
		_ = ra.purgeOCSPCache(ctx, cert, issuerID)
		return &emptypb.Empty{}, nil
	} else if errors.Is(err, berrors.AlreadyRevoked) {
		// If it was an AlreadyRevoked error, try to re-revoke the cert in case
		// it was revoked for a reason other than keyCompromise.
		err = ra.updateRevocationForKeyCompromise(ctx, core.SerialToString(cert.SerialNumber), issuerID)

		// Perform an Akamai cache purge to handle occurrences of a client
		// previously successfully revoking a certificate, but the cache purge had
		// unexpectedly failed. Allows clients to re-attempt revocation and purge the
		// Akamai cache.
		_ = ra.purgeOCSPCache(ctx, cert, issuerID)
		if err != nil {
			return nil, err
		}
		return &emptypb.Empty{}, nil
	} else {
		// Error out if the error was anything other than AlreadyRevoked.
		return nil, err
	}
}

// AdministrativelyRevokeCertificate terminates trust in the certificate
// provided and does not require the registration ID of the requester since this
// method is only called from the `admin` tool. It trusts that the admin
// is doing the right thing, so if the requested reason is keyCompromise, it
// blocks the key from future issuance even though compromise has not been
// demonstrated here. It purges the certificate from the Akamai cache, and
// returns an error if that purge fails, since this method may be called late
// in the BRs-mandated revocation timeframe.
func (ra *RegistrationAuthorityImpl) AdministrativelyRevokeCertificate(ctx context.Context, req *rapb.AdministrativelyRevokeCertificateRequest) (*emptypb.Empty, error) {
	if req == nil || req.AdminName == "" {
		return nil, errIncompleteGRPCRequest
	}
	if req.Serial == "" {
		return nil, errIncompleteGRPCRequest
	}
	if req.CrlShard != 0 && !req.Malformed {
		return nil, errors.New("non-zero CRLShard is only allowed for malformed certificates (shard is automatic for well formed certificates)")
	}

	reasonCode := revocation.Reason(req.Code)
	if _, present := revocation.AdminAllowedReasons[reasonCode]; !present {
		return nil, fmt.Errorf("cannot revoke for reason %d", reasonCode)
	}
	if req.SkipBlockKey && reasonCode != ocsp.KeyCompromise {
		return nil, fmt.Errorf("cannot skip key blocking for reasons other than KeyCompromise")
	}
	if reasonCode == ocsp.KeyCompromise && req.Malformed {
		return nil, fmt.Errorf("cannot revoke malformed certificate for KeyCompromise")
	}

	logEvent := certificateRevocationEvent{
		ID:           core.NewToken(),
		SerialNumber: req.Serial,
		Reason:       req.Code,
		CRLShard:     req.CrlShard,
		Method:       "admin",
		AdminName:    req.AdminName,
	}

	// Below this point, do not re-declare `err` (i.e. type `err :=`) in a
	// nested scope. Doing so will create a new `err` variable that is not
	// captured by this closure.
	var err error
	defer func() {
		if err != nil {
			logEvent.Error = err.Error()
		}
		ra.log.AuditObject("Revocation request:", logEvent)
	}()

	var cert *x509.Certificate
	var issuerID issuance.NameID
	var shard int64
	if req.Cert != nil {
		// If the incoming request includes a certificate body, just use that and
		// avoid doing any database queries. This code path is deprecated and will
		// be removed when req.Cert is removed.
		cert, err = x509.ParseCertificate(req.Cert)
		if err != nil {
			return nil, err
		}
		issuerID = issuance.IssuerNameID(cert)
		shard, err = crlShard(cert)
		if err != nil {
			return nil, err
		}
	} else if !req.Malformed {
		// As long as we don't believe the cert will be malformed, we should
		// get the precertificate so we can block its pubkey if necessary and purge
		// the akamai OCSP cache.
		var certPB *corepb.Certificate
		certPB, err = ra.SA.GetLintPrecertificate(ctx, &sapb.Serial{Serial: req.Serial})
		if err != nil {
			return nil, err
		}
		// Note that, although the thing we're parsing here is actually a linting
		// precertificate, it has identical issuer info (and therefore an identical
		// issuer NameID) to the real thing.
		cert, err = x509.ParseCertificate(certPB.Der)
		if err != nil {
			return nil, err
		}
		issuerID = issuance.IssuerNameID(cert)
		shard, err = crlShard(cert)
		if err != nil {
			return nil, err
		}
	} else {
		// But if the cert is malformed, we at least still need its IssuerID.
		var status *corepb.CertificateStatus
		status, err = ra.SA.GetCertificateStatus(ctx, &sapb.Serial{Serial: req.Serial})
		if err != nil {
			return nil, fmt.Errorf("unable to confirm that serial %q was ever issued: %w", req.Serial, err)
		}
		issuerID = issuance.NameID(status.IssuerID)
		shard = req.CrlShard
	}

	_, err = ra.SA.RevokeCertificate(ctx, &sapb.RevokeCertificateRequest{
		Serial:   req.Serial,
		Reason:   req.Code,
		Date:     timestamppb.New(ra.clk.Now()),
		IssuerID: int64(issuerID),
		ShardIdx: shard,
	})
	// Perform an Akamai cache purge to handle occurrences of a client
	// successfully revoking a certificate, but the initial cache purge failing.
	if errors.Is(err, berrors.AlreadyRevoked) {
		if cert != nil {
			err = ra.purgeOCSPCache(ctx, cert, issuerID)
			if err != nil {
				err = fmt.Errorf("OCSP cache purge for already revoked serial %v failed: %w", req.Serial, err)
				return nil, err
			}
		}
	}
	if err != nil {
		if req.Code == ocsp.KeyCompromise && errors.Is(err, berrors.AlreadyRevoked) {
			err = ra.updateRevocationForKeyCompromise(ctx, req.Serial, issuerID)
			if err != nil {
				return nil, err
			}
		}
		return nil, err
	}

	if req.Code == ocsp.KeyCompromise && !req.SkipBlockKey {
		if cert == nil {
			return nil, errors.New("revoking for key compromise requires providing the certificate's DER")
		}
		err = ra.addToBlockedKeys(ctx, cert.PublicKey, "admin-revoker", fmt.Sprintf("revoked by %s", req.AdminName))
		if err != nil {
			return nil, err
		}
	}

	if cert != nil {
		err = ra.purgeOCSPCache(ctx, cert, issuerID)
		if err != nil {
			err = fmt.Errorf("OCSP cache purge for serial %v failed: %w", req.Serial, err)
			return nil, err
		}
	}

	return &emptypb.Empty{}, nil
}

// DeactivateRegistration deactivates a valid registration
func (ra *RegistrationAuthorityImpl) DeactivateRegistration(ctx context.Context, reg *corepb.Registration) (*emptypb.Empty, error) {
	if reg == nil || reg.Id == 0 {
		return nil, errIncompleteGRPCRequest
	}
	// TODO(#5554): Remove this check: this is only enforcing that the WFE has
	// told us the correct status. The SA will enforce that the current status is
	// valid during its database update.
	if reg.Status != string(core.StatusValid) {
		return nil, berrors.MalformedError("only valid registrations can be deactivated")
	}
	_, err := ra.SA.DeactivateRegistration(ctx, &sapb.RegistrationID{Id: reg.Id})
	if err != nil {
		return nil, err
	}

	// TODO(#5554): Return the updated account object.
	return &emptypb.Empty{}, nil
}

// DeactivateAuthorization deactivates a currently valid authorization
func (ra *RegistrationAuthorityImpl) DeactivateAuthorization(ctx context.Context, req *corepb.Authorization) (*emptypb.Empty, error) {
	ident := identifier.FromProtoWithDefault(req.Identifier, req.DnsName)

	if core.IsAnyNilOrZero(req, req.Id, ident, req.Status, req.RegistrationID) {
		return nil, errIncompleteGRPCRequest
	}
	authzID, err := strconv.ParseInt(req.Id, 10, 64)
	if err != nil {
		return nil, err
	}
	if _, err := ra.SA.DeactivateAuthorization2(ctx, &sapb.AuthorizationID2{Id: authzID}); err != nil {
		return nil, err
	}
	if req.Status == string(core.StatusPending) {
		// Some clients deactivate pending authorizations without attempting them.
		// We're not sure exactly when this happens but it's most likely due to
		// internal errors in the client. From our perspective this uses storage
		// resources similar to how failed authorizations do, so we increment the
		// failed authorizations limit.
		err = ra.countFailedValidations(ctx, req.RegistrationID, ident)
		if err != nil {
			return nil, fmt.Errorf("failed to update rate limits: %w", err)
		}
	}
	return &emptypb.Empty{}, nil
}

// GenerateOCSP looks up a certificate's status, then requests a signed OCSP
// response for it from the CA. If the certificate status is not available
// or the certificate is expired, it returns berrors.NotFoundError.
func (ra *RegistrationAuthorityImpl) GenerateOCSP(ctx context.Context, req *rapb.GenerateOCSPRequest) (*capb.OCSPResponse, error) {
	status, err := ra.SA.GetCertificateStatus(ctx, &sapb.Serial{Serial: req.Serial})
	if errors.Is(err, berrors.NotFound) {
		_, err := ra.SA.GetSerialMetadata(ctx, &sapb.Serial{Serial: req.Serial})
		if errors.Is(err, berrors.NotFound) {
			return nil, berrors.UnknownSerialError()
		} else {
			return nil, berrors.NotFoundError("certificate not found")
		}
	} else if err != nil {
		return nil, err
	}

	// If we get an OCSP query for a certificate where the status is still
	// OCSPStatusNotReady, that means an error occurred, not here but at issuance
	// time. Specifically, we succeeded in storing the linting certificate (and
	// corresponding certificateStatus row), but failed before calling
	// SetCertificateStatusReady. We expect this to be rare, and we expect such
	// certificates not to get OCSP queries, so InternalServerError is appropriate.
	if status.Status == string(core.OCSPStatusNotReady) {
		return nil, errors.New("serial belongs to a certificate that errored during issuance")
	}

	if ra.clk.Now().After(status.NotAfter.AsTime()) {
		return nil, berrors.NotFoundError("certificate is expired")
	}

	return ra.OCSP.GenerateOCSP(ctx, &capb.GenerateOCSPRequest{
		Serial:    req.Serial,
		Status:    status.Status,
		Reason:    int32(status.RevokedReason), //nolint: gosec // Revocation reasons are guaranteed to be small, no risk of overflow.
		RevokedAt: status.RevokedDate,
		IssuerID:  status.IssuerID,
	})
}

// NewOrder creates a new order object
func (ra *RegistrationAuthorityImpl) NewOrder(ctx context.Context, req *rapb.NewOrderRequest) (*corepb.Order, error) {
	if req == nil || req.RegistrationID == 0 {
		return nil, errIncompleteGRPCRequest
	}

<<<<<<< HEAD
	idents := identifier.Normalize(identifier.SliceFromProto(req.Identifiers, req.DnsNames))
=======
	newOrder := &sapb.NewOrderRequest{
		RegistrationID:         req.RegistrationID,
		DnsNames:               core.UniqueLowerNames(req.DnsNames),
		CertificateProfileName: req.CertificateProfileName,
		Replaces:               req.Replaces,
		ReplacesSerial:         req.ReplacesSerial,
	}
>>>>>>> 358bdab8

	profile, err := ra.profiles.get(req.CertificateProfileName)
	if err != nil {
		return nil, err
	}

	if profile.allowList != nil && !profile.allowList.Contains(req.RegistrationID) {
		return nil, berrors.UnauthorizedError("account ID %d is not permitted to use certificate profile %q",
			req.RegistrationID,
			req.CertificateProfileName,
		)
	}

	if len(idents) > profile.maxNames {
		return nil, berrors.MalformedError(
			"Order cannot contain more than %d identifiers", profile.maxNames)
	}

	// Validate that our policy allows issuing for each of the names in the order
	err = ra.PA.WillingToIssue(idents)
	if err != nil {
		return nil, err
	}

	var dnsNames []string
	for _, ident := range idents {
		if ident.Type == identifier.TypeDNS {
			dnsNames = append(dnsNames, ident.Value)
		} else {
			return nil, berrors.MalformedError(
				"invalid non-DNS type identifier %s", ident.Value)
		}
	}
	err = wildcardOverlap(dnsNames)
	if err != nil {
		return nil, err
	}

	// See if there is an existing unexpired pending (or ready) order that can be reused
	// for this account
	existingOrder, err := ra.SA.GetOrderForNames(ctx, &sapb.GetOrderForNamesRequest{
		AcctID:      req.RegistrationID,
		DnsNames:    dnsNames,
		Identifiers: identifier.SliceAsProto(idents),
	})
	// If there was an error and it wasn't an acceptable "NotFound" error, return
	// immediately
	if err != nil && !errors.Is(err, berrors.NotFound) {
		return nil, err
	}

	// If there was an order, make sure it has expected fields and return it
	// Error if an incomplete order is returned.
	if existingOrder != nil {
		// Check to see if the expected fields of the existing order are set.
		if core.IsAnyNilOrZero(existingOrder.Id, existingOrder.Status, existingOrder.RegistrationID, identifier.SliceFromProto(existingOrder.Identifiers, existingOrder.DnsNames), existingOrder.Created, existingOrder.Expires) {
			return nil, errIncompleteGRPCResponse
		}

		// Only re-use the order if the profile (even if it is just the empty
		// string, leaving us to choose a default profile) matches.
		if existingOrder.CertificateProfileName == req.CertificateProfileName {
			// Track how often we reuse an existing order and how old that order is.
			ra.orderAges.WithLabelValues("NewOrder").Observe(ra.clk.Since(existingOrder.Created.AsTime()).Seconds())
			return existingOrder, nil
		}
	}

	// An order's lifetime is effectively bound by the shortest remaining lifetime
	// of its associated authorizations. For that reason it would be Uncool if
	// `sa.GetAuthorizations` returned an authorization that was very close to
	// expiry. The resulting pending order that references it would itself end up
	// expiring very soon.
	// What is considered "very soon" scales with the associated order's lifetime,
	// up to a point.
	minTimeToExpiry := profile.orderLifetime / 8
	if minTimeToExpiry < time.Hour {
		minTimeToExpiry = time.Hour
	} else if minTimeToExpiry > 24*time.Hour {
		minTimeToExpiry = 24 * time.Hour
	}
	authzExpiryCutoff := ra.clk.Now().Add(minTimeToExpiry)

	var existingAuthz *sapb.Authorizations
	if features.Get().NoPendingAuthzReuse {
		getAuthReq := &sapb.GetValidAuthorizationsRequest{
			RegistrationID: req.RegistrationID,
			ValidUntil:     timestamppb.New(authzExpiryCutoff),
			DnsNames:       dnsNames,
			Identifiers:    identifier.SliceAsProto(idents),
			Profile:        req.CertificateProfileName,
		}
		existingAuthz, err = ra.SA.GetValidAuthorizations2(ctx, getAuthReq)
	} else {
		getAuthReq := &sapb.GetAuthorizationsRequest{
			RegistrationID: req.RegistrationID,
			ValidUntil:     timestamppb.New(authzExpiryCutoff),
			DnsNames:       dnsNames,
			Identifiers:    identifier.SliceAsProto(idents),
			Profile:        req.CertificateProfileName,
		}
		existingAuthz, err = ra.SA.GetAuthorizations2(ctx, getAuthReq)
	}
	if err != nil {
		return nil, err
	}

	identToExistingAuthz, err := bgrpc.PBToAuthzMap(existingAuthz)
	if err != nil {
		return nil, err
	}

	newOrder := &sapb.NewOrderRequest{
		RegistrationID:         req.RegistrationID,
		DnsNames:               dnsNames,
		Identifiers:            identifier.SliceAsProto(idents),
		CertificateProfileName: req.CertificateProfileName,
		ReplacesSerial:         req.ReplacesSerial,
	}

	// For each of the identifiers in the order, if there is an acceptable
	// existing authz, append it to the order to reuse it. Otherwise track that
	// there is a missing authz for that identifier.
	//
	// TODO(#7311): TODO(#7647): Support non-dnsName identifier types here.
	var missingAuthzIdents []identifier.ACMEIdentifier
	for _, ident := range idents {
		name := ident.Value
		// If there isn't an existing authz, note that its missing and continue
		authz, exists := identToExistingAuthz[ident]
		if !exists {
			missingAuthzIdents = append(missingAuthzIdents, ident)
			continue
		}

		// If the authz is associated with the wrong profile, don't reuse it.
		if authz.CertificateProfileName != req.CertificateProfileName {
			missingAuthzIdents = append(missingAuthzIdents, ident)
			continue
		}

		// This is only used for our metrics.
		authzAge := (profile.validAuthzLifetime - authz.Expires.Sub(ra.clk.Now())).Seconds()
		if authz.Status == core.StatusPending {
			authzAge = (profile.pendingAuthzLifetime - authz.Expires.Sub(ra.clk.Now())).Seconds()
		}

		// If the identifier is a wildcard and the existing authz only has one
		// DNS-01 type challenge we can reuse it. In theory we will
		// never get back an authorization for a domain with a wildcard prefix
		// that doesn't meet this criteria from SA.GetAuthorizations but we verify
		// again to be safe.
		if strings.HasPrefix(name, "*.") &&
			len(authz.Challenges) == 1 && authz.Challenges[0].Type == core.ChallengeTypeDNS01 {
			authzID, err := strconv.ParseInt(authz.ID, 10, 64)
			if err != nil {
				return nil, err
			}
			newOrder.V2Authorizations = append(newOrder.V2Authorizations, authzID)
			ra.authzAges.WithLabelValues("NewOrder", string(authz.Status)).Observe(authzAge)
			continue
		} else if !strings.HasPrefix(name, "*.") {
			// If the identifier isn't a wildcard, we can reuse any authz
			authzID, err := strconv.ParseInt(authz.ID, 10, 64)
			if err != nil {
				return nil, err
			}
			newOrder.V2Authorizations = append(newOrder.V2Authorizations, authzID)
			ra.authzAges.WithLabelValues("NewOrder", string(authz.Status)).Observe(authzAge)
			continue
		}

		// Delete the authz from the identToExistingAuthz map since we are not reusing it.
		delete(identToExistingAuthz, ident)
		// If we reached this point then the existing authz was not acceptable for
		// reuse and we need to mark the name as requiring a new pending authz
		missingAuthzIdents = append(missingAuthzIdents, ident)
	}

	// Loop through each of the names missing authzs and create a new pending
	// authorization for each.
	var newAuthzs []*sapb.NewAuthzRequest
	for _, ident := range missingAuthzIdents {
		challTypes, err := ra.PA.ChallengeTypesFor(ident)
		if err != nil {
			return nil, err
		}

		var challStrs []string
		for _, t := range challTypes {
			challStrs = append(challStrs, string(t))
		}

		newAuthzs = append(newAuthzs, &sapb.NewAuthzRequest{
			Identifier:     ident.AsProto(),
			RegistrationID: newOrder.RegistrationID,
			Expires:        timestamppb.New(ra.clk.Now().Add(profile.pendingAuthzLifetime).Truncate(time.Second)),
			ChallengeTypes: challStrs,
			Token:          core.NewToken(),
		})

		ra.authzAges.WithLabelValues("NewOrder", string(core.StatusPending)).Observe(0)
	}

	// Start with the order's own expiry as the minExpiry. We only care
	// about authz expiries that are sooner than the order's expiry
	minExpiry := ra.clk.Now().Add(profile.orderLifetime)

	// Check the reused authorizations to see if any have an expiry before the
	// minExpiry (the order's lifetime)
	for _, authz := range identToExistingAuthz {
		// An authz without an expiry is an unexpected internal server event
		if core.IsAnyNilOrZero(authz.Expires) {
			return nil, berrors.InternalServerError(
				"SA.GetAuthorizations returned an authz (%s) with zero expiry",
				authz.ID)
		}
		// If the reused authorization expires before the minExpiry, it's expiry
		// is the new minExpiry.
		if authz.Expires.Before(minExpiry) {
			minExpiry = *authz.Expires
		}
	}
	// If the newly created pending authz's have an expiry closer than the
	// minExpiry the minExpiry is the pending authz expiry.
	if len(newAuthzs) > 0 {
		newPendingAuthzExpires := ra.clk.Now().Add(profile.pendingAuthzLifetime)
		if newPendingAuthzExpires.Before(minExpiry) {
			minExpiry = newPendingAuthzExpires
		}
	}
	// Set the order's expiry to the minimum expiry. The db doesn't store
	// sub-second values, so truncate here.
	newOrder.Expires = timestamppb.New(minExpiry.Truncate(time.Second))

	newOrderAndAuthzsReq := &sapb.NewOrderAndAuthzsRequest{
		NewOrder:  newOrder,
		NewAuthzs: newAuthzs,
	}
	storedOrder, err := ra.SA.NewOrderAndAuthzs(ctx, newOrderAndAuthzsReq)
	if err != nil {
		return nil, err
	}

	if core.IsAnyNilOrZero(storedOrder.Id, storedOrder.Status, storedOrder.RegistrationID, identifier.SliceFromProto(storedOrder.Identifiers, storedOrder.DnsNames), storedOrder.Created, storedOrder.Expires) {
		return nil, errIncompleteGRPCResponse
	}
	ra.orderAges.WithLabelValues("NewOrder").Observe(0)

	// Note how many identifiers are being requested in this certificate order.
	ra.namesPerCert.With(prometheus.Labels{"type": "requested"}).Observe(float64(len(storedOrder.Identifiers)))

	return storedOrder, nil
}

// wildcardOverlap takes a slice of domain names and returns an error if any of
// them is a non-wildcard FQDN that overlaps with a wildcard domain in the map.
func wildcardOverlap(dnsNames []string) error {
	nameMap := make(map[string]bool, len(dnsNames))
	for _, v := range dnsNames {
		nameMap[v] = true
	}
	for name := range nameMap {
		if name[0] == '*' {
			continue
		}
		labels := strings.Split(name, ".")
		labels[0] = "*"
		if nameMap[strings.Join(labels, ".")] {
			return berrors.MalformedError(
				"Domain name %q is redundant with a wildcard domain in the same request. Remove one or the other from the certificate request.", name)
		}
	}
	return nil
}

// UnpauseAccount receives a validated account unpause request from the SFE and
// instructs the SA to unpause that account. If the account cannot be unpaused,
// an error is returned.
func (ra *RegistrationAuthorityImpl) UnpauseAccount(ctx context.Context, request *rapb.UnpauseAccountRequest) (*rapb.UnpauseAccountResponse, error) {
	if core.IsAnyNilOrZero(request.RegistrationID) {
		return nil, errIncompleteGRPCRequest
	}

	count, err := ra.SA.UnpauseAccount(ctx, &sapb.RegistrationID{
		Id: request.RegistrationID,
	})
	if err != nil {
		return nil, berrors.InternalServerError("failed to unpause account ID %d", request.RegistrationID)
	}

	return &rapb.UnpauseAccountResponse{Count: count.Count}, nil
}

func (ra *RegistrationAuthorityImpl) GetAuthorization(ctx context.Context, req *rapb.GetAuthorizationRequest) (*corepb.Authorization, error) {
	if core.IsAnyNilOrZero(req, req.Id) {
		return nil, errIncompleteGRPCRequest
	}

	authz, err := ra.SA.GetAuthorization2(ctx, &sapb.AuthorizationID2{Id: req.Id})
	if err != nil {
		return nil, fmt.Errorf("getting authz from SA: %w", err)
	}

	// Filter out any challenges which are currently disabled, so that the client
	// doesn't attempt them.
	challs := []*corepb.Challenge{}
	for _, chall := range authz.Challenges {
		if ra.PA.ChallengeTypeEnabled(core.AcmeChallenge(chall.Type)) {
			challs = append(challs, chall)
		}
	}

	authz.Challenges = challs
	return authz, nil
}

// Drain blocks until all detached goroutines are done.
//
// The RA runs detached goroutines for challenge validation and finalization,
// so that ACME responses can be returned to the user promptly while work continues.
//
// The main goroutine should call this before exiting to avoid canceling the work
// being done in detached goroutines.
func (ra *RegistrationAuthorityImpl) Drain() {
	ra.drainWG.Wait()
}<|MERGE_RESOLUTION|>--- conflicted
+++ resolved
@@ -2280,17 +2280,7 @@
 		return nil, errIncompleteGRPCRequest
 	}
 
-<<<<<<< HEAD
 	idents := identifier.Normalize(identifier.SliceFromProto(req.Identifiers, req.DnsNames))
-=======
-	newOrder := &sapb.NewOrderRequest{
-		RegistrationID:         req.RegistrationID,
-		DnsNames:               core.UniqueLowerNames(req.DnsNames),
-		CertificateProfileName: req.CertificateProfileName,
-		Replaces:               req.Replaces,
-		ReplacesSerial:         req.ReplacesSerial,
-	}
->>>>>>> 358bdab8
 
 	profile, err := ra.profiles.get(req.CertificateProfileName)
 	if err != nil {
@@ -2408,6 +2398,7 @@
 		DnsNames:               dnsNames,
 		Identifiers:            identifier.SliceAsProto(idents),
 		CertificateProfileName: req.CertificateProfileName,
+		Replaces:               req.Replaces,
 		ReplacesSerial:         req.ReplacesSerial,
 	}
 
