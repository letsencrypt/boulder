package ra

import (
	"context"
	"crypto"
	"crypto/x509"
	"encoding/hex"
	"encoding/json"
	"errors"
	"fmt"
	"math/big"
	"net"
	"net/url"
	"os"
	"slices"
	"sort"
	"strconv"
	"strings"
	"sync"
	"time"

	"github.com/go-jose/go-jose/v4"
	"github.com/jmhodges/clock"
	"github.com/prometheus/client_golang/prometheus"
	"golang.org/x/crypto/ocsp"
	"google.golang.org/grpc"
	"google.golang.org/protobuf/proto"
	"google.golang.org/protobuf/types/known/durationpb"
	"google.golang.org/protobuf/types/known/emptypb"
	"google.golang.org/protobuf/types/known/timestamppb"

	"github.com/letsencrypt/boulder/akamai"
	akamaipb "github.com/letsencrypt/boulder/akamai/proto"
	capb "github.com/letsencrypt/boulder/ca/proto"
	"github.com/letsencrypt/boulder/core"
	corepb "github.com/letsencrypt/boulder/core/proto"
	csrlib "github.com/letsencrypt/boulder/csr"
	"github.com/letsencrypt/boulder/ctpolicy"
	berrors "github.com/letsencrypt/boulder/errors"
	"github.com/letsencrypt/boulder/features"
	"github.com/letsencrypt/boulder/goodkey"
	bgrpc "github.com/letsencrypt/boulder/grpc"
	"github.com/letsencrypt/boulder/identifier"
	"github.com/letsencrypt/boulder/issuance"
	blog "github.com/letsencrypt/boulder/log"
	"github.com/letsencrypt/boulder/metrics"
	"github.com/letsencrypt/boulder/policy"
	"github.com/letsencrypt/boulder/probs"
	pubpb "github.com/letsencrypt/boulder/publisher/proto"
	rapb "github.com/letsencrypt/boulder/ra/proto"
	"github.com/letsencrypt/boulder/ratelimit"
	"github.com/letsencrypt/boulder/ratelimits"
	"github.com/letsencrypt/boulder/revocation"
	sapb "github.com/letsencrypt/boulder/sa/proto"
	vapb "github.com/letsencrypt/boulder/va/proto"

	"github.com/letsencrypt/boulder/web"
)

var (
	errIncompleteGRPCRequest  = errors.New("incomplete gRPC request message")
	errIncompleteGRPCResponse = errors.New("incomplete gRPC response message")

	// caaRecheckDuration is the amount of time after a CAA check that we will
	// recheck the CAA records for a domain. Per Baseline Requirements, we must
	// recheck CAA records within 8 hours of issuance. We set this to 7 hours to
	// stay on the safe side.
	caaRecheckDuration = -7 * time.Hour
)

type caaChecker interface {
	IsCAAValid(
		ctx context.Context,
		in *vapb.IsCAAValidRequest,
		opts ...grpc.CallOption,
	) (*vapb.IsCAAValidResponse, error)
}

// RegistrationAuthorityImpl defines an RA.
//
// NOTE: All of the fields in RegistrationAuthorityImpl need to be
// populated, or there is a risk of panic.
type RegistrationAuthorityImpl struct {
	rapb.UnsafeRegistrationAuthorityServer
	CA        capb.CertificateAuthorityClient
	OCSP      capb.OCSPGeneratorClient
	VA        vapb.VAClient
	SA        sapb.StorageAuthorityClient
	PA        core.PolicyAuthority
	publisher pubpb.PublisherClient
	caa       caaChecker

	clk       clock.Clock
	log       blog.Logger
	keyPolicy goodkey.KeyPolicy
	// How long before a newly created authorization expires.
	authorizationLifetime        time.Duration
	pendingAuthorizationLifetime time.Duration
	rlPolicies                   ratelimit.Limits
	maxContactsPerReg            int
	limiter                      *ratelimits.Limiter
	txnBuilder                   *ratelimits.TransactionBuilder
	maxNames                     int
	orderLifetime                time.Duration
	finalizeTimeout              time.Duration
	finalizeWG                   sync.WaitGroup

	issuersByNameID map[issuance.NameID]*issuance.Certificate
	purger          akamaipb.AkamaiPurgerClient

	ctpolicy *ctpolicy.CTPolicy

	ctpolicyResults         *prometheus.HistogramVec
	revocationReasonCounter *prometheus.CounterVec
	namesPerCert            *prometheus.HistogramVec
	rlCheckLatency          *prometheus.HistogramVec
	rlOverrideUsageGauge    *prometheus.GaugeVec
	newRegCounter           prometheus.Counter
	recheckCAACounter       prometheus.Counter
	newCertCounter          *prometheus.CounterVec
	authzAges               *prometheus.HistogramVec
	orderAges               *prometheus.HistogramVec
	inflightFinalizes       prometheus.Gauge
	certCSRMismatch         prometheus.Counter
	pauseCounter            *prometheus.CounterVec
}

var _ rapb.RegistrationAuthorityServer = (*RegistrationAuthorityImpl)(nil)

// NewRegistrationAuthorityImpl constructs a new RA object.
func NewRegistrationAuthorityImpl(
	clk clock.Clock,
	logger blog.Logger,
	stats prometheus.Registerer,
	maxContactsPerReg int,
	keyPolicy goodkey.KeyPolicy,
	limiter *ratelimits.Limiter,
	txnBuilder *ratelimits.TransactionBuilder,
	maxNames int,
	authorizationLifetime time.Duration,
	pendingAuthorizationLifetime time.Duration,
	pubc pubpb.PublisherClient,
	caaClient caaChecker,
	orderLifetime time.Duration,
	finalizeTimeout time.Duration,
	ctp *ctpolicy.CTPolicy,
	purger akamaipb.AkamaiPurgerClient,
	issuers []*issuance.Certificate,
) *RegistrationAuthorityImpl {
	ctpolicyResults := prometheus.NewHistogramVec(
		prometheus.HistogramOpts{
			Name:    "ctpolicy_results",
			Help:    "Histogram of latencies of ctpolicy.GetSCTs calls with success/failure/deadlineExceeded labels",
			Buckets: metrics.InternetFacingBuckets,
		},
		[]string{"result"},
	)
	stats.MustRegister(ctpolicyResults)

	namesPerCert := prometheus.NewHistogramVec(
		prometheus.HistogramOpts{
			Name: "names_per_cert",
			Help: "Histogram of the number of SANs in requested and issued certificates",
			// The namesPerCert buckets are chosen based on the current Let's Encrypt
			// limit of 100 SANs per certificate.
			Buckets: []float64{1, 5, 10, 20, 30, 40, 50, 60, 70, 80, 90, 100},
		},
		// Type label value is either "requested" or "issued".
		[]string{"type"},
	)
	stats.MustRegister(namesPerCert)

	rlCheckLatency := prometheus.NewHistogramVec(prometheus.HistogramOpts{
		Name: "ratelimitsv1_check_latency_seconds",
		Help: fmt.Sprintf("Latency of ratelimit checks labeled by limit=[name] and decision=[%s|%s], in seconds", ratelimits.Allowed, ratelimits.Denied),
	}, []string{"limit", "decision"})
	stats.MustRegister(rlCheckLatency)

	overrideUsageGauge := prometheus.NewGaugeVec(prometheus.GaugeOpts{
		Name: "ratelimitsv1_override_usage",
		Help: "Proportion of override limit used, by limit name and client identifier.",
	}, []string{"limit", "override_key"})
	stats.MustRegister(overrideUsageGauge)

	newRegCounter := prometheus.NewCounter(prometheus.CounterOpts{
		Name: "new_registrations",
		Help: "A counter of new registrations",
	})
	stats.MustRegister(newRegCounter)

	recheckCAACounter := prometheus.NewCounter(prometheus.CounterOpts{
		Name: "recheck_caa",
		Help: "A counter of CAA rechecks",
	})
	stats.MustRegister(recheckCAACounter)

	newCertCounter := prometheus.NewCounterVec(prometheus.CounterOpts{
		Name: "new_certificates",
		Help: "A counter of new certificates including the certificate profile name and hexadecimal certificate profile hash",
	}, []string{"profileName", "profileHash"})
	stats.MustRegister(newCertCounter)

	revocationReasonCounter := prometheus.NewCounterVec(prometheus.CounterOpts{
		Name: "revocation_reason",
		Help: "A counter of certificate revocation reasons",
	}, []string{"reason"})
	stats.MustRegister(revocationReasonCounter)

	authzAges := prometheus.NewHistogramVec(prometheus.HistogramOpts{
		Name: "authz_ages",
		Help: "Histogram of ages, in seconds, of Authorization objects, labelled by method and type",
		// authzAges keeps track of how old, in seconds, authorizations are when
		// we attach them to a new order and again when we finalize that order.
		// We give it a non-standard bucket distribution so that the leftmost
		// (closest to zero) bucket can be used exclusively for brand-new (i.e.
		// not reused) authzs. Our buckets are: one nanosecond, one second, one
		// minute, one hour, 7 hours (our CAA reuse time), 1 day, 2 days, 7
		// days, 30 days, +inf (should be empty).
		Buckets: []float64{0.000000001, 1, 60, 3600, 25200, 86400, 172800, 604800, 2592000, 7776000},
	}, []string{"method", "type"})
	stats.MustRegister(authzAges)

	orderAges := prometheus.NewHistogramVec(prometheus.HistogramOpts{
		Name: "order_ages",
		Help: "Histogram of ages, in seconds, of Order objects when they're reused and finalized, labelled by method",
		// Orders currently have a max age of 7 days (168hrs), so our buckets
		// are: one nanosecond (new), 1 second, 10 seconds, 1 minute, 10
		// minutes, 1 hour, 7 hours (our CAA reuse time), 1 day, 2 days, 7 days, +inf.
		Buckets: []float64{0.000000001, 1, 10, 60, 600, 3600, 25200, 86400, 172800, 604800},
	}, []string{"method"})
	stats.MustRegister(orderAges)

	inflightFinalizes := prometheus.NewGauge(prometheus.GaugeOpts{
		Name: "inflight_finalizes",
		Help: "Gauge of the number of current asynchronous finalize goroutines",
	})
	stats.MustRegister(inflightFinalizes)

	certCSRMismatch := prometheus.NewCounter(prometheus.CounterOpts{
		Name: "cert_csr_mismatch",
		Help: "Number of issued certificates that have failed ra.matchesCSR for any reason. This is _real bad_ and should be alerted upon.",
	})
	stats.MustRegister(certCSRMismatch)

	pauseCounter := prometheus.NewCounterVec(prometheus.CounterOpts{
		Name: "paused_pairs",
		Help: "Number of times a pause operation is performed, labeled by paused=[bool], repaused=[bool], grace=[bool]",
	}, []string{"paused", "repaused", "grace"})
	stats.MustRegister(pauseCounter)

	issuersByNameID := make(map[issuance.NameID]*issuance.Certificate)
	for _, issuer := range issuers {
		issuersByNameID[issuer.NameID()] = issuer
	}

	ra := &RegistrationAuthorityImpl{
		clk:                          clk,
		log:                          logger,
		authorizationLifetime:        authorizationLifetime,
		pendingAuthorizationLifetime: pendingAuthorizationLifetime,
		rlPolicies:                   ratelimit.New(),
		maxContactsPerReg:            maxContactsPerReg,
		keyPolicy:                    keyPolicy,
		limiter:                      limiter,
		txnBuilder:                   txnBuilder,
		maxNames:                     maxNames,
		publisher:                    pubc,
		caa:                          caaClient,
		orderLifetime:                orderLifetime,
		finalizeTimeout:              finalizeTimeout,
		ctpolicy:                     ctp,
		ctpolicyResults:              ctpolicyResults,
		purger:                       purger,
		issuersByNameID:              issuersByNameID,
		namesPerCert:                 namesPerCert,
		rlCheckLatency:               rlCheckLatency,
		rlOverrideUsageGauge:         overrideUsageGauge,
		newRegCounter:                newRegCounter,
		recheckCAACounter:            recheckCAACounter,
		newCertCounter:               newCertCounter,
		revocationReasonCounter:      revocationReasonCounter,
		authzAges:                    authzAges,
		orderAges:                    orderAges,
		inflightFinalizes:            inflightFinalizes,
		certCSRMismatch:              certCSRMismatch,
		pauseCounter:                 pauseCounter,
	}
	return ra
}

func (ra *RegistrationAuthorityImpl) LoadRateLimitPoliciesFile(filename string) error {
	configBytes, err := os.ReadFile(filename)
	if err != nil {
		return err
	}
	err = ra.rlPolicies.LoadPolicies(configBytes)
	if err != nil {
		return err
	}

	return nil
}

// certificateRequestAuthz is a struct for holding information about a valid
// authz referenced during a certificateRequestEvent. It holds both the
// authorization ID and the challenge type that made the authorization valid. We
// specifically include the challenge type that solved the authorization to make
// some common analysis easier.
type certificateRequestAuthz struct {
	ID            string
	ChallengeType core.AcmeChallenge
}

// certificateRequestEvent is a struct for holding information that is logged as
// JSON to the audit log as the result of an issuance event.
type certificateRequestEvent struct {
	ID string `json:",omitempty"`
	// Requester is the associated account ID
	Requester int64 `json:",omitempty"`
	// OrderID is the associated order ID (may be empty for an ACME v1 issuance)
	OrderID int64 `json:",omitempty"`
	// SerialNumber is the string representation of the issued certificate's
	// serial number
	SerialNumber string `json:",omitempty"`
	// VerifiedFields are required by the baseline requirements and are always
	// a static value for Boulder.
	VerifiedFields []string `json:",omitempty"`
	// CommonName is the subject common name from the issued cert
	CommonName string `json:",omitempty"`
	// Names are the DNS SAN entries from the issued cert
	Names []string `json:",omitempty"`
	// NotBefore is the starting timestamp of the issued cert's validity period
	NotBefore time.Time `json:",omitempty"`
	// NotAfter is the ending timestamp of the issued cert's validity period
	NotAfter time.Time `json:",omitempty"`
	// RequestTime and ResponseTime are for tracking elapsed time during issuance
	RequestTime  time.Time `json:",omitempty"`
	ResponseTime time.Time `json:",omitempty"`
	// Error contains any encountered errors
	Error string `json:",omitempty"`
	// Authorizations is a map of identifier names to certificateRequestAuthz
	// objects. It can be used to understand how the names in a certificate
	// request were authorized.
	Authorizations map[string]certificateRequestAuthz
	// CertProfileName is a human readable name used to refer to the certificate
	// profile.
	CertProfileName string `json:",omitempty"`
	// CertProfileHash is SHA256 sum over every exported field of an
	// issuance.ProfileConfig, represented here as a hexadecimal string.
	CertProfileHash string `json:",omitempty"`
}

// certificateRevocationEvent is a struct for holding information that is logged
// as JSON to the audit log as the result of a revocation event.
type certificateRevocationEvent struct {
	ID string `json:",omitempty"`
	// SerialNumber is the string representation of the revoked certificate's
	// serial number.
	SerialNumber string `json:",omitempty"`
	// Reason is the integer representing the revocation reason used.
	Reason int64 `json:"reason"`
	// Method is the way in which revocation was requested.
	// It will be one of the strings: "applicant", "subscriber", "control", "key", or "admin".
	Method string `json:",omitempty"`
	// RequesterID is the account ID of the requester.
	// Will be zero for admin revocations.
	RequesterID int64 `json:",omitempty"`
	// AdminName is the name of the admin requester.
	// Will be zero for subscriber revocations.
	AdminName string `json:",omitempty"`
	// Error contains any error encountered during revocation.
	Error string `json:",omitempty"`
}

// finalizationCAACheckEvent is a struct for holding information logged as JSON
// to the info log as the result of an issuance event. It is logged when the RA
// performs the final CAA check of a certificate finalization request.
type finalizationCAACheckEvent struct {
	// Requester is the associated account ID.
	Requester int64 `json:",omitempty"`
	// Reused is a count of Authz where the original CAA check was performed in
	// the last 7 hours.
	Reused int `json:",omitempty"`
	// Rechecked is a count of Authz where a new CAA check was performed because
	// the original check was older than 7 hours.
	Rechecked int `json:",omitempty"`
}

<<<<<<< HEAD
=======
// noRegistrationID is used for the regID parameter to GetThreshold when no
// registration-based overrides are necessary.
const noRegistrationID = -1

// registrationCounter is a type to abstract the use of `CountRegistrationsByIP`
// or `CountRegistrationsByIPRange` SA methods.
type registrationCounter func(context.Context, *sapb.CountRegistrationsByIPRequest, ...grpc.CallOption) (*sapb.Count, error)

// checkRegistrationIPLimit checks a specific registraton limit by using the
// provided registrationCounter function to determine if the limit has been
// exceeded for a given IP or IP range
func (ra *RegistrationAuthorityImpl) checkRegistrationIPLimit(ctx context.Context, limit ratelimit.RateLimitPolicy, ip net.IP, counter registrationCounter) error {
	now := ra.clk.Now()
	count, err := counter(ctx, &sapb.CountRegistrationsByIPRequest{
		Ip: ip,
		Range: &sapb.Range{
			Earliest: timestamppb.New(limit.WindowBegin(now)),
			Latest:   timestamppb.New(now),
		},
	})
	if err != nil {
		return err
	}

	threshold, overrideKey := limit.GetThreshold(ip.String(), noRegistrationID)
	if count.Count >= threshold {
		return berrors.RegistrationsPerIPAddressError(0, "too many registrations for this IP")
	}
	if overrideKey != "" {
		// We do not support overrides for the NewRegistrationsPerIPRange limit.
		utilization := float64(count.Count+1) / float64(threshold)
		ra.rlOverrideUsageGauge.WithLabelValues(ratelimit.RegistrationsPerIP, overrideKey).Set(utilization)
	}

	return nil
}

>>>>>>> 20fdcbcf
// NewRegistration constructs a new Registration from a request.
func (ra *RegistrationAuthorityImpl) NewRegistration(ctx context.Context, request *corepb.Registration) (*corepb.Registration, error) {
	// Error if the request is nil, there is no account key or IP address
	if request == nil || len(request.Key) == 0 {
		return nil, errIncompleteGRPCRequest
	}

	// Check if account key is acceptable for use.
	var key jose.JSONWebKey
	err := key.UnmarshalJSON(request.Key)
	if err != nil {
		return nil, berrors.InternalServerError("failed to unmarshal account key: %s", err.Error())
	}
	err = ra.keyPolicy.GoodKey(ctx, key.Key)
	if err != nil {
		return nil, berrors.MalformedError("invalid public key: %s", err.Error())
	}

	// Check that contacts conform to our expectations.
	err = validateContactsPresent(request.Contact, request.ContactsPresent)
	if err != nil {
		return nil, err
	}
	err = ra.validateContacts(request.Contact)
	if err != nil {
		return nil, err
	}

	// Don't populate ID or CreatedAt because those will be set by the SA.
	req := &corepb.Registration{
		Key:             request.Key,
		Contact:         request.Contact,
		ContactsPresent: request.ContactsPresent,
		Agreement:       request.Agreement,
		Status:          string(core.StatusValid),
	}

	// Store the registration object, then return the version that got stored.
	res, err := ra.SA.NewRegistration(ctx, req)
	if err != nil {
		return nil, err
	}

	ra.newRegCounter.Inc()
	return res, nil
}

// validateContacts checks the provided list of contacts, returning an error if
// any are not acceptable. Unacceptable contacts lists include:
// * An empty list
// * A list has more than maxContactsPerReg contacts
// * A list containing an empty contact
// * A list containing a contact that does not parse as a URL
// * A list containing a contact that has a URL scheme other than mailto
// * A list containing a mailto contact that contains hfields
// * A list containing a contact that has non-ascii characters
// * A list containing a contact that doesn't pass `policy.ValidEmail`
func (ra *RegistrationAuthorityImpl) validateContacts(contacts []string) error {
	if len(contacts) == 0 {
		return nil // Nothing to validate
	}
	if ra.maxContactsPerReg > 0 && len(contacts) > ra.maxContactsPerReg {
		return berrors.MalformedError(
			"too many contacts provided: %d > %d",
			len(contacts),
			ra.maxContactsPerReg,
		)
	}

	for _, contact := range contacts {
		if contact == "" {
			return berrors.InvalidEmailError("empty contact")
		}
		parsed, err := url.Parse(contact)
		if err != nil {
			return berrors.InvalidEmailError("invalid contact")
		}
		if parsed.Scheme != "mailto" {
			return berrors.UnsupportedContactError("contact method %q is not supported", parsed.Scheme)
		}
		if parsed.RawQuery != "" || contact[len(contact)-1] == '?' {
			return berrors.InvalidEmailError("contact email %q contains a question mark", contact)
		}
		if parsed.Fragment != "" || contact[len(contact)-1] == '#' {
			return berrors.InvalidEmailError("contact email %q contains a '#'", contact)
		}
		if !core.IsASCII(contact) {
			return berrors.InvalidEmailError(
				"contact email [%q] contains non-ASCII characters",
				contact,
			)
		}
		err = policy.ValidEmail(parsed.Opaque)
		if err != nil {
			return err
		}
	}

	// NOTE(@cpu): For historical reasons (</3) we store ACME account contact
	// information de-normalized in a fixed size `contact` field on the
	// `registrations` table. At the time of writing this field is VARCHAR(191)
	// That means the largest marshalled JSON value we can store is 191 bytes.
	const maxContactBytes = 191
	if jsonBytes, err := json.Marshal(contacts); err != nil {
		// This shouldn't happen with a simple []string but if it does we want the
		// error to be logged internally but served as a 500 to the user so we
		// return a bare error and not a berror here.
		return fmt.Errorf("failed to marshal reg.Contact to JSON: %#v", contacts)
	} else if len(jsonBytes) >= maxContactBytes {
		return berrors.InvalidEmailError(
			"too many/too long contact(s). Please use shorter or fewer email addresses")
	}

	return nil
}

func (ra *RegistrationAuthorityImpl) checkPendingAuthorizationLimit(ctx context.Context, regID int64, limit ratelimit.RateLimitPolicy) error {
	// This rate limit's threshold can only be overridden on a per-regID basis,
	// not based on any other key.
	threshold, overrideKey := limit.GetThreshold("", regID)
	if threshold == -1 {
		return nil
	}
	countPB, err := ra.SA.CountPendingAuthorizations2(ctx, &sapb.RegistrationID{
		Id: regID,
	})
	if err != nil {
		return err
	}
	if countPB.Count >= threshold {
		ra.log.Infof("Rate limit exceeded, PendingAuthorizationsByRegID, regID: %d", regID)
		return berrors.RateLimitError(0, "too many currently pending authorizations: %d", countPB.Count)
	}
	if overrideKey != "" {
		utilization := float64(countPB.Count) / float64(threshold)
		ra.rlOverrideUsageGauge.WithLabelValues(ratelimit.PendingAuthorizationsPerAccount, overrideKey).Set(utilization)
	}
	return nil
}

// checkInvalidAuthorizationLimits checks the failed validation limit for each
// of the provided hostnames. It returns the first error.
func (ra *RegistrationAuthorityImpl) checkInvalidAuthorizationLimits(ctx context.Context, regID int64, hostnames []string, limits ratelimit.RateLimitPolicy) error {
	results := make(chan error, len(hostnames))
	for _, hostname := range hostnames {
		go func(hostname string) {
			results <- ra.checkInvalidAuthorizationLimit(ctx, regID, hostname, limits)
		}(hostname)
	}
	// We don't have to wait for all of the goroutines to finish because there's
	// enough capacity in the chan for them all to write their result even if
	// nothing is reading off the chan anymore.
	for range len(hostnames) {
		err := <-results
		if err != nil {
			return err
		}
	}
	return nil
}

func (ra *RegistrationAuthorityImpl) checkInvalidAuthorizationLimit(ctx context.Context, regID int64, hostname string, limit ratelimit.RateLimitPolicy) error {
	latest := ra.clk.Now().Add(ra.pendingAuthorizationLifetime)
	earliest := latest.Add(-limit.Window.Duration)
	req := &sapb.CountInvalidAuthorizationsRequest{
		RegistrationID: regID,
		DnsName:        hostname,
		Range: &sapb.Range{
			Earliest: timestamppb.New(earliest),
			Latest:   timestamppb.New(latest),
		},
	}
	count, err := ra.SA.CountInvalidAuthorizations2(ctx, req)
	if err != nil {
		return err
	}
	// Most rate limits have a key for overrides, but there is no meaningful key
	// here.
	noKey := ""
	threshold, overrideKey := limit.GetThreshold(noKey, regID)
	if count.Count >= threshold {
		ra.log.Infof("Rate limit exceeded, InvalidAuthorizationsByRegID, regID: %d", regID)
		return berrors.FailedAuthorizationsPerDomainPerAccountError(0, "too many failed authorizations recently")
	}
	if overrideKey != "" {
		utilization := float64(count.Count) / float64(threshold)
		ra.rlOverrideUsageGauge.WithLabelValues(ratelimit.InvalidAuthorizationsPerAccount, overrideKey).Set(utilization)
	}
	return nil
}

// checkNewOrdersPerAccountLimit enforces the rlPolicies `NewOrdersPerAccount`
// rate limit. This rate limit ensures a client can not create more than the
// specified threshold of new orders within the specified time window.
func (ra *RegistrationAuthorityImpl) checkNewOrdersPerAccountLimit(ctx context.Context, acctID int64, limit ratelimit.RateLimitPolicy) error {
	now := ra.clk.Now()
	count, err := ra.SA.CountOrders(ctx, &sapb.CountOrdersRequest{
		AccountID: acctID,
		Range: &sapb.Range{
			Earliest: timestamppb.New(now.Add(-limit.Window.Duration)),
			Latest:   timestamppb.New(now),
		},
	})
	if err != nil {
		return err
	}
	// There is no meaningful override key to use for this rate limit
	noKey := ""
	threshold, overrideKey := limit.GetThreshold(noKey, acctID)
	if count.Count >= threshold {
		return berrors.NewOrdersPerAccountError(0, "too many new orders recently")
	}
	if overrideKey != "" {
		utilization := float64(count.Count+1) / float64(threshold)
		ra.rlOverrideUsageGauge.WithLabelValues(ratelimit.NewOrdersPerAccount, overrideKey).Set(utilization)
	}
	return nil
}

// matchesCSR tests the contents of a generated certificate to make sure
// that the PublicKey, CommonName, and DNSNames match those provided in
// the CSR that was used to generate the certificate. It also checks the
// following fields for:
//   - notBefore is not more than 24 hours ago
//   - BasicConstraintsValid is true
//   - IsCA is false
//   - ExtKeyUsage only contains ExtKeyUsageServerAuth & ExtKeyUsageClientAuth
//   - Subject only contains CommonName & Names
func (ra *RegistrationAuthorityImpl) matchesCSR(parsedCertificate *x509.Certificate, csr *x509.CertificateRequest) error {
	if !core.KeyDigestEquals(parsedCertificate.PublicKey, csr.PublicKey) {
		return berrors.InternalServerError("generated certificate public key doesn't match CSR public key")
	}

	csrNames := csrlib.NamesFromCSR(csr)
	if parsedCertificate.Subject.CommonName != "" {
		// Only check that the issued common name matches one of the SANs if there
		// is an issued CN at all: this allows flexibility on whether we include
		// the CN.
		if !slices.Contains(csrNames.SANs, parsedCertificate.Subject.CommonName) {
			return berrors.InternalServerError("generated certificate CommonName doesn't match any CSR name")
		}
	}

	parsedNames := parsedCertificate.DNSNames
	sort.Strings(parsedNames)
	if !slices.Equal(parsedNames, csrNames.SANs) {
		return berrors.InternalServerError("generated certificate DNSNames don't match CSR DNSNames")
	}

	if !slices.EqualFunc(parsedCertificate.IPAddresses, csr.IPAddresses, func(l, r net.IP) bool { return l.Equal(r) }) {
		return berrors.InternalServerError("generated certificate IPAddresses don't match CSR IPAddresses")
	}
	if !slices.Equal(parsedCertificate.EmailAddresses, csr.EmailAddresses) {
		return berrors.InternalServerError("generated certificate EmailAddresses don't match CSR EmailAddresses")
	}

	if len(parsedCertificate.Subject.Country) > 0 || len(parsedCertificate.Subject.Organization) > 0 ||
		len(parsedCertificate.Subject.OrganizationalUnit) > 0 || len(parsedCertificate.Subject.Locality) > 0 ||
		len(parsedCertificate.Subject.Province) > 0 || len(parsedCertificate.Subject.StreetAddress) > 0 ||
		len(parsedCertificate.Subject.PostalCode) > 0 {
		return berrors.InternalServerError("generated certificate Subject contains fields other than CommonName, or SerialNumber")
	}
	now := ra.clk.Now()
	if now.Sub(parsedCertificate.NotBefore) > time.Hour*24 {
		return berrors.InternalServerError("generated certificate is back dated %s", now.Sub(parsedCertificate.NotBefore))
	}
	if !parsedCertificate.BasicConstraintsValid {
		return berrors.InternalServerError("generated certificate doesn't have basic constraints set")
	}
	if parsedCertificate.IsCA {
		return berrors.InternalServerError("generated certificate can sign other certificates")
	}
	for _, eku := range parsedCertificate.ExtKeyUsage {
		if eku != x509.ExtKeyUsageServerAuth && eku != x509.ExtKeyUsageClientAuth {
			return berrors.InternalServerError("generated certificate has unacceptable EKU")
		}
	}
	if !slices.Contains(parsedCertificate.ExtKeyUsage, x509.ExtKeyUsageServerAuth) {
		return berrors.InternalServerError("generated certificate doesn't have serverAuth EKU")
	}

	return nil
}

// checkOrderAuthorizations verifies that a provided set of names associated
// with a specific order and account has all of the required valid, unexpired
// authorizations to proceed with issuance. It returns the authorizations that
// satisfied the set of names or it returns an error. If it returns an error, it
// will be of type BoulderError.
func (ra *RegistrationAuthorityImpl) checkOrderAuthorizations(
	ctx context.Context,
	orderID orderID,
	acctID accountID,
	names []string,
	now time.Time) (map[identifier.ACMEIdentifier]*core.Authorization, error) {
	// Get all of the valid authorizations for this account/order
	req := &sapb.GetValidOrderAuthorizationsRequest{
		Id:     int64(orderID),
		AcctID: int64(acctID),
	}
	authzMapPB, err := ra.SA.GetValidOrderAuthorizations2(ctx, req)
	if err != nil {
		return nil, berrors.InternalServerError("error in GetValidOrderAuthorizations: %s", err)
	}
	authzs, err := bgrpc.PBToAuthzMap(authzMapPB)
	if err != nil {
		return nil, err
	}

	// Ensure that every identifier has a matching authz, and vice-versa.
	var missing []string
	var invalid []string
	var expired []string
	for _, name := range names {
		// TODO(#7647): Iterate directly over identifiers here, once the rest of the
		// finalization flow supports non-dnsName identifiers.
		ident := identifier.NewDNS(name)

		authz, ok := authzs[ident]
		if !ok || authz == nil {
			missing = append(missing, ident.Value)
			continue
		}
		if authz.Status != core.StatusValid {
			invalid = append(invalid, ident.Value)
			continue
		}
		if authz.Expires.Before(now) {
			expired = append(expired, ident.Value)
			continue
		}
		err = ra.PA.CheckAuthzChallenges(authz)
		if err != nil {
			invalid = append(invalid, ident.Value)
			continue
		}
	}

	if len(missing) > 0 {
		return nil, berrors.UnauthorizedError(
			"authorizations for these identifiers not found: %s",
			strings.Join(missing, ", "),
		)
	}

	if len(invalid) > 0 {
		return nil, berrors.UnauthorizedError(
			"authorizations for these identifiers not valid: %s",
			strings.Join(invalid, ", "),
		)
	}
	if len(expired) > 0 {
		return nil, berrors.UnauthorizedError(
			"authorizations for these identifiers expired: %s",
			strings.Join(expired, ", "),
		)
	}

	// Even though this check is cheap, we do it after the more specific checks
	// so that we can return more specific error messages.
	if len(names) != len(authzs) {
		return nil, berrors.UnauthorizedError("incorrect number of names requested for finalization")
	}

	// Check that the authzs either don't need CAA rechecking, or do the
	// necessary CAA rechecks right now.
	err = ra.checkAuthorizationsCAA(ctx, int64(acctID), authzs, now)
	if err != nil {
		return nil, err
	}

	return authzs, nil
}

// validatedBefore checks if a given authorization's challenge was
// validated before a given time. Returns a bool.
func validatedBefore(authz *core.Authorization, caaRecheckTime time.Time) (bool, error) {
	numChallenges := len(authz.Challenges)
	if numChallenges != 1 {
		return false, berrors.InternalServerError("authorization has incorrect number of challenges. 1 expected, %d found for: id %s", numChallenges, authz.ID)
	}
	if authz.Challenges[0].Validated == nil {
		return false, berrors.InternalServerError("authorization's challenge has no validated timestamp for: id %s", authz.ID)
	}
	return authz.Challenges[0].Validated.Before(caaRecheckTime), nil
}

// checkAuthorizationsCAA ensures that we have sufficiently-recent CAA checks
// for every input identifier/authz. If any authz was validated too long ago, it
// kicks off a CAA recheck for that identifier If it returns an error, it will
// be of type BoulderError.
func (ra *RegistrationAuthorityImpl) checkAuthorizationsCAA(
	ctx context.Context,
	acctID int64,
	authzs map[identifier.ACMEIdentifier]*core.Authorization,
	now time.Time) error {
	// recheckAuthzs is a list of authorizations that must have their CAA records rechecked
	var recheckAuthzs []*core.Authorization

	// Per Baseline Requirements, CAA must be checked within 8 hours of
	// issuance. CAA is checked when an authorization is validated, so as
	// long as that was less than 8 hours ago, we're fine. We recheck if
	// that was more than 7 hours ago, to be on the safe side. We can
	// check to see if the authorized challenge `AttemptedAt`
	// (`Validated`) value from the database is before our caaRecheckTime.
	// Set the recheck time to 7 hours ago.
	caaRecheckAfter := now.Add(caaRecheckDuration)

	for _, authz := range authzs {
		if staleCAA, err := validatedBefore(authz, caaRecheckAfter); err != nil {
			return err
		} else if staleCAA {
			// Ensure that CAA is rechecked for this name
			recheckAuthzs = append(recheckAuthzs, authz)
		}
	}

	if len(recheckAuthzs) > 0 {
		err := ra.recheckCAA(ctx, recheckAuthzs)
		if err != nil {
			return err
		}
	}

	caaEvent := &finalizationCAACheckEvent{
		Requester: acctID,
		Reused:    len(authzs) - len(recheckAuthzs),
		Rechecked: len(recheckAuthzs),
	}
	ra.log.InfoObject("FinalizationCaaCheck", caaEvent)

	return nil
}

// recheckCAA accepts a list of names that need to have their CAA records
// rechecked because their associated authorizations are sufficiently old and
// performs the CAA checks required for each. If any of the rechecks fail an
// error is returned.
func (ra *RegistrationAuthorityImpl) recheckCAA(ctx context.Context, authzs []*core.Authorization) error {
	ra.recheckCAACounter.Add(float64(len(authzs)))

	type authzCAAResult struct {
		authz *core.Authorization
		err   error
	}
	ch := make(chan authzCAAResult, len(authzs))
	for _, authz := range authzs {
		go func(authz *core.Authorization) {
			name := authz.Identifier.Value

			// If an authorization has multiple valid challenges,
			// the type of the first valid challenge is used for
			// the purposes of CAA rechecking.
			var method string
			for _, challenge := range authz.Challenges {
				if challenge.Status == core.StatusValid {
					method = string(challenge.Type)
					break
				}
			}
			if method == "" {
				ch <- authzCAAResult{
					authz: authz,
					err: berrors.InternalServerError(
						"Internal error determining validation method for authorization ID %v (%v)",
						authz.ID, name),
				}
				return
			}

			resp, err := ra.caa.IsCAAValid(ctx, &vapb.IsCAAValidRequest{
				Domain:           name,
				ValidationMethod: method,
				AccountURIID:     authz.RegistrationID,
			})
			if err != nil {
				ra.log.AuditErrf("Rechecking CAA: %s", err)
				err = berrors.InternalServerError(
					"Internal error rechecking CAA for authorization ID %v (%v)",
					authz.ID, name,
				)
			} else if resp.Problem != nil {
				err = berrors.CAAError("rechecking caa: %s", resp.Problem.Detail)
			}
			ch <- authzCAAResult{
				authz: authz,
				err:   err,
			}
		}(authz)
	}
	var subErrors []berrors.SubBoulderError
	// Read a recheckResult for each authz from the results channel
	for range len(authzs) {
		recheckResult := <-ch
		// If the result had a CAA boulder error, construct a suberror with the
		// identifier from the authorization that was checked.
		err := recheckResult.err
		if err != nil {
			var bErr *berrors.BoulderError
			if errors.As(err, &bErr) && bErr.Type == berrors.CAA {
				subErrors = append(subErrors, berrors.SubBoulderError{
					Identifier:   recheckResult.authz.Identifier,
					BoulderError: bErr})
			} else {
				return err
			}
		}
	}
	if len(subErrors) > 0 {
		var detail string
		// If there was only one error, then use it as the top level error that is
		// returned.
		if len(subErrors) == 1 {
			return subErrors[0].BoulderError
		}
		detail = fmt.Sprintf(
			"Rechecking CAA for %q and %d more identifiers failed. "+
				"Refer to sub-problems for more information",
			subErrors[0].Identifier.Value,
			len(subErrors)-1)
		return (&berrors.BoulderError{
			Type:   berrors.CAA,
			Detail: detail,
		}).WithSubErrors(subErrors)
	}
	return nil
}

// failOrder marks an order as failed by setting the problem details field of
// the order & persisting it through the SA. If an error occurs doing this we
// log it and don't modify the input order. There aren't any alternatives if we
// can't add the error to the order. This function MUST only be called when we
// are already returning an error for another reason.
func (ra *RegistrationAuthorityImpl) failOrder(
	ctx context.Context,
	order *corepb.Order,
	prob *probs.ProblemDetails) {
	// Use a separate context with its own timeout, since the error we encountered
	// may have been a context cancellation or timeout, and these operations still
	// need to succeed.
	ctx, cancel := context.WithTimeout(context.WithoutCancel(ctx), 1*time.Second)
	defer cancel()

	// Convert the problem to a protobuf problem for the *corepb.Order field
	pbProb, err := bgrpc.ProblemDetailsToPB(prob)
	if err != nil {
		ra.log.AuditErrf("Could not convert order error problem to PB: %q", err)
		return
	}

	// Assign the protobuf problem to the field and save it via the SA
	order.Error = pbProb
	_, err = ra.SA.SetOrderError(ctx, &sapb.SetOrderErrorRequest{
		Id:    order.Id,
		Error: order.Error,
	})
	if err != nil {
		ra.log.AuditErrf("Could not persist order error: %q", err)
	}
}

// To help minimize the chance that an accountID would be used as an order ID
// (or vice versa) when calling functions that use both we define internal
// `accountID` and `orderID` types so that callers must explicitly cast.
type accountID int64
type orderID int64

// FinalizeOrder accepts a request to finalize an order object and, if possible,
// issues a certificate to satisfy the order. If an order does not have valid,
// unexpired authorizations for all of its associated names an error is
// returned. Similarly we vet that all of the names in the order are acceptable
// based on current policy and return an error if the order can't be fulfilled.
// If successful the order will be returned in processing status for the client
// to poll while awaiting finalization to occur.
func (ra *RegistrationAuthorityImpl) FinalizeOrder(ctx context.Context, req *rapb.FinalizeOrderRequest) (*corepb.Order, error) {
	// Step 1: Set up logging/tracing and validate the Order
	if req == nil || req.Order == nil || len(req.Csr) == 0 {
		return nil, errIncompleteGRPCRequest
	}

	logEvent := certificateRequestEvent{
		ID:          core.NewToken(),
		OrderID:     req.Order.Id,
		Requester:   req.Order.RegistrationID,
		RequestTime: ra.clk.Now(),
	}
	csr, err := ra.validateFinalizeRequest(ctx, req, &logEvent)
	if err != nil {
		return nil, err
	}

	// Observe the age of this order, so we know how quickly most clients complete
	// issuance flows.
	ra.orderAges.WithLabelValues("FinalizeOrder").Observe(ra.clk.Since(req.Order.Created.AsTime()).Seconds())

	// Step 2: Set the Order to Processing status
	//
	// We do this separately from the issuance process itself so that, when we
	// switch to doing issuance asynchronously, we aren't lying to the client
	// when we say that their order is already Processing.
	//
	// NOTE(@cpu): After this point any errors that are encountered must update
	// the state of the order to invalid by setting the order's error field.
	// Otherwise the order will be "stuck" in processing state. It can not be
	// finalized because it isn't pending, but we aren't going to process it
	// further because we already did and encountered an error.
	_, err = ra.SA.SetOrderProcessing(ctx, &sapb.OrderRequest{Id: req.Order.Id})
	if err != nil {
		// Fail the order with a server internal error - we weren't able to set the
		// status to processing and that's unexpected & weird.
		ra.failOrder(ctx, req.Order, probs.ServerInternal("Error setting order processing"))
		return nil, err
	}

	// Update the order status locally since the SA doesn't return the updated
	// order itself after setting the status
	order := req.Order
	order.Status = string(core.StatusProcessing)

	// Steps 3 (issuance) and 4 (cleanup) are done inside a helper function so
	// that we can control whether or not that work happens asynchronously.
	if features.Get().AsyncFinalize {
		// We do this work in a goroutine so that we can better handle latency from
		// getting SCTs and writing the (pre)certificate to the database. This lets
		// us return the order in the Processing state to the client immediately,
		// prompting them to poll the Order object and wait for it to be put into
		// its final state.
		//
		// We track this goroutine's lifetime in a waitgroup global to this RA, so
		// that it can wait for all goroutines to drain during shutdown.
		ra.finalizeWG.Add(1)
		go func() {
			_, err := ra.issueCertificateOuter(ctx, proto.Clone(order).(*corepb.Order), csr, logEvent)
			if err != nil {
				// We only log here, because this is in a background goroutine with
				// no parent goroutine waiting for it to receive the error.
				ra.log.AuditErrf("Asynchronous finalization failed: %s", err.Error())
			}
			ra.finalizeWG.Done()
		}()
		return order, nil
	} else {
		return ra.issueCertificateOuter(ctx, order, csr, logEvent)
	}
}

// validateFinalizeRequest checks that a FinalizeOrder request is fully correct
// and ready for issuance.
func (ra *RegistrationAuthorityImpl) validateFinalizeRequest(
	ctx context.Context,
	req *rapb.FinalizeOrderRequest,
	logEvent *certificateRequestEvent) (*x509.CertificateRequest, error) {
	if req.Order.Id <= 0 {
		return nil, berrors.MalformedError("invalid order ID: %d", req.Order.Id)
	}

	if req.Order.RegistrationID <= 0 {
		return nil, berrors.MalformedError("invalid account ID: %d", req.Order.RegistrationID)
	}

	if core.AcmeStatus(req.Order.Status) != core.StatusReady {
		return nil, berrors.OrderNotReadyError(
			"Order's status (%q) is not acceptable for finalization",
			req.Order.Status)
	}

	// There should never be an order with 0 names at the stage, but we check to
	// be on the safe side, throwing an internal server error if this assumption
	// is ever violated.
	if len(req.Order.DnsNames) == 0 {
		return nil, berrors.InternalServerError("Order has no associated names")
	}

	// Parse the CSR from the request
	csr, err := x509.ParseCertificateRequest(req.Csr)
	if err != nil {
		return nil, berrors.BadCSRError("unable to parse CSR: %s", err.Error())
	}

	err = csrlib.VerifyCSR(ctx, csr, ra.maxNames, &ra.keyPolicy, ra.PA)
	if err != nil {
		// VerifyCSR returns berror instances that can be passed through as-is
		// without wrapping.
		return nil, err
	}

	// Dedupe, lowercase and sort both the names from the CSR and the names in the
	// order.
	csrNames := csrlib.NamesFromCSR(csr).SANs
	orderNames := core.UniqueLowerNames(req.Order.DnsNames)

	// Check that the order names and the CSR names are an exact match
	if !slices.Equal(csrNames, orderNames) {
		return nil, berrors.UnauthorizedError(("CSR does not specify same identifiers as Order"))
	}

	// Get the originating account for use in the next check.
	regPB, err := ra.SA.GetRegistration(ctx, &sapb.RegistrationID{Id: req.Order.RegistrationID})
	if err != nil {
		return nil, err
	}

	account, err := bgrpc.PbToRegistration(regPB)
	if err != nil {
		return nil, err
	}

	// Make sure they're not using their account key as the certificate key too.
	if core.KeyDigestEquals(csr.PublicKey, account.Key) {
		return nil, berrors.MalformedError("certificate public key must be different than account key")
	}

	// Double-check that all authorizations on this order are valid, are also
	// associated with the same account as the order itself, and have recent CAA.
	authzs, err := ra.checkOrderAuthorizations(
		ctx, orderID(req.Order.Id), accountID(req.Order.RegistrationID), csrNames, ra.clk.Now())
	if err != nil {
		// Pass through the error without wrapping it because the called functions
		// return BoulderError and we don't want to lose the type.
		return nil, err
	}

	// Collect up a certificateRequestAuthz that stores the ID and challenge type
	// of each of the valid authorizations we used for this issuance.
	logEventAuthzs := make(map[string]certificateRequestAuthz, len(csrNames))
	for _, authz := range authzs {
		// No need to check for error here because we know this same call just
		// succeeded inside ra.checkOrderAuthorizations
		solvedByChallengeType, _ := authz.SolvedBy()
		logEventAuthzs[authz.Identifier.Value] = certificateRequestAuthz{
			ID:            authz.ID,
			ChallengeType: solvedByChallengeType,
		}
		authzAge := (ra.authorizationLifetime - authz.Expires.Sub(ra.clk.Now())).Seconds()
		ra.authzAges.WithLabelValues("FinalizeOrder", string(authz.Status)).Observe(authzAge)
	}
	logEvent.Authorizations = logEventAuthzs

	// Mark that we verified the CN and SANs
	logEvent.VerifiedFields = []string{"subject.commonName", "subjectAltName"}

	return csr, nil
}

// issueCertificateOuter exists solely to ensure that all calls to
// issueCertificateInner have their result handled uniformly, no matter what
// return path that inner function takes. It takes ownership of the logEvent,
// mutates it, and is responsible for outputting its final state.
func (ra *RegistrationAuthorityImpl) issueCertificateOuter(
	ctx context.Context,
	order *corepb.Order,
	csr *x509.CertificateRequest,
	logEvent certificateRequestEvent,
) (*corepb.Order, error) {
	ra.inflightFinalizes.Inc()
	defer ra.inflightFinalizes.Dec()

	// Step 3: Issue the Certificate
	cert, cpId, err := ra.issueCertificateInner(
		ctx, csr, order.CertificateProfileName, accountID(order.RegistrationID), orderID(order.Id))

	// Step 4: Fail the order if necessary, and update metrics and log fields
	var result string
	if err != nil {
		// The problem is computed using `web.ProblemDetailsForError`, the same
		// function the WFE uses to convert between `berrors` and problems. This
		// will turn normal expected berrors like berrors.UnauthorizedError into the
		// correct `urn:ietf:params:acme:error:unauthorized` problem while not
		// letting anything like a server internal error through with sensitive
		// info.
		ra.failOrder(ctx, order, web.ProblemDetailsForError(err, "Error finalizing order"))
		order.Status = string(core.StatusInvalid)

		logEvent.Error = err.Error()
		result = "error"
	} else {
		order.CertificateSerial = core.SerialToString(cert.SerialNumber)
		order.Status = string(core.StatusValid)

		ra.namesPerCert.With(
			prometheus.Labels{"type": "issued"},
		).Observe(float64(len(order.DnsNames)))

		ra.newCertCounter.With(
			prometheus.Labels{
				"profileName": cpId.name,
				"profileHash": hex.EncodeToString(cpId.hash),
			}).Inc()

		logEvent.SerialNumber = core.SerialToString(cert.SerialNumber)
		logEvent.CommonName = cert.Subject.CommonName
		logEvent.Names = cert.DNSNames
		logEvent.NotBefore = cert.NotBefore
		logEvent.NotAfter = cert.NotAfter
		logEvent.CertProfileName = cpId.name
		logEvent.CertProfileHash = hex.EncodeToString(cpId.hash)

		result = "successful"
	}

	logEvent.ResponseTime = ra.clk.Now()
	ra.log.AuditObject(fmt.Sprintf("Certificate request - %s", result), logEvent)

	return order, err
}

// countCertificateIssued increments the certificates (per domain and per
// account) and duplicate certificate rate limits. There is no reason to surface
// errors from this function to the Subscriber, spends against these limit are
// best effort.
func (ra *RegistrationAuthorityImpl) countCertificateIssued(ctx context.Context, regId int64, orderDomains []string, isRenewal bool) {
	if ra.limiter == nil || ra.txnBuilder == nil {
		// Limiter is disabled.
		return
	}

	var transactions []ratelimits.Transaction
	if !isRenewal {
		txns, err := ra.txnBuilder.CertificatesPerDomainSpendOnlyTransactions(regId, orderDomains)
		if err != nil {
			ra.log.Warningf("building rate limit transactions at finalize: %s", err)
		}
		transactions = append(transactions, txns...)
	}

	txn, err := ra.txnBuilder.CertificatesPerFQDNSetSpendOnlyTransaction(orderDomains)
	if err != nil {
		ra.log.Warningf("building rate limit transaction at finalize: %s", err)
	}
	transactions = append(transactions, txn)

	_, err = ra.limiter.BatchSpend(ctx, transactions)
	if err != nil {
		if errors.Is(err, context.Canceled) || errors.Is(err, context.DeadlineExceeded) {
			return
		}
		ra.log.Warningf("spending against rate limits at finalize: %s", err)
	}
}

// certProfileID contains the name and hash of a certificate profile returned by
// a CA.
type certProfileID struct {
	name string
	hash []byte
}

// issueCertificateInner is part of the [issuance cycle].
//
// It gets a precertificate from the CA, submits it to CT logs to get SCTs,
// then sends the precertificate and the SCTs to the CA to get a final certificate.
//
// This function is responsible for ensuring that we never try to issue a final
// certificate twice for the same precertificate, because that has the potential
// to create certificates with duplicate serials. For instance, this could
// happen if final certificates were created with different sets of SCTs. This
// function accomplishes that by bailing on issuance if there is any error in
// IssueCertificateForPrecertificate; there are no retries, and serials are
// generated in IssuePrecertificate, so serials with errors are dropped and
// never have final certificates issued for them (because there is a possibility
// that the certificate was actually issued but there was an error returning
// it).
//
// [issuance cycle]: https://github.com/letsencrypt/boulder/blob/main/docs/ISSUANCE-CYCLE.md
func (ra *RegistrationAuthorityImpl) issueCertificateInner(
	ctx context.Context,
	csr *x509.CertificateRequest,
	profileName string,
	acctID accountID,
	oID orderID) (*x509.Certificate, *certProfileID, error) {
	if features.Get().AsyncFinalize {
		// If we're in async mode, use a context with a much longer timeout.
		var cancel func()
		ctx, cancel = context.WithTimeout(context.WithoutCancel(ctx), ra.finalizeTimeout)
		defer cancel()
	}

	// wrapError adds a prefix to an error. If the error is a boulder error then
	// the problem detail is updated with the prefix. Otherwise a new error is
	// returned with the message prefixed using `fmt.Errorf`
	wrapError := func(e error, prefix string) error {
		if berr, ok := e.(*berrors.BoulderError); ok {
			berr.Detail = fmt.Sprintf("%s: %s", prefix, berr.Detail)
			return berr
		}
		return fmt.Errorf("%s: %s", prefix, e)
	}

	issueReq := &capb.IssueCertificateRequest{
		Csr:             csr.Raw,
		RegistrationID:  int64(acctID),
		OrderID:         int64(oID),
		CertProfileName: profileName,
	}
	// Once we get a precert from IssuePrecertificate, we must attempt issuing
	// a final certificate at most once. We achieve that by bailing on any error
	// between here and IssueCertificateForPrecertificate.
	precert, err := ra.CA.IssuePrecertificate(ctx, issueReq)
	if err != nil {
		return nil, nil, wrapError(err, "issuing precertificate")
	}

	parsedPrecert, err := x509.ParseCertificate(precert.DER)
	if err != nil {
		return nil, nil, wrapError(err, "parsing precertificate")
	}

	scts, err := ra.getSCTs(ctx, precert.DER, parsedPrecert.NotAfter)
	if err != nil {
		return nil, nil, wrapError(err, "getting SCTs")
	}

	exists, err := ra.SA.FQDNSetExists(ctx, &sapb.FQDNSetExistsRequest{DnsNames: parsedPrecert.DNSNames})
	if err != nil {
		return nil, nil, wrapError(err, "checking if certificate is a renewal")
	}
	isRenewal := exists.Exists

	cert, err := ra.CA.IssueCertificateForPrecertificate(ctx, &capb.IssueCertificateForPrecertificateRequest{
		DER:             precert.DER,
		SCTs:            scts,
		RegistrationID:  int64(acctID),
		OrderID:         int64(oID),
		CertProfileHash: precert.CertProfileHash,
	})
	if err != nil {
		return nil, nil, wrapError(err, "issuing certificate for precertificate")
	}

	parsedCertificate, err := x509.ParseCertificate(cert.Der)
	if err != nil {
		return nil, nil, wrapError(err, "parsing final certificate")
	}

	ra.countCertificateIssued(ctx, int64(acctID), slices.Clone(parsedCertificate.DNSNames), isRenewal)

	// Asynchronously submit the final certificate to any configured logs
	go ra.ctpolicy.SubmitFinalCert(cert.Der, parsedCertificate.NotAfter)

	err = ra.matchesCSR(parsedCertificate, csr)
	if err != nil {
		ra.certCSRMismatch.Inc()
		return nil, nil, err
	}

	_, err = ra.SA.FinalizeOrder(ctx, &sapb.FinalizeOrderRequest{
		Id:                int64(oID),
		CertificateSerial: core.SerialToString(parsedCertificate.SerialNumber),
	})
	if err != nil {
		return nil, nil, wrapError(err, "persisting finalized order")
	}

	return parsedCertificate, &certProfileID{name: precert.CertProfileName, hash: precert.CertProfileHash}, nil
}

func (ra *RegistrationAuthorityImpl) getSCTs(ctx context.Context, cert []byte, expiration time.Time) (core.SCTDERs, error) {
	started := ra.clk.Now()
	scts, err := ra.ctpolicy.GetSCTs(ctx, cert, expiration)
	took := ra.clk.Since(started)
	if err != nil {
		state := "failure"
		if err == context.DeadlineExceeded {
			state = "deadlineExceeded"
			// Convert the error to a missingSCTsError to communicate the timeout,
			// otherwise it will be a generic serverInternalError
			err = berrors.MissingSCTsError("failed to get SCTs: %s", err.Error())
		}
		ra.log.Warningf("ctpolicy.GetSCTs failed: %s", err)
		ra.ctpolicyResults.With(prometheus.Labels{"result": state}).Observe(took.Seconds())
		return nil, err
	}
	ra.ctpolicyResults.With(prometheus.Labels{"result": "success"}).Observe(took.Seconds())
	return scts, nil
}

// enforceNameCounts uses the provided count RPC to find a count of certificates
// for each of the names. If the count for any of the names exceeds the limit
// for the given registration then the names out of policy are returned to be
// used for a rate limit error.
func (ra *RegistrationAuthorityImpl) enforceNameCounts(ctx context.Context, names []string, limit ratelimit.RateLimitPolicy, regID int64) ([]string, time.Time, error) {
	now := ra.clk.Now()
	req := &sapb.CountCertificatesByNamesRequest{
		DnsNames: names,
		Range: &sapb.Range{
			Earliest: timestamppb.New(limit.WindowBegin(now)),
			Latest:   timestamppb.New(now),
		},
	}

	response, err := ra.SA.CountCertificatesByNames(ctx, req)
	if err != nil {
		return nil, time.Time{}, err
	}

	if len(response.Counts) == 0 {
		return nil, time.Time{}, errIncompleteGRPCResponse
	}

	var badNames []string
	var metricsData []struct {
		overrideKey string
		utilization float64
	}

	// Find the names that have counts at or over the threshold. Range
	// over the names slice input to ensure the order of badNames will
	// return the badNames in the same order they were input.
	for _, name := range names {
		threshold, overrideKey := limit.GetThreshold(name, regID)
		if response.Counts[name] >= threshold {
			badNames = append(badNames, name)
		}
		if overrideKey != "" {
			// Name is under threshold due to an override.
			utilization := float64(response.Counts[name]+1) / float64(threshold)
			metricsData = append(metricsData, struct {
				overrideKey string
				utilization float64
			}{overrideKey, utilization})
		}
	}

	if len(badNames) == 0 {
		// All names were under the threshold, emit override utilization metrics.
		for _, data := range metricsData {
			ra.rlOverrideUsageGauge.WithLabelValues(ratelimit.CertificatesPerName, data.overrideKey).Set(data.utilization)
		}
	}
	return badNames, response.Earliest.AsTime(), nil
}

func (ra *RegistrationAuthorityImpl) checkCertificatesPerNameLimit(ctx context.Context, names []string, limit ratelimit.RateLimitPolicy, regID int64) error {
	tldNames := ratelimits.FQDNsToETLDsPlusOne(names)
	namesOutOfLimit, earliest, err := ra.enforceNameCounts(ctx, tldNames, limit, regID)
	if err != nil {
		return fmt.Errorf("checking certificates per name limit for %q: %s",
			names, err)
	}

	if len(namesOutOfLimit) > 0 {
		// Determine the amount of time until the earliest event would fall out
		// of the window.
		retryAfter := earliest.Add(limit.Window.Duration).Sub(ra.clk.Now())
		retryString := earliest.Add(limit.Window.Duration).Format(time.RFC3339)

		ra.log.Infof("Rate limit exceeded, CertificatesForDomain, regID: %d, domains: %s", regID, strings.Join(namesOutOfLimit, ", "))
		if len(namesOutOfLimit) > 1 {
			var subErrors []berrors.SubBoulderError
			for _, name := range namesOutOfLimit {
				subErrors = append(subErrors, berrors.SubBoulderError{
					Identifier:   identifier.NewDNS(name),
					BoulderError: berrors.NewOrdersPerAccountError(retryAfter, "too many certificates already issued. Retry after %s", retryString).(*berrors.BoulderError),
				})
			}
			return berrors.NewOrdersPerAccountError(retryAfter, "too many certificates already issued for multiple names (%q and %d others). Retry after %s", namesOutOfLimit[0], len(namesOutOfLimit), retryString).(*berrors.BoulderError).WithSubErrors(subErrors)
		}
		return berrors.NewOrdersPerAccountError(retryAfter, "too many certificates already issued for %q. Retry after %s", namesOutOfLimit[0], retryString)
	}

	return nil
}

func (ra *RegistrationAuthorityImpl) checkCertificatesPerFQDNSetLimit(ctx context.Context, names []string, limit ratelimit.RateLimitPolicy, regID int64) error {
	names = core.UniqueLowerNames(names)
	threshold, overrideKey := limit.GetThreshold(strings.Join(names, ","), regID)
	if threshold <= 0 {
		// No limit configured.
		return nil
	}

	prevIssuances, err := ra.SA.FQDNSetTimestampsForWindow(ctx, &sapb.CountFQDNSetsRequest{
		DnsNames: names,
		Window:   durationpb.New(limit.Window.Duration),
	})
	if err != nil {
		return fmt.Errorf("checking duplicate certificate limit for %q: %s", names, err)
	}

	if overrideKey != "" {
		utilization := float64(len(prevIssuances.Timestamps)) / float64(threshold)
		ra.rlOverrideUsageGauge.WithLabelValues(ratelimit.CertificatesPerFQDNSet, overrideKey).Set(utilization)
	}

	issuanceCount := int64(len(prevIssuances.Timestamps))
	if issuanceCount < threshold {
		// Issuance in window is below the threshold, no need to limit.
		if overrideKey != "" {
			utilization := float64(issuanceCount+1) / float64(threshold)
			ra.rlOverrideUsageGauge.WithLabelValues(ratelimit.CertificatesPerFQDNSet, overrideKey).Set(utilization)
		}
		return nil
	} else {
		// Evaluate the rate limit using a leaky bucket algorithm. The bucket
		// has a capacity of threshold and is refilled at a rate of 1 token per
		// limit.Window/threshold from the time of each issuance timestamp. The
		// timestamps start from the most recent issuance and go back in time.
		now := ra.clk.Now()
		nsPerToken := limit.Window.Nanoseconds() / threshold
		for i, timestamp := range prevIssuances.Timestamps {
			tokensGeneratedSince := now.Add(-time.Duration(int64(i+1) * nsPerToken))
			if timestamp.AsTime().Before(tokensGeneratedSince) {
				// We know `i+1` tokens were generated since `tokenGeneratedSince`,
				// and only `i` certificates were issued, so there's room to allow
				// for an additional issuance.
				if overrideKey != "" {
					utilization := float64(issuanceCount) / float64(threshold)
					ra.rlOverrideUsageGauge.WithLabelValues(ratelimit.CertificatesPerFQDNSet, overrideKey).Set(utilization)
				}
				return nil
			}
		}
		retryTime := prevIssuances.Timestamps[0].AsTime().Add(time.Duration(nsPerToken))
		retryAfter := retryTime.Sub(now)
		return berrors.CertificatesPerFQDNSetError(
			retryAfter,
			"too many certificates (%d) already issued for this exact set of domains in the last %.0f hours: %s, retry after %s",
			threshold, limit.Window.Duration.Hours(), strings.Join(names, ","), retryTime.Format(time.RFC3339),
		)
	}
}

func (ra *RegistrationAuthorityImpl) checkNewOrderLimits(ctx context.Context, names []string, regID int64, isRenewal bool) error {
	newOrdersPerAccountLimits := ra.rlPolicies.NewOrdersPerAccount()
	if newOrdersPerAccountLimits.Enabled() && !isRenewal {
		started := ra.clk.Now()
		err := ra.checkNewOrdersPerAccountLimit(ctx, regID, newOrdersPerAccountLimits)
		elapsed := ra.clk.Since(started)
		if err != nil {
			if errors.Is(err, berrors.RateLimit) {
				ra.rlCheckLatency.WithLabelValues(ratelimit.NewOrdersPerAccount, ratelimits.Denied).Observe(elapsed.Seconds())
			}
			return err
		}
		ra.rlCheckLatency.WithLabelValues(ratelimit.NewOrdersPerAccount, ratelimits.Allowed).Observe(elapsed.Seconds())
	}

	certNameLimits := ra.rlPolicies.CertificatesPerName()
	if certNameLimits.Enabled() && !isRenewal {
		started := ra.clk.Now()
		err := ra.checkCertificatesPerNameLimit(ctx, names, certNameLimits, regID)
		elapsed := ra.clk.Since(started)
		if err != nil {
			if errors.Is(err, berrors.RateLimit) {
				ra.rlCheckLatency.WithLabelValues(ratelimit.CertificatesPerName, ratelimits.Denied).Observe(elapsed.Seconds())
			}
			return err
		}
		ra.rlCheckLatency.WithLabelValues(ratelimit.CertificatesPerName, ratelimits.Allowed).Observe(elapsed.Seconds())
	}

	fqdnLimitsFast := ra.rlPolicies.CertificatesPerFQDNSetFast()
	if fqdnLimitsFast.Enabled() {
		started := ra.clk.Now()
		err := ra.checkCertificatesPerFQDNSetLimit(ctx, names, fqdnLimitsFast, regID)
		elapsed := ra.clk.Since(started)
		if err != nil {
			if errors.Is(err, berrors.RateLimit) {
				ra.rlCheckLatency.WithLabelValues(ratelimit.CertificatesPerFQDNSetFast, ratelimits.Denied).Observe(elapsed.Seconds())
			}
			return err
		}
		ra.rlCheckLatency.WithLabelValues(ratelimit.CertificatesPerFQDNSetFast, ratelimits.Allowed).Observe(elapsed.Seconds())
	}

	fqdnLimits := ra.rlPolicies.CertificatesPerFQDNSet()
	if fqdnLimits.Enabled() {
		started := ra.clk.Now()
		err := ra.checkCertificatesPerFQDNSetLimit(ctx, names, fqdnLimits, regID)
		elapsed := ra.clk.Since(started)
		if err != nil {
			if errors.Is(err, berrors.RateLimit) {
				ra.rlCheckLatency.WithLabelValues(ratelimit.CertificatesPerFQDNSet, ratelimits.Denied).Observe(elapsed.Seconds())
			}
			return err
		}
		ra.rlCheckLatency.WithLabelValues(ratelimit.CertificatesPerFQDNSet, ratelimits.Allowed).Observe(elapsed.Seconds())
	}

	invalidAuthzPerAccountLimits := ra.rlPolicies.InvalidAuthorizationsPerAccount()
	if invalidAuthzPerAccountLimits.Enabled() {
		started := ra.clk.Now()
		err := ra.checkInvalidAuthorizationLimits(ctx, regID, names, invalidAuthzPerAccountLimits)
		elapsed := ra.clk.Since(started)
		if err != nil {
			if errors.Is(err, berrors.RateLimit) {
				ra.rlCheckLatency.WithLabelValues(ratelimit.InvalidAuthorizationsPerAccount, ratelimits.Denied).Observe(elapsed.Seconds())
			}
			return err
		}
		ra.rlCheckLatency.WithLabelValues(ratelimit.InvalidAuthorizationsPerAccount, ratelimits.Allowed).Observe(elapsed.Seconds())
	}

	return nil
}

// UpdateRegistration updates an existing Registration with new values. Caller
// is responsible for making sure that update.Key is only different from base.Key
// if it is being called from the WFE key change endpoint.
//
// Deprecated: Use UpdateRegistrationContact or UpdateRegistrationKey instead.
func (ra *RegistrationAuthorityImpl) UpdateRegistration(ctx context.Context, req *rapb.UpdateRegistrationRequest) (*corepb.Registration, error) {
	// Error if the request is nil, there is no account key or IP address
	if req.Base == nil || len(req.Base.Key) == 0 || req.Base.Id == 0 {
		return nil, errIncompleteGRPCRequest
	}

	err := validateContactsPresent(req.Base.Contact, req.Base.ContactsPresent)
	if err != nil {
		return nil, err
	}
	err = validateContactsPresent(req.Update.Contact, req.Update.ContactsPresent)
	if err != nil {
		return nil, err
	}
	err = ra.validateContacts(req.Update.Contact)
	if err != nil {
		return nil, err
	}

	update, changed := mergeUpdate(req.Base, req.Update)
	if !changed {
		// If merging the update didn't actually change the base then our work is
		// done, we can return before calling ra.SA.UpdateRegistration since there's
		// nothing for the SA to do
		return req.Base, nil
	}

	_, err = ra.SA.UpdateRegistration(ctx, update)
	if err != nil {
		// berrors.InternalServerError since the user-data was validated before being
		// passed to the SA.
		err = berrors.InternalServerError("Could not update registration: %s", err)
		return nil, err
	}

	return update, nil
}

// UpdateRegistrationContact updates an existing Registration's contact.
// The updated contacts field may be empty.
func (ra *RegistrationAuthorityImpl) UpdateRegistrationContact(ctx context.Context, req *rapb.UpdateRegistrationContactRequest) (*corepb.Registration, error) {
	if core.IsAnyNilOrZero(req.RegistrationID) {
		return nil, errIncompleteGRPCRequest
	}

	err := ra.validateContacts(req.Contacts)
	if err != nil {
		return nil, fmt.Errorf("invalid contact: %w", err)
	}

	update, err := ra.SA.UpdateRegistrationContact(ctx, &sapb.UpdateRegistrationContactRequest{
		RegistrationID: req.RegistrationID,
		Contacts:       req.Contacts,
	})
	if err != nil {
		return nil, fmt.Errorf("failed to update registration contact: %w", err)
	}

	return update, nil
}

// UpdateRegistrationKey updates an existing Registration's key.
func (ra *RegistrationAuthorityImpl) UpdateRegistrationKey(ctx context.Context, req *rapb.UpdateRegistrationKeyRequest) (*corepb.Registration, error) {
	if core.IsAnyNilOrZero(req.RegistrationID, req.Jwk) {
		return nil, errIncompleteGRPCRequest
	}

	update, err := ra.SA.UpdateRegistrationKey(ctx, &sapb.UpdateRegistrationKeyRequest{
		RegistrationID: req.RegistrationID,
		Jwk:            req.Jwk,
	})
	if err != nil {
		return nil, fmt.Errorf("failed to update registration key: %w", err)
	}

	return update, nil
}

func contactsEqual(a []string, b []string) bool {
	if len(a) != len(b) {
		return false
	}

	// If there is an existing contact slice and it has the same length as the
	// new contact slice we need to look at each contact to determine if there
	// is a change being made. Use `sort.Strings` here to ensure a consistent
	// comparison
	sort.Strings(a)
	sort.Strings(b)
	for i := range len(b) {
		// If the contact's string representation differs at any index they aren't
		// equal
		if a[i] != b[i] {
			return false
		}
	}

	// They are equal!
	return true
}

// MergeUpdate returns a new corepb.Registration with the majority of its fields
// copies from the base Registration, and a subset (Contact, Agreement, and Key)
// copied from the update Registration. It also returns a boolean indicating
// whether or not this operation resulted in a Registration which differs from
// the base.
func mergeUpdate(base *corepb.Registration, update *corepb.Registration) (*corepb.Registration, bool) {
	var changed bool

	// Start by copying all of the fields.
	res := &corepb.Registration{
		Id:              base.Id,
		Key:             base.Key,
		Contact:         base.Contact,
		ContactsPresent: base.ContactsPresent,
		Agreement:       base.Agreement,
		CreatedAt:       base.CreatedAt,
		Status:          base.Status,
	}

	// Note: we allow update.Contact to overwrite base.Contact even if the former
	// is empty in order to allow users to remove the contact associated with
	// a registration. If the update has ContactsPresent set to false, then we
	// know it is not attempting to update the contacts field.
	if update.ContactsPresent && !contactsEqual(base.Contact, update.Contact) {
		res.Contact = update.Contact
		res.ContactsPresent = update.ContactsPresent
		changed = true
	}

	if len(update.Agreement) > 0 && update.Agreement != base.Agreement {
		res.Agreement = update.Agreement
		changed = true
	}

	if len(update.Key) > 0 {
		if len(update.Key) != len(base.Key) {
			res.Key = update.Key
			changed = true
		} else {
			for i := range len(base.Key) {
				if update.Key[i] != base.Key[i] {
					res.Key = update.Key
					changed = true
					break
				}
			}
		}
	}

	return res, changed
}

// recordValidation records an authorization validation event,
// it should only be used on v2 style authorizations.
func (ra *RegistrationAuthorityImpl) recordValidation(ctx context.Context, authID string, authExpires *time.Time, challenge *core.Challenge) error {
	authzID, err := strconv.ParseInt(authID, 10, 64)
	if err != nil {
		return err
	}
	var expires time.Time
	if challenge.Status == core.StatusInvalid {
		expires = *authExpires
	} else {
		expires = ra.clk.Now().Add(ra.authorizationLifetime)
	}
	vr, err := bgrpc.ValidationResultToPB(challenge.ValidationRecord, challenge.Error)
	if err != nil {
		return err
	}
	var validated *timestamppb.Timestamp
	if challenge.Validated != nil {
		validated = timestamppb.New(*challenge.Validated)
	}
	_, err = ra.SA.FinalizeAuthorization2(ctx, &sapb.FinalizeAuthorizationRequest{
		Id:                authzID,
		Status:            string(challenge.Status),
		Expires:           timestamppb.New(expires),
		Attempted:         string(challenge.Type),
		AttemptedAt:       validated,
		ValidationRecords: vr.Records,
		ValidationError:   vr.Problems,
	})
	return err
}

// countFailedValidations increments the FailedAuthorizationsPerDomainPerAccount limit.
// and the FailedAuthorizationsForPausingPerDomainPerAccountTransaction limit.
func (ra *RegistrationAuthorityImpl) countFailedValidations(ctx context.Context, regId int64, ident identifier.ACMEIdentifier) error {
	if ra.limiter == nil || ra.txnBuilder == nil {
		// Limiter is disabled.
		return nil
	}

	txn, err := ra.txnBuilder.FailedAuthorizationsPerDomainPerAccountSpendOnlyTransaction(regId, ident.Value)
	if err != nil {
		return fmt.Errorf("building rate limit transaction for the %s rate limit: %w", ratelimits.FailedAuthorizationsPerDomainPerAccount, err)
	}

	_, err = ra.limiter.Spend(ctx, txn)
	if err != nil {
		return fmt.Errorf("spending against the %s rate limit: %w", ratelimits.FailedAuthorizationsPerDomainPerAccount, err)
	}

	if features.Get().AutomaticallyPauseZombieClients {
		txn, err = ra.txnBuilder.FailedAuthorizationsForPausingPerDomainPerAccountTransaction(regId, ident.Value)
		if err != nil {
			return fmt.Errorf("building rate limit transaction for the %s rate limit: %w", ratelimits.FailedAuthorizationsForPausingPerDomainPerAccount, err)
		}

		decision, err := ra.limiter.Spend(ctx, txn)
		if err != nil {
			return fmt.Errorf("spending against the %s rate limit: %s", ratelimits.FailedAuthorizationsForPausingPerDomainPerAccount, err)
		}

		if decision.Result(ra.clk.Now()) != nil {
			resp, err := ra.SA.PauseIdentifiers(ctx, &sapb.PauseRequest{
				RegistrationID: regId,
				Identifiers: []*corepb.Identifier{
					{
						Type:  string(ident.Type),
						Value: ident.Value,
					},
				},
			})
			if err != nil {
				return fmt.Errorf("failed to pause %d/%q: %w", regId, ident.Value, err)
			}
			ra.pauseCounter.With(prometheus.Labels{
				"paused":   strconv.FormatBool(resp.Paused > 0),
				"repaused": strconv.FormatBool(resp.Repaused > 0),
				"grace":    strconv.FormatBool(resp.Paused <= 0 && resp.Repaused <= 0),
			}).Inc()
		}
	}
	return nil
}

// resetAccountPausingLimit resets bucket to maximum capacity for given account.
// There is no reason to surface errors from this function to the Subscriber.
func (ra *RegistrationAuthorityImpl) resetAccountPausingLimit(ctx context.Context, regId int64, ident identifier.ACMEIdentifier) {
	bucketKey, err := ratelimits.NewRegIdDomainBucketKey(ratelimits.FailedAuthorizationsForPausingPerDomainPerAccount, regId, ident.Value)
	if err != nil {
		ra.log.Warningf("creating bucket key for regID=[%d] identifier=[%s]: %s", regId, ident.Value, err)
	}
	err = ra.limiter.Reset(ctx, bucketKey)
	if err != nil {
		ra.log.Warningf("resetting bucket for regID=[%d] identifier=[%s]: %s", regId, ident.Value, err)
	}
}

// PerformValidation initiates validation for a specific challenge associated
// with the given base authorization. The authorization and challenge are
// updated based on the results.
func (ra *RegistrationAuthorityImpl) PerformValidation(
	ctx context.Context,
	req *rapb.PerformValidationRequest) (*corepb.Authorization, error) {

	// Clock for start of PerformValidation.
	vStart := ra.clk.Now()

	// TODO(#7153): Check each value via core.IsAnyNilOrZero
	if req.Authz == nil || req.Authz.Id == "" || req.Authz.DnsName == "" || req.Authz.Status == "" || core.IsAnyNilOrZero(req.Authz.Expires) {
		return nil, errIncompleteGRPCRequest
	}

	authz, err := bgrpc.PBToAuthz(req.Authz)
	if err != nil {
		return nil, err
	}

	// Refuse to update expired authorizations
	if authz.Expires == nil || authz.Expires.Before(ra.clk.Now()) {
		return nil, berrors.MalformedError("expired authorization")
	}

	challIndex := int(req.ChallengeIndex)
	if challIndex >= len(authz.Challenges) {
		return nil,
			berrors.MalformedError("invalid challenge index '%d'", challIndex)
	}

	ch := &authz.Challenges[challIndex]

	// This challenge type may have been disabled since the challenge was created.
	if !ra.PA.ChallengeTypeEnabled(ch.Type) {
		return nil, berrors.MalformedError("challenge type %q no longer allowed", ch.Type)
	}

	// We expect some clients to try and update a challenge for an authorization
	// that is already valid. In this case we don't need to process the
	// challenge update. It wouldn't be helpful, the overall authorization is
	// already good! We return early for the valid authz reuse case.
	if authz.Status == core.StatusValid {
		return req.Authz, nil
	}

	if authz.Status != core.StatusPending {
		return nil, berrors.MalformedError("authorization must be pending")
	}

	// Look up the account key for this authorization
	regPB, err := ra.SA.GetRegistration(ctx, &sapb.RegistrationID{Id: authz.RegistrationID})
	if err != nil {
		return nil, berrors.InternalServerError("getting acct for authorization: %s", err.Error())
	}
	reg, err := bgrpc.PbToRegistration(regPB)
	if err != nil {
		return nil, berrors.InternalServerError("getting acct for authorization: %s", err.Error())
	}

	// Compute the key authorization field based on the registration key
	expectedKeyAuthorization, err := ch.ExpectedKeyAuthorization(reg.Key)
	if err != nil {
		return nil, berrors.InternalServerError("could not compute expected key authorization value")
	}

	// Double check before sending to VA
	if cErr := ch.CheckPending(); cErr != nil {
		return nil, berrors.MalformedError("cannot validate challenge: %s", cErr.Error())
	}

	// Dispatch to the VA for service
	vaCtx := context.Background()
	go func(authz core.Authorization) {
		// We will mutate challenges later in this goroutine to change status and
		// add error, but we also return a copy of authz immediately. To avoid a
		// data race, make a copy of the challenges slice here for mutation.
		challenges := make([]core.Challenge, len(authz.Challenges))
		copy(challenges, authz.Challenges)
		authz.Challenges = challenges
		chall, _ := bgrpc.ChallengeToPB(authz.Challenges[challIndex])
		req := vapb.PerformValidationRequest{
			DnsName:   authz.Identifier.Value,
			Challenge: chall,
			Authz: &vapb.AuthzMeta{
				Id:    authz.ID,
				RegID: authz.RegistrationID,
			},
			ExpectedKeyAuthorization: expectedKeyAuthorization,
		}
		res, err := ra.VA.PerformValidation(vaCtx, &req)
		challenge := &authz.Challenges[challIndex]
		var prob *probs.ProblemDetails
		if err != nil {
			prob = probs.ServerInternal("Could not communicate with VA")
			ra.log.AuditErrf("Could not communicate with VA: %s", err)
		} else {
			if res.Problems != nil {
				prob, err = bgrpc.PBToProblemDetails(res.Problems)
				if err != nil {
					prob = probs.ServerInternal("Could not communicate with VA")
					ra.log.AuditErrf("Could not communicate with VA: %s", err)
				}
			}
			// Save the updated records
			records := make([]core.ValidationRecord, len(res.Records))
			for i, r := range res.Records {
				records[i], err = bgrpc.PBToValidationRecord(r)
				if err != nil {
					prob = probs.ServerInternal("Records for validation corrupt")
				}
			}
			challenge.ValidationRecord = records
		}
		if !challenge.RecordsSane() && prob == nil {
			prob = probs.ServerInternal("Records for validation failed sanity check")
		}

		if prob != nil {
			challenge.Status = core.StatusInvalid
			challenge.Error = prob
			err := ra.countFailedValidations(vaCtx, authz.RegistrationID, authz.Identifier)
			if err != nil {
				ra.log.Warningf("incrementing failed validations: %s", err)
			}
		} else {
			challenge.Status = core.StatusValid
			if features.Get().AutomaticallyPauseZombieClients {
				ra.resetAccountPausingLimit(vaCtx, authz.RegistrationID, authz.Identifier)
			}
		}
		challenge.Validated = &vStart
		authz.Challenges[challIndex] = *challenge

		err = ra.recordValidation(vaCtx, authz.ID, authz.Expires, challenge)
		if err != nil {
			if errors.Is(err, berrors.AlreadyRevoked) {
				ra.log.Infof("Didn't record already-finalized validation: regID=[%d] authzID=[%s] err=[%s]",
					authz.RegistrationID, authz.ID, err)
			} else {
				ra.log.AuditErrf("Failed to record validation: regID=[%d] authzID=[%s] err=[%s]",
					authz.RegistrationID, authz.ID, err)
			}
		}
	}(authz)
	return bgrpc.AuthzToPB(authz)
}

// revokeCertificate updates the database to mark the certificate as revoked,
// with the given reason and current timestamp.
func (ra *RegistrationAuthorityImpl) revokeCertificate(ctx context.Context, serial *big.Int, issuerID issuance.NameID, reason revocation.Reason) error {
	serialString := core.SerialToString(serial)

	_, err := ra.SA.RevokeCertificate(ctx, &sapb.RevokeCertificateRequest{
		Serial:   serialString,
		Reason:   int64(reason),
		Date:     timestamppb.New(ra.clk.Now()),
		IssuerID: int64(issuerID),
	})
	if err != nil {
		return err
	}

	ra.revocationReasonCounter.WithLabelValues(revocation.ReasonToString[reason]).Inc()
	return nil
}

// updateRevocationForKeyCompromise updates the database to mark the certificate
// as revoked, with the given reason and current timestamp. This only works for
// certificates that were previously revoked for a reason other than
// keyCompromise, and which are now being updated to keyCompromise instead.
func (ra *RegistrationAuthorityImpl) updateRevocationForKeyCompromise(ctx context.Context, serial *big.Int, issuerID issuance.NameID) error {
	serialString := core.SerialToString(serial)

	status, err := ra.SA.GetCertificateStatus(ctx, &sapb.Serial{Serial: serialString})
	if err != nil {
		return berrors.NotFoundError("unable to confirm that serial %q was ever issued: %s", serialString, err)
	}

	if status.Status != string(core.OCSPStatusRevoked) {
		// Internal server error, because we shouldn't be in the function at all
		// unless the cert was already revoked.
		return fmt.Errorf("unable to re-revoke serial %q which is not currently revoked", serialString)
	}
	if status.RevokedReason == ocsp.KeyCompromise {
		return berrors.AlreadyRevokedError("unable to re-revoke serial %q which is already revoked for keyCompromise", serialString)
	}

	_, err = ra.SA.UpdateRevokedCertificate(ctx, &sapb.RevokeCertificateRequest{
		Serial:   serialString,
		Reason:   int64(ocsp.KeyCompromise),
		Date:     timestamppb.New(ra.clk.Now()),
		Backdate: status.RevokedDate,
		IssuerID: int64(issuerID),
	})
	if err != nil {
		return err
	}

	ra.revocationReasonCounter.WithLabelValues(revocation.ReasonToString[ocsp.KeyCompromise]).Inc()
	return nil
}

// purgeOCSPCache makes a request to akamai-purger to purge the cache entries
// for the given certificate.
func (ra *RegistrationAuthorityImpl) purgeOCSPCache(ctx context.Context, cert *x509.Certificate, issuerID issuance.NameID) error {
	issuer, ok := ra.issuersByNameID[issuerID]
	if !ok {
		return fmt.Errorf("unable to identify issuer of cert with serial %q", core.SerialToString(cert.SerialNumber))
	}

	purgeURLs, err := akamai.GeneratePurgeURLs(cert, issuer.Certificate)
	if err != nil {
		return err
	}

	_, err = ra.purger.Purge(ctx, &akamaipb.PurgeRequest{Urls: purgeURLs})
	if err != nil {
		return err
	}

	return nil
}

// RevokeCertByApplicant revokes the certificate in question. It allows any
// revocation reason from (0, 1, 3, 4, 5, 9), because Subscribers are allowed to
// request any revocation reason for their own certificates. However, if the
// requesting RegID is an account which has authorizations for all names in the
// cert but is *not* the original subscriber, it overrides the revocation reason
// to be 5 (cessationOfOperation), because that code is used to cover instances
// where "the certificate subscriber no longer owns the domain names in the
// certificate". It does not add the key to the blocked keys list, even if
// reason 1 (keyCompromise) is requested, as it does not demonstrate said
// compromise. It attempts to purge the certificate from the Akamai cache, but
// it does not hard-fail if doing so is not successful, because the cache will
// drop the old OCSP response in less than 24 hours anyway.
func (ra *RegistrationAuthorityImpl) RevokeCertByApplicant(ctx context.Context, req *rapb.RevokeCertByApplicantRequest) (*emptypb.Empty, error) {
	if req == nil || req.Cert == nil || req.RegID == 0 {
		return nil, errIncompleteGRPCRequest
	}

	if _, present := revocation.UserAllowedReasons[revocation.Reason(req.Code)]; !present {
		return nil, berrors.BadRevocationReasonError(req.Code)
	}

	cert, err := x509.ParseCertificate(req.Cert)
	if err != nil {
		return nil, err
	}

	serialString := core.SerialToString(cert.SerialNumber)

	logEvent := certificateRevocationEvent{
		ID:           core.NewToken(),
		SerialNumber: serialString,
		Reason:       req.Code,
		Method:       "applicant",
		RequesterID:  req.RegID,
	}

	// Below this point, do not re-declare `err` (i.e. type `err :=`) in a
	// nested scope. Doing so will create a new `err` variable that is not
	// captured by this closure.
	defer func() {
		if err != nil {
			logEvent.Error = err.Error()
		}
		ra.log.AuditObject("Revocation request:", logEvent)
	}()

	metadata, err := ra.SA.GetSerialMetadata(ctx, &sapb.Serial{Serial: serialString})
	if err != nil {
		return nil, err
	}

	if req.RegID == metadata.RegistrationID {
		// The requester is the original subscriber. They can revoke for any reason.
		logEvent.Method = "subscriber"
	} else {
		// The requester is a different account. We need to confirm that they have
		// authorizations for all names in the cert.
		logEvent.Method = "control"

		var authzPB *sapb.Authorizations
		authzPB, err = ra.SA.GetValidAuthorizations2(ctx, &sapb.GetValidAuthorizationsRequest{
			RegistrationID: req.RegID,
			DnsNames:       cert.DNSNames,
			ValidUntil:     timestamppb.New(ra.clk.Now()),
		})
		if err != nil {
			return nil, err
		}

		var authzMap map[identifier.ACMEIdentifier]*core.Authorization
		authzMap, err = bgrpc.PBToAuthzMap(authzPB)
		if err != nil {
			return nil, err
		}

		// TODO(#7647): Support other kinds of SANs/identifiers here.
		for _, name := range cert.DNSNames {
			if _, present := authzMap[identifier.NewDNS(name)]; !present {
				return nil, berrors.UnauthorizedError("requester does not control all names in cert with serial %q", serialString)
			}
		}

		// Applicants who are not the original Subscriber are not allowed to
		// revoke for any reason other than cessationOfOperation, which covers
		// circumstances where "the certificate subscriber no longer owns the
		// domain names in the certificate". Override the reason code to match.
		req.Code = ocsp.CessationOfOperation
		logEvent.Reason = req.Code
	}

	issuerID := issuance.IssuerNameID(cert)
	err = ra.revokeCertificate(
		ctx,
		cert.SerialNumber,
		issuerID,
		revocation.Reason(req.Code),
	)
	if err != nil {
		return nil, err
	}

	// Don't propagate purger errors to the client.
	_ = ra.purgeOCSPCache(ctx, cert, issuerID)

	return &emptypb.Empty{}, nil
}

// addToBlockedKeys initiates a GRPC call to have the Base64-encoded SHA256
// digest of a provided public key added to the blockedKeys table.
func (ra *RegistrationAuthorityImpl) addToBlockedKeys(ctx context.Context, key crypto.PublicKey, src string, comment string) error {
	var digest core.Sha256Digest
	digest, err := core.KeyDigest(key)
	if err != nil {
		return err
	}

	// Add the public key to the blocked keys list.
	_, err = ra.SA.AddBlockedKey(ctx, &sapb.AddBlockedKeyRequest{
		KeyHash: digest[:],
		Added:   timestamppb.New(ra.clk.Now()),
		Source:  src,
		Comment: comment,
	})
	if err != nil {
		return err
	}

	return nil
}

// RevokeCertByKey revokes the certificate in question. It always uses
// reason code 1 (keyCompromise). It ensures that they public key is added to
// the blocked keys list, even if revocation otherwise fails. It attempts to
// purge the certificate from the Akamai cache, but it does not hard-fail if
// doing so is not successful, because the cache will drop the old OCSP response
// in less than 24 hours anyway.
func (ra *RegistrationAuthorityImpl) RevokeCertByKey(ctx context.Context, req *rapb.RevokeCertByKeyRequest) (*emptypb.Empty, error) {
	if req == nil || req.Cert == nil {
		return nil, errIncompleteGRPCRequest
	}

	cert, err := x509.ParseCertificate(req.Cert)
	if err != nil {
		return nil, err
	}

	issuerID := issuance.IssuerNameID(cert)

	logEvent := certificateRevocationEvent{
		ID:           core.NewToken(),
		SerialNumber: core.SerialToString(cert.SerialNumber),
		Reason:       ocsp.KeyCompromise,
		Method:       "key",
		RequesterID:  0,
	}

	// Below this point, do not re-declare `err` (i.e. type `err :=`) in a
	// nested scope. Doing so will create a new `err` variable that is not
	// captured by this closure.
	defer func() {
		if err != nil {
			logEvent.Error = err.Error()
		}
		ra.log.AuditObject("Revocation request:", logEvent)
	}()

	// We revoke the cert before adding it to the blocked keys list, to avoid a
	// race between this and the bad-key-revoker. But we don't check the error
	// from this operation until after we add the key to the blocked keys list,
	// since that addition needs to happen no matter what.
	revokeErr := ra.revokeCertificate(
		ctx,
		cert.SerialNumber,
		issuerID,
		revocation.Reason(ocsp.KeyCompromise),
	)

	// Failing to add the key to the blocked keys list is a worse failure than
	// failing to revoke in the first place, because it means that
	// bad-key-revoker won't revoke the cert anyway.
	err = ra.addToBlockedKeys(ctx, cert.PublicKey, "API", "")
	if err != nil {
		return nil, err
	}

	// Check the error returned from revokeCertificate itself.
	err = revokeErr
	if err == nil {
		// If the revocation and blocked keys list addition were successful, then
		// just purge and return.
		// Don't propagate purger errors to the client.
		_ = ra.purgeOCSPCache(ctx, cert, issuerID)
		return &emptypb.Empty{}, nil
	} else if errors.Is(err, berrors.AlreadyRevoked) {
		// If it was an AlreadyRevoked error, try to re-revoke the cert in case
		// it was revoked for a reason other than keyCompromise.
		err = ra.updateRevocationForKeyCompromise(ctx, cert.SerialNumber, issuerID)

		// Perform an Akamai cache purge to handle occurrences of a client
		// previously successfully revoking a certificate, but the cache purge had
		// unexpectedly failed. Allows clients to re-attempt revocation and purge the
		// Akamai cache.
		_ = ra.purgeOCSPCache(ctx, cert, issuerID)
		if err != nil {
			return nil, err
		}
		return &emptypb.Empty{}, nil
	} else {
		// Error out if the error was anything other than AlreadyRevoked.
		return nil, err
	}
}

// AdministrativelyRevokeCertificate terminates trust in the certificate
// provided and does not require the registration ID of the requester since this
// method is only called from the admin-revoker tool. It trusts that the admin
// is doing the right thing, so if the requested reason is keyCompromise, it
// blocks the key from future issuance even though compromise has not been
// demonstrated here. It purges the certificate from the Akamai cache, and
// returns an error if that purge fails, since this method may be called late
// in the BRs-mandated revocation timeframe.
func (ra *RegistrationAuthorityImpl) AdministrativelyRevokeCertificate(ctx context.Context, req *rapb.AdministrativelyRevokeCertificateRequest) (*emptypb.Empty, error) {
	if req == nil || req.AdminName == "" {
		return nil, errIncompleteGRPCRequest
	}
	if req.Serial == "" {
		return nil, errIncompleteGRPCRequest
	}

	reasonCode := revocation.Reason(req.Code)
	if _, present := revocation.AdminAllowedReasons[reasonCode]; !present {
		return nil, fmt.Errorf("cannot revoke for reason %d", reasonCode)
	}
	if req.SkipBlockKey && reasonCode != ocsp.KeyCompromise {
		return nil, fmt.Errorf("cannot skip key blocking for reasons other than KeyCompromise")
	}
	if reasonCode == ocsp.KeyCompromise && req.Malformed {
		return nil, fmt.Errorf("cannot revoke malformed certificate for KeyCompromise")
	}

	logEvent := certificateRevocationEvent{
		ID:           core.NewToken(),
		SerialNumber: req.Serial,
		Reason:       req.Code,
		Method:       "admin",
		AdminName:    req.AdminName,
	}

	// Below this point, do not re-declare `err` (i.e. type `err :=`) in a
	// nested scope. Doing so will create a new `err` variable that is not
	// captured by this closure.
	var err error
	defer func() {
		if err != nil {
			logEvent.Error = err.Error()
		}
		ra.log.AuditObject("Revocation request:", logEvent)
	}()

	var cert *x509.Certificate
	var issuerID issuance.NameID
	if req.Cert != nil {
		// If the incoming request includes a certificate body, just use that and
		// avoid doing any database queries. This code path is deprecated and will
		// be removed when req.Cert is removed.
		cert, err = x509.ParseCertificate(req.Cert)
		if err != nil {
			return nil, err
		}
		issuerID = issuance.IssuerNameID(cert)
	} else if !req.Malformed {
		// As long as we don't believe the cert will be malformed, we should
		// get the precertificate so we can block its pubkey if necessary and purge
		// the akamai OCSP cache.
		var certPB *corepb.Certificate
		certPB, err = ra.SA.GetLintPrecertificate(ctx, &sapb.Serial{Serial: req.Serial})
		if err != nil {
			return nil, err
		}
		// Note that, although the thing we're parsing here is actually a linting
		// precertificate, it has identical issuer info (and therefore an identical
		// issuer NameID) to the real thing.
		cert, err = x509.ParseCertificate(certPB.Der)
		if err != nil {
			return nil, err
		}
		issuerID = issuance.IssuerNameID(cert)
	} else {
		// But if the cert is malformed, we at least still need its IssuerID.
		var status *corepb.CertificateStatus
		status, err = ra.SA.GetCertificateStatus(ctx, &sapb.Serial{Serial: req.Serial})
		if err != nil {
			return nil, fmt.Errorf("unable to confirm that serial %q was ever issued: %w", req.Serial, err)
		}
		issuerID = issuance.NameID(status.IssuerID)
	}

	var serialInt *big.Int
	serialInt, err = core.StringToSerial(req.Serial)
	if err != nil {
		return nil, err
	}

	err = ra.revokeCertificate(ctx, serialInt, issuerID, revocation.Reason(req.Code))
	// Perform an Akamai cache purge to handle occurrences of a client
	// successfully revoking a certificate, but the initial cache purge failing.
	if errors.Is(err, berrors.AlreadyRevoked) {
		if cert != nil {
			err = ra.purgeOCSPCache(ctx, cert, issuerID)
			if err != nil {
				err = fmt.Errorf("OCSP cache purge for already revoked serial %v failed: %w", serialInt, err)
				return nil, err
			}
		}
	}
	if err != nil {
		if req.Code == ocsp.KeyCompromise && errors.Is(err, berrors.AlreadyRevoked) {
			err = ra.updateRevocationForKeyCompromise(ctx, serialInt, issuerID)
			if err != nil {
				return nil, err
			}
		}
		return nil, err
	}

	if req.Code == ocsp.KeyCompromise && !req.SkipBlockKey {
		if cert == nil {
			return nil, errors.New("revoking for key compromise requires providing the certificate's DER")
		}
		err = ra.addToBlockedKeys(ctx, cert.PublicKey, "admin-revoker", fmt.Sprintf("revoked by %s", req.AdminName))
		if err != nil {
			return nil, err
		}
	}

	if cert != nil {
		err = ra.purgeOCSPCache(ctx, cert, issuerID)
		if err != nil {
			err = fmt.Errorf("OCSP cache purge for serial %v failed: %w", serialInt, err)
			return nil, err
		}
	}

	return &emptypb.Empty{}, nil
}

// DeactivateRegistration deactivates a valid registration
func (ra *RegistrationAuthorityImpl) DeactivateRegistration(ctx context.Context, reg *corepb.Registration) (*emptypb.Empty, error) {
	if reg == nil || reg.Id == 0 {
		return nil, errIncompleteGRPCRequest
	}
	if reg.Status != string(core.StatusValid) {
		return nil, berrors.MalformedError("only valid registrations can be deactivated")
	}
	_, err := ra.SA.DeactivateRegistration(ctx, &sapb.RegistrationID{Id: reg.Id})
	if err != nil {
		return nil, err
	}
	return &emptypb.Empty{}, nil
}

// DeactivateAuthorization deactivates a currently valid authorization
func (ra *RegistrationAuthorityImpl) DeactivateAuthorization(ctx context.Context, req *corepb.Authorization) (*emptypb.Empty, error) {
	if req == nil || req.Id == "" || req.Status == "" {
		return nil, errIncompleteGRPCRequest
	}
	authzID, err := strconv.ParseInt(req.Id, 10, 64)
	if err != nil {
		return nil, err
	}
	if _, err := ra.SA.DeactivateAuthorization2(ctx, &sapb.AuthorizationID2{Id: authzID}); err != nil {
		return nil, err
	}
	return &emptypb.Empty{}, nil
}

// GenerateOCSP looks up a certificate's status, then requests a signed OCSP
// response for it from the CA. If the certificate status is not available
// or the certificate is expired, it returns berrors.NotFoundError.
func (ra *RegistrationAuthorityImpl) GenerateOCSP(ctx context.Context, req *rapb.GenerateOCSPRequest) (*capb.OCSPResponse, error) {
	status, err := ra.SA.GetCertificateStatus(ctx, &sapb.Serial{Serial: req.Serial})
	if errors.Is(err, berrors.NotFound) {
		_, err := ra.SA.GetSerialMetadata(ctx, &sapb.Serial{Serial: req.Serial})
		if errors.Is(err, berrors.NotFound) {
			return nil, berrors.UnknownSerialError()
		} else {
			return nil, berrors.NotFoundError("certificate not found")
		}
	} else if err != nil {
		return nil, err
	}

	// If we get an OCSP query for a certificate where the status is still
	// OCSPStatusNotReady, that means an error occurred, not here but at issuance
	// time. Specifically, we succeeded in storing the linting certificate (and
	// corresponding certificateStatus row), but failed before calling
	// SetCertificateStatusReady. We expect this to be rare, and we expect such
	// certificates not to get OCSP queries, so InternalServerError is appropriate.
	if status.Status == string(core.OCSPStatusNotReady) {
		return nil, errors.New("serial belongs to a certificate that errored during issuance")
	}

	if ra.clk.Now().After(status.NotAfter.AsTime()) {
		return nil, berrors.NotFoundError("certificate is expired")
	}

	return ra.OCSP.GenerateOCSP(ctx, &capb.GenerateOCSPRequest{
		Serial:    req.Serial,
		Status:    status.Status,
		Reason:    int32(status.RevokedReason),
		RevokedAt: status.RevokedDate,
		IssuerID:  status.IssuerID,
	})
}

// NewOrder creates a new order object
func (ra *RegistrationAuthorityImpl) NewOrder(ctx context.Context, req *rapb.NewOrderRequest) (*corepb.Order, error) {
	if req == nil || req.RegistrationID == 0 {
		return nil, errIncompleteGRPCRequest
	}

	newOrder := &sapb.NewOrderRequest{
		RegistrationID:         req.RegistrationID,
		DnsNames:               core.UniqueLowerNames(req.DnsNames),
		CertificateProfileName: req.CertificateProfileName,
		ReplacesSerial:         req.ReplacesSerial,
	}

	if len(newOrder.DnsNames) > ra.maxNames {
		return nil, berrors.MalformedError(
			"Order cannot contain more than %d DNS names", ra.maxNames)
	}

	// Validate that our policy allows issuing for each of the names in the order
	err := ra.PA.WillingToIssue(newOrder.DnsNames)
	if err != nil {
		return nil, err
	}

	err = wildcardOverlap(newOrder.DnsNames)
	if err != nil {
		return nil, err
	}

	// See if there is an existing unexpired pending (or ready) order that can be reused
	// for this account
	existingOrder, err := ra.SA.GetOrderForNames(ctx, &sapb.GetOrderForNamesRequest{
		AcctID:   newOrder.RegistrationID,
		DnsNames: newOrder.DnsNames,
	})
	// If there was an error and it wasn't an acceptable "NotFound" error, return
	// immediately
	if err != nil && !errors.Is(err, berrors.NotFound) {
		return nil, err
	}

	// If there was an order, make sure it has expected fields and return it
	// Error if an incomplete order is returned.
	if existingOrder != nil {
		// Check to see if the expected fields of the existing order are set.
		// TODO(#7153): Check each value via core.IsAnyNilOrZero
		if existingOrder.Id == 0 || existingOrder.Status == "" || existingOrder.RegistrationID == 0 || len(existingOrder.DnsNames) == 0 || core.IsAnyNilOrZero(existingOrder.Created, existingOrder.Expires) {
			return nil, errIncompleteGRPCResponse
		}

		// Only re-use the order if the profile (even if it is just the empty
		// string, leaving us to choose a default profile) matches.
		if existingOrder.CertificateProfileName == newOrder.CertificateProfileName {
			// Track how often we reuse an existing order and how old that order is.
			ra.orderAges.WithLabelValues("NewOrder").Observe(ra.clk.Since(existingOrder.Created.AsTime()).Seconds())
			return existingOrder, nil
		}
	}

	// Renewal orders, indicated by ARI, are exempt from NewOrder rate limits.
	if !req.IsARIRenewal && !features.Get().UseKvLimitsForNewOrder {
		// Check if there is rate limit space for issuing a certificate.
		err = ra.checkNewOrderLimits(ctx, newOrder.DnsNames, newOrder.RegistrationID, req.IsRenewal)
		if err != nil {
			return nil, err
		}
	}

	// An order's lifetime is effectively bound by the shortest remaining lifetime
	// of its associated authorizations. For that reason it would be Uncool if
	// `sa.GetAuthorizations` returned an authorization that was very close to
	// expiry. The resulting pending order that references it would itself end up
	// expiring very soon.
	// To prevent this we only return authorizations that are at least 1 day away
	// from expiring.
	authzExpiryCutoff := ra.clk.Now().AddDate(0, 0, 1)

	getAuthReq := &sapb.GetAuthorizationsRequest{
		RegistrationID: newOrder.RegistrationID,
		ValidUntil:     timestamppb.New(authzExpiryCutoff),
		DnsNames:       newOrder.DnsNames,
	}
	existingAuthz, err := ra.SA.GetAuthorizations2(ctx, getAuthReq)
	if err != nil {
		return nil, err
	}

	identToExistingAuthz, err := bgrpc.PBToAuthzMap(existingAuthz)
	if err != nil {
		return nil, err
	}

	// For each of the names in the order, if there is an acceptable
	// existing authz, append it to the order to reuse it. Otherwise track
	// that there is a missing authz for that name.
	// TODO(#7647): Support non-dnsName identifier types here.
	var missingAuthzIdents []identifier.ACMEIdentifier
	for _, name := range newOrder.DnsNames {
		ident := identifier.NewDNS(name)
		// If there isn't an existing authz, note that its missing and continue
		authz, exists := identToExistingAuthz[ident]
		if !exists {
			missingAuthzIdents = append(missingAuthzIdents, ident)
			continue
		}
		authzAge := (ra.authorizationLifetime - authz.Expires.Sub(ra.clk.Now())).Seconds()
		// If the identifier is a wildcard and the existing authz only has one
		// DNS-01 type challenge we can reuse it. In theory we will
		// never get back an authorization for a domain with a wildcard prefix
		// that doesn't meet this criteria from SA.GetAuthorizations but we verify
		// again to be safe.
		if strings.HasPrefix(name, "*.") &&
			len(authz.Challenges) == 1 && authz.Challenges[0].Type == core.ChallengeTypeDNS01 {
			authzID, err := strconv.ParseInt(authz.ID, 10, 64)
			if err != nil {
				return nil, err
			}
			newOrder.V2Authorizations = append(newOrder.V2Authorizations, authzID)
			ra.authzAges.WithLabelValues("NewOrder", string(authz.Status)).Observe(authzAge)
			continue
		} else if !strings.HasPrefix(name, "*.") {
			// If the identifier isn't a wildcard, we can reuse any authz
			authzID, err := strconv.ParseInt(authz.ID, 10, 64)
			if err != nil {
				return nil, err
			}
			newOrder.V2Authorizations = append(newOrder.V2Authorizations, authzID)
			ra.authzAges.WithLabelValues("NewOrder", string(authz.Status)).Observe(authzAge)
			continue
		}

		// Delete the authz from the identToExistingAuthz map since we are not reusing it.
		delete(identToExistingAuthz, ident)
		// If we reached this point then the existing authz was not acceptable for
		// reuse and we need to mark the name as requiring a new pending authz
		missingAuthzIdents = append(missingAuthzIdents, ident)
	}

	// Renewal orders, indicated by ARI, are exempt from NewOrder rate limits.
	if len(missingAuthzIdents) > 0 && !req.IsARIRenewal && !features.Get().UseKvLimitsForNewOrder {
		pendingAuthzLimits := ra.rlPolicies.PendingAuthorizationsPerAccount()
		if pendingAuthzLimits.Enabled() {
			// The order isn't fully authorized we need to check that the client
			// has rate limit room for more pending authorizations.
			started := ra.clk.Now()
			err := ra.checkPendingAuthorizationLimit(ctx, newOrder.RegistrationID, pendingAuthzLimits)
			elapsed := ra.clk.Since(started)
			if err != nil {
				if errors.Is(err, berrors.RateLimit) {
					ra.rlCheckLatency.WithLabelValues(ratelimit.PendingAuthorizationsPerAccount, ratelimits.Denied).Observe(elapsed.Seconds())
				}
				return nil, err
			}
			ra.rlCheckLatency.WithLabelValues(ratelimit.PendingAuthorizationsPerAccount, ratelimits.Allowed).Observe(elapsed.Seconds())
		}
	}

	// Loop through each of the names missing authzs and create a new pending
	// authorization for each.
	var newAuthzs []*sapb.NewAuthzRequest
	for _, ident := range missingAuthzIdents {
		pb, err := ra.createPendingAuthz(newOrder.RegistrationID, ident)
		if err != nil {
			return nil, err
		}
		newAuthzs = append(newAuthzs, pb)
		ra.authzAges.WithLabelValues("NewOrder", string(core.StatusPending)).Observe(0)
	}

	// Start with the order's own expiry as the minExpiry. We only care
	// about authz expiries that are sooner than the order's expiry
	minExpiry := ra.clk.Now().Add(ra.orderLifetime)

	// Check the reused authorizations to see if any have an expiry before the
	// minExpiry (the order's lifetime)
	for _, authz := range identToExistingAuthz {
		// An authz without an expiry is an unexpected internal server event
		if core.IsAnyNilOrZero(authz.Expires) {
			return nil, berrors.InternalServerError(
				"SA.GetAuthorizations returned an authz (%s) with zero expiry",
				authz.ID)
		}
		// If the reused authorization expires before the minExpiry, it's expiry
		// is the new minExpiry.
		if authz.Expires.Before(minExpiry) {
			minExpiry = *authz.Expires
		}
	}
	// If the newly created pending authz's have an expiry closer than the
	// minExpiry the minExpiry is the pending authz expiry.
	if len(newAuthzs) > 0 {
		newPendingAuthzExpires := ra.clk.Now().Add(ra.pendingAuthorizationLifetime)
		if newPendingAuthzExpires.Before(minExpiry) {
			minExpiry = newPendingAuthzExpires
		}
	}
	// Set the order's expiry to the minimum expiry. The db doesn't store
	// sub-second values, so truncate here.
	newOrder.Expires = timestamppb.New(minExpiry.Truncate(time.Second))

	newOrderAndAuthzsReq := &sapb.NewOrderAndAuthzsRequest{
		NewOrder:  newOrder,
		NewAuthzs: newAuthzs,
	}
	storedOrder, err := ra.SA.NewOrderAndAuthzs(ctx, newOrderAndAuthzsReq)
	if err != nil {
		return nil, err
	}

	if core.IsAnyNilOrZero(storedOrder.Id, storedOrder.Status, storedOrder.RegistrationID, storedOrder.DnsNames, storedOrder.Created, storedOrder.Expires) {
		return nil, errIncompleteGRPCResponse
	}
	ra.orderAges.WithLabelValues("NewOrder").Observe(0)

	// Note how many names are being requested in this certificate order.
	ra.namesPerCert.With(prometheus.Labels{"type": "requested"}).Observe(float64(len(storedOrder.DnsNames)))

	return storedOrder, nil
}

// createPendingAuthz checks that a name is allowed for issuance and creates the
// necessary challenges for it and puts this and all of the relevant information
// into a corepb.Authorization for transmission to the SA to be stored
func (ra *RegistrationAuthorityImpl) createPendingAuthz(reg int64, ident identifier.ACMEIdentifier) (*sapb.NewAuthzRequest, error) {
	challTypes, err := ra.PA.ChallengeTypesFor(ident)
	if err != nil {
		return nil, err
	}

	challStrs := make([]string, len(challTypes))
	for i, t := range challTypes {
		challStrs[i] = string(t)
	}

	authz := &sapb.NewAuthzRequest{
		Identifier:     ident.AsProto(),
		RegistrationID: reg,
		Expires:        timestamppb.New(ra.clk.Now().Add(ra.pendingAuthorizationLifetime).Truncate(time.Second)),
		ChallengeTypes: challStrs,
		Token:          core.NewToken(),
	}

	return authz, nil
}

// wildcardOverlap takes a slice of domain names and returns an error if any of
// them is a non-wildcard FQDN that overlaps with a wildcard domain in the map.
func wildcardOverlap(dnsNames []string) error {
	nameMap := make(map[string]bool, len(dnsNames))
	for _, v := range dnsNames {
		nameMap[v] = true
	}
	for name := range nameMap {
		if name[0] == '*' {
			continue
		}
		labels := strings.Split(name, ".")
		labels[0] = "*"
		if nameMap[strings.Join(labels, ".")] {
			return berrors.MalformedError(
				"Domain name %q is redundant with a wildcard domain in the same request. Remove one or the other from the certificate request.", name)
		}
	}
	return nil
}

// validateContactsPresent will return an error if the contacts []string
// len is greater than zero and the contactsPresent bool is false. We
// don't care about any other cases. If the length of the contacts is zero
// and contactsPresent is true, it seems like a mismatch but we have to
// assume that the client is requesting to update the contacts field with
// by removing the existing contacts value so we don't want to return an
// error here.
func validateContactsPresent(contacts []string, contactsPresent bool) error {
	if len(contacts) > 0 && !contactsPresent {
		return berrors.InternalServerError("account contacts present but contactsPresent false")
	}
	return nil
}

// UnpauseAccount receives a validated account unpause request from the SFE and
// instructs the SA to unpause that account. If the account cannot be unpaused,
// an error is returned.
func (ra *RegistrationAuthorityImpl) UnpauseAccount(ctx context.Context, request *rapb.UnpauseAccountRequest) (*rapb.UnpauseAccountResponse, error) {
	if core.IsAnyNilOrZero(request.RegistrationID) {
		return nil, errIncompleteGRPCRequest
	}

	count, err := ra.SA.UnpauseAccount(ctx, &sapb.RegistrationID{
		Id: request.RegistrationID,
	})
	if err != nil {
		return nil, berrors.InternalServerError("failed to unpause account ID %d", request.RegistrationID)
	}

	return &rapb.UnpauseAccountResponse{Count: count.Count}, nil
}

func (ra *RegistrationAuthorityImpl) GetAuthorization(ctx context.Context, req *rapb.GetAuthorizationRequest) (*corepb.Authorization, error) {
	if core.IsAnyNilOrZero(req, req.Id) {
		return nil, errIncompleteGRPCRequest
	}

	authz, err := ra.SA.GetAuthorization2(ctx, &sapb.AuthorizationID2{Id: req.Id})
	if err != nil {
		return nil, fmt.Errorf("getting authz from SA: %w", err)
	}

	// Filter out any challenges which are currently disabled, so that the client
	// doesn't attempt them.
	challs := []*corepb.Challenge{}
	for _, chall := range authz.Challenges {
		if ra.PA.ChallengeTypeEnabled(core.AcmeChallenge(chall.Type)) {
			challs = append(challs, chall)
		}
	}

	authz.Challenges = challs
	return authz, nil
}

func (ra *RegistrationAuthorityImpl) DrainFinalize() {
	ra.finalizeWG.Wait()
}<|MERGE_RESOLUTION|>--- conflicted
+++ resolved
@@ -386,46 +386,6 @@
 	Rechecked int `json:",omitempty"`
 }
 
-<<<<<<< HEAD
-=======
-// noRegistrationID is used for the regID parameter to GetThreshold when no
-// registration-based overrides are necessary.
-const noRegistrationID = -1
-
-// registrationCounter is a type to abstract the use of `CountRegistrationsByIP`
-// or `CountRegistrationsByIPRange` SA methods.
-type registrationCounter func(context.Context, *sapb.CountRegistrationsByIPRequest, ...grpc.CallOption) (*sapb.Count, error)
-
-// checkRegistrationIPLimit checks a specific registraton limit by using the
-// provided registrationCounter function to determine if the limit has been
-// exceeded for a given IP or IP range
-func (ra *RegistrationAuthorityImpl) checkRegistrationIPLimit(ctx context.Context, limit ratelimit.RateLimitPolicy, ip net.IP, counter registrationCounter) error {
-	now := ra.clk.Now()
-	count, err := counter(ctx, &sapb.CountRegistrationsByIPRequest{
-		Ip: ip,
-		Range: &sapb.Range{
-			Earliest: timestamppb.New(limit.WindowBegin(now)),
-			Latest:   timestamppb.New(now),
-		},
-	})
-	if err != nil {
-		return err
-	}
-
-	threshold, overrideKey := limit.GetThreshold(ip.String(), noRegistrationID)
-	if count.Count >= threshold {
-		return berrors.RegistrationsPerIPAddressError(0, "too many registrations for this IP")
-	}
-	if overrideKey != "" {
-		// We do not support overrides for the NewRegistrationsPerIPRange limit.
-		utilization := float64(count.Count+1) / float64(threshold)
-		ra.rlOverrideUsageGauge.WithLabelValues(ratelimit.RegistrationsPerIP, overrideKey).Set(utilization)
-	}
-
-	return nil
-}
-
->>>>>>> 20fdcbcf
 // NewRegistration constructs a new Registration from a request.
 func (ra *RegistrationAuthorityImpl) NewRegistration(ctx context.Context, request *corepb.Registration) (*corepb.Registration, error) {
 	// Error if the request is nil, there is no account key or IP address
