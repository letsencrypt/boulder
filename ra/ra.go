package ra

import (
	"context"
	"crypto"
	"crypto/x509"
	"encoding/hex"
	"encoding/json"
	"errors"
	"fmt"
	"net"
	"net/url"
	"slices"
	"sort"
	"strconv"
	"strings"
	"sync"
	"time"

	"github.com/go-jose/go-jose/v4"
	"github.com/jmhodges/clock"
	"github.com/prometheus/client_golang/prometheus"
	"golang.org/x/crypto/ocsp"
	"google.golang.org/protobuf/proto"
	"google.golang.org/protobuf/types/known/durationpb"
	"google.golang.org/protobuf/types/known/emptypb"
	"google.golang.org/protobuf/types/known/timestamppb"

	"github.com/letsencrypt/boulder/akamai"
	akamaipb "github.com/letsencrypt/boulder/akamai/proto"
	"github.com/letsencrypt/boulder/allowlist"
	capb "github.com/letsencrypt/boulder/ca/proto"
	"github.com/letsencrypt/boulder/core"
	corepb "github.com/letsencrypt/boulder/core/proto"
	csrlib "github.com/letsencrypt/boulder/csr"
	"github.com/letsencrypt/boulder/ctpolicy"
	berrors "github.com/letsencrypt/boulder/errors"
	"github.com/letsencrypt/boulder/features"
	"github.com/letsencrypt/boulder/goodkey"
	bgrpc "github.com/letsencrypt/boulder/grpc"
	"github.com/letsencrypt/boulder/identifier"
	"github.com/letsencrypt/boulder/issuance"
	blog "github.com/letsencrypt/boulder/log"
	"github.com/letsencrypt/boulder/metrics"
	"github.com/letsencrypt/boulder/policy"
	"github.com/letsencrypt/boulder/probs"
	pubpb "github.com/letsencrypt/boulder/publisher/proto"
	rapb "github.com/letsencrypt/boulder/ra/proto"
	"github.com/letsencrypt/boulder/ratelimits"
	"github.com/letsencrypt/boulder/revocation"
	sapb "github.com/letsencrypt/boulder/sa/proto"
	"github.com/letsencrypt/boulder/va"
	vapb "github.com/letsencrypt/boulder/va/proto"

	"github.com/letsencrypt/boulder/web"
)

var (
	errIncompleteGRPCRequest  = errors.New("incomplete gRPC request message")
	errIncompleteGRPCResponse = errors.New("incomplete gRPC response message")

	// caaRecheckDuration is the amount of time after a CAA check that we will
	// recheck the CAA records for a domain. Per Baseline Requirements, we must
	// recheck CAA records within 8 hours of issuance. We set this to 7 hours to
	// stay on the safe side.
	caaRecheckDuration = -7 * time.Hour
)

// ValidationProfile holds the allowlist for a given validation profile.
type ValidationProfile struct {
	// allowList holds the set of account IDs allowed to use this profile. If
	// nil, the profile is open to all accounts (everyone is allowed).
	allowList *allowlist.List[int64]
}

// NewValidationProfile creates a new ValidationProfile with the provided
// allowList. A nil allowList is interpreted as open access for all accounts.
func NewValidationProfile(allowList *allowlist.List[int64]) *ValidationProfile {
	return &ValidationProfile{allowList: allowList}
}

// RegistrationAuthorityImpl defines an RA.
//
// NOTE: All of the fields in RegistrationAuthorityImpl need to be
// populated, or there is a risk of panic.
type RegistrationAuthorityImpl struct {
	rapb.UnsafeRegistrationAuthorityServer
	CA        capb.CertificateAuthorityClient
	OCSP      capb.OCSPGeneratorClient
	VA        va.RemoteClients
	SA        sapb.StorageAuthorityClient
	PA        core.PolicyAuthority
	publisher pubpb.PublisherClient

	clk       clock.Clock
	log       blog.Logger
	keyPolicy goodkey.KeyPolicy
	// How long before a newly created authorization expires.
	authorizationLifetime        time.Duration
	pendingAuthorizationLifetime time.Duration
	validationProfiles           map[string]*ValidationProfile
	mustStapleAllowList          *allowlist.List[int64]
	maxContactsPerReg            int
	limiter                      *ratelimits.Limiter
	txnBuilder                   *ratelimits.TransactionBuilder
	maxNames                     int
	orderLifetime                time.Duration
	finalizeTimeout              time.Duration
	drainWG                      sync.WaitGroup

	issuersByNameID map[issuance.NameID]*issuance.Certificate
	purger          akamaipb.AkamaiPurgerClient

	ctpolicy *ctpolicy.CTPolicy

	ctpolicyResults           *prometheus.HistogramVec
	revocationReasonCounter   *prometheus.CounterVec
	namesPerCert              *prometheus.HistogramVec
	newRegCounter             prometheus.Counter
	recheckCAACounter         prometheus.Counter
	newCertCounter            *prometheus.CounterVec
	authzAges                 *prometheus.HistogramVec
	orderAges                 *prometheus.HistogramVec
	inflightFinalizes         prometheus.Gauge
	certCSRMismatch           prometheus.Counter
	pauseCounter              *prometheus.CounterVec
	mustStapleRequestsCounter *prometheus.CounterVec
	// TODO(#7966): Remove once the rate of registrations with contacts has been
	// determined.
	newOrUpdatedContactCounter *prometheus.CounterVec
}

var _ rapb.RegistrationAuthorityServer = (*RegistrationAuthorityImpl)(nil)

// NewRegistrationAuthorityImpl constructs a new RA object.
func NewRegistrationAuthorityImpl(
	clk clock.Clock,
	logger blog.Logger,
	stats prometheus.Registerer,
	maxContactsPerReg int,
	keyPolicy goodkey.KeyPolicy,
	limiter *ratelimits.Limiter,
	txnBuilder *ratelimits.TransactionBuilder,
	maxNames int,
	authorizationLifetime time.Duration,
	pendingAuthorizationLifetime time.Duration,
	validationProfiles map[string]*ValidationProfile,
	mustStapleAllowList *allowlist.List[int64],
	pubc pubpb.PublisherClient,
	orderLifetime time.Duration,
	finalizeTimeout time.Duration,
	ctp *ctpolicy.CTPolicy,
	purger akamaipb.AkamaiPurgerClient,
	issuers []*issuance.Certificate,
) *RegistrationAuthorityImpl {
	ctpolicyResults := prometheus.NewHistogramVec(
		prometheus.HistogramOpts{
			Name:    "ctpolicy_results",
			Help:    "Histogram of latencies of ctpolicy.GetSCTs calls with success/failure/deadlineExceeded labels",
			Buckets: metrics.InternetFacingBuckets,
		},
		[]string{"result"},
	)
	stats.MustRegister(ctpolicyResults)

	namesPerCert := prometheus.NewHistogramVec(
		prometheus.HistogramOpts{
			Name: "names_per_cert",
			Help: "Histogram of the number of SANs in requested and issued certificates",
			// The namesPerCert buckets are chosen based on the current Let's Encrypt
			// limit of 100 SANs per certificate.
			Buckets: []float64{1, 5, 10, 20, 30, 40, 50, 60, 70, 80, 90, 100},
		},
		// Type label value is either "requested" or "issued".
		[]string{"type"},
	)
	stats.MustRegister(namesPerCert)

	newRegCounter := prometheus.NewCounter(prometheus.CounterOpts{
		Name: "new_registrations",
		Help: "A counter of new registrations",
	})
	stats.MustRegister(newRegCounter)

	recheckCAACounter := prometheus.NewCounter(prometheus.CounterOpts{
		Name: "recheck_caa",
		Help: "A counter of CAA rechecks",
	})
	stats.MustRegister(recheckCAACounter)

	newCertCounter := prometheus.NewCounterVec(prometheus.CounterOpts{
		Name: "new_certificates",
		Help: "A counter of new certificates including the certificate profile name and hexadecimal certificate profile hash",
	}, []string{"profileName", "profileHash"})
	stats.MustRegister(newCertCounter)

	revocationReasonCounter := prometheus.NewCounterVec(prometheus.CounterOpts{
		Name: "revocation_reason",
		Help: "A counter of certificate revocation reasons",
	}, []string{"reason"})
	stats.MustRegister(revocationReasonCounter)

	authzAges := prometheus.NewHistogramVec(prometheus.HistogramOpts{
		Name: "authz_ages",
		Help: "Histogram of ages, in seconds, of Authorization objects, labelled by method and type",
		// authzAges keeps track of how old, in seconds, authorizations are when
		// we attach them to a new order and again when we finalize that order.
		// We give it a non-standard bucket distribution so that the leftmost
		// (closest to zero) bucket can be used exclusively for brand-new (i.e.
		// not reused) authzs. Our buckets are: one nanosecond, one second, one
		// minute, one hour, 7 hours (our CAA reuse time), 1 day, 2 days, 7
		// days, 30 days, +inf (should be empty).
		Buckets: []float64{0.000000001, 1, 60, 3600, 25200, 86400, 172800, 604800, 2592000, 7776000},
	}, []string{"method", "type"})
	stats.MustRegister(authzAges)

	orderAges := prometheus.NewHistogramVec(prometheus.HistogramOpts{
		Name: "order_ages",
		Help: "Histogram of ages, in seconds, of Order objects when they're reused and finalized, labelled by method",
		// Orders currently have a max age of 7 days (168hrs), so our buckets
		// are: one nanosecond (new), 1 second, 10 seconds, 1 minute, 10
		// minutes, 1 hour, 7 hours (our CAA reuse time), 1 day, 2 days, 7 days, +inf.
		Buckets: []float64{0.000000001, 1, 10, 60, 600, 3600, 25200, 86400, 172800, 604800},
	}, []string{"method"})
	stats.MustRegister(orderAges)

	inflightFinalizes := prometheus.NewGauge(prometheus.GaugeOpts{
		Name: "inflight_finalizes",
		Help: "Gauge of the number of current asynchronous finalize goroutines",
	})
	stats.MustRegister(inflightFinalizes)

	certCSRMismatch := prometheus.NewCounter(prometheus.CounterOpts{
		Name: "cert_csr_mismatch",
		Help: "Number of issued certificates that have failed ra.matchesCSR for any reason. This is _real bad_ and should be alerted upon.",
	})
	stats.MustRegister(certCSRMismatch)

	pauseCounter := prometheus.NewCounterVec(prometheus.CounterOpts{
		Name: "paused_pairs",
		Help: "Number of times a pause operation is performed, labeled by paused=[bool], repaused=[bool], grace=[bool]",
	}, []string{"paused", "repaused", "grace"})
	stats.MustRegister(pauseCounter)

	mustStapleRequestsCounter := prometheus.NewCounterVec(prometheus.CounterOpts{
		Name: "must_staple_requests",
		Help: "Number of times a must-staple request is made, labeled by allowlist=[allowed|denied]",
	}, []string{"allowlist"})
	stats.MustRegister(mustStapleRequestsCounter)

	// TODO(#7966): Remove once the rate of registrations with contacts has been
	// determined.
	newOrUpdatedContactCounter := prometheus.NewCounterVec(prometheus.CounterOpts{
		Name: "new_or_updated_contact",
		Help: "A counter of new or updated contacts, labeled by new=[bool]",
	}, []string{"new"})
	stats.MustRegister(newOrUpdatedContactCounter)

	issuersByNameID := make(map[issuance.NameID]*issuance.Certificate)
	for _, issuer := range issuers {
		issuersByNameID[issuer.NameID()] = issuer
	}

	ra := &RegistrationAuthorityImpl{
		clk:                          clk,
		log:                          logger,
		authorizationLifetime:        authorizationLifetime,
		pendingAuthorizationLifetime: pendingAuthorizationLifetime,
		validationProfiles:           validationProfiles,
		mustStapleAllowList:          mustStapleAllowList,
		maxContactsPerReg:            maxContactsPerReg,
		keyPolicy:                    keyPolicy,
		limiter:                      limiter,
		txnBuilder:                   txnBuilder,
		maxNames:                     maxNames,
		publisher:                    pubc,
		orderLifetime:                orderLifetime,
		finalizeTimeout:              finalizeTimeout,
		ctpolicy:                     ctp,
		ctpolicyResults:              ctpolicyResults,
		purger:                       purger,
		issuersByNameID:              issuersByNameID,
		namesPerCert:                 namesPerCert,
		newRegCounter:                newRegCounter,
		recheckCAACounter:            recheckCAACounter,
		newCertCounter:               newCertCounter,
		revocationReasonCounter:      revocationReasonCounter,
		authzAges:                    authzAges,
		orderAges:                    orderAges,
		inflightFinalizes:            inflightFinalizes,
		certCSRMismatch:              certCSRMismatch,
		pauseCounter:                 pauseCounter,
		mustStapleRequestsCounter:    mustStapleRequestsCounter,
		newOrUpdatedContactCounter:   newOrUpdatedContactCounter,
	}
	return ra
}

// certificateRequestAuthz is a struct for holding information about a valid
// authz referenced during a certificateRequestEvent. It holds both the
// authorization ID and the challenge type that made the authorization valid. We
// specifically include the challenge type that solved the authorization to make
// some common analysis easier.
type certificateRequestAuthz struct {
	ID            string
	ChallengeType core.AcmeChallenge
}

// certificateRequestEvent is a struct for holding information that is logged as
// JSON to the audit log as the result of an issuance event.
type certificateRequestEvent struct {
	ID string `json:",omitempty"`
	// Requester is the associated account ID
	Requester int64 `json:",omitempty"`
	// OrderID is the associated order ID (may be empty for an ACME v1 issuance)
	OrderID int64 `json:",omitempty"`
	// SerialNumber is the string representation of the issued certificate's
	// serial number
	SerialNumber string `json:",omitempty"`
	// VerifiedFields are required by the baseline requirements and are always
	// a static value for Boulder.
	VerifiedFields []string `json:",omitempty"`
	// CommonName is the subject common name from the issued cert
	CommonName string `json:",omitempty"`
	// Identifiers are the identifiers from the issued cert
	Identifiers []identifier.ACMEIdentifier `json:",omitempty"`
	// Names are the DNS SAN entries from the issued cert
	Names []string `json:",omitempty"`
	// NotBefore is the starting timestamp of the issued cert's validity period
	NotBefore time.Time `json:",omitempty"`
	// NotAfter is the ending timestamp of the issued cert's validity period
	NotAfter time.Time `json:",omitempty"`
	// RequestTime and ResponseTime are for tracking elapsed time during issuance
	RequestTime  time.Time `json:",omitempty"`
	ResponseTime time.Time `json:",omitempty"`
	// Error contains any encountered errors
	Error string `json:",omitempty"`
	// Authorizations is a map of identifier names to certificateRequestAuthz
	// objects. It can be used to understand how the names in a certificate
	// request were authorized.
	Authorizations map[string]certificateRequestAuthz
	// CertProfileName is a human readable name used to refer to the certificate
	// profile.
	CertProfileName string `json:",omitempty"`
	// CertProfileHash is SHA256 sum over every exported field of an
	// issuance.ProfileConfig, represented here as a hexadecimal string.
	CertProfileHash string `json:",omitempty"`
	// PreviousCertificateIssued is present when this certificate uses the same set
	// of FQDNs as a previous certificate (from any account) and contains the
	// notBefore of the most recent such certificate.
	PreviousCertificateIssued time.Time `json:",omitempty"`
	// UserAgent is the User-Agent header from the ACME client (provided to the
	// RA via gRPC metadata).
	UserAgent string
}

// certificateRevocationEvent is a struct for holding information that is logged
// as JSON to the audit log as the result of a revocation event.
type certificateRevocationEvent struct {
	ID string `json:",omitempty"`
	// SerialNumber is the string representation of the revoked certificate's
	// serial number.
	SerialNumber string `json:",omitempty"`
	// Reason is the integer representing the revocation reason used.
	Reason int64 `json:"reason"`
	// Method is the way in which revocation was requested.
	// It will be one of the strings: "applicant", "subscriber", "control", "key", or "admin".
	Method string `json:",omitempty"`
	// RequesterID is the account ID of the requester.
	// Will be zero for admin revocations.
	RequesterID int64 `json:",omitempty"`
	CRLShard    int64
	// AdminName is the name of the admin requester.
	// Will be zero for subscriber revocations.
	AdminName string `json:",omitempty"`
	// Error contains any error encountered during revocation.
	Error string `json:",omitempty"`
}

// finalizationCAACheckEvent is a struct for holding information logged as JSON
// to the info log as the result of an issuance event. It is logged when the RA
// performs the final CAA check of a certificate finalization request.
type finalizationCAACheckEvent struct {
	// Requester is the associated account ID.
	Requester int64 `json:",omitempty"`
	// Reused is a count of Authz where the original CAA check was performed in
	// the last 7 hours.
	Reused int `json:",omitempty"`
	// Rechecked is a count of Authz where a new CAA check was performed because
	// the original check was older than 7 hours.
	Rechecked int `json:",omitempty"`
}

// NewRegistration constructs a new Registration from a request.
func (ra *RegistrationAuthorityImpl) NewRegistration(ctx context.Context, request *corepb.Registration) (*corepb.Registration, error) {
	// Error if the request is nil, there is no account key or IP address
	if request == nil || len(request.Key) == 0 {
		return nil, errIncompleteGRPCRequest
	}

	// Check if account key is acceptable for use.
	var key jose.JSONWebKey
	err := key.UnmarshalJSON(request.Key)
	if err != nil {
		return nil, berrors.InternalServerError("failed to unmarshal account key: %s", err.Error())
	}
	err = ra.keyPolicy.GoodKey(ctx, key.Key)
	if err != nil {
		return nil, berrors.MalformedError("invalid public key: %s", err.Error())
	}

	// Check that contacts conform to our expectations.
	err = ra.validateContacts(request.Contact)
	if err != nil {
		return nil, err
	}

	// Don't populate ID or CreatedAt because those will be set by the SA.
	req := &corepb.Registration{
		Key:       request.Key,
		Contact:   request.Contact,
		Agreement: request.Agreement,
		Status:    string(core.StatusValid),
	}

	// Store the registration object, then return the version that got stored.
	res, err := ra.SA.NewRegistration(ctx, req)
	if err != nil {
		return nil, err
	}

	// TODO(#7966): Remove once the rate of registrations with contacts has been
	// determined.
	for range request.Contact {
		ra.newOrUpdatedContactCounter.With(prometheus.Labels{"new": "true"}).Inc()
	}

	ra.newRegCounter.Inc()
	return res, nil
}

// validateContacts checks the provided list of contacts, returning an error if
// any are not acceptable. Unacceptable contacts lists include:
// * An empty list
// * A list has more than maxContactsPerReg contacts
// * A list containing an empty contact
// * A list containing a contact that does not parse as a URL
// * A list containing a contact that has a URL scheme other than mailto
// * A list containing a mailto contact that contains hfields
// * A list containing a contact that has non-ascii characters
// * A list containing a contact that doesn't pass `policy.ValidEmail`
func (ra *RegistrationAuthorityImpl) validateContacts(contacts []string) error {
	if len(contacts) == 0 {
		return nil // Nothing to validate
	}
	if ra.maxContactsPerReg > 0 && len(contacts) > ra.maxContactsPerReg {
		return berrors.MalformedError(
			"too many contacts provided: %d > %d",
			len(contacts),
			ra.maxContactsPerReg,
		)
	}

	for _, contact := range contacts {
		if contact == "" {
			return berrors.InvalidEmailError("empty contact")
		}
		parsed, err := url.Parse(contact)
		if err != nil {
			return berrors.InvalidEmailError("invalid contact")
		}
		if parsed.Scheme != "mailto" {
			return berrors.UnsupportedContactError("only contact scheme 'mailto:' is supported")
		}
		if parsed.RawQuery != "" || contact[len(contact)-1] == '?' {
			return berrors.InvalidEmailError("contact email contains a question mark")
		}
		if parsed.Fragment != "" || contact[len(contact)-1] == '#' {
			return berrors.InvalidEmailError("contact email contains a '#'")
		}
		if !core.IsASCII(contact) {
			return berrors.InvalidEmailError("contact email contains non-ASCII characters")
		}
		err = policy.ValidEmail(parsed.Opaque)
		if err != nil {
			return err
		}
	}

	// NOTE(@cpu): For historical reasons (</3) we store ACME account contact
	// information de-normalized in a fixed size `contact` field on the
	// `registrations` table. At the time of writing this field is VARCHAR(191)
	// That means the largest marshalled JSON value we can store is 191 bytes.
	const maxContactBytes = 191
	if jsonBytes, err := json.Marshal(contacts); err != nil {
		return fmt.Errorf("failed to marshal reg.Contact to JSON: %w", err)
	} else if len(jsonBytes) >= maxContactBytes {
		return berrors.InvalidEmailError(
			"too many/too long contact(s). Please use shorter or fewer email addresses")
	}

	return nil
}

// matchesCSR tests the contents of a generated certificate to make sure
// that the PublicKey, CommonName, and DNSNames match those provided in
// the CSR that was used to generate the certificate. It also checks the
// following fields for:
//   - notBefore is not more than 24 hours ago
//   - BasicConstraintsValid is true
//   - IsCA is false
//   - ExtKeyUsage only contains ExtKeyUsageServerAuth & ExtKeyUsageClientAuth
//   - Subject only contains CommonName & Names
func (ra *RegistrationAuthorityImpl) matchesCSR(parsedCertificate *x509.Certificate, csr *x509.CertificateRequest) error {
	if !core.KeyDigestEquals(parsedCertificate.PublicKey, csr.PublicKey) {
		return berrors.InternalServerError("generated certificate public key doesn't match CSR public key")
	}

	csrNames := csrlib.NamesFromCSR(csr)
	if parsedCertificate.Subject.CommonName != "" {
		// Only check that the issued common name matches one of the SANs if there
		// is an issued CN at all: this allows flexibility on whether we include
		// the CN.
		if !slices.Contains(csrNames.SANs, parsedCertificate.Subject.CommonName) {
			return berrors.InternalServerError("generated certificate CommonName doesn't match any CSR name")
		}
	}

	parsedNames := parsedCertificate.DNSNames
	sort.Strings(parsedNames)
	if !slices.Equal(parsedNames, csrNames.SANs) {
		return berrors.InternalServerError("generated certificate DNSNames don't match CSR DNSNames")
	}

	if !slices.EqualFunc(parsedCertificate.IPAddresses, csr.IPAddresses, func(l, r net.IP) bool { return l.Equal(r) }) {
		return berrors.InternalServerError("generated certificate IPAddresses don't match CSR IPAddresses")
	}
	if !slices.Equal(parsedCertificate.EmailAddresses, csr.EmailAddresses) {
		return berrors.InternalServerError("generated certificate EmailAddresses don't match CSR EmailAddresses")
	}

	if len(parsedCertificate.Subject.Country) > 0 || len(parsedCertificate.Subject.Organization) > 0 ||
		len(parsedCertificate.Subject.OrganizationalUnit) > 0 || len(parsedCertificate.Subject.Locality) > 0 ||
		len(parsedCertificate.Subject.Province) > 0 || len(parsedCertificate.Subject.StreetAddress) > 0 ||
		len(parsedCertificate.Subject.PostalCode) > 0 {
		return berrors.InternalServerError("generated certificate Subject contains fields other than CommonName, or SerialNumber")
	}
	now := ra.clk.Now()
	if now.Sub(parsedCertificate.NotBefore) > time.Hour*24 {
		return berrors.InternalServerError("generated certificate is back dated %s", now.Sub(parsedCertificate.NotBefore))
	}
	if !parsedCertificate.BasicConstraintsValid {
		return berrors.InternalServerError("generated certificate doesn't have basic constraints set")
	}
	if parsedCertificate.IsCA {
		return berrors.InternalServerError("generated certificate can sign other certificates")
	}
	for _, eku := range parsedCertificate.ExtKeyUsage {
		if eku != x509.ExtKeyUsageServerAuth && eku != x509.ExtKeyUsageClientAuth {
			return berrors.InternalServerError("generated certificate has unacceptable EKU")
		}
	}
	if !slices.Contains(parsedCertificate.ExtKeyUsage, x509.ExtKeyUsageServerAuth) {
		return berrors.InternalServerError("generated certificate doesn't have serverAuth EKU")
	}

	return nil
}

// checkOrderAuthorizations verifies that a provided set of names associated
// with a specific order and account has all of the required valid, unexpired
// authorizations to proceed with issuance. It returns the authorizations that
// satisfied the set of names or it returns an error. If it returns an error, it
// will be of type BoulderError.
func (ra *RegistrationAuthorityImpl) checkOrderAuthorizations(
	ctx context.Context,
	orderID orderID,
	acctID accountID,
	names []string,
	now time.Time) (map[identifier.ACMEIdentifier]*core.Authorization, error) {
	// Get all of the valid authorizations for this account/order
	req := &sapb.GetValidOrderAuthorizationsRequest{
		Id:     int64(orderID),
		AcctID: int64(acctID),
	}
	authzMapPB, err := ra.SA.GetValidOrderAuthorizations2(ctx, req)
	if err != nil {
		return nil, berrors.InternalServerError("error in GetValidOrderAuthorizations: %s", err)
	}
	authzs, err := bgrpc.PBToAuthzMap(authzMapPB)
	if err != nil {
		return nil, err
	}

	// Ensure that every identifier has a matching authz, and vice-versa.
	var missing []string
	var invalid []string
	var expired []string
	for _, name := range names {
		// TODO(#7647): Iterate directly over identifiers here, once the rest of the
		// finalization flow supports non-dnsName identifiers.
		ident := identifier.NewDNS(name)

		authz, ok := authzs[ident]
		if !ok || authz == nil {
			missing = append(missing, ident.Value)
			continue
		}
		if authz.Status != core.StatusValid {
			invalid = append(invalid, ident.Value)
			continue
		}
		if authz.Expires.Before(now) {
			expired = append(expired, ident.Value)
			continue
		}
		err = ra.PA.CheckAuthzChallenges(authz)
		if err != nil {
			invalid = append(invalid, ident.Value)
			continue
		}
	}

	if len(missing) > 0 {
		return nil, berrors.UnauthorizedError(
			"authorizations for these identifiers not found: %s",
			strings.Join(missing, ", "),
		)
	}

	if len(invalid) > 0 {
		return nil, berrors.UnauthorizedError(
			"authorizations for these identifiers not valid: %s",
			strings.Join(invalid, ", "),
		)
	}
	if len(expired) > 0 {
		return nil, berrors.UnauthorizedError(
			"authorizations for these identifiers expired: %s",
			strings.Join(expired, ", "),
		)
	}

	// Even though this check is cheap, we do it after the more specific checks
	// so that we can return more specific error messages.
	if len(names) != len(authzs) {
		return nil, berrors.UnauthorizedError("incorrect number of names requested for finalization")
	}

	// Check that the authzs either don't need CAA rechecking, or do the
	// necessary CAA rechecks right now.
	err = ra.checkAuthorizationsCAA(ctx, int64(acctID), authzs, now)
	if err != nil {
		return nil, err
	}

	return authzs, nil
}

// validatedBefore checks if a given authorization's challenge was
// validated before a given time. Returns a bool.
func validatedBefore(authz *core.Authorization, caaRecheckTime time.Time) (bool, error) {
	numChallenges := len(authz.Challenges)
	if numChallenges != 1 {
		return false, berrors.InternalServerError("authorization has incorrect number of challenges. 1 expected, %d found for: id %s", numChallenges, authz.ID)
	}
	if authz.Challenges[0].Validated == nil {
		return false, berrors.InternalServerError("authorization's challenge has no validated timestamp for: id %s", authz.ID)
	}
	return authz.Challenges[0].Validated.Before(caaRecheckTime), nil
}

// checkAuthorizationsCAA ensures that we have sufficiently-recent CAA checks
// for every input identifier/authz. If any authz was validated too long ago, it
// kicks off a CAA recheck for that identifier If it returns an error, it will
// be of type BoulderError.
func (ra *RegistrationAuthorityImpl) checkAuthorizationsCAA(
	ctx context.Context,
	acctID int64,
	authzs map[identifier.ACMEIdentifier]*core.Authorization,
	now time.Time) error {
	// recheckAuthzs is a list of authorizations that must have their CAA records rechecked
	var recheckAuthzs []*core.Authorization

	// Per Baseline Requirements, CAA must be checked within 8 hours of
	// issuance. CAA is checked when an authorization is validated, so as
	// long as that was less than 8 hours ago, we're fine. We recheck if
	// that was more than 7 hours ago, to be on the safe side. We can
	// check to see if the authorized challenge `AttemptedAt`
	// (`Validated`) value from the database is before our caaRecheckTime.
	// Set the recheck time to 7 hours ago.
	caaRecheckAfter := now.Add(caaRecheckDuration)

	for _, authz := range authzs {
		if staleCAA, err := validatedBefore(authz, caaRecheckAfter); err != nil {
			return err
		} else if staleCAA {
			// Ensure that CAA is rechecked for this name
			recheckAuthzs = append(recheckAuthzs, authz)
		}
	}

	if len(recheckAuthzs) > 0 {
		err := ra.recheckCAA(ctx, recheckAuthzs)
		if err != nil {
			return err
		}
	}

	caaEvent := &finalizationCAACheckEvent{
		Requester: acctID,
		Reused:    len(authzs) - len(recheckAuthzs),
		Rechecked: len(recheckAuthzs),
	}
	ra.log.InfoObject("FinalizationCaaCheck", caaEvent)

	return nil
}

// recheckCAA accepts a list of names that need to have their CAA records
// rechecked because their associated authorizations are sufficiently old and
// performs the CAA checks required for each. If any of the rechecks fail an
// error is returned.
func (ra *RegistrationAuthorityImpl) recheckCAA(ctx context.Context, authzs []*core.Authorization) error {
	ra.recheckCAACounter.Add(float64(len(authzs)))

	type authzCAAResult struct {
		authz *core.Authorization
		err   error
	}
	ch := make(chan authzCAAResult, len(authzs))
	for _, authz := range authzs {
		go func(authz *core.Authorization) {
			name := authz.Identifier.Value

			// If an authorization has multiple valid challenges,
			// the type of the first valid challenge is used for
			// the purposes of CAA rechecking.
			var method string
			for _, challenge := range authz.Challenges {
				if challenge.Status == core.StatusValid {
					method = string(challenge.Type)
					break
				}
			}
			if method == "" {
				ch <- authzCAAResult{
					authz: authz,
					err: berrors.InternalServerError(
						"Internal error determining validation method for authorization ID %v (%v)",
						authz.ID, name),
				}
				return
			}
			var resp *vapb.IsCAAValidResponse
			var err error
			if !features.Get().EnforceMPIC {
				resp, err = ra.VA.IsCAAValid(ctx, &vapb.IsCAAValidRequest{
					Domain:           name,
					ValidationMethod: method,
					AccountURIID:     authz.RegistrationID,
				})
			} else {
				resp, err = ra.VA.DoCAA(ctx, &vapb.IsCAAValidRequest{
					Domain:           name,
					ValidationMethod: method,
					AccountURIID:     authz.RegistrationID,
				})
			}
			if err != nil {
				ra.log.AuditErrf("Rechecking CAA: %s", err)
				err = berrors.InternalServerError(
					"Internal error rechecking CAA for authorization ID %v (%v)",
					authz.ID, name,
				)
			} else if resp.Problem != nil {
				err = berrors.CAAError("rechecking caa: %s", resp.Problem.Detail)
			}
			ch <- authzCAAResult{
				authz: authz,
				err:   err,
			}
		}(authz)
	}
	var subErrors []berrors.SubBoulderError
	// Read a recheckResult for each authz from the results channel
	for range len(authzs) {
		recheckResult := <-ch
		// If the result had a CAA boulder error, construct a suberror with the
		// identifier from the authorization that was checked.
		err := recheckResult.err
		if err != nil {
			var bErr *berrors.BoulderError
			if errors.As(err, &bErr) && bErr.Type == berrors.CAA {
				subErrors = append(subErrors, berrors.SubBoulderError{
					Identifier:   recheckResult.authz.Identifier,
					BoulderError: bErr})
			} else {
				return err
			}
		}
	}
	if len(subErrors) > 0 {
		var detail string
		// If there was only one error, then use it as the top level error that is
		// returned.
		if len(subErrors) == 1 {
			return subErrors[0].BoulderError
		}
		detail = fmt.Sprintf(
			"Rechecking CAA for %q and %d more identifiers failed. "+
				"Refer to sub-problems for more information",
			subErrors[0].Identifier.Value,
			len(subErrors)-1)
		return (&berrors.BoulderError{
			Type:   berrors.CAA,
			Detail: detail,
		}).WithSubErrors(subErrors)
	}
	return nil
}

// failOrder marks an order as failed by setting the problem details field of
// the order & persisting it through the SA. If an error occurs doing this we
// log it and don't modify the input order. There aren't any alternatives if we
// can't add the error to the order. This function MUST only be called when we
// are already returning an error for another reason.
func (ra *RegistrationAuthorityImpl) failOrder(
	ctx context.Context,
	order *corepb.Order,
	prob *probs.ProblemDetails) {
	// Use a separate context with its own timeout, since the error we encountered
	// may have been a context cancellation or timeout, and these operations still
	// need to succeed.
	ctx, cancel := context.WithTimeout(context.WithoutCancel(ctx), 1*time.Second)
	defer cancel()

	// Convert the problem to a protobuf problem for the *corepb.Order field
	pbProb, err := bgrpc.ProblemDetailsToPB(prob)
	if err != nil {
		ra.log.AuditErrf("Could not convert order error problem to PB: %q", err)
		return
	}

	// Assign the protobuf problem to the field and save it via the SA
	order.Error = pbProb
	_, err = ra.SA.SetOrderError(ctx, &sapb.SetOrderErrorRequest{
		Id:    order.Id,
		Error: order.Error,
	})
	if err != nil {
		ra.log.AuditErrf("Could not persist order error: %q", err)
	}
}

// To help minimize the chance that an accountID would be used as an order ID
// (or vice versa) when calling functions that use both we define internal
// `accountID` and `orderID` types so that callers must explicitly cast.
type accountID int64
type orderID int64

// FinalizeOrder accepts a request to finalize an order object and, if possible,
// issues a certificate to satisfy the order. If an order does not have valid,
// unexpired authorizations for all of its associated names an error is
// returned. Similarly we vet that all of the names in the order are acceptable
// based on current policy and return an error if the order can't be fulfilled.
// If successful the order will be returned in processing status for the client
// to poll while awaiting finalization to occur.
func (ra *RegistrationAuthorityImpl) FinalizeOrder(ctx context.Context, req *rapb.FinalizeOrderRequest) (*corepb.Order, error) {
	// Step 1: Set up logging/tracing and validate the Order
	if req == nil || req.Order == nil || len(req.Csr) == 0 {
		return nil, errIncompleteGRPCRequest
	}

	logEvent := certificateRequestEvent{
		ID:          core.NewToken(),
		OrderID:     req.Order.Id,
		Requester:   req.Order.RegistrationID,
		RequestTime: ra.clk.Now(),
		UserAgent:   web.UserAgent(ctx),
	}
	csr, err := ra.validateFinalizeRequest(ctx, req, &logEvent)
	if err != nil {
		return nil, err
	}

	// Observe the age of this order, so we know how quickly most clients complete
	// issuance flows.
	ra.orderAges.WithLabelValues("FinalizeOrder").Observe(ra.clk.Since(req.Order.Created.AsTime()).Seconds())

	// Step 2: Set the Order to Processing status
	//
	// We do this separately from the issuance process itself so that, when we
	// switch to doing issuance asynchronously, we aren't lying to the client
	// when we say that their order is already Processing.
	//
	// NOTE(@cpu): After this point any errors that are encountered must update
	// the state of the order to invalid by setting the order's error field.
	// Otherwise the order will be "stuck" in processing state. It can not be
	// finalized because it isn't pending, but we aren't going to process it
	// further because we already did and encountered an error.
	_, err = ra.SA.SetOrderProcessing(ctx, &sapb.OrderRequest{Id: req.Order.Id})
	if err != nil {
		// Fail the order with a server internal error - we weren't able to set the
		// status to processing and that's unexpected & weird.
		ra.failOrder(ctx, req.Order, probs.ServerInternal("Error setting order processing"))
		return nil, err
	}

	// Update the order status locally since the SA doesn't return the updated
	// order itself after setting the status
	order := req.Order
	order.Status = string(core.StatusProcessing)

	// Steps 3 (issuance) and 4 (cleanup) are done inside a helper function so
	// that we can control whether or not that work happens asynchronously.
	if features.Get().AsyncFinalize {
		// We do this work in a goroutine so that we can better handle latency from
		// getting SCTs and writing the (pre)certificate to the database. This lets
		// us return the order in the Processing state to the client immediately,
		// prompting them to poll the Order object and wait for it to be put into
		// its final state.
		//
		// We track this goroutine's lifetime in a waitgroup global to this RA, so
		// that it can wait for all goroutines to drain during shutdown.
		ra.drainWG.Add(1)
		go func() {
			// The original context will be canceled in the RPC layer when FinalizeOrder returns,
			// so split off a context that won't be canceled (and has its own timeout).
			ctx, cancel := context.WithTimeout(context.WithoutCancel(ctx), ra.finalizeTimeout)
			defer cancel()
			_, err := ra.issueCertificateOuter(ctx, proto.Clone(order).(*corepb.Order), csr, logEvent)
			if err != nil {
				// We only log here, because this is in a background goroutine with
				// no parent goroutine waiting for it to receive the error.
				ra.log.AuditErrf("Asynchronous finalization failed: %s", err.Error())
			}
			ra.drainWG.Done()
		}()
		return order, nil
	} else {
		return ra.issueCertificateOuter(ctx, order, csr, logEvent)
	}
}

// validateFinalizeRequest checks that a FinalizeOrder request is fully correct
// and ready for issuance.
func (ra *RegistrationAuthorityImpl) validateFinalizeRequest(
	ctx context.Context,
	req *rapb.FinalizeOrderRequest,
	logEvent *certificateRequestEvent) (*x509.CertificateRequest, error) {
	if req.Order.Id <= 0 {
		return nil, berrors.MalformedError("invalid order ID: %d", req.Order.Id)
	}

	if req.Order.RegistrationID <= 0 {
		return nil, berrors.MalformedError("invalid account ID: %d", req.Order.RegistrationID)
	}

	if core.AcmeStatus(req.Order.Status) != core.StatusReady {
		return nil, berrors.OrderNotReadyError(
			"Order's status (%q) is not acceptable for finalization",
			req.Order.Status)
	}

	// There should never be an order with 0 identifiers at the stage, but we
	// check to be on the safe side, throwing an internal server error if this
	// assumption is ever violated.
	if req.Order.Identifiers == nil {
		// TODO(#7311): Change this to simply return an error once all RPC users
		// are populating Identifiers.
		req.Order.Identifiers = identifier.SliceAsProto(identifier.SliceNewDNS(req.Order.DnsNames))
	}
	req.Order.Identifiers = identifier.SliceAsProto(identifier.FromNames(req.Order.Identifiers, req.Order.DnsNames))
	if len(req.Order.Identifiers) == 0 {
		return nil, berrors.InternalServerError("Order has no associated identifiers")
	}

	// Parse the CSR from the request
	csr, err := x509.ParseCertificateRequest(req.Csr)
	if err != nil {
		return nil, berrors.BadCSRError("unable to parse CSR: %s", err.Error())
	}

	if ra.mustStapleAllowList != nil && issuance.ContainsMustStaple(csr.Extensions) {
		if !ra.mustStapleAllowList.Contains(req.Order.RegistrationID) {
			ra.mustStapleRequestsCounter.WithLabelValues("denied").Inc()
			return nil, berrors.UnauthorizedError(
				"OCSP must-staple extension is no longer available: see https://letsencrypt.org/2024/12/05/ending-ocsp",
			)
		} else {
			ra.mustStapleRequestsCounter.WithLabelValues("allowed").Inc()
		}

	}

	err = csrlib.VerifyCSR(ctx, csr, ra.maxNames, &ra.keyPolicy, ra.PA)
	if err != nil {
		// VerifyCSR returns berror instances that can be passed through as-is
		// without wrapping.
		return nil, err
	}

	// Dedupe, lowercase and sort both the names from the CSR and the names in the
	// order.
	//
	// TODO(#7311): Support IP address identifiers.
	csrNames := csrlib.NamesFromCSR(csr).SANs
	orderIdents := core.NormalizeIdentifiers(identifier.SliceFromProto(req.Order.Identifiers))
	orderNames := make([]string, len(orderIdents))
	for i, orderIdent := range orderIdents {
		orderNames[i] = orderIdent.Value
	}
	// Check that the order names and the CSR names are an exact match
	if !slices.Equal(csrNames, orderNames) {
		return nil, berrors.UnauthorizedError(("CSR does not specify same identifiers as Order"))
	}

	// Get the originating account for use in the next check.
	regPB, err := ra.SA.GetRegistration(ctx, &sapb.RegistrationID{Id: req.Order.RegistrationID})
	if err != nil {
		return nil, err
	}

	account, err := bgrpc.PbToRegistration(regPB)
	if err != nil {
		return nil, err
	}

	// Make sure they're not using their account key as the certificate key too.
	if core.KeyDigestEquals(csr.PublicKey, account.Key) {
		return nil, berrors.MalformedError("certificate public key must be different than account key")
	}

	// Double-check that all authorizations on this order are valid, are also
	// associated with the same account as the order itself, and have recent CAA.
	authzs, err := ra.checkOrderAuthorizations(
		ctx, orderID(req.Order.Id), accountID(req.Order.RegistrationID), csrNames, ra.clk.Now())
	if err != nil {
		// Pass through the error without wrapping it because the called functions
		// return BoulderError and we don't want to lose the type.
		return nil, err
	}

	// Collect up a certificateRequestAuthz that stores the ID and challenge type
	// of each of the valid authorizations we used for this issuance.
	logEventAuthzs := make(map[string]certificateRequestAuthz, len(csrNames))
	for _, authz := range authzs {
		// No need to check for error here because we know this same call just
		// succeeded inside ra.checkOrderAuthorizations
		solvedByChallengeType, _ := authz.SolvedBy()
		logEventAuthzs[authz.Identifier.Value] = certificateRequestAuthz{
			ID:            authz.ID,
			ChallengeType: solvedByChallengeType,
		}
		authzAge := (ra.authorizationLifetime - authz.Expires.Sub(ra.clk.Now())).Seconds()
		ra.authzAges.WithLabelValues("FinalizeOrder", string(authz.Status)).Observe(authzAge)
	}
	logEvent.Authorizations = logEventAuthzs

	// Mark that we verified the CN and SANs
	logEvent.VerifiedFields = []string{"subject.commonName", "subjectAltName"}

	return csr, nil
}

// issueCertificateOuter exists solely to ensure that all calls to
// issueCertificateInner have their result handled uniformly, no matter what
// return path that inner function takes. It takes ownership of the logEvent,
// mutates it, and is responsible for outputting its final state.
func (ra *RegistrationAuthorityImpl) issueCertificateOuter(
	ctx context.Context,
	order *corepb.Order,
	csr *x509.CertificateRequest,
	logEvent certificateRequestEvent,
) (*corepb.Order, error) {
	ra.inflightFinalizes.Inc()
	defer ra.inflightFinalizes.Dec()

	if order.Identifiers == nil {
		// TODO(#7311): Change this to simply return an error once all RPC users
		// are populating Identifiers.
		order.Identifiers = identifier.SliceAsProto(identifier.SliceNewDNS(order.DnsNames))
	}
	order.Identifiers = identifier.SliceAsProto(identifier.FromNames(order.Identifiers, order.DnsNames))

	// TODO(#7311): Remove this once all RPC users can handle Identifiers.
	order.DnsNames = make([]string, len(order.Identifiers))
	for i, orderIdent := range order.Identifiers {
		order.DnsNames[i] = orderIdent.Value
	}

	isRenewal := false
	timestamps, err := ra.SA.FQDNSetTimestampsForWindow(ctx, &sapb.CountFQDNSetsRequest{
		DnsNames:    order.DnsNames,
		Identifiers: order.Identifiers,
		Window:      durationpb.New(120 * 24 * time.Hour),
		Limit:       1,
	})
	if err != nil {
		return nil, fmt.Errorf("checking if certificate is a renewal: %w", err)
	}
	if len(timestamps.Timestamps) > 0 {
		isRenewal = true
		logEvent.PreviousCertificateIssued = timestamps.Timestamps[0].AsTime()
	}

	// Step 3: Issue the Certificate
	cert, cpId, err := ra.issueCertificateInner(
		ctx, csr, isRenewal, order.CertificateProfileName, accountID(order.RegistrationID), orderID(order.Id))

	// Step 4: Fail the order if necessary, and update metrics and log fields
	var result string
	if err != nil {
		// The problem is computed using `web.ProblemDetailsForError`, the same
		// function the WFE uses to convert between `berrors` and problems. This
		// will turn normal expected berrors like berrors.UnauthorizedError into the
		// correct `urn:ietf:params:acme:error:unauthorized` problem while not
		// letting anything like a server internal error through with sensitive
		// info.
		ra.failOrder(ctx, order, web.ProblemDetailsForError(err, "Error finalizing order"))
		order.Status = string(core.StatusInvalid)

		logEvent.Error = err.Error()
		result = "error"
	} else {
		order.CertificateSerial = core.SerialToString(cert.SerialNumber)
		order.Status = string(core.StatusValid)

		ra.namesPerCert.With(
			prometheus.Labels{"type": "issued"},
		).Observe(float64(len(order.Identifiers)))

		ra.newCertCounter.With(
			prometheus.Labels{
				"profileName": cpId.name,
				"profileHash": hex.EncodeToString(cpId.hash),
			}).Inc()

		logEvent.SerialNumber = core.SerialToString(cert.SerialNumber)
		logEvent.CommonName = cert.Subject.CommonName
		logEvent.Names = cert.DNSNames
		logEvent.NotBefore = cert.NotBefore
		logEvent.NotAfter = cert.NotAfter
		logEvent.CertProfileName = cpId.name
		logEvent.CertProfileHash = hex.EncodeToString(cpId.hash)

		result = "successful"
	}

	logEvent.ResponseTime = ra.clk.Now()
	ra.log.AuditObject(fmt.Sprintf("Certificate request - %s", result), logEvent)

	return order, err
}

// countCertificateIssued increments the certificates (per domain and per
// account) and duplicate certificate rate limits. There is no reason to surface
// errors from this function to the Subscriber, spends against these limit are
// best effort.
func (ra *RegistrationAuthorityImpl) countCertificateIssued(ctx context.Context, regId int64, orderDomains []string, isRenewal bool) {
	var transactions []ratelimits.Transaction
	if !isRenewal {
		txns, err := ra.txnBuilder.CertificatesPerDomainSpendOnlyTransactions(regId, orderDomains)
		if err != nil {
			ra.log.Warningf("building rate limit transactions at finalize: %s", err)
		}
		transactions = append(transactions, txns...)
	}

	txn, err := ra.txnBuilder.CertificatesPerFQDNSetSpendOnlyTransaction(orderDomains)
	if err != nil {
		ra.log.Warningf("building rate limit transaction at finalize: %s", err)
	}
	transactions = append(transactions, txn)

	_, err = ra.limiter.BatchSpend(ctx, transactions)
	if err != nil {
		if errors.Is(err, context.Canceled) || errors.Is(err, context.DeadlineExceeded) {
			return
		}
		ra.log.Warningf("spending against rate limits at finalize: %s", err)
	}
}

// certProfileID contains the name and hash of a certificate profile returned by
// a CA.
type certProfileID struct {
	name string
	hash []byte
}

// issueCertificateInner is part of the [issuance cycle].
//
// It gets a precertificate from the CA, submits it to CT logs to get SCTs,
// then sends the precertificate and the SCTs to the CA to get a final certificate.
//
// This function is responsible for ensuring that we never try to issue a final
// certificate twice for the same precertificate, because that has the potential
// to create certificates with duplicate serials. For instance, this could
// happen if final certificates were created with different sets of SCTs. This
// function accomplishes that by bailing on issuance if there is any error in
// IssueCertificateForPrecertificate; there are no retries, and serials are
// generated in IssuePrecertificate, so serials with errors are dropped and
// never have final certificates issued for them (because there is a possibility
// that the certificate was actually issued but there was an error returning
// it).
//
// [issuance cycle]: https://github.com/letsencrypt/boulder/blob/main/docs/ISSUANCE-CYCLE.md
func (ra *RegistrationAuthorityImpl) issueCertificateInner(
	ctx context.Context,
	csr *x509.CertificateRequest,
	isRenewal bool,
	profileName string,
	acctID accountID,
	oID orderID) (*x509.Certificate, *certProfileID, error) {
	// wrapError adds a prefix to an error. If the error is a boulder error then
	// the problem detail is updated with the prefix. Otherwise a new error is
	// returned with the message prefixed using `fmt.Errorf`
	wrapError := func(e error, prefix string) error {
		if berr, ok := e.(*berrors.BoulderError); ok {
			berr.Detail = fmt.Sprintf("%s: %s", prefix, berr.Detail)
			return berr
		}
		return fmt.Errorf("%s: %s", prefix, e)
	}

	issueReq := &capb.IssueCertificateRequest{
		Csr:             csr.Raw,
		RegistrationID:  int64(acctID),
		OrderID:         int64(oID),
		CertProfileName: profileName,
	}
	// Once we get a precert from IssuePrecertificate, we must attempt issuing
	// a final certificate at most once. We achieve that by bailing on any error
	// between here and IssueCertificateForPrecertificate.
	precert, err := ra.CA.IssuePrecertificate(ctx, issueReq)
	if err != nil {
		return nil, nil, wrapError(err, "issuing precertificate")
	}

	parsedPrecert, err := x509.ParseCertificate(precert.DER)
	if err != nil {
		return nil, nil, wrapError(err, "parsing precertificate")
	}

	scts, err := ra.getSCTs(ctx, precert.DER, parsedPrecert.NotAfter)
	if err != nil {
		return nil, nil, wrapError(err, "getting SCTs")
	}

	cert, err := ra.CA.IssueCertificateForPrecertificate(ctx, &capb.IssueCertificateForPrecertificateRequest{
		DER:             precert.DER,
		SCTs:            scts,
		RegistrationID:  int64(acctID),
		OrderID:         int64(oID),
		CertProfileHash: precert.CertProfileHash,
	})
	if err != nil {
		return nil, nil, wrapError(err, "issuing certificate for precertificate")
	}

	parsedCertificate, err := x509.ParseCertificate(cert.Der)
	if err != nil {
		return nil, nil, wrapError(err, "parsing final certificate")
	}

	ra.countCertificateIssued(ctx, int64(acctID), slices.Clone(parsedCertificate.DNSNames), isRenewal)

	// Asynchronously submit the final certificate to any configured logs
	go ra.ctpolicy.SubmitFinalCert(cert.Der, parsedCertificate.NotAfter)

	err = ra.matchesCSR(parsedCertificate, csr)
	if err != nil {
		ra.certCSRMismatch.Inc()
		return nil, nil, err
	}

	_, err = ra.SA.FinalizeOrder(ctx, &sapb.FinalizeOrderRequest{
		Id:                int64(oID),
		CertificateSerial: core.SerialToString(parsedCertificate.SerialNumber),
	})
	if err != nil {
		return nil, nil, wrapError(err, "persisting finalized order")
	}

	return parsedCertificate, &certProfileID{name: precert.CertProfileName, hash: precert.CertProfileHash}, nil
}

func (ra *RegistrationAuthorityImpl) getSCTs(ctx context.Context, cert []byte, expiration time.Time) (core.SCTDERs, error) {
	started := ra.clk.Now()
	scts, err := ra.ctpolicy.GetSCTs(ctx, cert, expiration)
	took := ra.clk.Since(started)
	if err != nil {
		state := "failure"
		if err == context.DeadlineExceeded {
			state = "deadlineExceeded"
			// Convert the error to a missingSCTsError to communicate the timeout,
			// otherwise it will be a generic serverInternalError
			err = berrors.MissingSCTsError("failed to get SCTs: %s", err.Error())
		}
		ra.log.Warningf("ctpolicy.GetSCTs failed: %s", err)
		ra.ctpolicyResults.With(prometheus.Labels{"result": state}).Observe(took.Seconds())
		return nil, err
	}
	ra.ctpolicyResults.With(prometheus.Labels{"result": "success"}).Observe(took.Seconds())
	return scts, nil
}

// UpdateRegistrationContact updates an existing Registration's contact.
// The updated contacts field may be empty.
func (ra *RegistrationAuthorityImpl) UpdateRegistrationContact(ctx context.Context, req *rapb.UpdateRegistrationContactRequest) (*corepb.Registration, error) {
	if core.IsAnyNilOrZero(req.RegistrationID) {
		return nil, errIncompleteGRPCRequest
	}

	err := ra.validateContacts(req.Contacts)
	if err != nil {
		return nil, fmt.Errorf("invalid contact: %w", err)
	}

	update, err := ra.SA.UpdateRegistrationContact(ctx, &sapb.UpdateRegistrationContactRequest{
		RegistrationID: req.RegistrationID,
		Contacts:       req.Contacts,
	})
	if err != nil {
		return nil, fmt.Errorf("failed to update registration contact: %w", err)
	}

	// TODO(#7966): Remove once the rate of registrations with contacts has
	// been determined.
	for range req.Contacts {
		ra.newOrUpdatedContactCounter.With(prometheus.Labels{"new": "false"}).Inc()
	}

	return update, nil
}

// UpdateRegistrationKey updates an existing Registration's key.
func (ra *RegistrationAuthorityImpl) UpdateRegistrationKey(ctx context.Context, req *rapb.UpdateRegistrationKeyRequest) (*corepb.Registration, error) {
	if core.IsAnyNilOrZero(req.RegistrationID, req.Jwk) {
		return nil, errIncompleteGRPCRequest
	}

	update, err := ra.SA.UpdateRegistrationKey(ctx, &sapb.UpdateRegistrationKeyRequest{
		RegistrationID: req.RegistrationID,
		Jwk:            req.Jwk,
	})
	if err != nil {
		return nil, fmt.Errorf("failed to update registration key: %w", err)
	}

	return update, nil
}

// recordValidation records an authorization validation event,
// it should only be used on v2 style authorizations.
func (ra *RegistrationAuthorityImpl) recordValidation(ctx context.Context, authID string, authExpires *time.Time, challenge *core.Challenge) error {
	authzID, err := strconv.ParseInt(authID, 10, 64)
	if err != nil {
		return err
	}
	var expires time.Time
	if challenge.Status == core.StatusInvalid {
		expires = *authExpires
	} else {
		expires = ra.clk.Now().Add(ra.authorizationLifetime)
	}
	vr, err := bgrpc.ValidationResultToPB(challenge.ValidationRecord, challenge.Error, "", "")
	if err != nil {
		return err
	}
	var validated *timestamppb.Timestamp
	if challenge.Validated != nil {
		validated = timestamppb.New(*challenge.Validated)
	}
	_, err = ra.SA.FinalizeAuthorization2(ctx, &sapb.FinalizeAuthorizationRequest{
		Id:                authzID,
		Status:            string(challenge.Status),
		Expires:           timestamppb.New(expires),
		Attempted:         string(challenge.Type),
		AttemptedAt:       validated,
		ValidationRecords: vr.Records,
		ValidationError:   vr.Problem,
	})
	return err
}

// countFailedValidations increments the FailedAuthorizationsPerDomainPerAccount limit.
// and the FailedAuthorizationsForPausingPerDomainPerAccountTransaction limit.
func (ra *RegistrationAuthorityImpl) countFailedValidations(ctx context.Context, regId int64, ident identifier.ACMEIdentifier) error {
	txn, err := ra.txnBuilder.FailedAuthorizationsPerDomainPerAccountSpendOnlyTransaction(regId, ident.Value)
	if err != nil {
		return fmt.Errorf("building rate limit transaction for the %s rate limit: %w", ratelimits.FailedAuthorizationsPerDomainPerAccount, err)
	}

	_, err = ra.limiter.Spend(ctx, txn)
	if err != nil {
		return fmt.Errorf("spending against the %s rate limit: %w", ratelimits.FailedAuthorizationsPerDomainPerAccount, err)
	}

	if features.Get().AutomaticallyPauseZombieClients {
		txn, err = ra.txnBuilder.FailedAuthorizationsForPausingPerDomainPerAccountTransaction(regId, ident.Value)
		if err != nil {
			return fmt.Errorf("building rate limit transaction for the %s rate limit: %w", ratelimits.FailedAuthorizationsForPausingPerDomainPerAccount, err)
		}

		decision, err := ra.limiter.Spend(ctx, txn)
		if err != nil {
			return fmt.Errorf("spending against the %s rate limit: %s", ratelimits.FailedAuthorizationsForPausingPerDomainPerAccount, err)
		}

		if decision.Result(ra.clk.Now()) != nil {
			resp, err := ra.SA.PauseIdentifiers(ctx, &sapb.PauseRequest{
				RegistrationID: regId,
				Identifiers: []*corepb.Identifier{
					{
						Type:  string(ident.Type),
						Value: ident.Value,
					},
				},
			})
			if err != nil {
				return fmt.Errorf("failed to pause %d/%q: %w", regId, ident.Value, err)
			}
			ra.pauseCounter.With(prometheus.Labels{
				"paused":   strconv.FormatBool(resp.Paused > 0),
				"repaused": strconv.FormatBool(resp.Repaused > 0),
				"grace":    strconv.FormatBool(resp.Paused <= 0 && resp.Repaused <= 0),
			}).Inc()
		}
	}
	return nil
}

// resetAccountPausingLimit resets bucket to maximum capacity for given account.
// There is no reason to surface errors from this function to the Subscriber.
func (ra *RegistrationAuthorityImpl) resetAccountPausingLimit(ctx context.Context, regId int64, ident identifier.ACMEIdentifier) {
	bucketKey, err := ratelimits.NewRegIdDomainBucketKey(ratelimits.FailedAuthorizationsForPausingPerDomainPerAccount, regId, ident.Value)
	if err != nil {
		ra.log.Warningf("creating bucket key for regID=[%d] identifier=[%s]: %s", regId, ident.Value, err)
	}
	err = ra.limiter.Reset(ctx, bucketKey)
	if err != nil {
		ra.log.Warningf("resetting bucket for regID=[%d] identifier=[%s]: %s", regId, ident.Value, err)
	}
}

// doDCVAndCAA performs DCV and CAA checks. When EnforceMPIC is enabled, the
// checks are executed sequentially: DCV is performed first and CAA is only
// checked if DCV is successful. Validation records from the DCV check are
// returned even if the CAA check fails. When EnforceMPIC is disabled, DCV and
// CAA checks are performed in the same request.
func (ra *RegistrationAuthorityImpl) checkDCVAndCAA(ctx context.Context, dcvReq *vapb.PerformValidationRequest, caaReq *vapb.IsCAAValidRequest) (*corepb.ProblemDetails, []*corepb.ValidationRecord, error) {
	if !features.Get().EnforceMPIC {
		performValidationRes, err := ra.VA.PerformValidation(ctx, dcvReq)
		if err != nil {
			return nil, nil, err
		}
		return performValidationRes.Problem, performValidationRes.Records, nil
	} else {
		doDCVRes, err := ra.VA.DoDCV(ctx, dcvReq)
		if err != nil {
			return nil, nil, err
		}
		if doDCVRes.Problem != nil {
			return doDCVRes.Problem, doDCVRes.Records, nil
		}

		doCAAResp, err := ra.VA.DoCAA(ctx, caaReq)
		if err != nil {
			return nil, nil, err
		}
		return doCAAResp.Problem, doDCVRes.Records, nil
	}
}

// PerformValidation initiates validation for a specific challenge associated
// with the given base authorization. The authorization and challenge are
// updated based on the results.
func (ra *RegistrationAuthorityImpl) PerformValidation(
	ctx context.Context,
	req *rapb.PerformValidationRequest) (*corepb.Authorization, error) {

	// Clock for start of PerformValidation.
	vStart := ra.clk.Now()

	if core.IsAnyNilOrZero(req.Authz, req.Authz.Id, req.Authz.Status, req.Authz.Expires) {
		return nil, errIncompleteGRPCRequest
	}
	// TODO(#7311): Remove this conditional, and merge the IsAnyNilOrZero check
	// upwards, once all RPC users are populating Identifiers.
	if req.Authz.Identifier == nil {
		req.Authz.Identifier = identifier.NewDNS(req.Authz.DnsName).AsProto()
	}
	if core.IsAnyNilOrZero(req.Authz.Identifier) {
		return nil, errIncompleteGRPCRequest
	}

	authz, err := bgrpc.PBToAuthz(req.Authz)
	if err != nil {
		return nil, err
	}

	// Refuse to update expired authorizations
	if authz.Expires == nil || authz.Expires.Before(ra.clk.Now()) {
		return nil, berrors.MalformedError("expired authorization")
	}

	challIndex := int(req.ChallengeIndex)
	if challIndex >= len(authz.Challenges) {
		return nil,
			berrors.MalformedError("invalid challenge index '%d'", challIndex)
	}

	ch := &authz.Challenges[challIndex]

	// This challenge type may have been disabled since the challenge was created.
	if !ra.PA.ChallengeTypeEnabled(ch.Type) {
		return nil, berrors.MalformedError("challenge type %q no longer allowed", ch.Type)
	}

	// We expect some clients to try and update a challenge for an authorization
	// that is already valid. In this case we don't need to process the
	// challenge update. It wouldn't be helpful, the overall authorization is
	// already good! We return early for the valid authz reuse case.
	if authz.Status == core.StatusValid {
		return req.Authz, nil
	}

	if authz.Status != core.StatusPending {
		return nil, berrors.MalformedError("authorization must be pending")
	}

	// Look up the account key for this authorization
	regPB, err := ra.SA.GetRegistration(ctx, &sapb.RegistrationID{Id: authz.RegistrationID})
	if err != nil {
		return nil, berrors.InternalServerError("getting acct for authorization: %s", err.Error())
	}
	reg, err := bgrpc.PbToRegistration(regPB)
	if err != nil {
		return nil, berrors.InternalServerError("getting acct for authorization: %s", err.Error())
	}

	// Compute the key authorization field based on the registration key
	expectedKeyAuthorization, err := ch.ExpectedKeyAuthorization(reg.Key)
	if err != nil {
		return nil, berrors.InternalServerError("could not compute expected key authorization value")
	}

	// Double check before sending to VA
	if cErr := ch.CheckPending(); cErr != nil {
		return nil, berrors.MalformedError("cannot validate challenge: %s", cErr.Error())
	}

	// Dispatch to the VA for service
	ra.drainWG.Add(1)
	vaCtx := context.Background()
	go func(authz core.Authorization) {
		defer ra.drainWG.Done()

		// We will mutate challenges later in this goroutine to change status and
		// add error, but we also return a copy of authz immediately. To avoid a
		// data race, make a copy of the challenges slice here for mutation.
		challenges := make([]core.Challenge, len(authz.Challenges))
		copy(challenges, authz.Challenges)
		authz.Challenges = challenges
		chall, _ := bgrpc.ChallengeToPB(authz.Challenges[challIndex])
		checkProb, checkRecords, err := ra.checkDCVAndCAA(
			vaCtx,
			&vapb.PerformValidationRequest{
				DnsName:                  authz.Identifier.Value,
				Challenge:                chall,
				Authz:                    &vapb.AuthzMeta{Id: authz.ID, RegID: authz.RegistrationID},
				ExpectedKeyAuthorization: expectedKeyAuthorization,
			},
			&vapb.IsCAAValidRequest{
				Domain:           authz.Identifier.Value,
				ValidationMethod: chall.Type,
				AccountURIID:     authz.RegistrationID,
				AuthzID:          authz.ID,
			},
		)
		challenge := &authz.Challenges[challIndex]
		var prob *probs.ProblemDetails
		if err != nil {
			prob = probs.ServerInternal("Could not communicate with VA")
			ra.log.AuditErrf("Could not communicate with VA: %s", err)
		} else {
			if checkProb != nil {
				prob, err = bgrpc.PBToProblemDetails(checkProb)
				if err != nil {
					prob = probs.ServerInternal("Could not communicate with VA")
					ra.log.AuditErrf("Could not communicate with VA: %s", err)
				}
			}
			// Save the updated records
			records := make([]core.ValidationRecord, len(checkRecords))
			for i, r := range checkRecords {
				records[i], err = bgrpc.PBToValidationRecord(r)
				if err != nil {
					prob = probs.ServerInternal("Records for validation corrupt")
				}
			}
			challenge.ValidationRecord = records
		}
		if !challenge.RecordsSane() && prob == nil {
			prob = probs.ServerInternal("Records for validation failed sanity check")
		}

		if prob != nil {
			challenge.Status = core.StatusInvalid
			challenge.Error = prob
			err := ra.countFailedValidations(vaCtx, authz.RegistrationID, authz.Identifier)
			if err != nil {
				ra.log.Warningf("incrementing failed validations: %s", err)
			}
		} else {
			challenge.Status = core.StatusValid
			if features.Get().AutomaticallyPauseZombieClients {
				ra.resetAccountPausingLimit(vaCtx, authz.RegistrationID, authz.Identifier)
			}
		}
		challenge.Validated = &vStart
		authz.Challenges[challIndex] = *challenge

		err = ra.recordValidation(vaCtx, authz.ID, authz.Expires, challenge)
		if err != nil {
			if errors.Is(err, berrors.NotFound) {
				// We log NotFound at a lower level because this is largely due to a
				// parallel-validation race: a different validation attempt has already
				// updated this authz, so we failed to find a *pending* authz with the
				// given ID to update.
				ra.log.Infof("Failed to record validation (likely parallel validation race): regID=[%d] authzID=[%s] err=[%s]",
					authz.RegistrationID, authz.ID, err)
			} else {
				ra.log.AuditErrf("Failed to record validation: regID=[%d] authzID=[%s] err=[%s]",
					authz.RegistrationID, authz.ID, err)
			}
		}
	}(authz)
	return bgrpc.AuthzToPB(authz)
}

// revokeCertificate updates the database to mark the certificate as revoked,
// with the given reason and current timestamp.
func (ra *RegistrationAuthorityImpl) revokeCertificate(ctx context.Context, cert *x509.Certificate, reason revocation.Reason) error {
	serialString := core.SerialToString(cert.SerialNumber)
	issuerID := issuance.IssuerNameID(cert)
	shardIdx, err := crlShard(cert)
	if err != nil {
		return err
	}

	_, err = ra.SA.RevokeCertificate(ctx, &sapb.RevokeCertificateRequest{
		Serial:   serialString,
		Reason:   int64(reason),
		Date:     timestamppb.New(ra.clk.Now()),
		IssuerID: int64(issuerID),
		ShardIdx: shardIdx,
	})
	if err != nil {
		return err
	}

	ra.revocationReasonCounter.WithLabelValues(revocation.ReasonToString[reason]).Inc()
	return nil
}

// updateRevocationForKeyCompromise updates the database to mark the certificate
// as revoked, with the given reason and current timestamp. This only works for
// certificates that were previously revoked for a reason other than
// keyCompromise, and which are now being updated to keyCompromise instead.
func (ra *RegistrationAuthorityImpl) updateRevocationForKeyCompromise(ctx context.Context, serialString string, issuerID issuance.NameID) error {
	status, err := ra.SA.GetCertificateStatus(ctx, &sapb.Serial{Serial: serialString})
	if err != nil {
		return berrors.NotFoundError("unable to confirm that serial %q was ever issued: %s", serialString, err)
	}

	if status.Status != string(core.OCSPStatusRevoked) {
		// Internal server error, because we shouldn't be in the function at all
		// unless the cert was already revoked.
		return fmt.Errorf("unable to re-revoke serial %q which is not currently revoked", serialString)
	}
	if status.RevokedReason == ocsp.KeyCompromise {
		return berrors.AlreadyRevokedError("unable to re-revoke serial %q which is already revoked for keyCompromise", serialString)
	}

	_, err = ra.SA.UpdateRevokedCertificate(ctx, &sapb.RevokeCertificateRequest{
		Serial:   serialString,
		Reason:   int64(ocsp.KeyCompromise),
		Date:     timestamppb.New(ra.clk.Now()),
		Backdate: status.RevokedDate,
		IssuerID: int64(issuerID),
	})
	if err != nil {
		return err
	}

	ra.revocationReasonCounter.WithLabelValues(revocation.ReasonToString[ocsp.KeyCompromise]).Inc()
	return nil
}

// purgeOCSPCache makes a request to akamai-purger to purge the cache entries
// for the given certificate.
func (ra *RegistrationAuthorityImpl) purgeOCSPCache(ctx context.Context, cert *x509.Certificate, issuerID issuance.NameID) error {
	issuer, ok := ra.issuersByNameID[issuerID]
	if !ok {
		return fmt.Errorf("unable to identify issuer of cert with serial %q", core.SerialToString(cert.SerialNumber))
	}

	purgeURLs, err := akamai.GeneratePurgeURLs(cert, issuer.Certificate)
	if err != nil {
		return err
	}

	_, err = ra.purger.Purge(ctx, &akamaipb.PurgeRequest{Urls: purgeURLs})
	if err != nil {
		return err
	}

	return nil
}

// RevokeCertByApplicant revokes the certificate in question. It allows any
// revocation reason from (0, 1, 3, 4, 5, 9), because Subscribers are allowed to
// request any revocation reason for their own certificates. However, if the
// requesting RegID is an account which has authorizations for all names in the
// cert but is *not* the original subscriber, it overrides the revocation reason
// to be 5 (cessationOfOperation), because that code is used to cover instances
// where "the certificate subscriber no longer owns the domain names in the
// certificate". It does not add the key to the blocked keys list, even if
// reason 1 (keyCompromise) is requested, as it does not demonstrate said
// compromise. It attempts to purge the certificate from the Akamai cache, but
// it does not hard-fail if doing so is not successful, because the cache will
// drop the old OCSP response in less than 24 hours anyway.
func (ra *RegistrationAuthorityImpl) RevokeCertByApplicant(ctx context.Context, req *rapb.RevokeCertByApplicantRequest) (*emptypb.Empty, error) {
	if req == nil || req.Cert == nil || req.RegID == 0 {
		return nil, errIncompleteGRPCRequest
	}

	if _, present := revocation.UserAllowedReasons[revocation.Reason(req.Code)]; !present {
		return nil, berrors.BadRevocationReasonError(req.Code)
	}

	cert, err := x509.ParseCertificate(req.Cert)
	if err != nil {
		return nil, err
	}

	serialString := core.SerialToString(cert.SerialNumber)

	logEvent := certificateRevocationEvent{
		ID:           core.NewToken(),
		SerialNumber: serialString,
		Reason:       req.Code,
		Method:       "applicant",
		RequesterID:  req.RegID,
	}

	// Below this point, do not re-declare `err` (i.e. type `err :=`) in a
	// nested scope. Doing so will create a new `err` variable that is not
	// captured by this closure.
	defer func() {
		if err != nil {
			logEvent.Error = err.Error()
		}
		ra.log.AuditObject("Revocation request:", logEvent)
	}()

	metadata, err := ra.SA.GetSerialMetadata(ctx, &sapb.Serial{Serial: serialString})
	if err != nil {
		return nil, err
	}

	if req.RegID == metadata.RegistrationID {
		// The requester is the original subscriber. They can revoke for any reason.
		logEvent.Method = "subscriber"
	} else {
		// The requester is a different account. We need to confirm that they have
		// authorizations for all names in the cert.
		logEvent.Method = "control"

		var authzPB *sapb.Authorizations
		authzPB, err = ra.SA.GetValidAuthorizations2(ctx, &sapb.GetValidAuthorizationsRequest{
			RegistrationID: req.RegID,
			Identifiers:    identifier.SliceAsProto(identifier.SliceNewDNS(cert.DNSNames)),
			DnsNames:       cert.DNSNames,
			ValidUntil:     timestamppb.New(ra.clk.Now()),
		})
		if err != nil {
			return nil, err
		}

		var authzMap map[identifier.ACMEIdentifier]*core.Authorization
		authzMap, err = bgrpc.PBToAuthzMap(authzPB)
		if err != nil {
			return nil, err
		}

		// TODO(#7311): TODO(#7647): Support other kinds of SANs/identifiers here.
		for _, name := range cert.DNSNames {
			if _, present := authzMap[identifier.NewDNS(name)]; !present {
				return nil, berrors.UnauthorizedError("requester does not control all names in cert with serial %q", serialString)
			}
		}

		// Applicants who are not the original Subscriber are not allowed to
		// revoke for any reason other than cessationOfOperation, which covers
		// circumstances where "the certificate subscriber no longer owns the
		// domain names in the certificate". Override the reason code to match.
		req.Code = ocsp.CessationOfOperation
		logEvent.Reason = req.Code
	}

	err = ra.revokeCertificate(
		ctx,
		cert,
		revocation.Reason(req.Code),
	)
	if err != nil {
		return nil, err
	}

	// Don't propagate purger errors to the client.
	issuerID := issuance.IssuerNameID(cert)
	_ = ra.purgeOCSPCache(ctx, cert, issuerID)

	return &emptypb.Empty{}, nil
}

// crlShard extracts the CRL shard from a certificate's CRLDistributionPoint.
//
// If there is no CRLDistributionPoint, returns 0.
//
// If there is more than one CRLDistributionPoint, returns an error.
//
// Assumes the shard number is represented in the URL as an integer that
// occurs in the last path component, optionally followed by ".crl".
//
// Note: This assumes (a) the CA is generating well-formed, correct
// CRLDistributionPoints and (b) an earlier component has verified the signature
// on this certificate comes from one of our issuers.
func crlShard(cert *x509.Certificate) (int64, error) {
	if len(cert.CRLDistributionPoints) == 0 {
		return 0, nil
	}
	if len(cert.CRLDistributionPoints) > 1 {
		return 0, errors.New("too many crlDistributionPoints in certificate")
	}

	url := strings.TrimSuffix(cert.CRLDistributionPoints[0], ".crl")
	lastIndex := strings.LastIndex(url, "/")
	if lastIndex == -1 {
		return 0, fmt.Errorf("malformed CRLDistributionPoint %q", url)
	}
	shardStr := url[lastIndex+1:]
	shardIdx, err := strconv.Atoi(shardStr)
	if err != nil {
		return 0, fmt.Errorf("parsing CRLDistributionPoint: %s", err)
	}

	if shardIdx <= 0 {
		return 0, fmt.Errorf("invalid shard in CRLDistributionPoint: %d", shardIdx)
	}

	return int64(shardIdx), nil
}

// addToBlockedKeys initiates a GRPC call to have the Base64-encoded SHA256
// digest of a provided public key added to the blockedKeys table.
func (ra *RegistrationAuthorityImpl) addToBlockedKeys(ctx context.Context, key crypto.PublicKey, src string, comment string) error {
	var digest core.Sha256Digest
	digest, err := core.KeyDigest(key)
	if err != nil {
		return err
	}

	// Add the public key to the blocked keys list.
	_, err = ra.SA.AddBlockedKey(ctx, &sapb.AddBlockedKeyRequest{
		KeyHash: digest[:],
		Added:   timestamppb.New(ra.clk.Now()),
		Source:  src,
		Comment: comment,
	})
	if err != nil {
		return err
	}

	return nil
}

// RevokeCertByKey revokes the certificate in question. It always uses
// reason code 1 (keyCompromise). It ensures that they public key is added to
// the blocked keys list, even if revocation otherwise fails. It attempts to
// purge the certificate from the Akamai cache, but it does not hard-fail if
// doing so is not successful, because the cache will drop the old OCSP response
// in less than 24 hours anyway.
func (ra *RegistrationAuthorityImpl) RevokeCertByKey(ctx context.Context, req *rapb.RevokeCertByKeyRequest) (*emptypb.Empty, error) {
	if req == nil || req.Cert == nil {
		return nil, errIncompleteGRPCRequest
	}

	cert, err := x509.ParseCertificate(req.Cert)
	if err != nil {
		return nil, err
	}

	logEvent := certificateRevocationEvent{
		ID:           core.NewToken(),
		SerialNumber: core.SerialToString(cert.SerialNumber),
		Reason:       ocsp.KeyCompromise,
		Method:       "key",
		RequesterID:  0,
	}

	// Below this point, do not re-declare `err` (i.e. type `err :=`) in a
	// nested scope. Doing so will create a new `err` variable that is not
	// captured by this closure.
	defer func() {
		if err != nil {
			logEvent.Error = err.Error()
		}
		ra.log.AuditObject("Revocation request:", logEvent)
	}()

	// We revoke the cert before adding it to the blocked keys list, to avoid a
	// race between this and the bad-key-revoker. But we don't check the error
	// from this operation until after we add the key to the blocked keys list,
	// since that addition needs to happen no matter what.
	revokeErr := ra.revokeCertificate(
		ctx,
		cert,
		revocation.Reason(ocsp.KeyCompromise),
	)

	// Failing to add the key to the blocked keys list is a worse failure than
	// failing to revoke in the first place, because it means that
	// bad-key-revoker won't revoke the cert anyway.
	err = ra.addToBlockedKeys(ctx, cert.PublicKey, "API", "")
	if err != nil {
		return nil, err
	}

	issuerID := issuance.IssuerNameID(cert)

	// Check the error returned from revokeCertificate itself.
	err = revokeErr
	if err == nil {
		// If the revocation and blocked keys list addition were successful, then
		// just purge and return.
		// Don't propagate purger errors to the client.
		_ = ra.purgeOCSPCache(ctx, cert, issuerID)
		return &emptypb.Empty{}, nil
	} else if errors.Is(err, berrors.AlreadyRevoked) {
		// If it was an AlreadyRevoked error, try to re-revoke the cert in case
		// it was revoked for a reason other than keyCompromise.
		err = ra.updateRevocationForKeyCompromise(ctx, core.SerialToString(cert.SerialNumber), issuerID)

		// Perform an Akamai cache purge to handle occurrences of a client
		// previously successfully revoking a certificate, but the cache purge had
		// unexpectedly failed. Allows clients to re-attempt revocation and purge the
		// Akamai cache.
		_ = ra.purgeOCSPCache(ctx, cert, issuerID)
		if err != nil {
			return nil, err
		}
		return &emptypb.Empty{}, nil
	} else {
		// Error out if the error was anything other than AlreadyRevoked.
		return nil, err
	}
}

// AdministrativelyRevokeCertificate terminates trust in the certificate
// provided and does not require the registration ID of the requester since this
// method is only called from the `admin` tool. It trusts that the admin
// is doing the right thing, so if the requested reason is keyCompromise, it
// blocks the key from future issuance even though compromise has not been
// demonstrated here. It purges the certificate from the Akamai cache, and
// returns an error if that purge fails, since this method may be called late
// in the BRs-mandated revocation timeframe.
func (ra *RegistrationAuthorityImpl) AdministrativelyRevokeCertificate(ctx context.Context, req *rapb.AdministrativelyRevokeCertificateRequest) (*emptypb.Empty, error) {
	if req == nil || req.AdminName == "" {
		return nil, errIncompleteGRPCRequest
	}
	if req.Serial == "" {
		return nil, errIncompleteGRPCRequest
	}
	if req.CrlShard != 0 && !req.Malformed {
		return nil, errors.New("non-zero CRLShard is only allowed for malformed certificates (shard is automatic for well formed certificates)")
	}

	reasonCode := revocation.Reason(req.Code)
	if _, present := revocation.AdminAllowedReasons[reasonCode]; !present {
		return nil, fmt.Errorf("cannot revoke for reason %d", reasonCode)
	}
	if req.SkipBlockKey && reasonCode != ocsp.KeyCompromise {
		return nil, fmt.Errorf("cannot skip key blocking for reasons other than KeyCompromise")
	}
	if reasonCode == ocsp.KeyCompromise && req.Malformed {
		return nil, fmt.Errorf("cannot revoke malformed certificate for KeyCompromise")
	}

	logEvent := certificateRevocationEvent{
		ID:           core.NewToken(),
		SerialNumber: req.Serial,
		Reason:       req.Code,
		CRLShard:     req.CrlShard,
		Method:       "admin",
		AdminName:    req.AdminName,
	}

	// Below this point, do not re-declare `err` (i.e. type `err :=`) in a
	// nested scope. Doing so will create a new `err` variable that is not
	// captured by this closure.
	var err error
	defer func() {
		if err != nil {
			logEvent.Error = err.Error()
		}
		ra.log.AuditObject("Revocation request:", logEvent)
	}()

	var cert *x509.Certificate
	var issuerID issuance.NameID
	var shard int64
	if req.Cert != nil {
		// If the incoming request includes a certificate body, just use that and
		// avoid doing any database queries. This code path is deprecated and will
		// be removed when req.Cert is removed.
		cert, err = x509.ParseCertificate(req.Cert)
		if err != nil {
			return nil, err
		}
		issuerID = issuance.IssuerNameID(cert)
		shard, err = crlShard(cert)
		if err != nil {
			return nil, err
		}
	} else if !req.Malformed {
		// As long as we don't believe the cert will be malformed, we should
		// get the precertificate so we can block its pubkey if necessary and purge
		// the akamai OCSP cache.
		var certPB *corepb.Certificate
		certPB, err = ra.SA.GetLintPrecertificate(ctx, &sapb.Serial{Serial: req.Serial})
		if err != nil {
			return nil, err
		}
		// Note that, although the thing we're parsing here is actually a linting
		// precertificate, it has identical issuer info (and therefore an identical
		// issuer NameID) to the real thing.
		cert, err = x509.ParseCertificate(certPB.Der)
		if err != nil {
			return nil, err
		}
		issuerID = issuance.IssuerNameID(cert)
		shard, err = crlShard(cert)
		if err != nil {
			return nil, err
		}
	} else {
		// But if the cert is malformed, we at least still need its IssuerID.
		var status *corepb.CertificateStatus
		status, err = ra.SA.GetCertificateStatus(ctx, &sapb.Serial{Serial: req.Serial})
		if err != nil {
			return nil, fmt.Errorf("unable to confirm that serial %q was ever issued: %w", req.Serial, err)
		}
		issuerID = issuance.NameID(status.IssuerID)
		shard = req.CrlShard
	}

	_, err = ra.SA.RevokeCertificate(ctx, &sapb.RevokeCertificateRequest{
		Serial:   req.Serial,
		Reason:   req.Code,
		Date:     timestamppb.New(ra.clk.Now()),
		IssuerID: int64(issuerID),
		ShardIdx: shard,
	})
	// Perform an Akamai cache purge to handle occurrences of a client
	// successfully revoking a certificate, but the initial cache purge failing.
	if errors.Is(err, berrors.AlreadyRevoked) {
		if cert != nil {
			err = ra.purgeOCSPCache(ctx, cert, issuerID)
			if err != nil {
				err = fmt.Errorf("OCSP cache purge for already revoked serial %v failed: %w", req.Serial, err)
				return nil, err
			}
		}
	}
	if err != nil {
		if req.Code == ocsp.KeyCompromise && errors.Is(err, berrors.AlreadyRevoked) {
			err = ra.updateRevocationForKeyCompromise(ctx, req.Serial, issuerID)
			if err != nil {
				return nil, err
			}
		}
		return nil, err
	}

	if req.Code == ocsp.KeyCompromise && !req.SkipBlockKey {
		if cert == nil {
			return nil, errors.New("revoking for key compromise requires providing the certificate's DER")
		}
		err = ra.addToBlockedKeys(ctx, cert.PublicKey, "admin-revoker", fmt.Sprintf("revoked by %s", req.AdminName))
		if err != nil {
			return nil, err
		}
	}

	if cert != nil {
		err = ra.purgeOCSPCache(ctx, cert, issuerID)
		if err != nil {
			err = fmt.Errorf("OCSP cache purge for serial %v failed: %w", req.Serial, err)
			return nil, err
		}
	}

	return &emptypb.Empty{}, nil
}

// DeactivateRegistration deactivates a valid registration
func (ra *RegistrationAuthorityImpl) DeactivateRegistration(ctx context.Context, reg *corepb.Registration) (*emptypb.Empty, error) {
	if reg == nil || reg.Id == 0 {
		return nil, errIncompleteGRPCRequest
	}
	// TODO(#5554): Remove this check: this is only enforcing that the WFE has
	// told us the correct status. The SA will enforce that the current status is
	// valid during its database update.
	if reg.Status != string(core.StatusValid) {
		return nil, berrors.MalformedError("only valid registrations can be deactivated")
	}
	_, err := ra.SA.DeactivateRegistration(ctx, &sapb.RegistrationID{Id: reg.Id})
	if err != nil {
		return nil, err
	}

	// TODO(#5554): Return the updated account object.
	return &emptypb.Empty{}, nil
}

// DeactivateAuthorization deactivates a currently valid authorization
func (ra *RegistrationAuthorityImpl) DeactivateAuthorization(ctx context.Context, req *corepb.Authorization) (*emptypb.Empty, error) {
	if req.Identifier == nil {
		// TODO(#7311): Change this to simply return an error once all RPC users
		// are populating Identifiers.
		req.Identifier = identifier.NewDNS(req.DnsName).AsProto()
	}

	if core.IsAnyNilOrZero(req, req.Id, req.Status, req.RegistrationID) {
		return nil, errIncompleteGRPCRequest
	}
	authzID, err := strconv.ParseInt(req.Id, 10, 64)
	if err != nil {
		return nil, err
	}
	if _, err := ra.SA.DeactivateAuthorization2(ctx, &sapb.AuthorizationID2{Id: authzID}); err != nil {
		return nil, err
	}
	if req.Status == string(core.StatusPending) {
		// Some clients deactivate pending authorizations without attempting them.
		// We're not sure exactly when this happens but it's most likely due to
		// internal errors in the client. From our perspective this uses storage
		// resources similar to how failed authorizations do, so we increment the
		// failed authorizations limit.
		err = ra.countFailedValidations(ctx, req.RegistrationID, identifier.FromProto(req.Identifier))
		if err != nil {
			return nil, fmt.Errorf("failed to update rate limits: %w", err)
		}
	}
	return &emptypb.Empty{}, nil
}

// GenerateOCSP looks up a certificate's status, then requests a signed OCSP
// response for it from the CA. If the certificate status is not available
// or the certificate is expired, it returns berrors.NotFoundError.
func (ra *RegistrationAuthorityImpl) GenerateOCSP(ctx context.Context, req *rapb.GenerateOCSPRequest) (*capb.OCSPResponse, error) {
	status, err := ra.SA.GetCertificateStatus(ctx, &sapb.Serial{Serial: req.Serial})
	if errors.Is(err, berrors.NotFound) {
		_, err := ra.SA.GetSerialMetadata(ctx, &sapb.Serial{Serial: req.Serial})
		if errors.Is(err, berrors.NotFound) {
			return nil, berrors.UnknownSerialError()
		} else {
			return nil, berrors.NotFoundError("certificate not found")
		}
	} else if err != nil {
		return nil, err
	}

	// If we get an OCSP query for a certificate where the status is still
	// OCSPStatusNotReady, that means an error occurred, not here but at issuance
	// time. Specifically, we succeeded in storing the linting certificate (and
	// corresponding certificateStatus row), but failed before calling
	// SetCertificateStatusReady. We expect this to be rare, and we expect such
	// certificates not to get OCSP queries, so InternalServerError is appropriate.
	if status.Status == string(core.OCSPStatusNotReady) {
		return nil, errors.New("serial belongs to a certificate that errored during issuance")
	}

	if ra.clk.Now().After(status.NotAfter.AsTime()) {
		return nil, berrors.NotFoundError("certificate is expired")
	}

	return ra.OCSP.GenerateOCSP(ctx, &capb.GenerateOCSPRequest{
		Serial:    req.Serial,
		Status:    status.Status,
		Reason:    int32(status.RevokedReason),
		RevokedAt: status.RevokedDate,
		IssuerID:  status.IssuerID,
	})
}

// NewOrder creates a new order object
func (ra *RegistrationAuthorityImpl) NewOrder(ctx context.Context, req *rapb.NewOrderRequest) (*corepb.Order, error) {
	if req == nil || req.RegistrationID == 0 {
		return nil, errIncompleteGRPCRequest
	}

	if req.Identifiers == nil {
		// TODO(#7311): Change this to simply return an error once all RPC users
		// are populating Identifiers.
		req.Identifiers = identifier.SliceAsProto(identifier.SliceNewDNS(req.DnsNames))
	}
	idents := core.NormalizeIdentifiers(identifier.FromNames(req.Identifiers, req.DnsNames))

	if len(idents) > ra.maxNames {
		return nil, berrors.MalformedError(
			"Order cannot contain more than %d identifiers", ra.maxNames)
	}

	if req.CertificateProfileName != "" && ra.validationProfiles != nil {
		vp, ok := ra.validationProfiles[req.CertificateProfileName]
		if !ok {
			return nil, berrors.MalformedError("requested certificate profile %q not found",
				req.CertificateProfileName,
			)
		}
		if vp.allowList != nil && !vp.allowList.Contains(req.RegistrationID) {
			return nil, berrors.UnauthorizedError("account ID %d is not permitted to use certificate profile %q",
				req.RegistrationID,
				req.CertificateProfileName,
			)
		}
	}

	// Validate that our policy allows issuing for each of the identifiers in
	// the order
	err := ra.PA.WillingToIssue(idents)
	if err != nil {
		return nil, err
	}

	dnsNames := make([]string, len(idents))
	for i, ident := range idents {
		if ident.Type == identifier.TypeDNS {
			dnsNames[i] = ident.Value
		} else {
			return nil, berrors.MalformedError(
				"invalid non-DNS type identifier %s", ident.Value)
		}
	}
	err = wildcardOverlap(dnsNames)
	if err != nil {
		return nil, err
	}

	// See if there is an existing unexpired pending (or ready) order that can be reused
	// for this account
	existingOrder, err := ra.SA.GetOrderForNames(ctx, &sapb.GetOrderForNamesRequest{
		AcctID:      req.RegistrationID,
		DnsNames:    dnsNames,
		Identifiers: identifier.SliceAsProto(idents),
	})
	// If there was an error and it wasn't an acceptable "NotFound" error, return
	// immediately
	if err != nil && !errors.Is(err, berrors.NotFound) {
		return nil, err
	}

	// If there was an order, make sure it has expected fields and return it
	// Error if an incomplete order is returned.
	if existingOrder != nil {
		// Check to see if the expected fields of the existing order are set.
		if core.IsAnyNilOrZero(existingOrder.Id, existingOrder.Status, existingOrder.RegistrationID, existingOrder.Created, existingOrder.Expires) {
			return nil, errIncompleteGRPCResponse
		}
		// TODO(#7311): Remove this conditional, and merge the IsAnyNilOrZero check
		// upwards, once all RPC users are populating Identifiers.
		if existingOrder.Identifiers == nil {
			existingOrder.Identifiers = identifier.SliceAsProto(identifier.SliceNewDNS(existingOrder.DnsNames))
		}
		if core.IsAnyNilOrZero(existingOrder.Identifiers) {
			return nil, errIncompleteGRPCResponse
		}

		// Only re-use the order if the profile (even if it is just the empty
		// string, leaving us to choose a default profile) matches.
		if existingOrder.CertificateProfileName == req.CertificateProfileName {
			// Track how often we reuse an existing order and how old that order is.
			ra.orderAges.WithLabelValues("NewOrder").Observe(ra.clk.Since(existingOrder.Created.AsTime()).Seconds())
			return existingOrder, nil
		}
	}

	// An order's lifetime is effectively bound by the shortest remaining lifetime
	// of its associated authorizations. For that reason it would be Uncool if
	// `sa.GetAuthorizations` returned an authorization that was very close to
	// expiry. The resulting pending order that references it would itself end up
	// expiring very soon.
	// To prevent this we only return authorizations that are at least 1 day away
	// from expiring.
	authzExpiryCutoff := ra.clk.Now().AddDate(0, 0, 1)

	var existingAuthz *sapb.Authorizations
	if features.Get().NoPendingAuthzReuse {
		getAuthReq := &sapb.GetValidAuthorizationsRequest{
			RegistrationID: req.RegistrationID,
			ValidUntil:     timestamppb.New(authzExpiryCutoff),
<<<<<<< HEAD
			DnsNames:       dnsNames,
			Identifiers:    identifier.SliceAsProto(idents),
=======
			DnsNames:       newOrder.DnsNames,
			Profile:        req.CertificateProfileName,
>>>>>>> 6695895f
		}
		existingAuthz, err = ra.SA.GetValidAuthorizations2(ctx, getAuthReq)
	} else {
		getAuthReq := &sapb.GetAuthorizationsRequest{
			RegistrationID: req.RegistrationID,
			ValidUntil:     timestamppb.New(authzExpiryCutoff),
<<<<<<< HEAD
			DnsNames:       dnsNames,
			Identifiers:    identifier.SliceAsProto(idents),
=======
			DnsNames:       newOrder.DnsNames,
			Profile:        req.CertificateProfileName,
>>>>>>> 6695895f
		}
		existingAuthz, err = ra.SA.GetAuthorizations2(ctx, getAuthReq)
	}
	if err != nil {
		return nil, err
	}

	identToExistingAuthz, err := bgrpc.PBToAuthzMap(existingAuthz)
	if err != nil {
		return nil, err
	}

	newOrder := &sapb.NewOrderRequest{
		RegistrationID:         req.RegistrationID,
		DnsNames:               dnsNames,
		Identifiers:            identifier.SliceAsProto(idents),
		CertificateProfileName: req.CertificateProfileName,
		ReplacesSerial:         req.ReplacesSerial,
	}

	// For each of the identifiers in the order, if there is an acceptable
	// existing authz, append it to the order to reuse it. Otherwise track that
	// there is a missing authz for that identifier.
	//
	// TODO(#7311): TODO(#7647): Support non-dnsName identifier types here.
	var missingAuthzIdents []identifier.ACMEIdentifier
	for _, ident := range idents {
		name := ident.Value
		// If there isn't an existing authz, note that its missing and continue
		authz, exists := identToExistingAuthz[ident]
		if !exists {
			missingAuthzIdents = append(missingAuthzIdents, ident)
			continue
		}
		// If the authz is associated with the wrong profile, don't reuse it.
		if authz.CertificateProfileName != req.CertificateProfileName {
			missingAuthzIdents = append(missingAuthzIdents, ident)
			continue
		}
		authzAge := (ra.authorizationLifetime - authz.Expires.Sub(ra.clk.Now())).Seconds()
		// If the identifier is a wildcard and the existing authz only has one
		// DNS-01 type challenge we can reuse it. In theory we will
		// never get back an authorization for a domain with a wildcard prefix
		// that doesn't meet this criteria from SA.GetAuthorizations but we verify
		// again to be safe.
		if strings.HasPrefix(name, "*.") &&
			len(authz.Challenges) == 1 && authz.Challenges[0].Type == core.ChallengeTypeDNS01 {
			authzID, err := strconv.ParseInt(authz.ID, 10, 64)
			if err != nil {
				return nil, err
			}
			newOrder.V2Authorizations = append(newOrder.V2Authorizations, authzID)
			ra.authzAges.WithLabelValues("NewOrder", string(authz.Status)).Observe(authzAge)
			continue
		} else if !strings.HasPrefix(name, "*.") {
			// If the identifier isn't a wildcard, we can reuse any authz
			authzID, err := strconv.ParseInt(authz.ID, 10, 64)
			if err != nil {
				return nil, err
			}
			newOrder.V2Authorizations = append(newOrder.V2Authorizations, authzID)
			ra.authzAges.WithLabelValues("NewOrder", string(authz.Status)).Observe(authzAge)
			continue
		}

		// Delete the authz from the identToExistingAuthz map since we are not reusing it.
		delete(identToExistingAuthz, ident)
		// If we reached this point then the existing authz was not acceptable for
		// reuse and we need to mark the name as requiring a new pending authz
		missingAuthzIdents = append(missingAuthzIdents, ident)
	}

	// Loop through each of the names missing authzs and create a new pending
	// authorization for each.
	var newAuthzs []*sapb.NewAuthzRequest
	for _, ident := range missingAuthzIdents {
		pb, err := ra.createPendingAuthz(newOrder.RegistrationID, ident)
		if err != nil {
			return nil, err
		}
		newAuthzs = append(newAuthzs, pb)
		ra.authzAges.WithLabelValues("NewOrder", string(core.StatusPending)).Observe(0)
	}

	// Start with the order's own expiry as the minExpiry. We only care
	// about authz expiries that are sooner than the order's expiry
	minExpiry := ra.clk.Now().Add(ra.orderLifetime)

	// Check the reused authorizations to see if any have an expiry before the
	// minExpiry (the order's lifetime)
	for _, authz := range identToExistingAuthz {
		// An authz without an expiry is an unexpected internal server event
		if core.IsAnyNilOrZero(authz.Expires) {
			return nil, berrors.InternalServerError(
				"SA.GetAuthorizations returned an authz (%s) with zero expiry",
				authz.ID)
		}
		// If the reused authorization expires before the minExpiry, it's expiry
		// is the new minExpiry.
		if authz.Expires.Before(minExpiry) {
			minExpiry = *authz.Expires
		}
	}
	// If the newly created pending authz's have an expiry closer than the
	// minExpiry the minExpiry is the pending authz expiry.
	if len(newAuthzs) > 0 {
		newPendingAuthzExpires := ra.clk.Now().Add(ra.pendingAuthorizationLifetime)
		if newPendingAuthzExpires.Before(minExpiry) {
			minExpiry = newPendingAuthzExpires
		}
	}
	// Set the order's expiry to the minimum expiry. The db doesn't store
	// sub-second values, so truncate here.
	newOrder.Expires = timestamppb.New(minExpiry.Truncate(time.Second))

	newOrderAndAuthzsReq := &sapb.NewOrderAndAuthzsRequest{
		NewOrder:  newOrder,
		NewAuthzs: newAuthzs,
	}
	storedOrder, err := ra.SA.NewOrderAndAuthzs(ctx, newOrderAndAuthzsReq)
	if err != nil {
		return nil, err
	}

	if core.IsAnyNilOrZero(storedOrder.Id, storedOrder.Status, storedOrder.RegistrationID, storedOrder.Created, storedOrder.Expires) {
		return nil, errIncompleteGRPCResponse
	}
	// TODO(#7311): Remove this conditional, and merge the IsAnyNilOrZero check
	// upwards, once all RPC users are populating Identifiers.
	if storedOrder.Identifiers == nil {
		storedOrder.Identifiers = identifier.SliceAsProto(identifier.SliceNewDNS(storedOrder.DnsNames))
	}
	if core.IsAnyNilOrZero(storedOrder.Identifiers) {
		return nil, errIncompleteGRPCResponse
	}
	ra.orderAges.WithLabelValues("NewOrder").Observe(0)

	// Note how many names are being requested in this certificate order.
	ra.namesPerCert.With(prometheus.Labels{"type": "requested"}).Observe(float64(len(storedOrder.DnsNames)))

	return storedOrder, nil
}

// createPendingAuthz checks that a name is allowed for issuance and creates the
// necessary challenges for it and puts this and all of the relevant information
// into a corepb.Authorization for transmission to the SA to be stored
func (ra *RegistrationAuthorityImpl) createPendingAuthz(reg int64, ident identifier.ACMEIdentifier) (*sapb.NewAuthzRequest, error) {
	challTypes, err := ra.PA.ChallengeTypesFor(ident)
	if err != nil {
		return nil, err
	}

	challStrs := make([]string, len(challTypes))
	for i, t := range challTypes {
		challStrs[i] = string(t)
	}

	authz := &sapb.NewAuthzRequest{
		Identifier:     ident.AsProto(),
		RegistrationID: reg,
		Expires:        timestamppb.New(ra.clk.Now().Add(ra.pendingAuthorizationLifetime).Truncate(time.Second)),
		ChallengeTypes: challStrs,
		Token:          core.NewToken(),
	}

	return authz, nil
}

// wildcardOverlap takes a slice of domain names and returns an error if any of
// them is a non-wildcard FQDN that overlaps with a wildcard domain in the map.
func wildcardOverlap(dnsNames []string) error {
	nameMap := make(map[string]bool, len(dnsNames))
	for _, v := range dnsNames {
		nameMap[v] = true
	}
	for name := range nameMap {
		if name[0] == '*' {
			continue
		}
		labels := strings.Split(name, ".")
		labels[0] = "*"
		if nameMap[strings.Join(labels, ".")] {
			return berrors.MalformedError(
				"Domain name %q is redundant with a wildcard domain in the same request. Remove one or the other from the certificate request.", name)
		}
	}
	return nil
}

// UnpauseAccount receives a validated account unpause request from the SFE and
// instructs the SA to unpause that account. If the account cannot be unpaused,
// an error is returned.
func (ra *RegistrationAuthorityImpl) UnpauseAccount(ctx context.Context, request *rapb.UnpauseAccountRequest) (*rapb.UnpauseAccountResponse, error) {
	if core.IsAnyNilOrZero(request.RegistrationID) {
		return nil, errIncompleteGRPCRequest
	}

	count, err := ra.SA.UnpauseAccount(ctx, &sapb.RegistrationID{
		Id: request.RegistrationID,
	})
	if err != nil {
		return nil, berrors.InternalServerError("failed to unpause account ID %d", request.RegistrationID)
	}

	return &rapb.UnpauseAccountResponse{Count: count.Count}, nil
}

func (ra *RegistrationAuthorityImpl) GetAuthorization(ctx context.Context, req *rapb.GetAuthorizationRequest) (*corepb.Authorization, error) {
	if core.IsAnyNilOrZero(req, req.Id) {
		return nil, errIncompleteGRPCRequest
	}

	authz, err := ra.SA.GetAuthorization2(ctx, &sapb.AuthorizationID2{Id: req.Id})
	if err != nil {
		return nil, fmt.Errorf("getting authz from SA: %w", err)
	}

	// Filter out any challenges which are currently disabled, so that the client
	// doesn't attempt them.
	challs := []*corepb.Challenge{}
	for _, chall := range authz.Challenges {
		if ra.PA.ChallengeTypeEnabled(core.AcmeChallenge(chall.Type)) {
			challs = append(challs, chall)
		}
	}

	authz.Challenges = challs
	return authz, nil
}

// Drain blocks until all detached goroutines are done.
//
// The RA runs detached goroutines for challenge validation and finalization,
// so that ACME responses can be returned to the user promptly while work continues.
//
// The main goroutine should call this before exiting to avoid canceling the work
// being done in detached goroutines.
func (ra *RegistrationAuthorityImpl) Drain() {
	ra.drainWG.Wait()
}<|MERGE_RESOLUTION|>--- conflicted
+++ resolved
@@ -2316,26 +2316,18 @@
 		getAuthReq := &sapb.GetValidAuthorizationsRequest{
 			RegistrationID: req.RegistrationID,
 			ValidUntil:     timestamppb.New(authzExpiryCutoff),
-<<<<<<< HEAD
 			DnsNames:       dnsNames,
 			Identifiers:    identifier.SliceAsProto(idents),
-=======
-			DnsNames:       newOrder.DnsNames,
 			Profile:        req.CertificateProfileName,
->>>>>>> 6695895f
 		}
 		existingAuthz, err = ra.SA.GetValidAuthorizations2(ctx, getAuthReq)
 	} else {
 		getAuthReq := &sapb.GetAuthorizationsRequest{
 			RegistrationID: req.RegistrationID,
 			ValidUntil:     timestamppb.New(authzExpiryCutoff),
-<<<<<<< HEAD
 			DnsNames:       dnsNames,
 			Identifiers:    identifier.SliceAsProto(idents),
-=======
-			DnsNames:       newOrder.DnsNames,
 			Profile:        req.CertificateProfileName,
->>>>>>> 6695895f
 		}
 		existingAuthz, err = ra.SA.GetAuthorizations2(ctx, getAuthReq)
 	}
