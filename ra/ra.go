package ra

import (
	"context"
	"crypto/x509"
	"encoding/json"
	"errors"
	"fmt"
	"math/big"
	"net"
	"net/url"
	"reflect"
	"sort"
	"strconv"
	"strings"
	"sync"
	"time"

	"github.com/jmhodges/clock"
	"github.com/prometheus/client_golang/prometheus"
	"github.com/weppos/publicsuffix-go/publicsuffix"
	"golang.org/x/crypto/ocsp"
	grpc "google.golang.org/grpc"
	"google.golang.org/protobuf/proto"
	"google.golang.org/protobuf/types/known/emptypb"
	"gopkg.in/go-jose/go-jose.v2"

	"github.com/letsencrypt/boulder/akamai"
	akamaipb "github.com/letsencrypt/boulder/akamai/proto"
	capb "github.com/letsencrypt/boulder/ca/proto"
	"github.com/letsencrypt/boulder/core"
	corepb "github.com/letsencrypt/boulder/core/proto"
	csrlib "github.com/letsencrypt/boulder/csr"
	"github.com/letsencrypt/boulder/ctpolicy"
	berrors "github.com/letsencrypt/boulder/errors"
	"github.com/letsencrypt/boulder/features"
	"github.com/letsencrypt/boulder/goodkey"
	bgrpc "github.com/letsencrypt/boulder/grpc"
	"github.com/letsencrypt/boulder/identifier"
	"github.com/letsencrypt/boulder/issuance"
	blog "github.com/letsencrypt/boulder/log"
	"github.com/letsencrypt/boulder/metrics"
	"github.com/letsencrypt/boulder/policy"
	"github.com/letsencrypt/boulder/probs"
	pubpb "github.com/letsencrypt/boulder/publisher/proto"
	rapb "github.com/letsencrypt/boulder/ra/proto"
	"github.com/letsencrypt/boulder/ratelimit"
	"github.com/letsencrypt/boulder/reloader"
	"github.com/letsencrypt/boulder/revocation"
	sapb "github.com/letsencrypt/boulder/sa/proto"
	vapb "github.com/letsencrypt/boulder/va/proto"
	"github.com/letsencrypt/boulder/web"
<<<<<<< HEAD
	"github.com/prometheus/client_golang/prometheus"
	"github.com/weppos/publicsuffix-go/publicsuffix"
	"go.opentelemetry.io/otel/attribute"
	"go.opentelemetry.io/otel/trace"
	"golang.org/x/crypto/ocsp"
	grpc "google.golang.org/grpc"
	"google.golang.org/protobuf/types/known/emptypb"
	"gopkg.in/square/go-jose.v2"
=======
>>>>>>> c33c3c83
)

var (
	errIncompleteGRPCRequest  = errors.New("incomplete gRPC request message")
	errIncompleteGRPCResponse = errors.New("incomplete gRPC response message")

	// caaRecheckDuration is the amount of time after a CAA check that we will
	// recheck the CAA records for a domain. Per Baseline Requirements, we must
	// recheck CAA records within 8 hours of issuance. We set this to 7 hours to
	// stay on the safe side.
	caaRecheckDuration = -7 * time.Hour
)

type caaChecker interface {
	IsCAAValid(
		ctx context.Context,
		in *vapb.IsCAAValidRequest,
		opts ...grpc.CallOption,
	) (*vapb.IsCAAValidResponse, error)
}

// RegistrationAuthorityImpl defines an RA.
//
// NOTE: All of the fields in RegistrationAuthorityImpl need to be
// populated, or there is a risk of panic.
type RegistrationAuthorityImpl struct {
	rapb.UnimplementedRegistrationAuthorityServer
	CA        capb.CertificateAuthorityClient
	OCSP      capb.OCSPGeneratorClient
	VA        vapb.VAClient
	SA        sapb.StorageAuthorityClient
	PA        core.PolicyAuthority
	publisher pubpb.PublisherClient
	caa       caaChecker

	clk       clock.Clock
	log       blog.Logger
	keyPolicy goodkey.KeyPolicy
	// How long before a newly created authorization expires.
	authorizationLifetime        time.Duration
	pendingAuthorizationLifetime time.Duration
	rlPolicies                   ratelimit.Limits
	maxContactsPerReg            int
	maxNames                     int
	orderLifetime                time.Duration
	finalizeTimeout              time.Duration
	finalizeWG                   sync.WaitGroup

	issuersByNameID map[issuance.IssuerNameID]*issuance.Certificate
	issuersByID     map[issuance.IssuerID]*issuance.Certificate
	purger          akamaipb.AkamaiPurgerClient

	ctpolicy *ctpolicy.CTPolicy

	ctpolicyResults             *prometheus.HistogramVec
	rateLimitCounter            *prometheus.CounterVec
	revocationReasonCounter     *prometheus.CounterVec
	namesPerCert                *prometheus.HistogramVec
	newRegCounter               prometheus.Counter
	reusedValidAuthzCounter     prometheus.Counter
	recheckCAACounter           prometheus.Counter
	newCertCounter              prometheus.Counter
	recheckCAAUsedAuthzLifetime prometheus.Counter
	authzAges                   prometheus.Histogram
	orderAges                   prometheus.Histogram
	inflightFinalizes           prometheus.Gauge
}

// NewRegistrationAuthorityImpl constructs a new RA object.
func NewRegistrationAuthorityImpl(
	clk clock.Clock,
	logger blog.Logger,
	stats prometheus.Registerer,
	maxContactsPerReg int,
	keyPolicy goodkey.KeyPolicy,
	maxNames int,
	authorizationLifetime time.Duration,
	pendingAuthorizationLifetime time.Duration,
	pubc pubpb.PublisherClient,
	caaClient caaChecker,
	orderLifetime time.Duration,
	finalizeTimeout time.Duration,
	ctp *ctpolicy.CTPolicy,
	purger akamaipb.AkamaiPurgerClient,
	issuers []*issuance.Certificate,
) *RegistrationAuthorityImpl {
	ctpolicyResults := prometheus.NewHistogramVec(
		prometheus.HistogramOpts{
			Name:    "ctpolicy_results",
			Help:    "Histogram of latencies of ctpolicy.GetSCTs calls with success/failure/deadlineExceeded labels",
			Buckets: metrics.InternetFacingBuckets,
		},
		[]string{"result"},
	)
	stats.MustRegister(ctpolicyResults)

	namesPerCert := prometheus.NewHistogramVec(
		prometheus.HistogramOpts{
			Name: "names_per_cert",
			Help: "Histogram of the number of SANs in requested and issued certificates",
			// The namesPerCert buckets are chosen based on the current Let's Encrypt
			// limit of 100 SANs per certificate.
			Buckets: []float64{1, 5, 10, 20, 30, 40, 50, 60, 70, 80, 90, 100},
		},
		// Type label value is either "requested" or "issued".
		[]string{"type"},
	)
	stats.MustRegister(namesPerCert)

	rateLimitCounter := prometheus.NewCounterVec(prometheus.CounterOpts{
		Name: "ra_ratelimits",
		Help: "A counter of RA ratelimit checks labelled by type and pass/exceed",
	}, []string{"limit", "result"})
	stats.MustRegister(rateLimitCounter)

	newRegCounter := prometheus.NewCounter(prometheus.CounterOpts{
		Name: "new_registrations",
		Help: "A counter of new registrations",
	})
	stats.MustRegister(newRegCounter)

	reusedValidAuthzCounter := prometheus.NewCounter(prometheus.CounterOpts{
		Name: "reused_valid_authz",
		Help: "A counter of reused valid authorizations",
	})
	stats.MustRegister(reusedValidAuthzCounter)

	recheckCAACounter := prometheus.NewCounter(prometheus.CounterOpts{
		Name: "recheck_caa",
		Help: "A counter of CAA rechecks",
	})
	stats.MustRegister(recheckCAACounter)

	recheckCAAUsedAuthzLifetime := prometheus.NewCounter(prometheus.CounterOpts{
		Name: "recheck_caa_used_authz_lifetime",
		Help: "A counter times the old codepath was used for CAA recheck time",
	})
	stats.MustRegister(recheckCAAUsedAuthzLifetime)

	newCertCounter := prometheus.NewCounter(prometheus.CounterOpts{
		Name: "new_certificates",
		Help: "A counter of new certificates",
	})
	stats.MustRegister(newCertCounter)

	revocationReasonCounter := prometheus.NewCounterVec(prometheus.CounterOpts{
		Name: "revocation_reason",
		Help: "A counter of certificate revocation reasons",
	}, []string{"reason"})
	stats.MustRegister(revocationReasonCounter)

	authzAges := prometheus.NewHistogram(prometheus.HistogramOpts{
		Name: "authz_ages",
		Help: "Histogram of ages of Authorization objects when they're attached to a new Order",
		// authzAges keeps track of how old, in seconds, authorizations were at
		// the time that we attached them to an order. We give it a non-standard
		// bucket distribution so that the leftmost (closest to zero) bucket can be
		// used exclusively for brand-new (i.e. not reused) authzs. Our buckets are:
		// one nanosecond, one second, one minute, one hour, 7 hours (our CAA reuse
		// time), 1 day, 2 days, 7 days, 30 days, +inf (should be empty).
		Buckets: []float64{0.000000001, 1, 60, 3600, 25200, 86400, 172800, 604800, 2592000, 7776000},
	})
	stats.MustRegister(authzAges)

	orderAges := prometheus.NewHistogram(prometheus.HistogramOpts{
		Name: "order_ages",
		Help: "Histogram of ages of Order objects when they're Finalized",
		// Orders currently have a max age of 7 days (168hrs), so our buckets are:
		// 1 second, 10 seconds, 1 minute, 10 minutes, 1 hour, 10 hours, 1 day,
		// 7 days, +inf.
		Buckets: []float64{1, 10, 60, 600, 3600, 36000, 86400, 172800},
	})
	stats.MustRegister(orderAges)

	inflightFinalizes := prometheus.NewGauge(prometheus.GaugeOpts{
		Name: "inflight_finalizes",
		Help: "Gauge of the number of current asynchronous finalize goroutines",
	})

	issuersByNameID := make(map[issuance.IssuerNameID]*issuance.Certificate)
	issuersByID := make(map[issuance.IssuerID]*issuance.Certificate)
	for _, issuer := range issuers {
		issuersByNameID[issuer.NameID()] = issuer
		issuersByID[issuer.ID()] = issuer
	}

	ra := &RegistrationAuthorityImpl{
		clk:                          clk,
		log:                          logger,
		authorizationLifetime:        authorizationLifetime,
		pendingAuthorizationLifetime: pendingAuthorizationLifetime,
		rlPolicies:                   ratelimit.New(),
		maxContactsPerReg:            maxContactsPerReg,
		keyPolicy:                    keyPolicy,
		maxNames:                     maxNames,
		publisher:                    pubc,
		caa:                          caaClient,
		orderLifetime:                orderLifetime,
		finalizeTimeout:              finalizeTimeout,
		ctpolicy:                     ctp,
		ctpolicyResults:              ctpolicyResults,
		purger:                       purger,
		issuersByNameID:              issuersByNameID,
		issuersByID:                  issuersByID,
		namesPerCert:                 namesPerCert,
		rateLimitCounter:             rateLimitCounter,
		newRegCounter:                newRegCounter,
		reusedValidAuthzCounter:      reusedValidAuthzCounter,
		recheckCAACounter:            recheckCAACounter,
		newCertCounter:               newCertCounter,
		revocationReasonCounter:      revocationReasonCounter,
		recheckCAAUsedAuthzLifetime:  recheckCAAUsedAuthzLifetime,
		authzAges:                    authzAges,
		orderAges:                    orderAges,
		inflightFinalizes:            inflightFinalizes,
	}
	return ra
}

func (ra *RegistrationAuthorityImpl) SetRateLimitPoliciesFile(filename string) error {
	_, err := reloader.New(filename, ra.rlPolicies.LoadPolicies, ra.log)
	if err != nil {
		return err
	}

	return nil
}

// certificateRequestAuthz is a struct for holding information about a valid
// authz referenced during a certificateRequestEvent. It holds both the
// authorization ID and the challenge type that made the authorization valid. We
// specifically include the challenge type that solved the authorization to make
// some common analysis easier.
type certificateRequestAuthz struct {
	ID            string
	ChallengeType core.AcmeChallenge
}

// certificateRequestEvent is a struct for holding information that is logged as
// JSON to the audit log as the result of an issuance event.
type certificateRequestEvent struct {
	ID string `json:",omitempty"`
	// Requester is the associated account ID
	Requester int64 `json:",omitempty"`
	// OrderID is the associated order ID (may be empty for an ACME v1 issuance)
	OrderID int64 `json:",omitempty"`
	// SerialNumber is the string representation of the issued certificate's
	// serial number
	SerialNumber string `json:",omitempty"`
	// VerifiedFields are required by the baseline requirements and are always
	// a static value for Boulder.
	VerifiedFields []string `json:",omitempty"`
	// CommonName is the subject common name from the issued cert
	CommonName string `json:",omitempty"`
	// Names are the DNS SAN entries from the issued cert
	Names []string `json:",omitempty"`
	// NotBefore is the starting timestamp of the issued cert's validity period
	NotBefore time.Time `json:",omitempty"`
	// NotAfter is the ending timestamp of the issued cert's validity period
	NotAfter time.Time `json:",omitempty"`
	// RequestTime and ResponseTime are for tracking elapsed time during issuance
	RequestTime  time.Time `json:",omitempty"`
	ResponseTime time.Time `json:",omitempty"`
	// Error contains any encountered errors
	Error string `json:",omitempty"`
	// Authorizations is a map of identifier names to certificateRequestAuthz
	// objects. It can be used to understand how the names in a certificate
	// request were authorized.
	Authorizations map[string]certificateRequestAuthz
}

// certificateRevocationEvent is a struct for holding information that is logged
// as JSON to the audit log as the result of a revocation event.
type certificateRevocationEvent struct {
	ID string `json:",omitempty"`
	// SerialNumber is the string representation of the revoked certificate's
	// serial number.
	SerialNumber string `json:",omitempty"`
	// Reason is the integer representing the revocation reason used.
	Reason int64 `json:",omitempty"`
	// Method is the way in which revocation was requested.
	// It will be one of the strings: "applicant", "subscriber", "control", "key", or "admin".
	Method string `json:",omitempty"`
	// RequesterID is the account ID of the requester.
	// Will be zero for admin revocations.
	RequesterID int64 `json:",omitempty"`
	// AdminName is the name of the admin requester.
	// Will be zero for subscriber revocations.
	AdminName string `json:",omitempty"`
	// Error contains any error encountered during revocation.
	Error string `json:",omitempty"`
}

// finalizationCAACheckEvent is a struct for holding information logged as JSON
// to the info log as the result of an issuance event. It is logged when the RA
// performs the final CAA check of a certificate finalization request.
type finalizationCAACheckEvent struct {
	// Requester is the associated account ID.
	Requester int64 `json:",omitempty"`
	// Reused is a count of Authz where the original CAA check was performed in
	// the last 7 hours.
	Reused int `json:",omitempty"`
	// Rechecked is a count of Authz where a new CAA check was performed because
	// the original check was older than 7 hours.
	Rechecked int `json:",omitempty"`
}

// noRegistrationID is used for the regID parameter to GetThreshold when no
// registration-based overrides are necessary.
const noRegistrationID = -1

// registrationCounter is a type to abstract the use of `CountRegistrationsByIP`
// or `CountRegistrationsByIPRange` SA methods.
type registrationCounter func(context.Context, *sapb.CountRegistrationsByIPRequest, ...grpc.CallOption) (*sapb.Count, error)

// checkRegistrationIPLimit checks a specific registraton limit by using the
// provided registrationCounter function to determine if the limit has been
// exceeded for a given IP or IP range
func (ra *RegistrationAuthorityImpl) checkRegistrationIPLimit(ctx context.Context, limit ratelimit.RateLimitPolicy, ip net.IP, counter registrationCounter) error {
	if !limit.Enabled() {
		return nil
	}

	now := ra.clk.Now()
	count, err := counter(ctx, &sapb.CountRegistrationsByIPRequest{
		Ip: ip,
		Range: &sapb.Range{
			Earliest: limit.WindowBegin(now).UnixNano(),
			Latest:   now.UnixNano(),
		},
	})
	if err != nil {
		return err
	}

	if count.Count >= limit.GetThreshold(ip.String(), noRegistrationID) {
		return berrors.RegistrationsPerIPError(0, "too many registrations for this IP")
	}

	return nil
}

// checkRegistrationLimits enforces the RegistrationsPerIP and
// RegistrationsPerIPRange limits
func (ra *RegistrationAuthorityImpl) checkRegistrationLimits(ctx context.Context, ip net.IP) error {
	// Check the registrations per IP limit using the CountRegistrationsByIP SA
	// function that matches IP addresses exactly
	exactRegLimit := ra.rlPolicies.RegistrationsPerIP()
	err := ra.checkRegistrationIPLimit(ctx, exactRegLimit, ip, ra.SA.CountRegistrationsByIP)
	if err != nil {
		ra.rateLimitCounter.WithLabelValues("registrations_by_ip", "exceeded").Inc()
		ra.log.Infof("Rate limit exceeded, RegistrationsByIP, IP: %s", ip)
		return err
	}
	ra.rateLimitCounter.WithLabelValues("registrations_by_ip", "pass").Inc()

	// We only apply the fuzzy reg limit to IPv6 addresses.
	// Per https://golang.org/pkg/net/#IP.To4 "If ip is not an IPv4 address, To4
	// returns nil"
	if ip.To4() != nil {
		return nil
	}

	// Check the registrations per IP range limit using the
	// CountRegistrationsByIPRange SA function that fuzzy-matches IPv6 addresses
	// within a larger address range
	fuzzyRegLimit := ra.rlPolicies.RegistrationsPerIPRange()
	err = ra.checkRegistrationIPLimit(ctx, fuzzyRegLimit, ip, ra.SA.CountRegistrationsByIPRange)
	if err != nil {
		ra.rateLimitCounter.WithLabelValues("registrations_by_ip_range", "exceeded").Inc()
		ra.log.Infof("Rate limit exceeded, RegistrationsByIPRange, IP: %s", ip)
		// For the fuzzyRegLimit we use a new error message that specifically
		// mentions that the limit being exceeded is applied to a *range* of IPs
		return berrors.RateLimitError(0, "too many registrations for this IP range")
	}
	ra.rateLimitCounter.WithLabelValues("registrations_by_ip_range", "pass").Inc()

	return nil
}

// NewRegistration constructs a new Registration from a request.
func (ra *RegistrationAuthorityImpl) NewRegistration(ctx context.Context, request *corepb.Registration) (*corepb.Registration, error) {
	// Error if the request is nil, there is no account key or IP address
	if request == nil || len(request.Key) == 0 || len(request.InitialIP) == 0 {
		return nil, errIncompleteGRPCRequest
	}

	// Check if account key is acceptable for use.
	var key jose.JSONWebKey
	err := key.UnmarshalJSON(request.Key)
	if err != nil {
		return nil, berrors.InternalServerError("failed to unmarshal account key: %s", err.Error())
	}
	err = ra.keyPolicy.GoodKey(ctx, key.Key)
	if err != nil {
		return nil, berrors.MalformedError("invalid public key: %s", err.Error())
	}

	// Check IP address rate limits.
	var ipAddr net.IP
	err = ipAddr.UnmarshalText(request.InitialIP)
	if err != nil {
		return nil, berrors.InternalServerError("failed to unmarshal ip address: %s", err.Error())
	}
	err = ra.checkRegistrationLimits(ctx, ipAddr)
	if err != nil {
		return nil, err
	}

	// Check that contacts conform to our expectations.
	err = validateContactsPresent(request.Contact, request.ContactsPresent)
	if err != nil {
		return nil, err
	}
	err = ra.validateContacts(request.Contact)
	if err != nil {
		return nil, err
	}

	// Don't populate ID or CreatedAt because those will be set by the SA.
	req := &corepb.Registration{
		Key:             request.Key,
		Contact:         request.Contact,
		ContactsPresent: request.ContactsPresent,
		Agreement:       request.Agreement,
		InitialIP:       request.InitialIP,
		Status:          string(core.StatusValid),
	}

	// Store the registration object, then return the version that got stored.
	res, err := ra.SA.NewRegistration(ctx, req)
	if err != nil {
		return nil, err
	}

	ra.newRegCounter.Inc()
	return res, nil
}

// validateContacts checks the provided list of contacts, returning an error if
// any are not acceptable. Unacceptable contacts lists include:
// * An empty list
// * A list has more than maxContactsPerReg contacts
// * A list containing an empty contact
// * A list containing a contact that does not parse as a URL
// * A list containing a contact that has a URL scheme other than mailto
// * A list containing a mailto contact that contains hfields
// * A list containing a contact that has non-ascii characters
// * A list containing a contact that doesn't pass `policy.ValidEmail`
func (ra *RegistrationAuthorityImpl) validateContacts(contacts []string) error {
	if len(contacts) == 0 {
		return nil // Nothing to validate
	}
	if ra.maxContactsPerReg > 0 && len(contacts) > ra.maxContactsPerReg {
		return berrors.MalformedError(
			"too many contacts provided: %d > %d",
			len(contacts),
			ra.maxContactsPerReg,
		)
	}

	for _, contact := range contacts {
		if contact == "" {
			return berrors.InvalidEmailError("empty contact")
		}
		parsed, err := url.Parse(contact)
		if err != nil {
			return berrors.InvalidEmailError("invalid contact")
		}
		if parsed.Scheme != "mailto" {
			return berrors.InvalidEmailError("contact method %q is not supported", parsed.Scheme)
		}
		if parsed.RawQuery != "" || contact[len(contact)-1] == '?' {
			return berrors.InvalidEmailError("contact email %q contains a question mark", contact)
		}
		if parsed.Fragment != "" || contact[len(contact)-1] == '#' {
			return berrors.InvalidEmailError("contact email %q contains a '#'", contact)
		}
		if !core.IsASCII(contact) {
			return berrors.InvalidEmailError(
				"contact email [%q] contains non-ASCII characters",
				contact,
			)
		}
		err = policy.ValidEmail(parsed.Opaque)
		if err != nil {
			return err
		}
	}

	// NOTE(@cpu): For historical reasons (</3) we store ACME account contact
	// information de-normalized in a fixed size `contact` field on the
	// `registrations` table. At the time of writing this field is VARCHAR(191)
	// That means the largest marshalled JSON value we can store is 191 bytes.
	const maxContactBytes = 191
	if jsonBytes, err := json.Marshal(contacts); err != nil {
		// This shouldn't happen with a simple []string but if it does we want the
		// error to be logged internally but served as a 500 to the user so we
		// return a bare error and not a berror here.
		return fmt.Errorf("failed to marshal reg.Contact to JSON: %#v", contacts)
	} else if len(jsonBytes) >= maxContactBytes {
		return berrors.InvalidEmailError(
			"too many/too long contact(s). Please use shorter or fewer email addresses")
	}

	return nil
}

func (ra *RegistrationAuthorityImpl) checkPendingAuthorizationLimit(ctx context.Context, regID int64) error {
	limit := ra.rlPolicies.PendingAuthorizationsPerAccount()
	if limit.Enabled() {
		// This rate limit's threshold can only be overridden on a per-regID basis,
		// not based on any other key.
		threshold := limit.GetThreshold("", regID)
		if threshold == -1 {
			return nil
		}
		countPB, err := ra.SA.CountPendingAuthorizations2(ctx, &sapb.RegistrationID{
			Id: regID,
		})
		if err != nil {
			return err
		}
		if countPB.Count >= threshold {
			ra.rateLimitCounter.WithLabelValues("pending_authorizations_by_registration_id", "exceeded").Inc()
			ra.log.Infof("Rate limit exceeded, PendingAuthorizationsByRegID, regID: %d", regID)
			return berrors.RateLimitError(0, "too many currently pending authorizations: %d", countPB.Count)
		}
		ra.rateLimitCounter.WithLabelValues("pending_authorizations_by_registration_id", "pass").Inc()
	}
	return nil
}

// checkInvalidAuthorizationLimits checks the failed validation limit for each
// of the provided hostnames. It returns the first error.
func (ra *RegistrationAuthorityImpl) checkInvalidAuthorizationLimits(ctx context.Context, regID int64, hostnames []string) error {
	results := make(chan error, len(hostnames))
	for _, hostname := range hostnames {
		go func(hostname string) {
			results <- ra.checkInvalidAuthorizationLimit(ctx, regID, hostname)
		}(hostname)
	}
	// We don't have to wait for all of the goroutines to finish because there's
	// enough capacity in the chan for them all to write their result even if
	// nothing is reading off the chan anymore.
	for i := 0; i < len(hostnames); i++ {
		err := <-results
		if err != nil {
			return err
		}
	}
	return nil
}

func (ra *RegistrationAuthorityImpl) checkInvalidAuthorizationLimit(ctx context.Context, regID int64, hostname string) error {
	limit := ra.rlPolicies.InvalidAuthorizationsPerAccount()
	if !limit.Enabled() {
		return nil
	}
	latest := ra.clk.Now().Add(ra.pendingAuthorizationLifetime)
	earliest := latest.Add(-limit.Window.Duration)
	req := &sapb.CountInvalidAuthorizationsRequest{
		RegistrationID: regID,
		Hostname:       hostname,
		Range: &sapb.Range{
			Earliest: earliest.UnixNano(),
			Latest:   latest.UnixNano(),
		},
	}
	count, err := ra.SA.CountInvalidAuthorizations2(ctx, req)
	if err != nil {
		return err
	}
	// Most rate limits have a key for overrides, but there is no meaningful key
	// here.
	noKey := ""
	if count.Count >= limit.GetThreshold(noKey, regID) {
		ra.log.Infof("Rate limit exceeded, InvalidAuthorizationsByRegID, regID: %d", regID)
		return berrors.FailedValidationError(0, "too many failed authorizations recently")
	}
	return nil
}

// checkNewOrdersPerAccountLimit enforces the rlPolicies `NewOrdersPerAccount`
// rate limit. This rate limit ensures a client can not create more than the
// specified threshold of new orders within the specified time window.
func (ra *RegistrationAuthorityImpl) checkNewOrdersPerAccountLimit(ctx context.Context, acctID int64) error {
	limit := ra.rlPolicies.NewOrdersPerAccount()
	if !limit.Enabled() {
		return nil
	}
	now := ra.clk.Now()
	count, err := ra.SA.CountOrders(ctx, &sapb.CountOrdersRequest{
		AccountID: acctID,
		Range: &sapb.Range{
			Earliest: now.Add(-limit.Window.Duration).UnixNano(),
			Latest:   now.UnixNano(),
		},
	})
	if err != nil {
		return err
	}
	// There is no meaningful override key to use for this rate limit
	noKey := ""
	if count.Count >= limit.GetThreshold(noKey, acctID) {
		ra.rateLimitCounter.WithLabelValues("new_order_by_registration_id", "exceeded").Inc()
		return berrors.RateLimitError(0, "too many new orders recently")
	}
	ra.rateLimitCounter.WithLabelValues("new_order_by_registration_id", "pass").Inc()
	return nil
}

// matchesCSR tests the contents of a generated certificate to make sure
// that the PublicKey, CommonName, and DNSNames match those provided in
// the CSR that was used to generate the certificate. It also checks the
// following fields for:
//   - notBefore is not more than 24 hours ago
//   - BasicConstraintsValid is true
//   - IsCA is false
//   - ExtKeyUsage only contains ExtKeyUsageServerAuth & ExtKeyUsageClientAuth
//   - Subject only contains CommonName & Names
func (ra *RegistrationAuthorityImpl) matchesCSR(parsedCertificate *x509.Certificate, csr *x509.CertificateRequest) error {
	// Check issued certificate matches what was expected from the CSR
	hostNames := make([]string, len(csr.DNSNames))
	copy(hostNames, csr.DNSNames)
	if len(csr.Subject.CommonName) > 0 {
		hostNames = append(hostNames, csr.Subject.CommonName)
	}
	hostNames = core.UniqueLowerNames(hostNames)

	if !core.KeyDigestEquals(parsedCertificate.PublicKey, csr.PublicKey) {
		return berrors.InternalServerError("generated certificate public key doesn't match CSR public key")
	}
	if parsedCertificate.Subject.CommonName != strings.ToLower(csr.Subject.CommonName) {
		return berrors.InternalServerError("generated certificate CommonName doesn't match CSR CommonName")
	}
	// Sort both slices of names before comparison.
	parsedNames := parsedCertificate.DNSNames
	sort.Strings(parsedNames)
	sort.Strings(hostNames)
	if !reflect.DeepEqual(parsedNames, hostNames) {
		return berrors.InternalServerError("generated certificate DNSNames don't match CSR DNSNames")
	}
	if !reflect.DeepEqual(parsedCertificate.IPAddresses, csr.IPAddresses) {
		return berrors.InternalServerError("generated certificate IPAddresses don't match CSR IPAddresses")
	}
	if !reflect.DeepEqual(parsedCertificate.EmailAddresses, csr.EmailAddresses) {
		return berrors.InternalServerError("generated certificate EmailAddresses don't match CSR EmailAddresses")
	}
	if len(parsedCertificate.Subject.Country) > 0 || len(parsedCertificate.Subject.Organization) > 0 ||
		len(parsedCertificate.Subject.OrganizationalUnit) > 0 || len(parsedCertificate.Subject.Locality) > 0 ||
		len(parsedCertificate.Subject.Province) > 0 || len(parsedCertificate.Subject.StreetAddress) > 0 ||
		len(parsedCertificate.Subject.PostalCode) > 0 {
		return berrors.InternalServerError("generated certificate Subject contains fields other than CommonName, or SerialNumber")
	}
	now := ra.clk.Now()
	if now.Sub(parsedCertificate.NotBefore) > time.Hour*24 {
		return berrors.InternalServerError("generated certificate is back dated %s", now.Sub(parsedCertificate.NotBefore))
	}
	if !parsedCertificate.BasicConstraintsValid {
		return berrors.InternalServerError("generated certificate doesn't have basic constraints set")
	}
	if parsedCertificate.IsCA {
		return berrors.InternalServerError("generated certificate can sign other certificates")
	}
	if !reflect.DeepEqual(parsedCertificate.ExtKeyUsage, []x509.ExtKeyUsage{x509.ExtKeyUsageServerAuth, x509.ExtKeyUsageClientAuth}) {
		return berrors.InternalServerError("generated certificate doesn't have correct key usage extensions")
	}

	return nil
}

// checkOrderAuthorizations verifies that a provided set of names associated
// with a specific order and account has all of the required valid, unexpired
// authorizations to proceed with issuance. It returns the authorizations that
// satisfied the set of names or it returns an error. If it returns an error, it
// will be of type BoulderError.
func (ra *RegistrationAuthorityImpl) checkOrderAuthorizations(
	ctx context.Context,
	names []string,
	acctID accountID,
	orderID orderID) (map[string]*core.Authorization, error) {
	// Get all of the valid authorizations for this account/order
	req := &sapb.GetValidOrderAuthorizationsRequest{
		Id:     int64(orderID),
		AcctID: int64(acctID),
	}
	authzMapPB, err := ra.SA.GetValidOrderAuthorizations2(ctx, req)
	if err != nil {
		return nil, berrors.InternalServerError("error in GetValidOrderAuthorizations: %s", err)
	}
	authzs, err := bgrpc.PBToAuthzMap(authzMapPB)
	if err != nil {
		return nil, err
	}

	// Ensure the names from the CSR are free of duplicates & lowercased.
	names = core.UniqueLowerNames(names)

	// Check the authorizations to ensure validity for the names required.
	err = ra.checkAuthorizationsCAA(ctx, int64(acctID), names, authzs, ra.clk.Now())
	if err != nil {
		return nil, err
	}

	// Check the challenges themselves too.
	for _, authz := range authzs {
		err = ra.PA.CheckAuthz(authz)
		if err != nil {
			return nil, err
		}
	}

	return authzs, nil
}

// validatedBefore checks if a given authorization's challenge was
// validated before a given time. Returns a bool.
func validatedBefore(authz *core.Authorization, caaRecheckTime time.Time) (bool, error) {
	numChallenges := len(authz.Challenges)
	if numChallenges != 1 {
		return false, fmt.Errorf("authorization has incorrect number of challenges. 1 expected, %d found for: id %s", numChallenges, authz.ID)
	}
	if authz.Challenges[0].Validated == nil {
		return false, fmt.Errorf("authorization's challenge has no validated timestamp for: id %s", authz.ID)
	}
	return authz.Challenges[0].Validated.Before(caaRecheckTime), nil
}

// checkAuthorizationsCAA implements the common logic of validating a set of
// authorizations against a set of names that is used by both
// `checkAuthorizations` and `checkOrderAuthorizations`. If required CAA will be
// rechecked for authorizations that are too old.
// If it returns an error, it will be of type BoulderError.
func (ra *RegistrationAuthorityImpl) checkAuthorizationsCAA(
	ctx context.Context,
	acctID int64,
	names []string,
	authzs map[string]*core.Authorization,
	now time.Time) error {
	// badNames contains the names that were unauthorized
	var badNames []string
	// recheckAuthzs is a list of authorizations that must have their CAA records rechecked
	var recheckAuthzs []*core.Authorization

	// Per Baseline Requirements, CAA must be checked within 8 hours of
	// issuance. CAA is checked when an authorization is validated, so as
	// long as that was less than 8 hours ago, we're fine. We recheck if
	// that was more than 7 hours ago, to be on the safe side. We can
	// check to see if the authorized challenge `AttemptedAt`
	// (`Validated`) value from the database is before our caaRecheckTime.
	// Set the recheck time to 7 hours ago.
	caaRecheckAfter := now.Add(caaRecheckDuration)

	// Set a CAA recheck time based on the assumption of a 30 day authz
	// lifetime. This has been deprecated in favor of a new check based
	// off the Validated time stored in the database, but we want to check
	// both for a time and increment a stat if this code path is hit for
	// compliance safety.
	caaRecheckTime := now.Add(ra.authorizationLifetime).Add(caaRecheckDuration)

	for _, name := range names {
		authz := authzs[name]
		if authz == nil {
			badNames = append(badNames, name)
		} else if authz.Expires == nil {
			return berrors.InternalServerError("found an authorization with a nil Expires field: id %s", authz.ID)
		} else if authz.Expires.Before(now) {
			badNames = append(badNames, name)
		} else if staleCAA, err := validatedBefore(authz, caaRecheckAfter); err != nil {
			return berrors.InternalServerError(err.Error())
		} else if staleCAA {
			// Ensure that CAA is rechecked for this name
			recheckAuthzs = append(recheckAuthzs, authz)
		} else if authz.Expires.Before(caaRecheckTime) {
			// Ensure that CAA is rechecked for this name
			recheckAuthzs = append(recheckAuthzs, authz)
			// This codepath should not be used, but is here as a safety
			// net until the new codepath is proven. Increment metric if
			// it is used.
			ra.recheckCAAUsedAuthzLifetime.Add(1)
		}
	}

	if len(recheckAuthzs) > 0 {
		err := ra.recheckCAA(ctx, recheckAuthzs)
		if err != nil {
			return err
		}
	}

	if len(badNames) > 0 {
		return berrors.UnauthorizedError(
			"authorizations for these names not found or expired: %s",
			strings.Join(badNames, ", "),
		)
	}

	caaEvent := &finalizationCAACheckEvent{
		Requester: acctID,
		Reused:    len(authzs) - len(recheckAuthzs),
		Rechecked: len(recheckAuthzs),
	}
	ra.log.InfoObject("FinalizationCaaCheck", caaEvent)

	return nil
}

// recheckCAA accepts a list of of names that need to have their CAA records
// rechecked because their associated authorizations are sufficiently old and
// performs the CAA checks required for each. If any of the rechecks fail an
// error is returned.
func (ra *RegistrationAuthorityImpl) recheckCAA(ctx context.Context, authzs []*core.Authorization) error {
	ra.recheckCAACounter.Add(float64(len(authzs)))

	type authzCAAResult struct {
		authz *core.Authorization
		err   error
	}
	ch := make(chan authzCAAResult, len(authzs))
	for _, authz := range authzs {
		go func(authz *core.Authorization) {
			name := authz.Identifier.Value

			// If an authorization has multiple valid challenges,
			// the type of the first valid challenge is used for
			// the purposes of CAA rechecking.
			var method string
			for _, challenge := range authz.Challenges {
				if challenge.Status == core.StatusValid {
					method = string(challenge.Type)
					break
				}
			}
			if method == "" {
				ch <- authzCAAResult{
					authz: authz,
					err: berrors.InternalServerError(
						"Internal error determining validation method for authorization ID %v (%v)",
						authz.ID, name),
				}
				return
			}

			resp, err := ra.caa.IsCAAValid(ctx, &vapb.IsCAAValidRequest{
				Domain:           name,
				ValidationMethod: method,
				AccountURIID:     authz.RegistrationID,
			})
			if err != nil {
				ra.log.AuditErrf("Rechecking CAA: %s", err)
				err = berrors.InternalServerError(
					"Internal error rechecking CAA for authorization ID %v (%v)",
					authz.ID, name,
				)
			} else if resp.Problem != nil {
				err = berrors.CAAError(resp.Problem.Detail)
			}
			ch <- authzCAAResult{
				authz: authz,
				err:   err,
			}
		}(authz)
	}
	var subErrors []berrors.SubBoulderError
	// Read a recheckResult for each authz from the results channel
	for i := 0; i < len(authzs); i++ {
		recheckResult := <-ch
		// If the result had a CAA boulder error, construct a suberror with the
		// identifier from the authorization that was checked.
		err := recheckResult.err
		if err != nil {
			var bErr *berrors.BoulderError
			if errors.As(err, &bErr) && bErr.Type == berrors.CAA {
				subErrors = append(subErrors, berrors.SubBoulderError{
					Identifier:   recheckResult.authz.Identifier,
					BoulderError: bErr})
			} else {
				return err
			}
		}
	}
	if len(subErrors) > 0 {
		var detail string
		// If there was only one error, then use it as the top level error that is
		// returned.
		if len(subErrors) == 1 {
			return subErrors[0].BoulderError
		}
		detail = fmt.Sprintf(
			"Rechecking CAA for %q and %d more identifiers failed. "+
				"Refer to sub-problems for more information",
			subErrors[0].Identifier.Value,
			len(subErrors)-1)
		return (&berrors.BoulderError{
			Type:   berrors.CAA,
			Detail: detail,
		}).WithSubErrors(subErrors)
	}
	return nil
}

// failOrder marks an order as failed by setting the problem details field of
// the order & persisting it through the SA. If an error occurs doing this we
// log it and don't modify the input order. There aren't any alternatives if we
// can't add the error to the order. This function MUST only be called when we
// are already returning an error for another reason.
//
// TODO(go1.22?): take a context as an argument so its metadata can be used.
func (ra *RegistrationAuthorityImpl) failOrder(
	order *corepb.Order,
	prob *probs.ProblemDetails) {
	// Use a separate context with its own timeout, since the error we encountered
	// may have been a context cancellation or timeout, and these operations still
	// need to succeed.
	// TODO(go1.22?): use context.Detach to preserve tracing metadata.
	var cancel func()
	ctx, cancel := context.WithTimeout(context.Background(), 1*time.Second)
	defer cancel()

	// Convert the problem to a protobuf problem for the *corepb.Order field
	pbProb, err := bgrpc.ProblemDetailsToPB(prob)
	if err != nil {
		ra.log.AuditErrf("Could not convert order error problem to PB: %q", err)
		return
	}

	// Assign the protobuf problem to the field and save it via the SA
	order.Error = pbProb
	_, err = ra.SA.SetOrderError(ctx, &sapb.SetOrderErrorRequest{
		Id:    order.Id,
		Error: order.Error,
	})
	if err != nil {
		ra.log.AuditErrf("Could not persist order error: %q", err)
	}
}

// To help minimize the chance that an accountID would be used as an order ID
// (or vice versa) when calling functions that use both we define internal
// `accountID` and `orderID` types so that callers must explicitly cast.
type accountID int64
type orderID int64

// FinalizeOrder accepts a request to finalize an order object and, if possible,
// issues a certificate to satisfy the order. If an order does not have valid,
// unexpired authorizations for all of its associated names an error is
// returned. Similarly we vet that all of the names in the order are acceptable
// based on current policy and return an error if the order can't be fulfilled.
// If successful the order will be returned in processing status for the client
// to poll while awaiting finalization to occur.
func (ra *RegistrationAuthorityImpl) FinalizeOrder(ctx context.Context, req *rapb.FinalizeOrderRequest) (*corepb.Order, error) {
	// Step 1: Set up logging/tracing and validate the Order
	if req == nil || req.Order == nil || len(req.Csr) == 0 {
		return nil, errIncompleteGRPCRequest
	}

	logEvent := certificateRequestEvent{
		ID:          core.NewToken(),
		OrderID:     req.Order.Id,
		Requester:   req.Order.RegistrationID,
		RequestTime: ra.clk.Now(),
	}
	beeline.AddFieldToTrace(ctx, "issuance.id", logEvent.ID)
	beeline.AddFieldToTrace(ctx, "order.id", req.Order.Id)
	beeline.AddFieldToTrace(ctx, "acct.id", req.Order.RegistrationID)

	csr, err := ra.validateFinalizeRequest(ctx, req, &logEvent)
	if err != nil {
		return nil, err
	}

	// Observe the age of this order, so we know how quickly most clients complete
	// issuance flows.
	ra.orderAges.Observe(ra.clk.Since(time.Unix(0, req.Order.Created)).Seconds())

	// Step 2: Set the Order to Processing status
	//
	// We do this separately from the issuance process itself so that, when we
	// switch to doing issuance asynchronously, we aren't lying to the client
	// when we say that their order is already Processing.
	//
	// NOTE(@cpu): After this point any errors that are encountered must update
	// the state of the order to invalid by setting the order's error field.
	// Otherwise the order will be "stuck" in processing state. It can not be
	// finalized because it isn't pending, but we aren't going to process it
	// further because we already did and encountered an error.
	_, err = ra.SA.SetOrderProcessing(ctx, &sapb.OrderRequest{Id: req.Order.Id})
	if err != nil {
		// Fail the order with a server internal error - we weren't able to set the
		// status to processing and that's unexpected & weird.
		ra.failOrder(req.Order, probs.ServerInternal("Error setting order processing"))
		return nil, err
	}

	// Update the order status locally since the SA doesn't return the updated
	// order itself after setting the status
	order := req.Order
	order.Status = string(core.StatusProcessing)

	// Steps 3 (issuance) and 4 (cleanup) are done inside a helper function so
	// that we can control whether or not that work happens asynchronously.
	if features.Enabled(features.AsyncFinalize) {
		// We do this work in a goroutine so that we can better handle latency from
		// getting SCTs and writing the (pre)certificate to the database. This lets
		// us return the order in the Processing state to the client immediately,
		// prompting them to poll the Order object and wait for it to be put into
		// its final state.
		//
		// We track this goroutine's lifetime in a waitgroup global to this RA, so
		// that it can wait for all goroutines to drain during shutdown.
		ra.finalizeWG.Add(1)
		go func() {
			ra.issueCertificateOuter(ctx, proto.Clone(order).(*corepb.Order), csr, logEvent)
			ra.finalizeWG.Done()
		}()
		return order, nil
	} else {
		return ra.issueCertificateOuter(ctx, order, csr, logEvent)
	}
}

// validateFinalizeRequest checks that a FinalizeOrder request is fully correct
// and ready for issuance.
func (ra *RegistrationAuthorityImpl) validateFinalizeRequest(
	ctx context.Context,
	req *rapb.FinalizeOrderRequest,
	logEvent *certificateRequestEvent) (*x509.CertificateRequest, error) {
	if req.Order.Id <= 0 {
		return nil, berrors.MalformedError("invalid order ID: %d", req.Order.Id)
	}

	if req.Order.RegistrationID <= 0 {
		return nil, berrors.MalformedError("invalid account ID: %d", req.Order.RegistrationID)
	}

	if core.AcmeStatus(req.Order.Status) != core.StatusReady {
		return nil, berrors.OrderNotReadyError(
			"Order's status (%q) is not acceptable for finalization",
			req.Order.Status)
	}

	// There should never be an order with 0 names at the stage, but we check to
	// be on the safe side, throwing an internal server error if this assumption
	// is ever violated.
	if len(req.Order.Names) == 0 {
		return nil, berrors.InternalServerError("Order has no associated names")
	}

	// Parse the CSR from the request
	csr, err := x509.ParseCertificateRequest(req.Csr)
	if err != nil {
		return nil, berrors.BadCSRError("unable to parse CSR: %s", err.Error())
	}

	err = csrlib.VerifyCSR(ctx, csr, ra.maxNames, &ra.keyPolicy, ra.PA)
	if err != nil {
		// VerifyCSR returns berror instances that can be passed through as-is
		// without wrapping.
		return nil, err
	}

	beeline.AddFieldToTrace(ctx, "csr.cn", csr.Subject.CommonName)
	beeline.AddFieldToTrace(ctx, "csr.dnsnames", csr.DNSNames)

	// Dedupe, lowercase and sort both the names from the CSR and the names in the
	// order.
	csrNames := core.UniqueLowerNames(csr.DNSNames)
	orderNames := core.UniqueLowerNames(req.Order.Names)

	// Immediately reject the request if the number of names differ
	if len(orderNames) != len(csrNames) {
		return nil, berrors.UnauthorizedError("Order includes different number of names than CSR specifies")
	}

	// Check that the order names and the CSR names are an exact match
	for i, name := range orderNames {
		if name != csrNames[i] {
			return nil, berrors.UnauthorizedError("CSR is missing Order domain %q", name)
		}
	}

	// Get the originating account for use in the next check.
	regPB, err := ra.SA.GetRegistration(ctx, &sapb.RegistrationID{Id: req.Order.RegistrationID})
	if err != nil {
		return nil, err
	}

	account, err := bgrpc.PbToRegistration(regPB)
	if err != nil {
		return nil, err
	}

	// Make sure they're not using their account key as the certificate key too.
	if core.KeyDigestEquals(csr.PublicKey, account.Key) {
		return nil, berrors.MalformedError("certificate public key must be different than account key")
	}

	// Double-check that all authorizations on this order are also associated with
	// the same account as the order itself.
	authzs, err := ra.checkOrderAuthorizations(ctx, csrNames, accountID(req.Order.RegistrationID), orderID(req.Order.Id))
	if err != nil {
		// Pass through the error without wrapping it because the called functions
		// return BoulderError and we don't want to lose the type.
		return nil, err
	}

	// Collect up a certificateRequestAuthz that stores the ID and challenge type
	// of each of the valid authorizations we used for this issuance.
	logEventAuthzs := make(map[string]certificateRequestAuthz, len(csrNames))
	for name, authz := range authzs {
		// No need to check for error here because we know this same call just
		// succeeded inside ra.checkOrderAuthorizations
		solvedByChallengeType, _ := authz.SolvedBy()
		logEventAuthzs[name] = certificateRequestAuthz{
			ID:            authz.ID,
			ChallengeType: solvedByChallengeType,
		}
	}
	logEvent.Authorizations = logEventAuthzs

	// Mark that we verified the CN and SANs
	logEvent.VerifiedFields = []string{"subject.commonName", "subjectAltName"}

	return csr, nil
}

// issueCertificateOuter exists solely to ensure that all calls to
// issueCertificateInner have their result handled uniformly, no matter what
// return path that inner function takes. It takes ownership of the logEvent,
// mutates it, and is responsible for outputting its final state.
func (ra *RegistrationAuthorityImpl) issueCertificateOuter(
	ctx context.Context,
<<<<<<< HEAD
	req core.CertificateRequest,
	acctID accountID,
	oID orderID,
	issuerNameID issuance.IssuerNameID) (core.Certificate, error) {
	// Construct the log event
	logEvent := certificateRequestEvent{
		ID:          core.NewToken(),
		OrderID:     int64(oID),
		Requester:   int64(acctID),
		RequestTime: ra.clk.Now(),
	}

	span := trace.SpanFromContext(ctx)

=======
	order *corepb.Order,
	csr *x509.CertificateRequest,
	logEvent certificateRequestEvent,
) (*corepb.Order, error) {
	ra.inflightFinalizes.Inc()
	defer ra.inflightFinalizes.Dec()

	// Step 3: Issue the Certificate
	cert, err := ra.issueCertificateInner(
		ctx, csr, accountID(order.RegistrationID), orderID(order.Id))

	// Step 4: Fail the order if necessary, and update metrics and log fields
>>>>>>> c33c3c83
	var result string
	if err != nil {
		// The problem is computed using `web.ProblemDetailsForError`, the same
		// function the WFE uses to convert between `berrors` and problems. This
		// will turn normal expected berrors like berrors.UnauthorizedError into the
		// correct `urn:ietf:params:acme:error:unauthorized` problem while not
		// letting anything like a server internal error through with sensitive
		// info.
		ra.failOrder(order, web.ProblemDetailsForError(err, "Error finalizing order"))
		order.Status = string(core.StatusInvalid)

		logEvent.Error = err.Error()
<<<<<<< HEAD
		span.RecordError(err)
=======
		beeline.AddFieldToTrace(ctx, "issuance.error", err)

>>>>>>> c33c3c83
		result = "error"
	} else {
		order.CertificateSerial = core.SerialToString(cert.SerialNumber)
		order.Status = string(core.StatusValid)

		ra.namesPerCert.With(
			prometheus.Labels{"type": "issued"},
		).Observe(float64(len(order.Names)))

		ra.newCertCounter.Inc()

		logEvent.SerialNumber = core.SerialToString(cert.SerialNumber)
		beeline.AddFieldToTrace(ctx, "cert.serial", core.SerialToString(cert.SerialNumber))
		logEvent.CommonName = cert.Subject.CommonName
		beeline.AddFieldToTrace(ctx, "cert.common_name", cert.Subject.CommonName)
		logEvent.Names = cert.DNSNames
		beeline.AddFieldToTrace(ctx, "cert.dns_names", cert.DNSNames)
		logEvent.NotBefore = cert.NotBefore
		beeline.AddFieldToTrace(ctx, "cert.not_before", cert.NotBefore)
		logEvent.NotAfter = cert.NotAfter
		beeline.AddFieldToTrace(ctx, "cert.not_after", cert.NotAfter)

		result = "successful"
	}

<<<<<<< HEAD
	span.SetAttributes(
		attribute.String("issuance.id", logEvent.ID),
		attribute.Int64("order.id", logEvent.OrderID),
		attribute.Int64("acct.id", logEvent.Requester),
		attribute.String("csr.cn", req.CSR.Subject.CommonName),
		attribute.StringSlice("csr.dns_names", req.CSR.DNSNames),
		attribute.StringSlice("cert.dns_names", logEvent.Names),
		attribute.String("cert.serial", logEvent.SerialNumber),
		attribute.String("cert.common_name", logEvent.CommonName),
		attribute.Int64("cert.not_before", logEvent.NotBefore.Unix()),
		attribute.Int64("cert.not_after", logEvent.NotAfter.Unix()),
	)

=======
>>>>>>> c33c3c83
	logEvent.ResponseTime = ra.clk.Now()
	ra.log.AuditObject(fmt.Sprintf("Certificate request - %s", result), logEvent)

	return order, err
}

// issueCertificateInner handles the heavy lifting aspects of certificate
// issuance.
//
// This function is responsible for ensuring that we never try to issue a final
// certificate twice for the same precertificate, because that has the potential
// to create certificates with duplicate serials. For instance, this could
// happen if final certificates were created with different sets of SCTs. This
// function accomplishes that by bailing on issuance if there is any error in
// IssueCertificateForPrecertificate; there are no retries, and serials are
// generated in IssuePrecertificate, so serials with errors are dropped and
// never have final certificates issued for them (because there is a possibility
// that the certificate was actually issued but there was an error returning
// it).
func (ra *RegistrationAuthorityImpl) issueCertificateInner(
	ctx context.Context,
	csr *x509.CertificateRequest,
	acctID accountID,
<<<<<<< HEAD
	oID orderID,
	issuerNameID issuance.IssuerNameID,
	logEvent *certificateRequestEvent) (core.Certificate, error) {
	emptyCert := core.Certificate{}
	if acctID <= 0 {
		return emptyCert, berrors.MalformedError("invalid account ID: %d", acctID)
	}

	if oID <= 0 {
		return emptyCert, berrors.MalformedError("invalid order ID: %d", oID)
	}

	regPB, err := ra.SA.GetRegistration(ctx, &sapb.RegistrationID{Id: int64(acctID)})
	if err != nil {
		return emptyCert, err
	}
	account, err := bgrpc.PbToRegistration(regPB)
	if err != nil {
		return emptyCert, err
	}

	csr := req.CSR

	// Validate that authorization key is authorized for all domains in the CSR
	names := make([]string, len(csr.DNSNames))
	copy(names, csr.DNSNames)

	if core.KeyDigestEquals(csr.PublicKey, account.Key) {
		return emptyCert, berrors.MalformedError("certificate public key must be different than account key")
	}

	// Check rate limits before checking authorizations. If someone is unable to
	// issue a cert due to rate limiting, we don't want to tell them to go get the
	// necessary authorizations, only to later fail the rate limit check.
	err = ra.checkLimits(ctx, names, account.ID)
	if err != nil {
		return emptyCert, err
	}

	// Check that this specific order is fully authorized and associated with
	// the expected account ID
	authzs, err := ra.checkOrderAuthorizations(ctx, names, acctID, oID)
	if err != nil {
		// Pass through the error without wrapping it because the called functions
		// return BoulderError and we don't want to lose the type.
		return emptyCert, err
	}

	// Collect up a certificateRequestAuthz that stores the ID and challenge type
	// of each of the valid authorizations we used for this issuance.
	logEventAuthzs := make(map[string]certificateRequestAuthz, len(names))
	for name, authz := range authzs {
		// If the authz has no solved by challenge type there has been an internal
		// consistency violation worth logging a warning about. In this case the
		// solvedByChallengeType will be logged as the empty string.
		solvedByChallengeType, err := authz.SolvedBy()
		if err != nil || solvedByChallengeType == nil {
			ra.log.Warningf("Authz %q has status %q but empty SolvedBy(): %s", authz.ID, authz.Status, err)
		}
		logEventAuthzs[name] = certificateRequestAuthz{
			ID:            authz.ID,
			ChallengeType: *solvedByChallengeType,
		}
	}
	logEvent.Authorizations = logEventAuthzs

	// Mark that we verified the CN and SANs
	logEvent.VerifiedFields = []string{"subject.commonName", "subjectAltName"}

	// Create the certificate and log the result
	issueReq := &capb.IssueCertificateRequest{
		Csr:            csr.Raw,
		RegistrationID: int64(acctID),
		OrderID:        int64(oID),
		IssuerNameID:   int64(issuerNameID),
=======
	oID orderID) (*x509.Certificate, error) {
	if features.Enabled(features.AsyncFinalize) {
		// If we're in async mode, use a context with a much longer timeout.
		// TODO(go1.22?): use context.Detach to preserve tracing metadata.
		var cancel func()
		ctx, cancel = context.WithTimeout(context.Background(), ra.finalizeTimeout)
		defer cancel()
>>>>>>> c33c3c83
	}

	// wrapError adds a prefix to an error. If the error is a boulder error then
	// the problem detail is updated with the prefix. Otherwise a new error is
	// returned with the message prefixed using `fmt.Errorf`
	wrapError := func(e error, prefix string) error {
		if berr, ok := e.(*berrors.BoulderError); ok {
			berr.Detail = fmt.Sprintf("%s: %s", prefix, berr.Detail)
			return berr
		}
		return fmt.Errorf("%s: %s", prefix, e)
	}

	issueReq := &capb.IssueCertificateRequest{
		Csr:            csr.Raw,
		RegistrationID: int64(acctID),
		OrderID:        int64(oID),
	}
	precert, err := ra.CA.IssuePrecertificate(ctx, issueReq)
	if err != nil {
		return nil, wrapError(err, "issuing precertificate")
	}

	parsedPrecert, err := x509.ParseCertificate(precert.DER)
	if err != nil {
		return nil, wrapError(err, "parsing precertificate")
	}

	scts, err := ra.getSCTs(ctx, precert.DER, parsedPrecert.NotAfter)
	if err != nil {
		return nil, wrapError(err, "getting SCTs")
	}

	cert, err := ra.CA.IssueCertificateForPrecertificate(ctx, &capb.IssueCertificateForPrecertificateRequest{
		DER:            precert.DER,
		SCTs:           scts,
		RegistrationID: int64(acctID),
		OrderID:        int64(oID),
	})
	if err != nil {
		return nil, wrapError(err, "issuing certificate for precertificate")
	}

	parsedCertificate, err := x509.ParseCertificate(cert.Der)
	if err != nil {
		return nil, wrapError(err, "parsing final certificate")
	}

	// Asynchronously submit the final certificate to any configured logs
	go ra.ctpolicy.SubmitFinalCert(cert.Der, parsedCertificate.NotAfter)

	// TODO(#6587): Make this error case Very Alarming
	err = ra.matchesCSR(parsedCertificate, csr)
	if err != nil {
		return nil, err
	}

<<<<<<< HEAD
	logEvent.SerialNumber = core.SerialToString(parsedCertificate.SerialNumber)
	logEvent.CommonName = parsedCertificate.Subject.CommonName
	logEvent.Names = parsedCertificate.DNSNames
	logEvent.NotBefore = parsedCertificate.NotBefore
	logEvent.NotAfter = parsedCertificate.NotAfter

	ra.newCertCounter.Inc()
	res, err := bgrpc.PBToCert(cert)
=======
	_, err = ra.SA.FinalizeOrder(ctx, &sapb.FinalizeOrderRequest{
		Id:                int64(oID),
		CertificateSerial: core.SerialToString(parsedCertificate.SerialNumber),
	})
>>>>>>> c33c3c83
	if err != nil {
		return nil, wrapError(err, "persisting finalized order")
	}

	return parsedCertificate, nil
}

func (ra *RegistrationAuthorityImpl) getSCTs(ctx context.Context, cert []byte, expiration time.Time) (core.SCTDERs, error) {
	started := ra.clk.Now()
	scts, err := ra.ctpolicy.GetSCTs(ctx, cert, expiration)
	took := ra.clk.Since(started)
	// The final cert has already been issued so actually return it to the
	// user even if this fails since we aren't actually doing anything with
	// the SCTs yet.
	if err != nil {
		state := "failure"
		if err == context.DeadlineExceeded {
			state = "deadlineExceeded"
			// Convert the error to a missingSCTsError to communicate the timeout,
			// otherwise it will be a generic serverInternalError
			err = berrors.MissingSCTsError(err.Error())
		}
		ra.log.Warningf("ctpolicy.GetSCTs failed: %s", err)
		ra.ctpolicyResults.With(prometheus.Labels{"result": state}).Observe(took.Seconds())
		return nil, err
	}
	ra.ctpolicyResults.With(prometheus.Labels{"result": "success"}).Observe(took.Seconds())
	return scts, nil
}

// domainsForRateLimiting transforms a list of FQDNs into a list of eTLD+1's
// for the purpose of rate limiting. It also de-duplicates the output
// domains. Exact public suffix matches are included.
func domainsForRateLimiting(names []string) []string {
	var domains []string
	for _, name := range names {
		domain, err := publicsuffix.Domain(name)
		if err != nil {
			// The only possible errors are:
			// (1) publicsuffix.Domain is giving garbage values
			// (2) the public suffix is the domain itself
			// We assume 2 and include the original name in the result.
			domains = append(domains, name)
		} else {
			domains = append(domains, domain)
		}
	}
	return core.UniqueLowerNames(domains)
}

// enforceNameCounts uses the provided count RPC to find a count of certificates
// for each of the names. If the count for any of the names exceeds the limit
// for the given registration then the names out of policy are returned to be
// used for a rate limit error.
func (ra *RegistrationAuthorityImpl) enforceNameCounts(ctx context.Context, names []string, limit ratelimit.RateLimitPolicy, regID int64) ([]string, time.Time, error) {
	now := ra.clk.Now()
	req := &sapb.CountCertificatesByNamesRequest{
		Names: names,
		Range: &sapb.Range{
			Earliest: limit.WindowBegin(now).UnixNano(),
			Latest:   now.UnixNano(),
		},
	}

	response, err := ra.SA.CountCertificatesByNames(ctx, req)
	if err != nil {
		return nil, time.Time{}, err
	}

	if len(response.Counts) == 0 {
		return nil, time.Time{}, errIncompleteGRPCResponse
	}

	var badNames []string
	// Find the names that have counts at or over the threshold. Range
	// over the names slice input to ensure the order of badNames will
	// return the badNames in the same order they were input.
	for _, name := range names {
		if response.Counts[name] >= limit.GetThreshold(name, regID) {
			badNames = append(badNames, name)
		}
	}
	return badNames, response.Earliest.AsTime(), nil
}

func (ra *RegistrationAuthorityImpl) checkCertificatesPerNameLimit(ctx context.Context, names []string, limit ratelimit.RateLimitPolicy, regID int64) error {
	// check if there is already an existing certificate for
	// the exact name set we are issuing for. If so bypass the
	// the certificatesPerName limit.
	exists, err := ra.SA.FQDNSetExists(ctx, &sapb.FQDNSetExistsRequest{Domains: names})
	if err != nil {
		return fmt.Errorf("checking renewal exemption for %q: %s", names, err)
	}
	if exists.Exists {
		ra.rateLimitCounter.WithLabelValues("certificates_for_domain", "FQDN set bypass").Inc()
		return nil
	}

	tldNames := domainsForRateLimiting(names)
	namesOutOfLimit, earliest, err := ra.enforceNameCounts(ctx, tldNames, limit, regID)
	if err != nil {
		return fmt.Errorf("checking certificates per name limit for %q: %s",
			names, err)
	}

	if len(namesOutOfLimit) > 0 {
		// check if there is already an existing certificate for
		// the exact name set we are issuing for. If so bypass the
		// the certificatesPerName limit.
		exists, err := ra.SA.FQDNSetExists(ctx, &sapb.FQDNSetExistsRequest{Domains: names})
		if err != nil {
			return fmt.Errorf("checking renewal exemption for %q: %s", names, err)
		}
		if exists.Exists {
			ra.rateLimitCounter.WithLabelValues("certificates_for_domain", "FQDN set bypass").Inc()
			return nil
		}

		// Determine the amount of time until the earliest event would fall out
		// of the window.
		retryAfter := earliest.Add(limit.Window.Duration).Sub(ra.clk.Now())
		retryString := earliest.Add(limit.Window.Duration).Format(time.RFC3339)

		ra.log.Infof("Rate limit exceeded, CertificatesForDomain, regID: %d, domains: %s", regID, strings.Join(namesOutOfLimit, ", "))
		ra.rateLimitCounter.WithLabelValues("certificates_for_domain", "exceeded").Inc()
		if len(namesOutOfLimit) > 1 {
			var subErrors []berrors.SubBoulderError
			for _, name := range namesOutOfLimit {
				subErrors = append(subErrors, berrors.SubBoulderError{
					Identifier:   identifier.DNSIdentifier(name),
					BoulderError: berrors.RateLimitError(retryAfter, "too many certificates already issued. Retry after %s", retryString).(*berrors.BoulderError),
				})
			}
			return berrors.RateLimitError(retryAfter, "too many certificates already issued for multiple names (%q and %d others). Retry after %s", namesOutOfLimit[0], len(namesOutOfLimit), retryString).(*berrors.BoulderError).WithSubErrors(subErrors)
		}
		return berrors.RateLimitError(retryAfter, "too many certificates already issued for %q. Retry after %s", namesOutOfLimit[0], retryString)
	}
	ra.rateLimitCounter.WithLabelValues("certificates_for_domain", "pass").Inc()

	return nil
}

func (ra *RegistrationAuthorityImpl) checkCertificatesPerFQDNSetLimit(ctx context.Context, names []string, limit ratelimit.RateLimitPolicy, regID int64) error {
	names = core.UniqueLowerNames(names)
	threshold := limit.GetThreshold(strings.Join(names, ","), regID)
	if threshold <= 0 {
		// No limit configured.
		return nil
	}

	prevIssuances, err := ra.SA.FQDNSetTimestampsForWindow(ctx, &sapb.CountFQDNSetsRequest{
		Domains: names,
		Window:  limit.Window.Duration.Nanoseconds(),
	})
	if err != nil {
		return fmt.Errorf("checking duplicate certificate limit for %q: %s", names, err)
	}

	if int64(len(prevIssuances.Timestamps)) < threshold {
		// Issuance in window is below the threshold, no need to limit.
		return nil
	} else {
		// Evaluate the rate limit using a leaky bucket algorithm. The bucket
		// has a capacity of threshold and is refilled at a rate of 1 token per
		// limit.Window/threshold from the time of each issuance timestamp.
		now := ra.clk.Now()
		nsPerToken := limit.Window.Nanoseconds() / threshold
		for i, timestamp := range prevIssuances.Timestamps {
			tokensGeneratedSince := now.Add(-time.Duration(int64(i+1) * nsPerToken))
			if time.Unix(0, timestamp).Before(tokensGeneratedSince) {
				// We know `i+1` tokens were generated since `tokenGeneratedSince`,
				// and only `i` certificates were issued, so there's room to allow
				// for an additional issuance.
				return nil
			}
		}
		retryTime := time.Unix(0, prevIssuances.Timestamps[0]).Add(time.Duration(nsPerToken))
		retryAfter := retryTime.Sub(now)
		return berrors.DuplicateCertificateError(
			retryAfter,
			"too many certificates (%d) already issued for this exact set of domains in the last %.0f hours: %s, retry after %s",
			threshold, limit.Window.Duration.Hours(), strings.Join(names, ","), retryTime.Format(time.RFC3339),
		)
	}
}

func (ra *RegistrationAuthorityImpl) checkLimits(ctx context.Context, names []string, regID int64) error {
	certNameLimits := ra.rlPolicies.CertificatesPerName()
	if certNameLimits.Enabled() {
		err := ra.checkCertificatesPerNameLimit(ctx, names, certNameLimits, regID)
		if err != nil {
			return err
		}
	}

	fqdnFastLimits := ra.rlPolicies.CertificatesPerFQDNSetFast()
	if fqdnFastLimits.Enabled() {
		err := ra.checkCertificatesPerFQDNSetLimit(ctx, names, fqdnFastLimits, regID)
		if err != nil {
			return err
		}
	}

	fqdnLimits := ra.rlPolicies.CertificatesPerFQDNSet()
	if fqdnLimits.Enabled() {
		err := ra.checkCertificatesPerFQDNSetLimit(ctx, names, fqdnLimits, regID)
		if err != nil {
			return err
		}
	}
	return nil
}

// UpdateRegistration updates an existing Registration with new values. Caller
// is responsible for making sure that update.Key is only different from base.Key
// if it is being called from the WFE key change endpoint.
// TODO(#5554): Split this into separate methods for updating Contacts vs Key.
func (ra *RegistrationAuthorityImpl) UpdateRegistration(ctx context.Context, req *rapb.UpdateRegistrationRequest) (*corepb.Registration, error) {
	// Error if the request is nil, there is no account key or IP address
	if req.Base == nil || len(req.Base.Key) == 0 || len(req.Base.InitialIP) == 0 || req.Base.Id == 0 {
		return nil, errIncompleteGRPCRequest
	}

	err := validateContactsPresent(req.Base.Contact, req.Base.ContactsPresent)
	if err != nil {
		return nil, err
	}
	err = validateContactsPresent(req.Update.Contact, req.Update.ContactsPresent)
	if err != nil {
		return nil, err
	}
	err = ra.validateContacts(req.Update.Contact)
	if err != nil {
		return nil, err
	}

	update, changed := mergeUpdate(req.Base, req.Update)
	if !changed {
		// If merging the update didn't actually change the base then our work is
		// done, we can return before calling ra.SA.UpdateRegistration since there's
		// nothing for the SA to do
		return req.Base, nil
	}

	_, err = ra.SA.UpdateRegistration(ctx, update)
	if err != nil {
		// berrors.InternalServerError since the user-data was validated before being
		// passed to the SA.
		err = berrors.InternalServerError("Could not update registration: %s", err)
		return nil, err
	}

	return update, nil
}

func contactsEqual(a []string, b []string) bool {
	if len(a) != len(b) {
		return false
	}

	// If there is an existing contact slice and it has the same length as the
	// new contact slice we need to look at each contact to determine if there
	// is a change being made. Use `sort.Strings` here to ensure a consistent
	// comparison
	sort.Strings(a)
	sort.Strings(b)
	for i := 0; i < len(b); i++ {
		// If the contact's string representation differs at any index they aren't
		// equal
		if a[i] != b[i] {
			return false
		}
	}

	// They are equal!
	return true
}

// MergeUpdate returns a new corepb.Registration with the majority of its fields
// copies from the base Registration, and a subset (Contact, Agreement, and Key)
// copied from the update Registration. It also returns a boolean indicating
// whether or not this operation resulted in a Registration which differs from
// the base.
func mergeUpdate(base *corepb.Registration, update *corepb.Registration) (*corepb.Registration, bool) {
	var changed bool

	// Start by copying all of the fields.
	res := &corepb.Registration{
		Id:              base.Id,
		Key:             base.Key,
		Contact:         base.Contact,
		ContactsPresent: base.ContactsPresent,
		Agreement:       base.Agreement,
		InitialIP:       base.InitialIP,
		CreatedAt:       base.CreatedAt,
		Status:          base.Status,
	}

	// Note: we allow update.Contact to overwrite base.Contact even if the former
	// is empty in order to allow users to remove the contact associated with
	// a registration. If the update has ContactsPresent set to false, then we
	// know it is not attempting to update the contacts field.
	if update.ContactsPresent && !contactsEqual(base.Contact, update.Contact) {
		res.Contact = update.Contact
		res.ContactsPresent = update.ContactsPresent
		changed = true
	}

	if len(update.Agreement) > 0 && update.Agreement != base.Agreement {
		res.Agreement = update.Agreement
		changed = true
	}

	if len(update.Key) > 0 {
		if len(update.Key) != len(base.Key) {
			res.Key = update.Key
			changed = true
		} else {
			for i := 0; i < len(base.Key); i++ {
				if update.Key[i] != base.Key[i] {
					res.Key = update.Key
					changed = true
					break
				}
			}
		}
	}

	return res, changed
}

// recordValidation records an authorization validation event,
// it should only be used on v2 style authorizations.
func (ra *RegistrationAuthorityImpl) recordValidation(ctx context.Context, authID string, authExpires *time.Time, challenge *core.Challenge) error {
	authzID, err := strconv.ParseInt(authID, 10, 64)
	if err != nil {
		return err
	}
	var expires int64
	if challenge.Status == core.StatusInvalid {
		expires = authExpires.UnixNano()
	} else {
		expires = ra.clk.Now().Add(ra.authorizationLifetime).UnixNano()
	}
	vr, err := bgrpc.ValidationResultToPB(challenge.ValidationRecord, challenge.Error)
	if err != nil {
		return err
	}
	var validated int64
	if challenge.Validated != nil {
		validated = challenge.Validated.UTC().UnixNano()
	}
	_, err = ra.SA.FinalizeAuthorization2(ctx, &sapb.FinalizeAuthorizationRequest{
		Id:                authzID,
		Status:            string(challenge.Status),
		Expires:           expires,
		Attempted:         string(challenge.Type),
		AttemptedAt:       validated,
		ValidationRecords: vr.Records,
		ValidationError:   vr.Problems,
	})
	if err != nil {
		return err
	}
	return nil
}

// PerformValidation initiates validation for a specific challenge associated
// with the given base authorization. The authorization and challenge are
// updated based on the results.
func (ra *RegistrationAuthorityImpl) PerformValidation(
	ctx context.Context,
	req *rapb.PerformValidationRequest) (*corepb.Authorization, error) {

	// Clock for start of PerformValidation.
	vStart := ra.clk.Now()

	if req.Authz == nil || req.Authz.Id == "" || req.Authz.Identifier == "" || req.Authz.Status == "" || req.Authz.Expires == 0 {
		return nil, errIncompleteGRPCRequest
	}

	authz, err := bgrpc.PBToAuthz(req.Authz)
	if err != nil {
		return nil, err
	}

	// Refuse to update expired authorizations
	if authz.Expires == nil || authz.Expires.Before(ra.clk.Now()) {
		return nil, berrors.MalformedError("expired authorization")
	}

	challIndex := int(req.ChallengeIndex)
	if challIndex >= len(authz.Challenges) {
		return nil,
			berrors.MalformedError("invalid challenge index '%d'", challIndex)
	}

	ch := &authz.Challenges[challIndex]

	// This challenge type may have been disabled since the challenge was created.
	if !ra.PA.ChallengeTypeEnabled(ch.Type) {
		return nil, berrors.MalformedError("challenge type %q no longer allowed", ch.Type)
	}

	// We expect some clients to try and update a challenge for an authorization
	// that is already valid. In this case we don't need to process the
	// challenge update. It wouldn't be helpful, the overall authorization is
	// already good! We return early for the valid authz reuse case.
	if authz.Status == core.StatusValid {
		return req.Authz, nil
	}

	if authz.Status != core.StatusPending {
		return nil, berrors.MalformedError("authorization must be pending")
	}

	// Look up the account key for this authorization
	regPB, err := ra.SA.GetRegistration(ctx, &sapb.RegistrationID{Id: authz.RegistrationID})
	if err != nil {
		return nil, berrors.InternalServerError(err.Error())
	}
	reg, err := bgrpc.PbToRegistration(regPB)
	if err != nil {
		return nil, berrors.InternalServerError(err.Error())
	}

	// Compute the key authorization field based on the registration key
	expectedKeyAuthorization, err := ch.ExpectedKeyAuthorization(reg.Key)
	if err != nil {
		return nil, berrors.InternalServerError("could not compute expected key authorization value")
	}

	// Populate the ProvidedKeyAuthorization such that the VA can confirm the
	// expected vs actual without needing the registration key. Historically this
	// was done with the value from the challenge response and so the field name
	// is called "ProvidedKeyAuthorization", in reality this is just
	// "KeyAuthorization".
	// TODO(@cpu): Rename ProvidedKeyAuthorization to KeyAuthorization
	ch.ProvidedKeyAuthorization = expectedKeyAuthorization

	// Double check before sending to VA
	if cErr := ch.CheckConsistencyForValidation(); cErr != nil {
		return nil, berrors.MalformedError(cErr.Error())
	}

	// Dispatch to the VA for service
	vaCtx := context.Background()
	go func(authz core.Authorization) {
		// We will mutate challenges later in this goroutine to change status and
		// add error, but we also return a copy of authz immediately. To avoid a
		// data race, make a copy of the challenges slice here for mutation.
		challenges := make([]core.Challenge, len(authz.Challenges))
		copy(challenges, authz.Challenges)
		authz.Challenges = challenges
		chall, _ := bgrpc.ChallengeToPB(authz.Challenges[challIndex])

		req := vapb.PerformValidationRequest{
			Domain:    authz.Identifier.Value,
			Challenge: chall,
			Authz: &vapb.AuthzMeta{
				Id:    authz.ID,
				RegID: authz.RegistrationID,
			},
		}
		res, err := ra.VA.PerformValidation(vaCtx, &req)

		challenge := &authz.Challenges[challIndex]
		var prob *probs.ProblemDetails

		if err != nil {
			prob = probs.ServerInternal("Could not communicate with VA")
			ra.log.AuditErrf("Could not communicate with VA: %s", err)
		} else {
			if res.Problems != nil {
				prob, err = bgrpc.PBToProblemDetails(res.Problems)
				if err != nil {
					prob = probs.ServerInternal("Could not communicate with VA")
					ra.log.AuditErrf("Could not communicate with VA: %s", err)
				}
			}

			// Save the updated records
			records := make([]core.ValidationRecord, len(res.Records))
			for i, r := range res.Records {
				records[i], err = bgrpc.PBToValidationRecord(r)
				if err != nil {
					prob = probs.ServerInternal("Records for validation corrupt")
				}
			}
			challenge.ValidationRecord = records
		}

		if !challenge.RecordsSane() && prob == nil {
			prob = probs.ServerInternal("Records for validation failed sanity check")
		}

		if prob != nil {
			challenge.Status = core.StatusInvalid
			challenge.Error = prob
		} else {
			challenge.Status = core.StatusValid
		}
		challenge.Validated = &vStart
		authz.Challenges[challIndex] = *challenge

		err = ra.recordValidation(vaCtx, authz.ID, authz.Expires, challenge)
		if err != nil {
			ra.log.AuditErrf("Could not record updated validation: regID=[%d] authzID=[%s] err=[%s]",
				authz.RegistrationID, authz.ID, err)
		}
	}(authz)
	return bgrpc.AuthzToPB(authz)
}

// revokeCertificate generates a revoked OCSP response for the certificate with
// the given serial and issuer and stores that response in the database.
// TODO(#5152) make the issuerID argument an issuance.IssuerNameID
func (ra *RegistrationAuthorityImpl) revokeCertificate(ctx context.Context, serial *big.Int, issuerID int64, reason revocation.Reason) error {
	serialString := core.SerialToString(serial)
	revokedAt := ra.clk.Now().UnixNano()

	var ocspResponse []byte
	if !features.Enabled(features.ROCSPStage7) {
		ocspResponsePB, err := ra.OCSP.GenerateOCSP(ctx, &capb.GenerateOCSPRequest{
			Serial:    serialString,
			IssuerID:  issuerID,
			Status:    string(core.OCSPStatusRevoked),
			Reason:    int32(reason),
			RevokedAt: revokedAt,
		})
		if err != nil {
			return err
		}
		ocspResponse = ocspResponsePB.Response
	}

	_, err := ra.SA.RevokeCertificate(ctx, &sapb.RevokeCertificateRequest{
		Serial:   serialString,
		Reason:   int64(reason),
		Date:     revokedAt,
		Response: ocspResponse,
		IssuerID: issuerID,
	})
	if err != nil {
		return err
	}

	ra.revocationReasonCounter.WithLabelValues(revocation.ReasonToString[reason]).Inc()
	return nil
}

// updateRevocationForKeyCompromise generates a revoked OCSP response for the
// already-revoked certificate with the given serial and issuer, and stores that
// response in the database. This only works for certificates that were
// previously revoked for a reason other than keyCompromise, and which are now
// being updated to keyCompromise instead.
// TODO(#5152) make the issuerID argument an issuance.IssuerNameID
func (ra *RegistrationAuthorityImpl) updateRevocationForKeyCompromise(ctx context.Context, serial *big.Int, issuerID int64) error {
	serialString := core.SerialToString(serial)
	thisUpdate := ra.clk.Now().UnixNano()

	status, err := ra.SA.GetCertificateStatus(ctx, &sapb.Serial{Serial: serialString})
	if err != nil {
		return berrors.NotFoundError("unable to confirm that serial %q was ever issued: %s", serialString, err)
	}

	if status.Status != string(core.OCSPStatusRevoked) {
		// Internal server error, because we shouldn't be in the function at all
		// unless the cert was already revoked.
		return fmt.Errorf("unable to re-revoke serial %q which is not currently revoked", serialString)
	}
	if status.RevokedReason == ocsp.KeyCompromise {
		return berrors.AlreadyRevokedError("unable to re-revoke serial %q which is already revoked for keyCompromise", serialString)
	}

	// The new OCSP response has to be back-dated to the original date.
	var ocspResponse []byte
	if !features.Enabled(features.ROCSPStage7) {
		ocspResponsePB, err := ra.OCSP.GenerateOCSP(ctx, &capb.GenerateOCSPRequest{
			Serial:    serialString,
			IssuerID:  issuerID,
			Status:    string(core.OCSPStatusRevoked),
			Reason:    int32(ocsp.KeyCompromise),
			RevokedAt: status.RevokedDate,
		})
		if err != nil {
			return err
		}
		ocspResponse = ocspResponsePB.Response
	}
	_, err = ra.SA.UpdateRevokedCertificate(ctx, &sapb.RevokeCertificateRequest{
		Serial:   serialString,
		Reason:   int64(ocsp.KeyCompromise),
		Date:     thisUpdate,
		Backdate: status.RevokedDate,
		Response: ocspResponse,
		IssuerID: issuerID,
	})
	if err != nil {
		return err
	}

	ra.revocationReasonCounter.WithLabelValues(revocation.ReasonToString[ocsp.KeyCompromise]).Inc()
	return nil
}

// purgeOCSPCache makes a request to akamai-purger to purge the cache entries
// for the given certificate.
// TODO(#5152) make the issuerID argument an issuance.IssuerNameID
func (ra *RegistrationAuthorityImpl) purgeOCSPCache(ctx context.Context, cert *x509.Certificate, issuerID int64) error {
	issuer, ok := ra.issuersByNameID[issuance.IssuerNameID(issuerID)]
	if !ok {
		// TODO(#5152): Remove this fallback (which only gets used when revoking by
		// serial, so the issuer ID had to be read from the db).
		issuer, ok = ra.issuersByID[issuance.IssuerID(issuerID)]
		if !ok {
			return fmt.Errorf("unable to identify issuer of cert with serial %q", core.SerialToString(cert.SerialNumber))
		}
	}

	purgeURLs, err := akamai.GeneratePurgeURLs(cert, issuer.Certificate)
	if err != nil {
		return err
	}

	_, err = ra.purger.Purge(ctx, &akamaipb.PurgeRequest{Urls: purgeURLs})
	if err != nil {
		return err
	}

	return nil
}

// RevokeCertByApplicant revokes the certificate in question. It allows any
// revocation reason from (0, 1, 3, 4, 5, 9), because Subscribers are allowed to
// request any revocation reason for their own certificates. However, if the
// requesting RegID is an account which has authorizations for all names in the
// cert but is *not* the original subscriber, it overrides the revocation reason
// to be 5 (cessationOfOperation), because that code is used to cover instances
// where "the certificate subscriber no longer owns the domain names in the
// certificate". It does not add the key to the blocked keys list, even if
// reason 1 (keyCompromise) is requested, as it does not demonstrate said
// compromise. It attempts to purge the certificate from the Akamai cache, but
// it does not hard-fail if doing so is not successful, because the cache will
// drop the old OCSP response in less than 24 hours anyway.
func (ra *RegistrationAuthorityImpl) RevokeCertByApplicant(ctx context.Context, req *rapb.RevokeCertByApplicantRequest) (*emptypb.Empty, error) {
	if req == nil || req.Cert == nil || req.RegID == 0 {
		return nil, errIncompleteGRPCRequest
	}

	if _, present := revocation.UserAllowedReasons[revocation.Reason(req.Code)]; !present {
		return nil, berrors.BadRevocationReasonError(req.Code)
	}

	cert, err := x509.ParseCertificate(req.Cert)
	if err != nil {
		return nil, err
	}

	serialString := core.SerialToString(cert.SerialNumber)

	logEvent := certificateRevocationEvent{
		ID:           core.NewToken(),
		SerialNumber: serialString,
		Reason:       req.Code,
		Method:       "applicant",
		RequesterID:  req.RegID,
	}

	// Below this point, do not re-declare `err` (i.e. type `err :=`) in a
	// nested scope. Doing so will create a new `err` variable that is not
	// captured by this closure.
	defer func() {
		if err != nil {
			logEvent.Error = err.Error()
		}
		ra.log.AuditObject("Revocation request:", logEvent)
	}()

	metadata, err := ra.SA.GetSerialMetadata(ctx, &sapb.Serial{Serial: serialString})
	if err != nil {
		return nil, err
	}

	if req.RegID == metadata.RegistrationID {
		// The requester is the original subscriber. They can revoke for any reason.
		logEvent.Method = "subscriber"
	} else {
		// The requester is a different account. We need to confirm that they have
		// authorizations for all names in the cert.
		logEvent.Method = "control"

		var authzMapPB *sapb.Authorizations
		authzMapPB, err = ra.SA.GetValidAuthorizations2(ctx, &sapb.GetValidAuthorizationsRequest{
			RegistrationID: req.RegID,
			Domains:        cert.DNSNames,
			Now:            ra.clk.Now().UnixNano(),
		})
		if err != nil {
			return nil, err
		}

		m := make(map[string]struct{})
		for _, authz := range authzMapPB.Authz {
			m[authz.Domain] = struct{}{}
		}
		for _, name := range cert.DNSNames {
			if _, present := m[name]; !present {
				return nil, berrors.UnauthorizedError("requester does not control all names in cert with serial %q", serialString)
			}
		}

		// Applicants who are not the original Subscriber are not allowed to
		// revoke for any reason other than cessationOfOperation, which covers
		// circumstances where "the certificate subscriber no longer owns the
		// domain names in the certificate". Override the reason code to match.
		req.Code = ocsp.CessationOfOperation
		logEvent.Reason = req.Code
	}

	issuerID := issuance.GetIssuerNameID(cert)
	err = ra.revokeCertificate(
		ctx,
		cert.SerialNumber,
		int64(issuerID),
		revocation.Reason(req.Code),
	)
	if err != nil {
		return nil, err
	}

	// TODO(#5979): Check this error when it can't simply be due to a full queue.
	_ = ra.purgeOCSPCache(ctx, cert, int64(issuerID))

	return &emptypb.Empty{}, nil
}

// RevokeCertByKey revokes the certificate in question. It always uses
// reason code 1 (keyCompromise). It ensures that they public key is added to
// the blocked keys list, even if revocation otherwise fails. It attempts to
// purge the certificate from the Akamai cache, but it does not hard-fail if
// doing so is not successful, because the cache will drop the old OCSP response
// in less than 24 hours anyway.
func (ra *RegistrationAuthorityImpl) RevokeCertByKey(ctx context.Context, req *rapb.RevokeCertByKeyRequest) (*emptypb.Empty, error) {
	if req == nil || req.Cert == nil {
		return nil, errIncompleteGRPCRequest
	}

	cert, err := x509.ParseCertificate(req.Cert)
	if err != nil {
		return nil, err
	}

	issuerID := issuance.GetIssuerNameID(cert)

	logEvent := certificateRevocationEvent{
		ID:           core.NewToken(),
		SerialNumber: core.SerialToString(cert.SerialNumber),
		Reason:       ocsp.KeyCompromise,
		Method:       "key",
		RequesterID:  0,
	}

	// Below this point, do not re-declare `err` (i.e. type `err :=`) in a
	// nested scope. Doing so will create a new `err` variable that is not
	// captured by this closure.
	defer func() {
		if err != nil {
			logEvent.Error = err.Error()
		}
		ra.log.AuditObject("Revocation request:", logEvent)
	}()

	// We revoke the cert before adding it to the blocked keys list, to avoid a
	// race between this and the bad-key-revoker. But we don't check the error on
	// from this operation until after we add to the blocked keys list, since that
	// add needs to happen no matter what.
	revokeErr := ra.revokeCertificate(
		ctx,
		cert.SerialNumber,
		int64(issuerID),
		revocation.Reason(ocsp.KeyCompromise),
	)

	// Now add the public key to the blocked keys list, and report the error if
	// there is one. It's okay to error out here because failing to add the key
	// to the blocked keys list is a worse failure than failing to revoke in the
	// first place, because it means that bad-key-revoker won't revoke the cert
	// anyway.
	var digest core.Sha256Digest
	digest, err = core.KeyDigest(cert.PublicKey)
	if err != nil {
		return nil, err
	}
	_, err = ra.SA.AddBlockedKey(ctx, &sapb.AddBlockedKeyRequest{
		KeyHash: digest[:],
		Added:   ra.clk.Now().UnixNano(),
		Source:  "API",
	})
	if err != nil {
		return nil, err
	}

	// Finally check the error from revocation itself. If it was an AlreadyRevoked
	// error, try to re-revoke the cert, in case it is revoked for a reason other
	// than keyCompromise.
	err = revokeErr
	if err != nil {
		// Error out if the error was anything other than AlreadyRevoked. Otherwise
		// try re-revocation.
		if !errors.Is(err, berrors.AlreadyRevoked) {
			return nil, err
		}
		err = ra.updateRevocationForKeyCompromise(ctx, cert.SerialNumber, int64(issuerID))
		if err != nil {
			return nil, err
		}
	}

	// TODO(#5979): Check this error when it can't simply be due to a full queue.
	_ = ra.purgeOCSPCache(ctx, cert, int64(issuerID))

	return &emptypb.Empty{}, nil
}

// AdministrativelyRevokeCertificate terminates trust in the certificate
// provided and does not require the registration ID of the requester since this
// method is only called from the admin-revoker tool. It trusts that the admin
// is doing the right thing, so if the requested reason is keyCompromise, it
// blocks the key from future issuance even though compromise has not been
// demonstrated here. It purges the certificate from the Akamai cache, and
// returns an error if that purge fails, since this method may be called late
// in the BRs-mandated revocation timeframe.
func (ra *RegistrationAuthorityImpl) AdministrativelyRevokeCertificate(ctx context.Context, req *rapb.AdministrativelyRevokeCertificateRequest) (*emptypb.Empty, error) {
	if req == nil || req.AdminName == "" {
		return nil, errIncompleteGRPCRequest
	}
	if req.Serial == "" {
		return nil, errIncompleteGRPCRequest
	}

	reasonCode := revocation.Reason(req.Code)
	if reasonCode == ocsp.KeyCompromise && req.Cert == nil && !req.SkipBlockKey {
		return nil, fmt.Errorf("cannot revoke and block for KeyCompromise by serial alone")
	}
	if req.SkipBlockKey && reasonCode != ocsp.KeyCompromise {
		return nil, fmt.Errorf("cannot skip key blocking for reasons other than KeyCompromise")
	}

	if _, present := revocation.AdminAllowedReasons[reasonCode]; !present {
		return nil, fmt.Errorf("cannot revoke for reason %d", reasonCode)
	}

	// If we weren't passed a cert in the request, find IssuerID from the db.
	// We could instead look up and parse the certificate itself, but we avoid
	// that in case we are administratively revoking the certificate because it is
	// so badly malformed that it can't be parsed.
	var cert *x509.Certificate
	var issuerID int64 // TODO(#5152) make this an issuance.IssuerNameID
	var err error
	if req.Cert == nil {
		status, err := ra.SA.GetCertificateStatus(ctx, &sapb.Serial{Serial: req.Serial})
		if err != nil {
			return nil, fmt.Errorf("unable to confirm that serial %q was ever issued: %w", req.Serial, err)
		}
		issuerID = status.IssuerID
	} else {
		cert, err = x509.ParseCertificate(req.Cert)
		if err != nil {
			return nil, err
		}
		issuerID = int64(issuance.GetIssuerNameID(cert))
	}

	logEvent := certificateRevocationEvent{
		ID:           core.NewToken(),
		Method:       "key",
		AdminName:    req.AdminName,
		SerialNumber: req.Serial,
	}

	// Below this point, do not re-declare `err` (i.e. type `err :=`) in a
	// nested scope. Doing so will create a new `err` variable that is not
	// captured by this closure.
	defer func() {
		if err != nil {
			logEvent.Error = err.Error()
		}
		ra.log.AuditObject("Revocation request:", logEvent)
	}()

	var serialInt *big.Int
	serialInt, err = core.StringToSerial(req.Serial)
	if err != nil {
		return nil, err
	}

	err = ra.revokeCertificate(ctx, serialInt, issuerID, revocation.Reason(req.Code))
	if err != nil {
		if req.Code == ocsp.KeyCompromise && errors.Is(err, berrors.AlreadyRevoked) {
			err = ra.updateRevocationForKeyCompromise(ctx, serialInt, issuerID)
			if err != nil {
				return nil, err
			}
		}
		return nil, err
	}

	if req.Code == ocsp.KeyCompromise && !req.SkipBlockKey {
		if cert == nil {
			return nil, errors.New("revoking for key compromise requires providing the certificate's DER")
		}
		var digest core.Sha256Digest
		digest, err = core.KeyDigest(cert.PublicKey)
		if err != nil {
			return nil, err
		}
		_, err = ra.SA.AddBlockedKey(ctx, &sapb.AddBlockedKeyRequest{
			KeyHash: digest[:],
			Added:   ra.clk.Now().UnixNano(),
			Source:  "admin-revoker",
			Comment: fmt.Sprintf("revoked by %s", req.AdminName),
		})
		if err != nil {
			return nil, err
		}
	}

	if cert != nil {
		err = ra.purgeOCSPCache(ctx, cert, issuerID)
		if err != nil {
			return nil, err
		}
	}

	return &emptypb.Empty{}, nil
}

// DeactivateRegistration deactivates a valid registration
func (ra *RegistrationAuthorityImpl) DeactivateRegistration(ctx context.Context, reg *corepb.Registration) (*emptypb.Empty, error) {
	if reg == nil || reg.Id == 0 {
		return nil, errIncompleteGRPCRequest
	}
	if reg.Status != string(core.StatusValid) {
		return nil, berrors.MalformedError("only valid registrations can be deactivated")
	}
	_, err := ra.SA.DeactivateRegistration(ctx, &sapb.RegistrationID{Id: reg.Id})
	if err != nil {
		return nil, berrors.InternalServerError(err.Error())
	}
	return &emptypb.Empty{}, nil
}

// DeactivateAuthorization deactivates a currently valid authorization
func (ra *RegistrationAuthorityImpl) DeactivateAuthorization(ctx context.Context, req *corepb.Authorization) (*emptypb.Empty, error) {
	if req == nil || req.Id == "" || req.Status == "" {
		return nil, errIncompleteGRPCRequest
	}
	authzID, err := strconv.ParseInt(req.Id, 10, 64)
	if err != nil {
		return nil, err
	}
	if _, err := ra.SA.DeactivateAuthorization2(ctx, &sapb.AuthorizationID2{Id: authzID}); err != nil {
		return nil, err
	}
	return &emptypb.Empty{}, nil
}

// checkOrderNames validates that the RA's policy authority allows issuing for
// each of the names in an order. If any of the names are unacceptable a
// malformed or rejectedIdentifier error with suberrors for each rejected
// identifier is returned.
func (ra *RegistrationAuthorityImpl) checkOrderNames(names []string) error {
	idents := make([]identifier.ACMEIdentifier, len(names))
	for i, name := range names {
		idents[i] = identifier.DNSIdentifier(name)
	}
	err := ra.PA.WillingToIssueWildcards(idents)
	if err != nil {
		return err
	}
	return nil
}

// GenerateOCSP looks up a certificate's status, then requests a signed OCSP
// response for it from the CA. If the certificate status is not available
// or the certificate is expired, it returns berrors.NotFoundError.
// This does not write back the result to the SA or any other storage.
func (ra *RegistrationAuthorityImpl) GenerateOCSP(ctx context.Context, req *rapb.GenerateOCSPRequest) (*capb.OCSPResponse, error) {
	status, err := ra.SA.GetCertificateStatus(ctx, &sapb.Serial{Serial: req.Serial})
	if err != nil {
		return nil, err
	}

	notAfter := time.Unix(0, status.NotAfter).UTC()
	if ra.clk.Now().After(notAfter) {
		return nil, berrors.NotFoundError("certificate is expired")
	}

	return ra.OCSP.GenerateOCSP(ctx, &capb.GenerateOCSPRequest{
		Serial:    req.Serial,
		Status:    status.Status,
		Reason:    int32(status.RevokedReason),
		RevokedAt: status.RevokedDate,
		IssuerID:  status.IssuerID,
	})
}

// NewOrder creates a new order object
func (ra *RegistrationAuthorityImpl) NewOrder(ctx context.Context, req *rapb.NewOrderRequest) (*corepb.Order, error) {
	if req == nil || req.RegistrationID == 0 {
		return nil, errIncompleteGRPCRequest
	}

	newOrder := &sapb.NewOrderRequest{
		RegistrationID: req.RegistrationID,
		Names:          core.UniqueLowerNames(req.Names),
	}

	if len(newOrder.Names) > ra.maxNames {
		return nil, berrors.MalformedError(
			"Order cannot contain more than %d DNS names", ra.maxNames)
	}

	// Validate that our policy allows issuing for each of the names in the order
	err := ra.checkOrderNames(newOrder.Names)
	if err != nil {
		return nil, err
	}

	err = wildcardOverlap(newOrder.Names)
	if err != nil {
		return nil, err
	}

	// See if there is an existing unexpired pending (or ready) order that can be reused
	// for this account
	existingOrder, err := ra.SA.GetOrderForNames(ctx, &sapb.GetOrderForNamesRequest{
		AcctID: newOrder.RegistrationID,
		Names:  newOrder.Names,
	})
	// If there was an error and it wasn't an acceptable "NotFound" error, return
	// immediately
	if err != nil && !errors.Is(err, berrors.NotFound) {
		return nil, err
	}

	// If there was an order, make sure it has expected fields and return it
	// Error if an incomplete order is returned.
	if existingOrder != nil {
		// Check to see if the expected fields of the existing order are set.
		if existingOrder.Id == 0 || existingOrder.Created == 0 || existingOrder.Status == "" || existingOrder.RegistrationID == 0 || existingOrder.Expires == 0 || len(existingOrder.Names) == 0 {
			return nil, errIncompleteGRPCResponse
		}
		return existingOrder, nil
	}

	// Check if there is rate limit space for a new order within the current window
	err = ra.checkNewOrdersPerAccountLimit(ctx, newOrder.RegistrationID)
	if err != nil {
		return nil, err
	}
	// Check if there is rate limit space for issuing a certificate for the new
	// order's names. If there isn't then it doesn't make sense to allow creating
	// an order - it will just fail when finalization checks the same limits.
	err = ra.checkLimits(ctx, newOrder.Names, newOrder.RegistrationID)
	if err != nil {
		return nil, err
	}
	err = ra.checkInvalidAuthorizationLimits(ctx, newOrder.RegistrationID, newOrder.Names)
	if err != nil {
		return nil, err
	}

	// An order's lifetime is effectively bound by the shortest remaining lifetime
	// of its associated authorizations. For that reason it would be Uncool if
	// `sa.GetAuthorizations` returned an authorization that was very close to
	// expiry. The resulting pending order that references it would itself end up
	// expiring very soon.
	// To prevent this we only return authorizations that are at least 1 day away
	// from expiring.
	authzExpiryCutoff := ra.clk.Now().AddDate(0, 0, 1).UnixNano()

	getAuthReq := &sapb.GetAuthorizationsRequest{
		RegistrationID: newOrder.RegistrationID,
		Now:            authzExpiryCutoff,
		Domains:        newOrder.Names,
	}
	existingAuthz, err := ra.SA.GetAuthorizations2(ctx, getAuthReq)
	if err != nil {
		return nil, err
	}

	// Collect up the authorizations we found into a map keyed by the domains the
	// authorizations correspond to
	nameToExistingAuthz := make(map[string]*corepb.Authorization, len(newOrder.Names))
	for _, v := range existingAuthz.Authz {
		nameToExistingAuthz[v.Domain] = v.Authz
	}

	// For each of the names in the order, if there is an acceptable
	// existing authz, append it to the order to reuse it. Otherwise track
	// that there is a missing authz for that name.
	var missingAuthzNames []string
	for _, name := range newOrder.Names {
		// If there isn't an existing authz, note that its missing and continue
		if _, exists := nameToExistingAuthz[name]; !exists {
			missingAuthzNames = append(missingAuthzNames, name)
			continue
		}
		authz := nameToExistingAuthz[name]
		// If the identifier is a wildcard and the existing authz only has one
		// DNS-01 type challenge we can reuse it. In theory we will
		// never get back an authorization for a domain with a wildcard prefix
		// that doesn't meet this criteria from SA.GetAuthorizations but we verify
		// again to be safe.
		if strings.HasPrefix(name, "*.") &&
			len(authz.Challenges) == 1 && core.AcmeChallenge(authz.Challenges[0].Type) == core.ChallengeTypeDNS01 {
			authzID, err := strconv.ParseInt(authz.Id, 10, 64)
			if err != nil {
				return nil, err
			}
			newOrder.V2Authorizations = append(newOrder.V2Authorizations, authzID)
			ra.authzAges.Observe((time.Unix(0, authz.Expires).Sub(ra.clk.Now()) - ra.authorizationLifetime).Seconds())
			continue
		} else if !strings.HasPrefix(name, "*.") {
			// If the identifier isn't a wildcard, we can reuse any authz
			authzID, err := strconv.ParseInt(authz.Id, 10, 64)
			if err != nil {
				return nil, err
			}
			newOrder.V2Authorizations = append(newOrder.V2Authorizations, authzID)
			ra.authzAges.Observe((time.Unix(0, authz.Expires).Sub(ra.clk.Now()) - ra.authorizationLifetime).Seconds())
			continue
		}

		// Delete the authz from the nameToExistingAuthz map since we are not reusing it.
		delete(nameToExistingAuthz, name)
		// If we reached this point then the existing authz was not acceptable for
		// reuse and we need to mark the name as requiring a new pending authz
		missingAuthzNames = append(missingAuthzNames, name)
	}
	ra.reusedValidAuthzCounter.Add(float64(len(newOrder.V2Authorizations)))

	// If the order isn't fully authorized we need to check that the client has
	// rate limit room for more pending authorizations
	if len(missingAuthzNames) > 0 {
		err := ra.checkPendingAuthorizationLimit(ctx, newOrder.RegistrationID)
		if err != nil {
			return nil, err
		}
	}

	// Loop through each of the names missing authzs and create a new pending
	// authorization for each.
	var newAuthzs []*corepb.Authorization
	for _, name := range missingAuthzNames {
		pb, err := ra.createPendingAuthz(newOrder.RegistrationID, identifier.ACMEIdentifier{
			Type:  identifier.DNS,
			Value: name,
		})
		if err != nil {
			return nil, err
		}
		newAuthzs = append(newAuthzs, pb)
		ra.authzAges.Observe(0)
	}

	// Start with the order's own expiry as the minExpiry. We only care
	// about authz expiries that are sooner than the order's expiry
	minExpiry := ra.clk.Now().Add(ra.orderLifetime)

	// Check the reused authorizations to see if any have an expiry before the
	// minExpiry (the order's lifetime)
	for _, authz := range nameToExistingAuthz {
		// An authz without an expiry is an unexpected internal server event
		if authz.Expires == 0 {
			return nil, berrors.InternalServerError(
				"SA.GetAuthorizations returned an authz (%s) with zero expiry",
				authz.Id)
		}
		// If the reused authorization expires before the minExpiry, it's expiry
		// is the new minExpiry.
		authzExpiry := time.Unix(0, authz.Expires)
		if authzExpiry.Before(minExpiry) {
			minExpiry = authzExpiry
		}
	}
	// If the newly created pending authz's have an expiry closer than the
	// minExpiry the minExpiry is the pending authz expiry.
	if len(newAuthzs) > 0 {
		newPendingAuthzExpires := ra.clk.Now().Add(ra.pendingAuthorizationLifetime)
		if newPendingAuthzExpires.Before(minExpiry) {
			minExpiry = newPendingAuthzExpires
		}
	}
	// Set the order's expiry to the minimum expiry. The db doesn't store
	// sub-second values, so truncate here.
	newOrder.Expires = minExpiry.Truncate(time.Second).UnixNano()

	newOrderAndAuthzsReq := &sapb.NewOrderAndAuthzsRequest{
		NewOrder:  newOrder,
		NewAuthzs: newAuthzs,
	}
	storedOrder, err := ra.SA.NewOrderAndAuthzs(ctx, newOrderAndAuthzsReq)
	if err != nil {
		return nil, err
	}
	if storedOrder.Id == 0 || storedOrder.Created == 0 || storedOrder.Status == "" || storedOrder.RegistrationID == 0 || storedOrder.Expires == 0 || len(storedOrder.Names) == 0 {
		return nil, errIncompleteGRPCResponse
	}

	// Note how many names are being requested in this certificate order.
	ra.namesPerCert.With(prometheus.Labels{"type": "requested"}).Observe(float64(len(storedOrder.Names)))

	return storedOrder, nil
}

// createPendingAuthz checks that a name is allowed for issuance and creates the
// necessary challenges for it and puts this and all of the relevant information
// into a corepb.Authorization for transmission to the SA to be stored
func (ra *RegistrationAuthorityImpl) createPendingAuthz(reg int64, identifier identifier.ACMEIdentifier) (*corepb.Authorization, error) {
	authz := &corepb.Authorization{
		Identifier:     identifier.Value,
		RegistrationID: reg,
		Status:         string(core.StatusPending),
		Expires:        ra.clk.Now().Add(ra.pendingAuthorizationLifetime).Truncate(time.Second).UnixNano(),
	}

	// Create challenges. The WFE will update them with URIs before sending them out.
	challenges, err := ra.PA.ChallengesFor(identifier)
	if err != nil {
		// The only time ChallengesFor errors it is a fatal configuration error
		// where challenges required by policy for an identifier are not enabled. We
		// want to treat this as an internal server error.
		return nil, berrors.InternalServerError(err.Error())
	}
	// Check each challenge for sanity.
	for _, challenge := range challenges {
		err := challenge.CheckConsistencyForClientOffer()
		if err != nil {
			// berrors.InternalServerError because we generated these challenges, they should
			// be OK.
			err = berrors.InternalServerError("challenge didn't pass sanity check: %+v", challenge)
			return nil, err
		}
		challPB, err := bgrpc.ChallengeToPB(challenge)
		if err != nil {
			return nil, err
		}
		authz.Challenges = append(authz.Challenges, challPB)
	}
	return authz, nil
}

// wildcardOverlap takes a slice of domain names and returns an error if any of
// them is a non-wildcard FQDN that overlaps with a wildcard domain in the map.
func wildcardOverlap(dnsNames []string) error {
	nameMap := make(map[string]bool, len(dnsNames))
	for _, v := range dnsNames {
		nameMap[v] = true
	}
	for name := range nameMap {
		if name[0] == '*' {
			continue
		}
		labels := strings.Split(name, ".")
		labels[0] = "*"
		if nameMap[strings.Join(labels, ".")] {
			return berrors.MalformedError(
				"Domain name %q is redundant with a wildcard domain in the same request. Remove one or the other from the certificate request.", name)
		}
	}
	return nil
}

// validateContactsPresent will return an error if the contacts []string
// len is greater than zero and the contactsPresent bool is false. We
// don't care about any other cases. If the length of the contacts is zero
// and contactsPresent is true, it seems like a mismatch but we have to
// assume that the client is requesting to update the contacts field with
// by removing the existing contacts value so we don't want to return an
// error here.
func validateContactsPresent(contacts []string, contactsPresent bool) error {
	if len(contacts) > 0 && !contactsPresent {
		return berrors.InternalServerError("account contacts present but contactsPresent false")
	}
	return nil
}

func (ra *RegistrationAuthorityImpl) DrainFinalize() {
	ra.finalizeWG.Wait()
}<|MERGE_RESOLUTION|>--- conflicted
+++ resolved
@@ -50,17 +50,6 @@
 	sapb "github.com/letsencrypt/boulder/sa/proto"
 	vapb "github.com/letsencrypt/boulder/va/proto"
 	"github.com/letsencrypt/boulder/web"
-<<<<<<< HEAD
-	"github.com/prometheus/client_golang/prometheus"
-	"github.com/weppos/publicsuffix-go/publicsuffix"
-	"go.opentelemetry.io/otel/attribute"
-	"go.opentelemetry.io/otel/trace"
-	"golang.org/x/crypto/ocsp"
-	grpc "google.golang.org/grpc"
-	"google.golang.org/protobuf/types/known/emptypb"
-	"gopkg.in/square/go-jose.v2"
-=======
->>>>>>> c33c3c83
 )
 
 var (
@@ -1024,9 +1013,9 @@
 		Requester:   req.Order.RegistrationID,
 		RequestTime: ra.clk.Now(),
 	}
-	beeline.AddFieldToTrace(ctx, "issuance.id", logEvent.ID)
-	beeline.AddFieldToTrace(ctx, "order.id", req.Order.Id)
-	beeline.AddFieldToTrace(ctx, "acct.id", req.Order.RegistrationID)
+	//beeline.AddFieldToTrace(ctx, "issuance.id", logEvent.ID)
+	//beeline.AddFieldToTrace(ctx, "order.id", req.Order.Id)
+	//beeline.AddFieldToTrace(ctx, "acct.id", req.Order.RegistrationID)
 
 	csr, err := ra.validateFinalizeRequest(ctx, req, &logEvent)
 	if err != nil {
@@ -1123,8 +1112,8 @@
 		return nil, err
 	}
 
-	beeline.AddFieldToTrace(ctx, "csr.cn", csr.Subject.CommonName)
-	beeline.AddFieldToTrace(ctx, "csr.dnsnames", csr.DNSNames)
+	//beeline.AddFieldToTrace(ctx, "csr.cn", csr.Subject.CommonName)
+	//beeline.AddFieldToTrace(ctx, "csr.dnsnames", csr.DNSNames)
 
 	// Dedupe, lowercase and sort both the names from the CSR and the names in the
 	// order.
@@ -1194,22 +1183,6 @@
 // mutates it, and is responsible for outputting its final state.
 func (ra *RegistrationAuthorityImpl) issueCertificateOuter(
 	ctx context.Context,
-<<<<<<< HEAD
-	req core.CertificateRequest,
-	acctID accountID,
-	oID orderID,
-	issuerNameID issuance.IssuerNameID) (core.Certificate, error) {
-	// Construct the log event
-	logEvent := certificateRequestEvent{
-		ID:          core.NewToken(),
-		OrderID:     int64(oID),
-		Requester:   int64(acctID),
-		RequestTime: ra.clk.Now(),
-	}
-
-	span := trace.SpanFromContext(ctx)
-
-=======
 	order *corepb.Order,
 	csr *x509.CertificateRequest,
 	logEvent certificateRequestEvent,
@@ -1222,7 +1195,6 @@
 		ctx, csr, accountID(order.RegistrationID), orderID(order.Id))
 
 	// Step 4: Fail the order if necessary, and update metrics and log fields
->>>>>>> c33c3c83
 	var result string
 	if err != nil {
 		// The problem is computed using `web.ProblemDetailsForError`, the same
@@ -1235,12 +1207,7 @@
 		order.Status = string(core.StatusInvalid)
 
 		logEvent.Error = err.Error()
-<<<<<<< HEAD
-		span.RecordError(err)
-=======
-		beeline.AddFieldToTrace(ctx, "issuance.error", err)
-
->>>>>>> c33c3c83
+		//beeline.AddFieldToTrace(ctx, "issuance.error", err)
 		result = "error"
 	} else {
 		order.CertificateSerial = core.SerialToString(cert.SerialNumber)
@@ -1253,35 +1220,19 @@
 		ra.newCertCounter.Inc()
 
 		logEvent.SerialNumber = core.SerialToString(cert.SerialNumber)
-		beeline.AddFieldToTrace(ctx, "cert.serial", core.SerialToString(cert.SerialNumber))
+		//beeline.AddFieldToTrace(ctx, "cert.serial", core.SerialToString(cert.SerialNumber))
 		logEvent.CommonName = cert.Subject.CommonName
-		beeline.AddFieldToTrace(ctx, "cert.common_name", cert.Subject.CommonName)
+		//beeline.AddFieldToTrace(ctx, "cert.common_name", cert.Subject.CommonName)
 		logEvent.Names = cert.DNSNames
-		beeline.AddFieldToTrace(ctx, "cert.dns_names", cert.DNSNames)
+		//beeline.AddFieldToTrace(ctx, "cert.dns_names", cert.DNSNames)
 		logEvent.NotBefore = cert.NotBefore
-		beeline.AddFieldToTrace(ctx, "cert.not_before", cert.NotBefore)
+		//beeline.AddFieldToTrace(ctx, "cert.not_before", cert.NotBefore)
 		logEvent.NotAfter = cert.NotAfter
-		beeline.AddFieldToTrace(ctx, "cert.not_after", cert.NotAfter)
+		//beeline.AddFieldToTrace(ctx, "cert.not_after", cert.NotAfter)
 
 		result = "successful"
 	}
 
-<<<<<<< HEAD
-	span.SetAttributes(
-		attribute.String("issuance.id", logEvent.ID),
-		attribute.Int64("order.id", logEvent.OrderID),
-		attribute.Int64("acct.id", logEvent.Requester),
-		attribute.String("csr.cn", req.CSR.Subject.CommonName),
-		attribute.StringSlice("csr.dns_names", req.CSR.DNSNames),
-		attribute.StringSlice("cert.dns_names", logEvent.Names),
-		attribute.String("cert.serial", logEvent.SerialNumber),
-		attribute.String("cert.common_name", logEvent.CommonName),
-		attribute.Int64("cert.not_before", logEvent.NotBefore.Unix()),
-		attribute.Int64("cert.not_after", logEvent.NotAfter.Unix()),
-	)
-
-=======
->>>>>>> c33c3c83
 	logEvent.ResponseTime = ra.clk.Now()
 	ra.log.AuditObject(fmt.Sprintf("Certificate request - %s", result), logEvent)
 
@@ -1305,83 +1256,6 @@
 	ctx context.Context,
 	csr *x509.CertificateRequest,
 	acctID accountID,
-<<<<<<< HEAD
-	oID orderID,
-	issuerNameID issuance.IssuerNameID,
-	logEvent *certificateRequestEvent) (core.Certificate, error) {
-	emptyCert := core.Certificate{}
-	if acctID <= 0 {
-		return emptyCert, berrors.MalformedError("invalid account ID: %d", acctID)
-	}
-
-	if oID <= 0 {
-		return emptyCert, berrors.MalformedError("invalid order ID: %d", oID)
-	}
-
-	regPB, err := ra.SA.GetRegistration(ctx, &sapb.RegistrationID{Id: int64(acctID)})
-	if err != nil {
-		return emptyCert, err
-	}
-	account, err := bgrpc.PbToRegistration(regPB)
-	if err != nil {
-		return emptyCert, err
-	}
-
-	csr := req.CSR
-
-	// Validate that authorization key is authorized for all domains in the CSR
-	names := make([]string, len(csr.DNSNames))
-	copy(names, csr.DNSNames)
-
-	if core.KeyDigestEquals(csr.PublicKey, account.Key) {
-		return emptyCert, berrors.MalformedError("certificate public key must be different than account key")
-	}
-
-	// Check rate limits before checking authorizations. If someone is unable to
-	// issue a cert due to rate limiting, we don't want to tell them to go get the
-	// necessary authorizations, only to later fail the rate limit check.
-	err = ra.checkLimits(ctx, names, account.ID)
-	if err != nil {
-		return emptyCert, err
-	}
-
-	// Check that this specific order is fully authorized and associated with
-	// the expected account ID
-	authzs, err := ra.checkOrderAuthorizations(ctx, names, acctID, oID)
-	if err != nil {
-		// Pass through the error without wrapping it because the called functions
-		// return BoulderError and we don't want to lose the type.
-		return emptyCert, err
-	}
-
-	// Collect up a certificateRequestAuthz that stores the ID and challenge type
-	// of each of the valid authorizations we used for this issuance.
-	logEventAuthzs := make(map[string]certificateRequestAuthz, len(names))
-	for name, authz := range authzs {
-		// If the authz has no solved by challenge type there has been an internal
-		// consistency violation worth logging a warning about. In this case the
-		// solvedByChallengeType will be logged as the empty string.
-		solvedByChallengeType, err := authz.SolvedBy()
-		if err != nil || solvedByChallengeType == nil {
-			ra.log.Warningf("Authz %q has status %q but empty SolvedBy(): %s", authz.ID, authz.Status, err)
-		}
-		logEventAuthzs[name] = certificateRequestAuthz{
-			ID:            authz.ID,
-			ChallengeType: *solvedByChallengeType,
-		}
-	}
-	logEvent.Authorizations = logEventAuthzs
-
-	// Mark that we verified the CN and SANs
-	logEvent.VerifiedFields = []string{"subject.commonName", "subjectAltName"}
-
-	// Create the certificate and log the result
-	issueReq := &capb.IssueCertificateRequest{
-		Csr:            csr.Raw,
-		RegistrationID: int64(acctID),
-		OrderID:        int64(oID),
-		IssuerNameID:   int64(issuerNameID),
-=======
 	oID orderID) (*x509.Certificate, error) {
 	if features.Enabled(features.AsyncFinalize) {
 		// If we're in async mode, use a context with a much longer timeout.
@@ -1389,7 +1263,6 @@
 		var cancel func()
 		ctx, cancel = context.WithTimeout(context.Background(), ra.finalizeTimeout)
 		defer cancel()
->>>>>>> c33c3c83
 	}
 
 	// wrapError adds a prefix to an error. If the error is a boulder error then
@@ -1447,21 +1320,10 @@
 		return nil, err
 	}
 
-<<<<<<< HEAD
-	logEvent.SerialNumber = core.SerialToString(parsedCertificate.SerialNumber)
-	logEvent.CommonName = parsedCertificate.Subject.CommonName
-	logEvent.Names = parsedCertificate.DNSNames
-	logEvent.NotBefore = parsedCertificate.NotBefore
-	logEvent.NotAfter = parsedCertificate.NotAfter
-
-	ra.newCertCounter.Inc()
-	res, err := bgrpc.PBToCert(cert)
-=======
 	_, err = ra.SA.FinalizeOrder(ctx, &sapb.FinalizeOrderRequest{
 		Id:                int64(oID),
 		CertificateSerial: core.SerialToString(parsedCertificate.SerialNumber),
 	})
->>>>>>> c33c3c83
 	if err != nil {
 		return nil, wrapError(err, "persisting finalized order")
 	}
