package ra

import (
	"context"
	"crypto"
	"crypto/x509"
	"encoding/json"
	"errors"
	"fmt"
	"net/url"
	"os"
	"slices"
	"strconv"
	"strings"
	"sync"
	"time"

	"github.com/go-jose/go-jose/v4"
	"github.com/jmhodges/clock"
	"github.com/prometheus/client_golang/prometheus"
	"golang.org/x/crypto/ocsp"
	"google.golang.org/protobuf/proto"
	"google.golang.org/protobuf/types/known/durationpb"
	"google.golang.org/protobuf/types/known/emptypb"
	"google.golang.org/protobuf/types/known/timestamppb"

	"github.com/letsencrypt/boulder/akamai"
	akamaipb "github.com/letsencrypt/boulder/akamai/proto"
	"github.com/letsencrypt/boulder/allowlist"
	capb "github.com/letsencrypt/boulder/ca/proto"
	"github.com/letsencrypt/boulder/config"
	"github.com/letsencrypt/boulder/core"
	corepb "github.com/letsencrypt/boulder/core/proto"
	csrlib "github.com/letsencrypt/boulder/csr"
	"github.com/letsencrypt/boulder/ctpolicy"
	berrors "github.com/letsencrypt/boulder/errors"
	"github.com/letsencrypt/boulder/features"
	"github.com/letsencrypt/boulder/goodkey"
	bgrpc "github.com/letsencrypt/boulder/grpc"
	"github.com/letsencrypt/boulder/identifier"
	"github.com/letsencrypt/boulder/issuance"
	blog "github.com/letsencrypt/boulder/log"
	"github.com/letsencrypt/boulder/metrics"
	"github.com/letsencrypt/boulder/policy"
	"github.com/letsencrypt/boulder/probs"
	pubpb "github.com/letsencrypt/boulder/publisher/proto"
	rapb "github.com/letsencrypt/boulder/ra/proto"
	"github.com/letsencrypt/boulder/ratelimits"
	"github.com/letsencrypt/boulder/revocation"
	sapb "github.com/letsencrypt/boulder/sa/proto"
	"github.com/letsencrypt/boulder/va"
	vapb "github.com/letsencrypt/boulder/va/proto"

	"github.com/letsencrypt/boulder/web"
)

var (
	errIncompleteGRPCRequest  = errors.New("incomplete gRPC request message")
	errIncompleteGRPCResponse = errors.New("incomplete gRPC response message")

	// caaRecheckDuration is the amount of time after a CAA check that we will
	// recheck the CAA records for a domain. Per Baseline Requirements, we must
	// recheck CAA records within 8 hours of issuance. We set this to 7 hours to
	// stay on the safe side.
	caaRecheckDuration = -7 * time.Hour
)

// RegistrationAuthorityImpl defines an RA.
//
// NOTE: All of the fields in RegistrationAuthorityImpl need to be
// populated, or there is a risk of panic.
type RegistrationAuthorityImpl struct {
	rapb.UnsafeRegistrationAuthorityServer
	rapb.UnsafeSCTProviderServer
	CA        capb.CertificateAuthorityClient
	OCSP      capb.OCSPGeneratorClient
	VA        va.RemoteClients
	SA        sapb.StorageAuthorityClient
	PA        core.PolicyAuthority
	publisher pubpb.PublisherClient

	clk                 clock.Clock
	log                 blog.Logger
	keyPolicy           goodkey.KeyPolicy
	profiles            *validationProfiles
	mustStapleAllowList *allowlist.List[int64]
	maxContactsPerReg   int
	limiter             *ratelimits.Limiter
	txnBuilder          *ratelimits.TransactionBuilder
	finalizeTimeout     time.Duration
	drainWG             sync.WaitGroup

	issuersByNameID map[issuance.NameID]*issuance.Certificate
	purger          akamaipb.AkamaiPurgerClient

	ctpolicy *ctpolicy.CTPolicy

	ctpolicyResults           *prometheus.HistogramVec
	revocationReasonCounter   *prometheus.CounterVec
	namesPerCert              *prometheus.HistogramVec
	newRegCounter             prometheus.Counter
	recheckCAACounter         prometheus.Counter
	newCertCounter            prometheus.Counter
	authzAges                 *prometheus.HistogramVec
	orderAges                 *prometheus.HistogramVec
	inflightFinalizes         prometheus.Gauge
	certCSRMismatch           prometheus.Counter
	pauseCounter              *prometheus.CounterVec
	mustStapleRequestsCounter *prometheus.CounterVec
	// TODO(#7966): Remove once the rate of registrations with contacts has been
	// determined.
	newOrUpdatedContactCounter *prometheus.CounterVec
}

var _ rapb.RegistrationAuthorityServer = (*RegistrationAuthorityImpl)(nil)

// NewRegistrationAuthorityImpl constructs a new RA object.
func NewRegistrationAuthorityImpl(
	clk clock.Clock,
	logger blog.Logger,
	stats prometheus.Registerer,
	maxContactsPerReg int,
	keyPolicy goodkey.KeyPolicy,
	limiter *ratelimits.Limiter,
	txnBuilder *ratelimits.TransactionBuilder,
	maxNames int,
	profiles *validationProfiles,
	mustStapleAllowList *allowlist.List[int64],
	pubc pubpb.PublisherClient,
	finalizeTimeout time.Duration,
	ctp *ctpolicy.CTPolicy,
	purger akamaipb.AkamaiPurgerClient,
	issuers []*issuance.Certificate,
) *RegistrationAuthorityImpl {
	ctpolicyResults := prometheus.NewHistogramVec(
		prometheus.HistogramOpts{
			Name:    "ctpolicy_results",
			Help:    "Histogram of latencies of ctpolicy.GetSCTs calls with success/failure/deadlineExceeded labels",
			Buckets: metrics.InternetFacingBuckets,
		},
		[]string{"result"},
	)
	stats.MustRegister(ctpolicyResults)

	namesPerCert := prometheus.NewHistogramVec(
		prometheus.HistogramOpts{
			Name: "names_per_cert",
			Help: "Histogram of the number of SANs in requested and issued certificates",
			// The namesPerCert buckets are chosen based on the current Let's Encrypt
			// limit of 100 SANs per certificate.
			Buckets: []float64{1, 5, 10, 20, 30, 40, 50, 60, 70, 80, 90, 100},
		},
		// Type label value is either "requested" or "issued".
		[]string{"type"},
	)
	stats.MustRegister(namesPerCert)

	newRegCounter := prometheus.NewCounter(prometheus.CounterOpts{
		Name: "new_registrations",
		Help: "A counter of new registrations",
	})
	stats.MustRegister(newRegCounter)

	recheckCAACounter := prometheus.NewCounter(prometheus.CounterOpts{
		Name: "recheck_caa",
		Help: "A counter of CAA rechecks",
	})
	stats.MustRegister(recheckCAACounter)

	newCertCounter := prometheus.NewCounter(prometheus.CounterOpts{
		Name: "new_certificates",
		Help: "A counter of issued certificates",
	})
	stats.MustRegister(newCertCounter)

	revocationReasonCounter := prometheus.NewCounterVec(prometheus.CounterOpts{
		Name: "revocation_reason",
		Help: "A counter of certificate revocation reasons",
	}, []string{"reason"})
	stats.MustRegister(revocationReasonCounter)

	authzAges := prometheus.NewHistogramVec(prometheus.HistogramOpts{
		Name: "authz_ages",
		Help: "Histogram of ages, in seconds, of Authorization objects, labelled by method and type",
		// authzAges keeps track of how old, in seconds, authorizations are when
		// we attach them to a new order and again when we finalize that order.
		// We give it a non-standard bucket distribution so that the leftmost
		// (closest to zero) bucket can be used exclusively for brand-new (i.e.
		// not reused) authzs. Our buckets are: one nanosecond, one second, one
		// minute, one hour, 7 hours (our CAA reuse time), 1 day, 2 days, 7
		// days, 30 days, +inf (should be empty).
		Buckets: []float64{0.000000001, 1, 60, 3600, 25200, 86400, 172800, 604800, 2592000, 7776000},
	}, []string{"method", "type"})
	stats.MustRegister(authzAges)

	orderAges := prometheus.NewHistogramVec(prometheus.HistogramOpts{
		Name: "order_ages",
		Help: "Histogram of ages, in seconds, of Order objects when they're reused and finalized, labelled by method",
		// Orders currently have a max age of 7 days (168hrs), so our buckets
		// are: one nanosecond (new), 1 second, 10 seconds, 1 minute, 10
		// minutes, 1 hour, 7 hours (our CAA reuse time), 1 day, 2 days, 7 days, +inf.
		Buckets: []float64{0.000000001, 1, 10, 60, 600, 3600, 25200, 86400, 172800, 604800},
	}, []string{"method"})
	stats.MustRegister(orderAges)

	inflightFinalizes := prometheus.NewGauge(prometheus.GaugeOpts{
		Name: "inflight_finalizes",
		Help: "Gauge of the number of current asynchronous finalize goroutines",
	})
	stats.MustRegister(inflightFinalizes)

	certCSRMismatch := prometheus.NewCounter(prometheus.CounterOpts{
		Name: "cert_csr_mismatch",
		Help: "Number of issued certificates that have failed ra.matchesCSR for any reason. This is _real bad_ and should be alerted upon.",
	})
	stats.MustRegister(certCSRMismatch)

	pauseCounter := prometheus.NewCounterVec(prometheus.CounterOpts{
		Name: "paused_pairs",
		Help: "Number of times a pause operation is performed, labeled by paused=[bool], repaused=[bool], grace=[bool]",
	}, []string{"paused", "repaused", "grace"})
	stats.MustRegister(pauseCounter)

	mustStapleRequestsCounter := prometheus.NewCounterVec(prometheus.CounterOpts{
		Name: "must_staple_requests",
		Help: "Number of times a must-staple request is made, labeled by allowlist=[allowed|denied]",
	}, []string{"allowlist"})
	stats.MustRegister(mustStapleRequestsCounter)

	// TODO(#7966): Remove once the rate of registrations with contacts has been
	// determined.
	newOrUpdatedContactCounter := prometheus.NewCounterVec(prometheus.CounterOpts{
		Name: "new_or_updated_contact",
		Help: "A counter of new or updated contacts, labeled by new=[bool]",
	}, []string{"new"})
	stats.MustRegister(newOrUpdatedContactCounter)

	issuersByNameID := make(map[issuance.NameID]*issuance.Certificate)
	for _, issuer := range issuers {
		issuersByNameID[issuer.NameID()] = issuer
	}

	ra := &RegistrationAuthorityImpl{
		clk:                        clk,
		log:                        logger,
		profiles:                   profiles,
		mustStapleAllowList:        mustStapleAllowList,
		maxContactsPerReg:          maxContactsPerReg,
		keyPolicy:                  keyPolicy,
		limiter:                    limiter,
		txnBuilder:                 txnBuilder,
		publisher:                  pubc,
		finalizeTimeout:            finalizeTimeout,
		ctpolicy:                   ctp,
		ctpolicyResults:            ctpolicyResults,
		purger:                     purger,
		issuersByNameID:            issuersByNameID,
		namesPerCert:               namesPerCert,
		newRegCounter:              newRegCounter,
		recheckCAACounter:          recheckCAACounter,
		newCertCounter:             newCertCounter,
		revocationReasonCounter:    revocationReasonCounter,
		authzAges:                  authzAges,
		orderAges:                  orderAges,
		inflightFinalizes:          inflightFinalizes,
		certCSRMismatch:            certCSRMismatch,
		pauseCounter:               pauseCounter,
		mustStapleRequestsCounter:  mustStapleRequestsCounter,
		newOrUpdatedContactCounter: newOrUpdatedContactCounter,
	}
	return ra
}

// ValidationProfileConfig is a config struct which can be used to create a
// ValidationProfile.
type ValidationProfileConfig struct {
	// PendingAuthzLifetime defines how far in the future an authorization's
	// "expires" timestamp is set when it is first created, i.e. how much
	// time the applicant has to attempt the challenge.
	PendingAuthzLifetime config.Duration `validate:"required"`
	// ValidAuthzLifetime defines how far in the future an authorization's
	// "expires" timestamp is set when one of its challenges is fulfilled,
	// i.e. how long a validated authorization may be reused.
	ValidAuthzLifetime config.Duration `validate:"required"`
	// OrderLifetime defines how far in the future an order's "expires"
	// timestamp is set when it is first created, i.e. how much time the
	// applicant has to fulfill all challenges and finalize the order. This is
	// a maximum time: if the order reuses an authorization and that authz
	// expires earlier than this OrderLifetime would otherwise set, then the
	// order's expiration is brought in to match that authorization.
	OrderLifetime config.Duration `validate:"required"`
	// MaxNames is the maximum number of subjectAltNames in a single cert.
	// The value supplied MUST be greater than 0 and no more than 100. These
	// limits are per section 7.1 of our combined CP/CPS, under "DV-SSL
	// Subscriber Certificate". The value must be less than or equal to the
	// global (i.e. not per-profile) value configured in the CA.
	MaxNames int `validate:"omitempty,min=1,max=100"`
	// AllowList specifies the path to a YAML file containing a list of
	// account IDs permitted to use this profile. If no path is
	// specified, the profile is open to all accounts. If the file
	// exists but is empty, the profile is closed to all accounts.
	AllowList string `validate:"omitempty"`
}

// validationProfile holds the order and authz lifetimes and allowlist for a
// given validation profile.
type validationProfile struct {
	// pendingAuthzLifetime defines how far in the future an authorization's
	// "expires" timestamp is set when it is first created, i.e. how much
	// time the applicant has to attempt the challenge.
	pendingAuthzLifetime time.Duration
	// validAuthzLifetime defines how far in the future an authorization's
	// "expires" timestamp is set when one of its challenges is fulfilled,
	// i.e. how long a validated authorization may be reused.
	validAuthzLifetime time.Duration
	// orderLifetime defines how far in the future an order's "expires"
	// timestamp is set when it is first created, i.e. how much time the
	// applicant has to fulfill all challenges and finalize the order. This is
	// a maximum time: if the order reuses an authorization and that authz
	// expires earlier than this OrderLifetime would otherwise set, then the
	// order's expiration is brought in to match that authorization.
	orderLifetime time.Duration
	// maxNames is the maximum number of subjectAltNames in a single cert.
	maxNames int
	// allowList holds the set of account IDs allowed to use this profile. If
	// nil, the profile is open to all accounts (everyone is allowed).
	allowList *allowlist.List[int64]
}

// validationProfiles provides access to the set of configured profiles,
// including the default profile for orders/authzs which do not specify one.
type validationProfiles struct {
	defaultName string
	byName      map[string]*validationProfile
}

// NewValidationProfiles builds a new validationProfiles struct from the given
// configs and default name. It enforces that the given authorization lifetimes
// are within the bounds mandated by the Baseline Requirements.
func NewValidationProfiles(defaultName string, configs map[string]*ValidationProfileConfig) (*validationProfiles, error) {
	if defaultName == "" {
		return nil, errors.New("default profile name must be configured")
	}

	profiles := make(map[string]*validationProfile, len(configs))

	for name, config := range configs {
		// The Baseline Requirements v1.8.1 state that validation tokens "MUST
		// NOT be used for more than 30 days from its creation". If unconfigured
		// or the configured value pendingAuthorizationLifetimeDays is greater
		// than 29 days, bail out.
		if config.PendingAuthzLifetime.Duration <= 0 || config.PendingAuthzLifetime.Duration > 29*(24*time.Hour) {
			return nil, fmt.Errorf("PendingAuthzLifetime value must be greater than 0 and less than 30d, but got %q", config.PendingAuthzLifetime.Duration)
		}

		// Baseline Requirements v1.8.1 section 4.2.1: "any reused data, document,
		// or completed validation MUST be obtained no more than 398 days prior
		// to issuing the Certificate". If unconfigured or the configured value is
		// greater than 397 days, bail out.
		if config.ValidAuthzLifetime.Duration <= 0 || config.ValidAuthzLifetime.Duration > 397*(24*time.Hour) {
			return nil, fmt.Errorf("ValidAuthzLifetime value must be greater than 0 and less than 398d, but got %q", config.ValidAuthzLifetime.Duration)
		}

		if config.MaxNames <= 0 || config.MaxNames > 100 {
			return nil, fmt.Errorf("MaxNames must be greater than 0 and at most 100")
		}

		var allowList *allowlist.List[int64]
		if config.AllowList != "" {
			data, err := os.ReadFile(config.AllowList)
			if err != nil {
				return nil, fmt.Errorf("reading allowlist: %w", err)
			}
			allowList, err = allowlist.NewFromYAML[int64](data)
			if err != nil {
				return nil, fmt.Errorf("parsing allowlist: %w", err)
			}
		}

		profiles[name] = &validationProfile{
			pendingAuthzLifetime: config.PendingAuthzLifetime.Duration,
			validAuthzLifetime:   config.ValidAuthzLifetime.Duration,
			orderLifetime:        config.OrderLifetime.Duration,
			maxNames:             config.MaxNames,
			allowList:            allowList,
		}
	}

	_, ok := profiles[defaultName]
	if !ok {
		return nil, fmt.Errorf("no profile configured matching default profile name %q", defaultName)
	}

	return &validationProfiles{
		defaultName: defaultName,
		byName:      profiles,
	}, nil
}

func (vp *validationProfiles) get(name string) (*validationProfile, error) {
	if name == "" {
		name = vp.defaultName
	}
	profile, ok := vp.byName[name]
	if !ok {
		return nil, berrors.InvalidProfileError("unrecognized profile name %q", name)
	}
	return profile, nil
}

// certificateRequestAuthz is a struct for holding information about a valid
// authz referenced during a certificateRequestEvent. It holds both the
// authorization ID and the challenge type that made the authorization valid. We
// specifically include the challenge type that solved the authorization to make
// some common analysis easier.
type certificateRequestAuthz struct {
	ID            string
	ChallengeType core.AcmeChallenge
}

// certificateRequestEvent is a struct for holding information that is logged as
// JSON to the audit log as the result of an issuance event.
type certificateRequestEvent struct {
	ID string `json:",omitempty"`
	// Requester is the associated account ID
	Requester int64 `json:",omitempty"`
	// OrderID is the associated order ID (may be empty for an ACME v1 issuance)
	OrderID int64 `json:",omitempty"`
	// SerialNumber is the string representation of the issued certificate's
	// serial number
	SerialNumber string `json:",omitempty"`
	// VerifiedFields are required by the baseline requirements and are always
	// a static value for Boulder.
	VerifiedFields []string `json:",omitempty"`
	// CommonName is the subject common name from the issued cert
	CommonName string `json:",omitempty"`
	// Identifiers are the identifiers from the issued cert
	Identifiers []identifier.ACMEIdentifier `json:",omitempty"`
	// NotBefore is the starting timestamp of the issued cert's validity period
	NotBefore time.Time `json:",omitempty"`
	// NotAfter is the ending timestamp of the issued cert's validity period
	NotAfter time.Time `json:",omitempty"`
	// RequestTime and ResponseTime are for tracking elapsed time during issuance
	RequestTime  time.Time `json:",omitempty"`
	ResponseTime time.Time `json:",omitempty"`
	// Error contains any encountered errors
	Error string `json:",omitempty"`
	// Authorizations is a map of identifier names to certificateRequestAuthz
	// objects. It can be used to understand how the names in a certificate
	// request were authorized.
	Authorizations map[string]certificateRequestAuthz
	// CertProfileName is a human readable name used to refer to the certificate
	// profile.
	CertProfileName string `json:",omitempty"`
	// CertProfileHash is SHA256 sum over every exported field of an
	// issuance.ProfileConfig, represented here as a hexadecimal string.
	CertProfileHash string `json:",omitempty"`
	// PreviousCertificateIssued is present when this certificate uses the same set
	// of FQDNs as a previous certificate (from any account) and contains the
	// notBefore of the most recent such certificate.
	PreviousCertificateIssued time.Time `json:",omitempty"`
	// UserAgent is the User-Agent header from the ACME client (provided to the
	// RA via gRPC metadata).
	UserAgent string
}

// certificateRevocationEvent is a struct for holding information that is logged
// as JSON to the audit log as the result of a revocation event.
type certificateRevocationEvent struct {
	ID string `json:",omitempty"`
	// SerialNumber is the string representation of the revoked certificate's
	// serial number.
	SerialNumber string `json:",omitempty"`
	// Reason is the integer representing the revocation reason used.
	Reason int64 `json:"reason"`
	// Method is the way in which revocation was requested.
	// It will be one of the strings: "applicant", "subscriber", "control", "key", or "admin".
	Method string `json:",omitempty"`
	// RequesterID is the account ID of the requester.
	// Will be zero for admin revocations.
	RequesterID int64 `json:",omitempty"`
	CRLShard    int64
	// AdminName is the name of the admin requester.
	// Will be zero for subscriber revocations.
	AdminName string `json:",omitempty"`
	// Error contains any error encountered during revocation.
	Error string `json:",omitempty"`
}

// finalizationCAACheckEvent is a struct for holding information logged as JSON
// to the info log as the result of an issuance event. It is logged when the RA
// performs the final CAA check of a certificate finalization request.
type finalizationCAACheckEvent struct {
	// Requester is the associated account ID.
	Requester int64 `json:",omitempty"`
	// Reused is a count of Authz where the original CAA check was performed in
	// the last 7 hours.
	Reused int `json:",omitempty"`
	// Rechecked is a count of Authz where a new CAA check was performed because
	// the original check was older than 7 hours.
	Rechecked int `json:",omitempty"`
}

// NewRegistration constructs a new Registration from a request.
func (ra *RegistrationAuthorityImpl) NewRegistration(ctx context.Context, request *corepb.Registration) (*corepb.Registration, error) {
	// Error if the request is nil, there is no account key or IP address
	if request == nil || len(request.Key) == 0 {
		return nil, errIncompleteGRPCRequest
	}

	// Check if account key is acceptable for use.
	var key jose.JSONWebKey
	err := key.UnmarshalJSON(request.Key)
	if err != nil {
		return nil, berrors.InternalServerError("failed to unmarshal account key: %s", err.Error())
	}
	err = ra.keyPolicy.GoodKey(ctx, key.Key)
	if err != nil {
		return nil, berrors.MalformedError("invalid public key: %s", err.Error())
	}

	// Check that contacts conform to our expectations.
	err = ra.validateContacts(request.Contact)
	if err != nil {
		return nil, err
	}

	// Don't populate ID or CreatedAt because those will be set by the SA.
	req := &corepb.Registration{
		Key:       request.Key,
		Contact:   request.Contact,
		Agreement: request.Agreement,
		Status:    string(core.StatusValid),
	}

	// Store the registration object, then return the version that got stored.
	res, err := ra.SA.NewRegistration(ctx, req)
	if err != nil {
		return nil, err
	}

	// TODO(#7966): Remove once the rate of registrations with contacts has been
	// determined.
	for range request.Contact {
		ra.newOrUpdatedContactCounter.With(prometheus.Labels{"new": "true"}).Inc()
	}

	ra.newRegCounter.Inc()
	return res, nil
}

// validateContacts checks the provided list of contacts, returning an error if
// any are not acceptable. Unacceptable contacts lists include:
// * An empty list
// * A list has more than maxContactsPerReg contacts
// * A list containing an empty contact
// * A list containing a contact that does not parse as a URL
// * A list containing a contact that has a URL scheme other than mailto
// * A list containing a mailto contact that contains hfields
// * A list containing a contact that has non-ascii characters
// * A list containing a contact that doesn't pass `policy.ValidEmail`
func (ra *RegistrationAuthorityImpl) validateContacts(contacts []string) error {
	if len(contacts) == 0 {
		return nil // Nothing to validate
	}
	if ra.maxContactsPerReg > 0 && len(contacts) > ra.maxContactsPerReg {
		return berrors.MalformedError(
			"too many contacts provided: %d > %d",
			len(contacts),
			ra.maxContactsPerReg,
		)
	}

	for _, contact := range contacts {
		if contact == "" {
			return berrors.InvalidEmailError("empty contact")
		}
		parsed, err := url.Parse(contact)
		if err != nil {
			return berrors.InvalidEmailError("invalid contact")
		}
		if parsed.Scheme != "mailto" {
			return berrors.UnsupportedContactError("only contact scheme 'mailto:' is supported")
		}
		if parsed.RawQuery != "" || contact[len(contact)-1] == '?' {
			return berrors.InvalidEmailError("contact email contains a question mark")
		}
		if parsed.Fragment != "" || contact[len(contact)-1] == '#' {
			return berrors.InvalidEmailError("contact email contains a '#'")
		}
		if !core.IsASCII(contact) {
			return berrors.InvalidEmailError("contact email contains non-ASCII characters")
		}
		err = policy.ValidEmail(parsed.Opaque)
		if err != nil {
			return err
		}
	}

	// NOTE(@cpu): For historical reasons (</3) we store ACME account contact
	// information de-normalized in a fixed size `contact` field on the
	// `registrations` table. At the time of writing this field is VARCHAR(191)
	// That means the largest marshalled JSON value we can store is 191 bytes.
	const maxContactBytes = 191
	if jsonBytes, err := json.Marshal(contacts); err != nil {
		return fmt.Errorf("failed to marshal reg.Contact to JSON: %w", err)
	} else if len(jsonBytes) >= maxContactBytes {
		return berrors.InvalidEmailError(
			"too many/too long contact(s). Please use shorter or fewer email addresses")
	}

	return nil
}

// matchesCSR tests the contents of a generated certificate to make sure
// that the PublicKey, CommonName, and identifiers match those provided in
// the CSR that was used to generate the certificate. It also checks the
// following fields for:
//   - notBefore is not more than 24 hours ago
//   - BasicConstraintsValid is true
//   - IsCA is false
//   - ExtKeyUsage only contains ExtKeyUsageServerAuth & ExtKeyUsageClientAuth
//   - Subject only contains CommonName & Names
func (ra *RegistrationAuthorityImpl) matchesCSR(parsedCertificate *x509.Certificate, csr *x509.CertificateRequest) error {
	if !core.KeyDigestEquals(parsedCertificate.PublicKey, csr.PublicKey) {
		return berrors.InternalServerError("generated certificate public key doesn't match CSR public key")
	}

	csrIdents := identifier.FromCSR(csr)
	if parsedCertificate.Subject.CommonName != "" {
		// Only check that the issued common name matches one of the SANs if there
		// is an issued CN at all: this allows flexibility on whether we include
		// the CN.
		cnFound := false
		for _, ident := range csrIdents {
			if ident.Value == parsedCertificate.Subject.CommonName && ident.Type == identifier.TypeDNS {
				cnFound = true
				break
			}
		}
		if !cnFound {
			return berrors.InternalServerError("generated certificate CommonName doesn't match any CSR name")
		}
	}

	parsedIdents := identifier.FromCert(parsedCertificate)
	if !slices.Equal(csrIdents, parsedIdents) {
		return berrors.InternalServerError("generated certificate identifiers don't match CSR identifiers")
	}

	if len(parsedCertificate.Subject.Country) > 0 || len(parsedCertificate.Subject.Organization) > 0 ||
		len(parsedCertificate.Subject.OrganizationalUnit) > 0 || len(parsedCertificate.Subject.Locality) > 0 ||
		len(parsedCertificate.Subject.Province) > 0 || len(parsedCertificate.Subject.StreetAddress) > 0 ||
		len(parsedCertificate.Subject.PostalCode) > 0 {
		return berrors.InternalServerError("generated certificate Subject contains fields other than CommonName, or SerialNumber")
	}
	now := ra.clk.Now()
	if now.Sub(parsedCertificate.NotBefore) > time.Hour*24 {
		return berrors.InternalServerError("generated certificate is back dated %s", now.Sub(parsedCertificate.NotBefore))
	}
	if !parsedCertificate.BasicConstraintsValid {
		return berrors.InternalServerError("generated certificate doesn't have basic constraints set")
	}
	if parsedCertificate.IsCA {
		return berrors.InternalServerError("generated certificate can sign other certificates")
	}
	for _, eku := range parsedCertificate.ExtKeyUsage {
		if eku != x509.ExtKeyUsageServerAuth && eku != x509.ExtKeyUsageClientAuth {
			return berrors.InternalServerError("generated certificate has unacceptable EKU")
		}
	}
	if !slices.Contains(parsedCertificate.ExtKeyUsage, x509.ExtKeyUsageServerAuth) {
		return berrors.InternalServerError("generated certificate doesn't have serverAuth EKU")
	}

	return nil
}

// checkOrderAuthorizations verifies that a provided set of names associated
// with a specific order and account has all of the required valid, unexpired
// authorizations to proceed with issuance. It returns the authorizations that
// satisfied the set of names or it returns an error. If it returns an error, it
// will be of type BoulderError.
func (ra *RegistrationAuthorityImpl) checkOrderAuthorizations(
	ctx context.Context,
	orderID orderID,
	acctID accountID,
	idents []identifier.ACMEIdentifier,
	now time.Time) (map[identifier.ACMEIdentifier]*core.Authorization, error) {
	// Get all of the valid authorizations for this account/order
	req := &sapb.GetValidOrderAuthorizationsRequest{
		Id:     int64(orderID),
		AcctID: int64(acctID),
	}
	authzMapPB, err := ra.SA.GetValidOrderAuthorizations2(ctx, req)
	if err != nil {
		return nil, berrors.InternalServerError("error in GetValidOrderAuthorizations: %s", err)
	}
	authzs, err := bgrpc.PBToAuthzMap(authzMapPB)
	if err != nil {
		return nil, err
	}

	// Ensure that every identifier has a matching authz, and vice-versa.
	var missing []string
	var invalid []string
	var expired []string
	for _, ident := range idents {
		authz, ok := authzs[ident]
		if !ok || authz == nil {
			missing = append(missing, ident.Value)
			continue
		}
		if authz.Status != core.StatusValid {
			invalid = append(invalid, ident.Value)
			continue
		}
		if authz.Expires.Before(now) {
			expired = append(expired, ident.Value)
			continue
		}
		err = ra.PA.CheckAuthzChallenges(authz)
		if err != nil {
			invalid = append(invalid, ident.Value)
			continue
		}
	}

	if len(missing) > 0 {
		return nil, berrors.UnauthorizedError(
			"authorizations for these identifiers not found: %s",
			strings.Join(missing, ", "),
		)
	}

	if len(invalid) > 0 {
		return nil, berrors.UnauthorizedError(
			"authorizations for these identifiers not valid: %s",
			strings.Join(invalid, ", "),
		)
	}
	if len(expired) > 0 {
		return nil, berrors.UnauthorizedError(
			"authorizations for these identifiers expired: %s",
			strings.Join(expired, ", "),
		)
	}

	// Even though this check is cheap, we do it after the more specific checks
	// so that we can return more specific error messages.
	if len(idents) != len(authzs) {
		return nil, berrors.UnauthorizedError("incorrect number of identifiers requested for finalization")
	}

	// Check that the authzs either don't need CAA rechecking, or do the
	// necessary CAA rechecks right now.
	err = ra.checkAuthorizationsCAA(ctx, int64(acctID), authzs, now)
	if err != nil {
		return nil, err
	}

	return authzs, nil
}

// validatedBefore checks if a given authorization's challenge was
// validated before a given time. Returns a bool.
func validatedBefore(authz *core.Authorization, caaRecheckTime time.Time) (bool, error) {
	numChallenges := len(authz.Challenges)
	if numChallenges != 1 {
		return false, berrors.InternalServerError("authorization has incorrect number of challenges. 1 expected, %d found for: id %s", numChallenges, authz.ID)
	}
	if authz.Challenges[0].Validated == nil {
		return false, berrors.InternalServerError("authorization's challenge has no validated timestamp for: id %s", authz.ID)
	}
	return authz.Challenges[0].Validated.Before(caaRecheckTime), nil
}

// checkAuthorizationsCAA ensures that we have sufficiently-recent CAA checks
// for every input identifier/authz. If any authz was validated too long ago, it
// kicks off a CAA recheck for that identifier If it returns an error, it will
// be of type BoulderError.
func (ra *RegistrationAuthorityImpl) checkAuthorizationsCAA(
	ctx context.Context,
	acctID int64,
	authzs map[identifier.ACMEIdentifier]*core.Authorization,
	now time.Time) error {
	// recheckAuthzs is a list of authorizations that must have their CAA records rechecked
	var recheckAuthzs []*core.Authorization

	// Per Baseline Requirements, CAA must be checked within 8 hours of
	// issuance. CAA is checked when an authorization is validated, so as
	// long as that was less than 8 hours ago, we're fine. We recheck if
	// that was more than 7 hours ago, to be on the safe side. We can
	// check to see if the authorized challenge `AttemptedAt`
	// (`Validated`) value from the database is before our caaRecheckTime.
	// Set the recheck time to 7 hours ago.
	caaRecheckAfter := now.Add(caaRecheckDuration)

	for _, authz := range authzs {
		if staleCAA, err := validatedBefore(authz, caaRecheckAfter); err != nil {
			return err
		} else if staleCAA {
			// Ensure that CAA is rechecked for this name
			recheckAuthzs = append(recheckAuthzs, authz)
		}
	}

	if len(recheckAuthzs) > 0 {
		err := ra.recheckCAA(ctx, recheckAuthzs)
		if err != nil {
			return err
		}
	}

	caaEvent := &finalizationCAACheckEvent{
		Requester: acctID,
		Reused:    len(authzs) - len(recheckAuthzs),
		Rechecked: len(recheckAuthzs),
	}
	ra.log.InfoObject("FinalizationCaaCheck", caaEvent)

	return nil
}

// recheckCAA accepts a list of names that need to have their CAA records
// rechecked because their associated authorizations are sufficiently old and
// performs the CAA checks required for each. If any of the rechecks fail an
// error is returned.
func (ra *RegistrationAuthorityImpl) recheckCAA(ctx context.Context, authzs []*core.Authorization) error {
	ra.recheckCAACounter.Add(float64(len(authzs)))

	type authzCAAResult struct {
		authz *core.Authorization
		err   error
	}
	ch := make(chan authzCAAResult, len(authzs))
	for _, authz := range authzs {
		go func(authz *core.Authorization) {
			name := authz.Identifier.Value

			// If an authorization has multiple valid challenges,
			// the type of the first valid challenge is used for
			// the purposes of CAA rechecking.
			var method string
			for _, challenge := range authz.Challenges {
				if challenge.Status == core.StatusValid {
					method = string(challenge.Type)
					break
				}
			}
			if method == "" {
				ch <- authzCAAResult{
					authz: authz,
					err: berrors.InternalServerError(
						"Internal error determining validation method for authorization ID %v (%v)",
						authz.ID, name),
				}
				return
			}
			var resp *vapb.IsCAAValidResponse
			var err error
			resp, err = ra.VA.DoCAA(ctx, &vapb.IsCAAValidRequest{
				Domain:           name,
				ValidationMethod: method,
				AccountURIID:     authz.RegistrationID,
			})
			if err != nil {
				ra.log.AuditErrf("Rechecking CAA: %s", err)
				err = berrors.InternalServerError(
					"Internal error rechecking CAA for authorization ID %v (%v)",
					authz.ID, name,
				)
			} else if resp.Problem != nil {
				err = berrors.CAAError("rechecking caa: %s", resp.Problem.Detail)
			}
			ch <- authzCAAResult{
				authz: authz,
				err:   err,
			}
		}(authz)
	}
	var subErrors []berrors.SubBoulderError
	// Read a recheckResult for each authz from the results channel
	for range len(authzs) {
		recheckResult := <-ch
		// If the result had a CAA boulder error, construct a suberror with the
		// identifier from the authorization that was checked.
		err := recheckResult.err
		if err != nil {
			var bErr *berrors.BoulderError
			if errors.As(err, &bErr) && bErr.Type == berrors.CAA {
				subErrors = append(subErrors, berrors.SubBoulderError{
					Identifier:   recheckResult.authz.Identifier,
					BoulderError: bErr})
			} else {
				return err
			}
		}
	}
	if len(subErrors) > 0 {
		var detail string
		// If there was only one error, then use it as the top level error that is
		// returned.
		if len(subErrors) == 1 {
			return subErrors[0].BoulderError
		}
		detail = fmt.Sprintf(
			"Rechecking CAA for %q and %d more identifiers failed. "+
				"Refer to sub-problems for more information",
			subErrors[0].Identifier.Value,
			len(subErrors)-1)
		return (&berrors.BoulderError{
			Type:   berrors.CAA,
			Detail: detail,
		}).WithSubErrors(subErrors)
	}
	return nil
}

// failOrder marks an order as failed by setting the problem details field of
// the order & persisting it through the SA. If an error occurs doing this we
// log it and don't modify the input order. There aren't any alternatives if we
// can't add the error to the order. This function MUST only be called when we
// are already returning an error for another reason.
func (ra *RegistrationAuthorityImpl) failOrder(
	ctx context.Context,
	order *corepb.Order,
	prob *probs.ProblemDetails) {
	// Use a separate context with its own timeout, since the error we encountered
	// may have been a context cancellation or timeout, and these operations still
	// need to succeed.
	ctx, cancel := context.WithTimeout(context.WithoutCancel(ctx), 1*time.Second)
	defer cancel()

	// Convert the problem to a protobuf problem for the *corepb.Order field
	pbProb, err := bgrpc.ProblemDetailsToPB(prob)
	if err != nil {
		ra.log.AuditErrf("Could not convert order error problem to PB: %q", err)
		return
	}

	// Assign the protobuf problem to the field and save it via the SA
	order.Error = pbProb
	_, err = ra.SA.SetOrderError(ctx, &sapb.SetOrderErrorRequest{
		Id:    order.Id,
		Error: order.Error,
	})
	if err != nil {
		ra.log.AuditErrf("Could not persist order error: %q", err)
	}
}

// To help minimize the chance that an accountID would be used as an order ID
// (or vice versa) when calling functions that use both we define internal
// `accountID` and `orderID` types so that callers must explicitly cast.
type accountID int64
type orderID int64

// FinalizeOrder accepts a request to finalize an order object and, if possible,
// issues a certificate to satisfy the order. If an order does not have valid,
// unexpired authorizations for all of its associated names an error is
// returned. Similarly we vet that all of the names in the order are acceptable
// based on current policy and return an error if the order can't be fulfilled.
// If successful the order will be returned in processing status for the client
// to poll while awaiting finalization to occur.
func (ra *RegistrationAuthorityImpl) FinalizeOrder(ctx context.Context, req *rapb.FinalizeOrderRequest) (*corepb.Order, error) {
	// Step 1: Set up logging/tracing and validate the Order
	if req == nil || req.Order == nil || len(req.Csr) == 0 {
		return nil, errIncompleteGRPCRequest
	}

	logEvent := certificateRequestEvent{
		ID:          core.NewToken(),
		OrderID:     req.Order.Id,
		Requester:   req.Order.RegistrationID,
		RequestTime: ra.clk.Now(),
		UserAgent:   web.UserAgent(ctx),
	}
	csr, err := ra.validateFinalizeRequest(ctx, req, &logEvent)
	if err != nil {
		return nil, err
	}

	// Observe the age of this order, so we know how quickly most clients complete
	// issuance flows.
	ra.orderAges.WithLabelValues("FinalizeOrder").Observe(ra.clk.Since(req.Order.Created.AsTime()).Seconds())

	// Step 2: Set the Order to Processing status
	//
	// We do this separately from the issuance process itself so that, when we
	// switch to doing issuance asynchronously, we aren't lying to the client
	// when we say that their order is already Processing.
	//
	// NOTE(@cpu): After this point any errors that are encountered must update
	// the state of the order to invalid by setting the order's error field.
	// Otherwise the order will be "stuck" in processing state. It can not be
	// finalized because it isn't pending, but we aren't going to process it
	// further because we already did and encountered an error.
	_, err = ra.SA.SetOrderProcessing(ctx, &sapb.OrderRequest{Id: req.Order.Id})
	if err != nil {
		// Fail the order with a server internal error - we weren't able to set the
		// status to processing and that's unexpected & weird.
		ra.failOrder(ctx, req.Order, probs.ServerInternal("Error setting order processing"))
		return nil, err
	}

	// Update the order status locally since the SA doesn't return the updated
	// order itself after setting the status
	order := req.Order
	order.Status = string(core.StatusProcessing)

	// Steps 3 (issuance) and 4 (cleanup) are done inside a helper function so
	// that we can control whether or not that work happens asynchronously.
	if features.Get().AsyncFinalize {
		// We do this work in a goroutine so that we can better handle latency from
		// getting SCTs and writing the (pre)certificate to the database. This lets
		// us return the order in the Processing state to the client immediately,
		// prompting them to poll the Order object and wait for it to be put into
		// its final state.
		//
		// We track this goroutine's lifetime in a waitgroup global to this RA, so
		// that it can wait for all goroutines to drain during shutdown.
		ra.drainWG.Add(1)
		go func() {
			// The original context will be canceled in the RPC layer when FinalizeOrder returns,
			// so split off a context that won't be canceled (and has its own timeout).
			ctx, cancel := context.WithTimeout(context.WithoutCancel(ctx), ra.finalizeTimeout)
			defer cancel()
			_, err := ra.issueCertificateOuter(ctx, proto.Clone(order).(*corepb.Order), csr, logEvent)
			if err != nil {
				// We only log here, because this is in a background goroutine with
				// no parent goroutine waiting for it to receive the error.
				ra.log.AuditErrf("Asynchronous finalization failed: %s", err.Error())
			}
			ra.drainWG.Done()
		}()
		return order, nil
	} else {
		return ra.issueCertificateOuter(ctx, order, csr, logEvent)
	}
}

// validateFinalizeRequest checks that a FinalizeOrder request is fully correct
// and ready for issuance.
func (ra *RegistrationAuthorityImpl) validateFinalizeRequest(
	ctx context.Context,
	req *rapb.FinalizeOrderRequest,
	logEvent *certificateRequestEvent) (*x509.CertificateRequest, error) {
	if req.Order.Id <= 0 {
		return nil, berrors.MalformedError("invalid order ID: %d", req.Order.Id)
	}

	if req.Order.RegistrationID <= 0 {
		return nil, berrors.MalformedError("invalid account ID: %d", req.Order.RegistrationID)
	}

	if core.AcmeStatus(req.Order.Status) != core.StatusReady {
		return nil, berrors.OrderNotReadyError(
			"Order's status (%q) is not acceptable for finalization",
			req.Order.Status)
	}

	profile, err := ra.profiles.get(req.Order.CertificateProfileName)
	if err != nil {
		return nil, err
	}

	// There should never be an order with 0 identifiers at the stage, but we check to
	// be on the safe side, throwing an internal server error if this assumption
	// is ever violated.
	orderIdents := identifier.Normalize(identifier.SliceFromProto(req.Order.Identifiers, req.Order.DnsNames))
	if len(orderIdents) == 0 {
		return nil, berrors.InternalServerError("Order has no associated identifiers")
	}

	// Parse the CSR from the request
	csr, err := x509.ParseCertificateRequest(req.Csr)
	if err != nil {
		return nil, berrors.BadCSRError("unable to parse CSR: %s", err.Error())
	}

	if ra.mustStapleAllowList != nil && issuance.ContainsMustStaple(csr.Extensions) {
		if !ra.mustStapleAllowList.Contains(req.Order.RegistrationID) {
			ra.mustStapleRequestsCounter.WithLabelValues("denied").Inc()
			return nil, berrors.UnauthorizedError(
				"OCSP must-staple extension is no longer available: see https://letsencrypt.org/2024/12/05/ending-ocsp",
			)
		} else {
			ra.mustStapleRequestsCounter.WithLabelValues("allowed").Inc()
		}

	}

	err = csrlib.VerifyCSR(ctx, csr, profile.maxNames, &ra.keyPolicy, ra.PA)
	if err != nil {
		// VerifyCSR returns berror instances that can be passed through as-is
		// without wrapping.
		return nil, err
	}

	// Dedupe, lowercase and sort both the names from the CSR and the names in the
	// order.
	csrIdents := identifier.FromCSR(csr)
	// Check that the order names and the CSR names are an exact match
	if !slices.Equal(csrIdents, orderIdents) {
		return nil, berrors.UnauthorizedError("CSR does not specify same identifiers as Order")
	}

	// Get the originating account for use in the next check.
	regPB, err := ra.SA.GetRegistration(ctx, &sapb.RegistrationID{Id: req.Order.RegistrationID})
	if err != nil {
		return nil, err
	}

	account, err := bgrpc.PbToRegistration(regPB)
	if err != nil {
		return nil, err
	}

	// Make sure they're not using their account key as the certificate key too.
	if core.KeyDigestEquals(csr.PublicKey, account.Key) {
		return nil, berrors.MalformedError("certificate public key must be different than account key")
	}

	// Double-check that all authorizations on this order are valid, are also
	// associated with the same account as the order itself, and have recent CAA.
	authzs, err := ra.checkOrderAuthorizations(
		ctx, orderID(req.Order.Id), accountID(req.Order.RegistrationID), csrIdents, ra.clk.Now())
	if err != nil {
		// Pass through the error without wrapping it because the called functions
		// return BoulderError and we don't want to lose the type.
		return nil, err
	}

	// Collect up a certificateRequestAuthz that stores the ID and challenge type
	// of each of the valid authorizations we used for this issuance.
	logEventAuthzs := make(map[string]certificateRequestAuthz, len(csrIdents))
	for _, authz := range authzs {
		// No need to check for error here because we know this same call just
		// succeeded inside ra.checkOrderAuthorizations
		solvedByChallengeType, _ := authz.SolvedBy()
		logEventAuthzs[authz.Identifier.Value] = certificateRequestAuthz{
			ID:            authz.ID,
			ChallengeType: solvedByChallengeType,
		}
		authzAge := (profile.validAuthzLifetime - authz.Expires.Sub(ra.clk.Now())).Seconds()
		ra.authzAges.WithLabelValues("FinalizeOrder", string(authz.Status)).Observe(authzAge)
	}
	logEvent.Authorizations = logEventAuthzs

	// Mark that we verified the CN and SANs
	logEvent.VerifiedFields = []string{"subject.commonName", "subjectAltName"}

	return csr, nil
}

func (ra *RegistrationAuthorityImpl) GetSCTs(ctx context.Context, sctRequest *rapb.SCTRequest) (*rapb.SCTResponse, error) {
	scts, err := ra.getSCTs(ctx, sctRequest.PrecertDER)
	if err != nil {
		return nil, err
	}
	return &rapb.SCTResponse{
		SctDER: scts,
	}, nil
}

// issueCertificateOuter exists solely to ensure that all calls to
// issueCertificateInner have their result handled uniformly, no matter what
// return path that inner function takes. It takes ownership of the logEvent,
// mutates it, and is responsible for outputting its final state.
func (ra *RegistrationAuthorityImpl) issueCertificateOuter(
	ctx context.Context,
	order *corepb.Order,
	csr *x509.CertificateRequest,
	logEvent certificateRequestEvent,
) (*corepb.Order, error) {
	ra.inflightFinalizes.Inc()
	defer ra.inflightFinalizes.Dec()

	idents := identifier.SliceAsProto(identifier.SliceFromProto(order.Identifiers, order.DnsNames))

	// TODO(#7311): Remove this once all RPC users can handle Identifiers.
	var dnsNames []string
	for _, orderIdent := range idents {
		dnsNames = append(dnsNames, orderIdent.Value)
	}

	isRenewal := false
	timestamps, err := ra.SA.FQDNSetTimestampsForWindow(ctx, &sapb.CountFQDNSetsRequest{
		DnsNames:    dnsNames,
		Identifiers: idents,
		Window:      durationpb.New(120 * 24 * time.Hour),
		Limit:       1,
	})
	if err != nil {
		return nil, fmt.Errorf("checking if certificate is a renewal: %w", err)
	}
	if len(timestamps.Timestamps) > 0 {
		isRenewal = true
		logEvent.PreviousCertificateIssued = timestamps.Timestamps[0].AsTime()
	}

	profileName := order.CertificateProfileName
	if profileName == "" {
		profileName = ra.profiles.defaultName
	}

	// Step 3: Issue the Certificate
	cert, err := ra.issueCertificateInner(
		ctx, csr, isRenewal, profileName, accountID(order.RegistrationID), orderID(order.Id))

	// Step 4: Fail the order if necessary, and update metrics and log fields
	var result string
	if err != nil {
		// The problem is computed using `web.ProblemDetailsForError`, the same
		// function the WFE uses to convert between `berrors` and problems. This
		// will turn normal expected berrors like berrors.UnauthorizedError into the
		// correct `urn:ietf:params:acme:error:unauthorized` problem while not
		// letting anything like a server internal error through with sensitive
		// info.
		ra.failOrder(ctx, order, web.ProblemDetailsForError(err, "Error finalizing order"))
		order.Status = string(core.StatusInvalid)

		logEvent.Error = err.Error()
		result = "error"
	} else {
		order.CertificateSerial = core.SerialToString(cert.SerialNumber)
		order.Status = string(core.StatusValid)

		ra.namesPerCert.With(
			prometheus.Labels{"type": "issued"},
		).Observe(float64(len(idents)))

		ra.newCertCounter.Inc()

		logEvent.SerialNumber = core.SerialToString(cert.SerialNumber)
		logEvent.CommonName = cert.Subject.CommonName
		logEvent.Identifiers = identifier.FromCert(cert)
		logEvent.NotBefore = cert.NotBefore
		logEvent.NotAfter = cert.NotAfter
		logEvent.CertProfileName = profileName

		result = "successful"
	}

	logEvent.ResponseTime = ra.clk.Now()
	ra.log.AuditObject(fmt.Sprintf("Certificate request - %s", result), logEvent)

	return order, err
}

// countCertificateIssued increments the certificates (per domain and per
// account) and duplicate certificate rate limits. There is no reason to surface
// errors from this function to the Subscriber, spends against these limit are
// best effort.
//
// TODO(#7311): Handle IP address identifiers.
func (ra *RegistrationAuthorityImpl) countCertificateIssued(ctx context.Context, regId int64, orderIdents []identifier.ACMEIdentifier, isRenewal bool) {
	var names []string
	for _, orderIdent := range orderIdents {
		names = append(names, orderIdent.Value)
	}

	var transactions []ratelimits.Transaction
	if !isRenewal {
		txns, err := ra.txnBuilder.CertificatesPerDomainSpendOnlyTransactions(regId, names)
		if err != nil {
			ra.log.Warningf("building rate limit transactions at finalize: %s", err)
		}
		transactions = append(transactions, txns...)
	}

	txn, err := ra.txnBuilder.CertificatesPerFQDNSetSpendOnlyTransaction(names)
	if err != nil {
		ra.log.Warningf("building rate limit transaction at finalize: %s", err)
	}
	transactions = append(transactions, txn)

	_, err = ra.limiter.BatchSpend(ctx, transactions)
	if err != nil {
		if errors.Is(err, context.Canceled) || errors.Is(err, context.DeadlineExceeded) {
			return
		}
		ra.log.Warningf("spending against rate limits at finalize: %s", err)
	}
}

// issueCertificateInner is part of the [issuance cycle].
//
// It gets a precertificate from the CA, submits it to CT logs to get SCTs,
// then sends the precertificate and the SCTs to the CA to get a final certificate.
//
// This function is responsible for ensuring that we never try to issue a final
// certificate twice for the same precertificate, because that has the potential
// to create certificates with duplicate serials. For instance, this could
// happen if final certificates were created with different sets of SCTs. This
// function accomplishes that by bailing on issuance if there is any error in
// IssueCertificateForPrecertificate; there are no retries, and serials are
// generated in IssuePrecertificate, so serials with errors are dropped and
// never have final certificates issued for them (because there is a possibility
// that the certificate was actually issued but there was an error returning
// it).
//
// [issuance cycle]: https://github.com/letsencrypt/boulder/blob/main/docs/ISSUANCE-CYCLE.md
func (ra *RegistrationAuthorityImpl) issueCertificateInner(
	ctx context.Context,
	csr *x509.CertificateRequest,
	isRenewal bool,
	profileName string,
	acctID accountID,
	oID orderID) (*x509.Certificate, error) {
	// wrapError adds a prefix to an error. If the error is a boulder error then
	// the problem detail is updated with the prefix. Otherwise a new error is
	// returned with the message prefixed using `fmt.Errorf`
	wrapError := func(e error, prefix string) error {
		if berr, ok := e.(*berrors.BoulderError); ok {
			berr.Detail = fmt.Sprintf("%s: %s", prefix, berr.Detail)
			return berr
		}
		return fmt.Errorf("%s: %s", prefix, e)
	}

	issueReq := &capb.IssueCertificateRequest{
		Csr:             csr.Raw,
		RegistrationID:  int64(acctID),
		OrderID:         int64(oID),
		CertProfileName: profileName,
	}

	resp, err := ra.CA.IssueCertificate(ctx, issueReq)
	if err != nil {
		return nil, err
	}

	parsedCertificate, err := x509.ParseCertificate(resp.DER)
	if err != nil {
		return nil, wrapError(err, "parsing final certificate")
	}
	idents := identifier.FromCert(parsedCertificate)

	ra.countCertificateIssued(ctx, int64(acctID), idents, isRenewal)

	// Asynchronously submit the final certificate to any configured logs
	go ra.ctpolicy.SubmitFinalCert(resp.DER, parsedCertificate.NotAfter)

	err = ra.matchesCSR(parsedCertificate, csr)
	if err != nil {
		ra.certCSRMismatch.Inc()
		return nil, err
	}

	_, err = ra.SA.FinalizeOrder(ctx, &sapb.FinalizeOrderRequest{
		Id:                int64(oID),
		CertificateSerial: core.SerialToString(parsedCertificate.SerialNumber),
	})
	if err != nil {
		return nil, wrapError(err, "persisting finalized order")
	}

	return parsedCertificate, nil
}

func (ra *RegistrationAuthorityImpl) getSCTs(ctx context.Context, precertDER []byte) (core.SCTDERs, error) {
	started := ra.clk.Now()
	precert, err := x509.ParseCertificate(precertDER)
	if err != nil {
		return nil, fmt.Errorf("parsing precertificate: %w", err)
	}

	scts, err := ra.ctpolicy.GetSCTs(ctx, precertDER, precert.NotAfter)
	took := ra.clk.Since(started)
	if err != nil {
		state := "failure"
		if err == context.DeadlineExceeded {
			state = "deadlineExceeded"
			// Convert the error to a missingSCTsError to communicate the timeout,
			// otherwise it will be a generic serverInternalError
			err = berrors.MissingSCTsError("failed to get SCTs: %s", err.Error())
		}
		ra.log.Warningf("ctpolicy.GetSCTs failed: %s", err)
		ra.ctpolicyResults.With(prometheus.Labels{"result": state}).Observe(took.Seconds())
		return nil, err
	}
	ra.ctpolicyResults.With(prometheus.Labels{"result": "success"}).Observe(took.Seconds())
	return scts, nil
}

// UpdateRegistrationContact updates an existing Registration's contact.
// The updated contacts field may be empty.
func (ra *RegistrationAuthorityImpl) UpdateRegistrationContact(ctx context.Context, req *rapb.UpdateRegistrationContactRequest) (*corepb.Registration, error) {
	if core.IsAnyNilOrZero(req.RegistrationID) {
		return nil, errIncompleteGRPCRequest
	}

	err := ra.validateContacts(req.Contacts)
	if err != nil {
		return nil, fmt.Errorf("invalid contact: %w", err)
	}

	update, err := ra.SA.UpdateRegistrationContact(ctx, &sapb.UpdateRegistrationContactRequest{
		RegistrationID: req.RegistrationID,
		Contacts:       req.Contacts,
	})
	if err != nil {
		return nil, fmt.Errorf("failed to update registration contact: %w", err)
	}

	// TODO(#7966): Remove once the rate of registrations with contacts has
	// been determined.
	for range req.Contacts {
		ra.newOrUpdatedContactCounter.With(prometheus.Labels{"new": "false"}).Inc()
	}

	return update, nil
}

// UpdateRegistrationKey updates an existing Registration's key.
func (ra *RegistrationAuthorityImpl) UpdateRegistrationKey(ctx context.Context, req *rapb.UpdateRegistrationKeyRequest) (*corepb.Registration, error) {
	if core.IsAnyNilOrZero(req.RegistrationID, req.Jwk) {
		return nil, errIncompleteGRPCRequest
	}

	update, err := ra.SA.UpdateRegistrationKey(ctx, &sapb.UpdateRegistrationKeyRequest{
		RegistrationID: req.RegistrationID,
		Jwk:            req.Jwk,
	})
	if err != nil {
		return nil, fmt.Errorf("failed to update registration key: %w", err)
	}

	return update, nil
}

// recordValidation records an authorization validation event,
// it should only be used on v2 style authorizations.
func (ra *RegistrationAuthorityImpl) recordValidation(ctx context.Context, authID string, authExpires time.Time, challenge *core.Challenge) error {
	authzID, err := strconv.ParseInt(authID, 10, 64)
	if err != nil {
		return err
	}
	vr, err := bgrpc.ValidationResultToPB(challenge.ValidationRecord, challenge.Error, "", "")
	if err != nil {
		return err
	}
	var validated *timestamppb.Timestamp
	if challenge.Validated != nil {
		validated = timestamppb.New(*challenge.Validated)
	}
	_, err = ra.SA.FinalizeAuthorization2(ctx, &sapb.FinalizeAuthorizationRequest{
		Id:                authzID,
		Status:            string(challenge.Status),
		Expires:           timestamppb.New(authExpires),
		Attempted:         string(challenge.Type),
		AttemptedAt:       validated,
		ValidationRecords: vr.Records,
		ValidationError:   vr.Problem,
	})
	return err
}

// countFailedValidations increments the FailedAuthorizationsPerDomainPerAccount limit.
// and the FailedAuthorizationsForPausingPerDomainPerAccountTransaction limit.
//
// TODO(#7311): Handle IP address identifiers.
func (ra *RegistrationAuthorityImpl) countFailedValidations(ctx context.Context, regId int64, ident identifier.ACMEIdentifier) error {
	name := ident.Value

	txn, err := ra.txnBuilder.FailedAuthorizationsPerDomainPerAccountSpendOnlyTransaction(regId, name)
	if err != nil {
		return fmt.Errorf("building rate limit transaction for the %s rate limit: %w", ratelimits.FailedAuthorizationsPerDomainPerAccount, err)
	}

	_, err = ra.limiter.Spend(ctx, txn)
	if err != nil {
		return fmt.Errorf("spending against the %s rate limit: %w", ratelimits.FailedAuthorizationsPerDomainPerAccount, err)
	}

	if features.Get().AutomaticallyPauseZombieClients {
		txn, err = ra.txnBuilder.FailedAuthorizationsForPausingPerDomainPerAccountTransaction(regId, name)
		if err != nil {
			return fmt.Errorf("building rate limit transaction for the %s rate limit: %w", ratelimits.FailedAuthorizationsForPausingPerDomainPerAccount, err)
		}

		decision, err := ra.limiter.Spend(ctx, txn)
		if err != nil {
			return fmt.Errorf("spending against the %s rate limit: %s", ratelimits.FailedAuthorizationsForPausingPerDomainPerAccount, err)
		}

		if decision.Result(ra.clk.Now()) != nil {
			resp, err := ra.SA.PauseIdentifiers(ctx, &sapb.PauseRequest{
				RegistrationID: regId,
				Identifiers: []*corepb.Identifier{
					{
						Type:  string(ident.Type),
						Value: ident.Value,
					},
				},
			})
			if err != nil {
				return fmt.Errorf("failed to pause %d/%q: %w", regId, ident.Value, err)
			}
			ra.pauseCounter.With(prometheus.Labels{
				"paused":   strconv.FormatBool(resp.Paused > 0),
				"repaused": strconv.FormatBool(resp.Repaused > 0),
				"grace":    strconv.FormatBool(resp.Paused <= 0 && resp.Repaused <= 0),
			}).Inc()
		}
	}
	return nil
}

// resetAccountPausingLimit resets bucket to maximum capacity for given account.
// There is no reason to surface errors from this function to the Subscriber.
//
// TODO(#7311): Handle IP address identifiers.
func (ra *RegistrationAuthorityImpl) resetAccountPausingLimit(ctx context.Context, regId int64, ident identifier.ACMEIdentifier) {
	bucketKey, err := ratelimits.NewRegIdDomainBucketKey(ratelimits.FailedAuthorizationsForPausingPerDomainPerAccount, regId, ident.Value)
	if err != nil {
		ra.log.Warningf("creating bucket key for regID=[%d] identifier=[%s]: %s", regId, ident.Value, err)
	}
	err = ra.limiter.Reset(ctx, bucketKey)
	if err != nil {
		ra.log.Warningf("resetting bucket for regID=[%d] identifier=[%s]: %s", regId, ident.Value, err)
	}
}

// doDCVAndCAA performs DCV and CAA checks sequentially: DCV is performed first
// and CAA is only checked if DCV is successful. Validation records from the DCV
// check are returned even if the CAA check fails.
func (ra *RegistrationAuthorityImpl) checkDCVAndCAA(ctx context.Context, dcvReq *vapb.PerformValidationRequest, caaReq *vapb.IsCAAValidRequest) (*corepb.ProblemDetails, []*corepb.ValidationRecord, error) {
	doDCVRes, err := ra.VA.DoDCV(ctx, dcvReq)
	if err != nil {
		return nil, nil, err
	}
	if doDCVRes.Problem != nil {
		return doDCVRes.Problem, doDCVRes.Records, nil
	}

	doCAAResp, err := ra.VA.DoCAA(ctx, caaReq)
	if err != nil {
		return nil, nil, err
	}
	return doCAAResp.Problem, doDCVRes.Records, nil
}

// PerformValidation initiates validation for a specific challenge associated
// with the given base authorization. The authorization and challenge are
// updated based on the results.
func (ra *RegistrationAuthorityImpl) PerformValidation(
	ctx context.Context,
	req *rapb.PerformValidationRequest) (*corepb.Authorization, error) {

	// Clock for start of PerformValidation.
	vStart := ra.clk.Now()

	if core.IsAnyNilOrZero(req.Authz, req.Authz.Id, identifier.FromProtoWithDefault(req.Authz.Identifier, req.Authz.DnsName), req.Authz.Status, req.Authz.Expires) {
		return nil, errIncompleteGRPCRequest
	}

	authz, err := bgrpc.PBToAuthz(req.Authz)
	if err != nil {
		return nil, err
	}

	// Refuse to update expired authorizations
	if authz.Expires == nil || authz.Expires.Before(ra.clk.Now()) {
		return nil, berrors.MalformedError("expired authorization")
	}

	profile, err := ra.profiles.get(authz.CertificateProfileName)
	if err != nil {
		return nil, err
	}

	challIndex := int(req.ChallengeIndex)
	if challIndex >= len(authz.Challenges) {
		return nil,
			berrors.MalformedError("invalid challenge index '%d'", challIndex)
	}

	ch := &authz.Challenges[challIndex]

	// This challenge type may have been disabled since the challenge was created.
	if !ra.PA.ChallengeTypeEnabled(ch.Type) {
		return nil, berrors.MalformedError("challenge type %q no longer allowed", ch.Type)
	}

	// We expect some clients to try and update a challenge for an authorization
	// that is already valid. In this case we don't need to process the
	// challenge update. It wouldn't be helpful, the overall authorization is
	// already good! We return early for the valid authz reuse case.
	if authz.Status == core.StatusValid {
		return req.Authz, nil
	}

	if authz.Status != core.StatusPending {
		return nil, berrors.MalformedError("authorization must be pending")
	}

	// Look up the account key for this authorization
	regPB, err := ra.SA.GetRegistration(ctx, &sapb.RegistrationID{Id: authz.RegistrationID})
	if err != nil {
		return nil, berrors.InternalServerError("getting acct for authorization: %s", err.Error())
	}
	reg, err := bgrpc.PbToRegistration(regPB)
	if err != nil {
		return nil, berrors.InternalServerError("getting acct for authorization: %s", err.Error())
	}

	// Compute the key authorization field based on the registration key
	expectedKeyAuthorization, err := ch.ExpectedKeyAuthorization(reg.Key)
	if err != nil {
		return nil, berrors.InternalServerError("could not compute expected key authorization value")
	}

	// Double check before sending to VA
	if cErr := ch.CheckPending(); cErr != nil {
		return nil, berrors.MalformedError("cannot validate challenge: %s", cErr.Error())
	}

	// Dispatch to the VA for service
	ra.drainWG.Add(1)
	vaCtx := context.Background()
	go func(authz core.Authorization) {
		defer ra.drainWG.Done()

		// We will mutate challenges later in this goroutine to change status and
		// add error, but we also return a copy of authz immediately. To avoid a
		// data race, make a copy of the challenges slice here for mutation.
		challenges := make([]core.Challenge, len(authz.Challenges))
		copy(challenges, authz.Challenges)
		authz.Challenges = challenges
		chall, _ := bgrpc.ChallengeToPB(authz.Challenges[challIndex])
		checkProb, checkRecords, err := ra.checkDCVAndCAA(
			vaCtx,
			&vapb.PerformValidationRequest{
				DnsName:                  authz.Identifier.Value,
				Challenge:                chall,
				Authz:                    &vapb.AuthzMeta{Id: authz.ID, RegID: authz.RegistrationID},
				ExpectedKeyAuthorization: expectedKeyAuthorization,
			},
			&vapb.IsCAAValidRequest{
				Domain:           authz.Identifier.Value,
				ValidationMethod: chall.Type,
				AccountURIID:     authz.RegistrationID,
				AuthzID:          authz.ID,
			},
		)
		challenge := &authz.Challenges[challIndex]
		var prob *probs.ProblemDetails
		if err != nil {
			prob = probs.ServerInternal("Could not communicate with VA")
			ra.log.AuditErrf("Could not communicate with VA: %s", err)
		} else {
			if checkProb != nil {
				prob, err = bgrpc.PBToProblemDetails(checkProb)
				if err != nil {
					prob = probs.ServerInternal("Could not communicate with VA")
					ra.log.AuditErrf("Could not communicate with VA: %s", err)
				}
			}
			// Save the updated records
			records := make([]core.ValidationRecord, len(checkRecords))
			for i, r := range checkRecords {
				records[i], err = bgrpc.PBToValidationRecord(r)
				if err != nil {
					prob = probs.ServerInternal("Records for validation corrupt")
				}
			}
			challenge.ValidationRecord = records
		}
		if !challenge.RecordsSane() && prob == nil {
			prob = probs.ServerInternal("Records for validation failed sanity check")
		}

		expires := *authz.Expires
		if prob != nil {
			challenge.Status = core.StatusInvalid
			challenge.Error = prob
			err := ra.countFailedValidations(vaCtx, authz.RegistrationID, authz.Identifier)
			if err != nil {
				ra.log.Warningf("incrementing failed validations: %s", err)
			}
		} else {
			challenge.Status = core.StatusValid
			expires = ra.clk.Now().Add(profile.validAuthzLifetime)
			if features.Get().AutomaticallyPauseZombieClients {
				ra.resetAccountPausingLimit(vaCtx, authz.RegistrationID, authz.Identifier)
			}
		}
		challenge.Validated = &vStart
		authz.Challenges[challIndex] = *challenge

		err = ra.recordValidation(vaCtx, authz.ID, expires, challenge)
		if err != nil {
			if errors.Is(err, berrors.NotFound) {
				// We log NotFound at a lower level because this is largely due to a
				// parallel-validation race: a different validation attempt has already
				// updated this authz, so we failed to find a *pending* authz with the
				// given ID to update.
				ra.log.Infof("Failed to record validation (likely parallel validation race): regID=[%d] authzID=[%s] err=[%s]",
					authz.RegistrationID, authz.ID, err)
			} else {
				ra.log.AuditErrf("Failed to record validation: regID=[%d] authzID=[%s] err=[%s]",
					authz.RegistrationID, authz.ID, err)
			}
		}
	}(authz)
	return bgrpc.AuthzToPB(authz)
}

// revokeCertificate updates the database to mark the certificate as revoked,
// with the given reason and current timestamp.
func (ra *RegistrationAuthorityImpl) revokeCertificate(ctx context.Context, cert *x509.Certificate, reason revocation.Reason) error {
	serialString := core.SerialToString(cert.SerialNumber)
	issuerID := issuance.IssuerNameID(cert)
	shardIdx, err := crlShard(cert)
	if err != nil {
		return err
	}

	_, err = ra.SA.RevokeCertificate(ctx, &sapb.RevokeCertificateRequest{
		Serial:   serialString,
		Reason:   int64(reason),
		Date:     timestamppb.New(ra.clk.Now()),
		IssuerID: int64(issuerID),
		ShardIdx: shardIdx,
	})
	if err != nil {
		return err
	}

	ra.revocationReasonCounter.WithLabelValues(revocation.ReasonToString[reason]).Inc()
	return nil
}

// updateRevocationForKeyCompromise updates the database to mark the certificate
// as revoked, with the given reason and current timestamp. This only works for
// certificates that were previously revoked for a reason other than
// keyCompromise, and which are now being updated to keyCompromise instead.
func (ra *RegistrationAuthorityImpl) updateRevocationForKeyCompromise(ctx context.Context, serialString string, issuerID issuance.NameID) error {
	status, err := ra.SA.GetCertificateStatus(ctx, &sapb.Serial{Serial: serialString})
	if err != nil {
		return berrors.NotFoundError("unable to confirm that serial %q was ever issued: %s", serialString, err)
	}

	if status.Status != string(core.OCSPStatusRevoked) {
		// Internal server error, because we shouldn't be in the function at all
		// unless the cert was already revoked.
		return fmt.Errorf("unable to re-revoke serial %q which is not currently revoked", serialString)
	}
	if status.RevokedReason == ocsp.KeyCompromise {
		return berrors.AlreadyRevokedError("unable to re-revoke serial %q which is already revoked for keyCompromise", serialString)
	}

	_, err = ra.SA.UpdateRevokedCertificate(ctx, &sapb.RevokeCertificateRequest{
		Serial:   serialString,
		Reason:   int64(ocsp.KeyCompromise),
		Date:     timestamppb.New(ra.clk.Now()),
		Backdate: status.RevokedDate,
		IssuerID: int64(issuerID),
	})
	if err != nil {
		return err
	}

	ra.revocationReasonCounter.WithLabelValues(revocation.ReasonToString[ocsp.KeyCompromise]).Inc()
	return nil
}

// purgeOCSPCache makes a request to akamai-purger to purge the cache entries
// for the given certificate.
func (ra *RegistrationAuthorityImpl) purgeOCSPCache(ctx context.Context, cert *x509.Certificate, issuerID issuance.NameID) error {
	issuer, ok := ra.issuersByNameID[issuerID]
	if !ok {
		return fmt.Errorf("unable to identify issuer of cert with serial %q", core.SerialToString(cert.SerialNumber))
	}

	purgeURLs, err := akamai.GeneratePurgeURLs(cert, issuer.Certificate)
	if err != nil {
		return err
	}

	_, err = ra.purger.Purge(ctx, &akamaipb.PurgeRequest{Urls: purgeURLs})
	if err != nil {
		return err
	}

	return nil
}

// RevokeCertByApplicant revokes the certificate in question. It allows any
// revocation reason from (0, 1, 3, 4, 5, 9), because Subscribers are allowed to
// request any revocation reason for their own certificates. However, if the
// requesting RegID is an account which has authorizations for all names in the
// cert but is *not* the original subscriber, it overrides the revocation reason
// to be 5 (cessationOfOperation), because that code is used to cover instances
// where "the certificate subscriber no longer owns the domain names in the
// certificate". It does not add the key to the blocked keys list, even if
// reason 1 (keyCompromise) is requested, as it does not demonstrate said
// compromise. It attempts to purge the certificate from the Akamai cache, but
// it does not hard-fail if doing so is not successful, because the cache will
// drop the old OCSP response in less than 24 hours anyway.
func (ra *RegistrationAuthorityImpl) RevokeCertByApplicant(ctx context.Context, req *rapb.RevokeCertByApplicantRequest) (*emptypb.Empty, error) {
	if req == nil || req.Cert == nil || req.RegID == 0 {
		return nil, errIncompleteGRPCRequest
	}

	if _, present := revocation.UserAllowedReasons[revocation.Reason(req.Code)]; !present {
		return nil, berrors.BadRevocationReasonError(req.Code)
	}

	cert, err := x509.ParseCertificate(req.Cert)
	if err != nil {
		return nil, err
	}

	serialString := core.SerialToString(cert.SerialNumber)

	logEvent := certificateRevocationEvent{
		ID:           core.NewToken(),
		SerialNumber: serialString,
		Reason:       req.Code,
		Method:       "applicant",
		RequesterID:  req.RegID,
	}

	// Below this point, do not re-declare `err` (i.e. type `err :=`) in a
	// nested scope. Doing so will create a new `err` variable that is not
	// captured by this closure.
	defer func() {
		if err != nil {
			logEvent.Error = err.Error()
		}
		ra.log.AuditObject("Revocation request:", logEvent)
	}()

	metadata, err := ra.SA.GetSerialMetadata(ctx, &sapb.Serial{Serial: serialString})
	if err != nil {
		return nil, err
	}

	if req.RegID == metadata.RegistrationID {
		// The requester is the original subscriber. They can revoke for any reason.
		logEvent.Method = "subscriber"
	} else {
		// The requester is a different account. We need to confirm that they have
		// authorizations for all names in the cert.
		logEvent.Method = "control"

		// TODO(#7311): Support other kinds of SANs/identifiers here.
		var authzPB *sapb.Authorizations
		authzPB, err = ra.SA.GetValidAuthorizations2(ctx, &sapb.GetValidAuthorizationsRequest{
			RegistrationID: req.RegID,
			Identifiers:    identifier.SliceAsProto(identifier.SliceFromProto(nil, cert.DNSNames)),
			DnsNames:       cert.DNSNames,
			ValidUntil:     timestamppb.New(ra.clk.Now()),
		})
		if err != nil {
			return nil, err
		}

		var authzMap map[identifier.ACMEIdentifier]*core.Authorization
		authzMap, err = bgrpc.PBToAuthzMap(authzPB)
		if err != nil {
			return nil, err
		}

		// TODO(#7311): TODO(#7647): Support other kinds of SANs/identifiers here.
		for _, name := range cert.DNSNames {
			if _, present := authzMap[identifier.NewDNS(name)]; !present {
				return nil, berrors.UnauthorizedError("requester does not control all names in cert with serial %q", serialString)
			}
		}

		// Applicants who are not the original Subscriber are not allowed to
		// revoke for any reason other than cessationOfOperation, which covers
		// circumstances where "the certificate subscriber no longer owns the
		// domain names in the certificate". Override the reason code to match.
		req.Code = ocsp.CessationOfOperation
		logEvent.Reason = req.Code
	}

	err = ra.revokeCertificate(
		ctx,
		cert,
		revocation.Reason(req.Code),
	)
	if err != nil {
		return nil, err
	}

	// Don't propagate purger errors to the client.
	issuerID := issuance.IssuerNameID(cert)
	_ = ra.purgeOCSPCache(ctx, cert, issuerID)

	return &emptypb.Empty{}, nil
}

// crlShard extracts the CRL shard from a certificate's CRLDistributionPoint.
//
// If there is no CRLDistributionPoint, returns 0.
//
// If there is more than one CRLDistributionPoint, returns an error.
//
// Assumes the shard number is represented in the URL as an integer that
// occurs in the last path component, optionally followed by ".crl".
//
// Note: This assumes (a) the CA is generating well-formed, correct
// CRLDistributionPoints and (b) an earlier component has verified the signature
// on this certificate comes from one of our issuers.
func crlShard(cert *x509.Certificate) (int64, error) {
	if len(cert.CRLDistributionPoints) == 0 {
		return 0, nil
	}
	if len(cert.CRLDistributionPoints) > 1 {
		return 0, errors.New("too many crlDistributionPoints in certificate")
	}

	url := strings.TrimSuffix(cert.CRLDistributionPoints[0], ".crl")
	lastIndex := strings.LastIndex(url, "/")
	if lastIndex == -1 {
		return 0, fmt.Errorf("malformed CRLDistributionPoint %q", url)
	}
	shardStr := url[lastIndex+1:]
	shardIdx, err := strconv.Atoi(shardStr)
	if err != nil {
		return 0, fmt.Errorf("parsing CRLDistributionPoint: %s", err)
	}

	if shardIdx <= 0 {
		return 0, fmt.Errorf("invalid shard in CRLDistributionPoint: %d", shardIdx)
	}

	return int64(shardIdx), nil
}

// addToBlockedKeys initiates a GRPC call to have the Base64-encoded SHA256
// digest of a provided public key added to the blockedKeys table.
func (ra *RegistrationAuthorityImpl) addToBlockedKeys(ctx context.Context, key crypto.PublicKey, src string, comment string) error {
	var digest core.Sha256Digest
	digest, err := core.KeyDigest(key)
	if err != nil {
		return err
	}

	// Add the public key to the blocked keys list.
	_, err = ra.SA.AddBlockedKey(ctx, &sapb.AddBlockedKeyRequest{
		KeyHash: digest[:],
		Added:   timestamppb.New(ra.clk.Now()),
		Source:  src,
		Comment: comment,
	})
	if err != nil {
		return err
	}

	return nil
}

// RevokeCertByKey revokes the certificate in question. It always uses
// reason code 1 (keyCompromise). It ensures that they public key is added to
// the blocked keys list, even if revocation otherwise fails. It attempts to
// purge the certificate from the Akamai cache, but it does not hard-fail if
// doing so is not successful, because the cache will drop the old OCSP response
// in less than 24 hours anyway.
func (ra *RegistrationAuthorityImpl) RevokeCertByKey(ctx context.Context, req *rapb.RevokeCertByKeyRequest) (*emptypb.Empty, error) {
	if req == nil || req.Cert == nil {
		return nil, errIncompleteGRPCRequest
	}

	cert, err := x509.ParseCertificate(req.Cert)
	if err != nil {
		return nil, err
	}

	logEvent := certificateRevocationEvent{
		ID:           core.NewToken(),
		SerialNumber: core.SerialToString(cert.SerialNumber),
		Reason:       ocsp.KeyCompromise,
		Method:       "key",
		RequesterID:  0,
	}

	// Below this point, do not re-declare `err` (i.e. type `err :=`) in a
	// nested scope. Doing so will create a new `err` variable that is not
	// captured by this closure.
	defer func() {
		if err != nil {
			logEvent.Error = err.Error()
		}
		ra.log.AuditObject("Revocation request:", logEvent)
	}()

	// We revoke the cert before adding it to the blocked keys list, to avoid a
	// race between this and the bad-key-revoker. But we don't check the error
	// from this operation until after we add the key to the blocked keys list,
	// since that addition needs to happen no matter what.
	revokeErr := ra.revokeCertificate(
		ctx,
		cert,
		revocation.Reason(ocsp.KeyCompromise),
	)

	// Failing to add the key to the blocked keys list is a worse failure than
	// failing to revoke in the first place, because it means that
	// bad-key-revoker won't revoke the cert anyway.
	err = ra.addToBlockedKeys(ctx, cert.PublicKey, "API", "")
	if err != nil {
		return nil, err
	}

	issuerID := issuance.IssuerNameID(cert)

	// Check the error returned from revokeCertificate itself.
	err = revokeErr
	if err == nil {
		// If the revocation and blocked keys list addition were successful, then
		// just purge and return.
		// Don't propagate purger errors to the client.
		_ = ra.purgeOCSPCache(ctx, cert, issuerID)
		return &emptypb.Empty{}, nil
	} else if errors.Is(err, berrors.AlreadyRevoked) {
		// If it was an AlreadyRevoked error, try to re-revoke the cert in case
		// it was revoked for a reason other than keyCompromise.
		err = ra.updateRevocationForKeyCompromise(ctx, core.SerialToString(cert.SerialNumber), issuerID)

		// Perform an Akamai cache purge to handle occurrences of a client
		// previously successfully revoking a certificate, but the cache purge had
		// unexpectedly failed. Allows clients to re-attempt revocation and purge the
		// Akamai cache.
		_ = ra.purgeOCSPCache(ctx, cert, issuerID)
		if err != nil {
			return nil, err
		}
		return &emptypb.Empty{}, nil
	} else {
		// Error out if the error was anything other than AlreadyRevoked.
		return nil, err
	}
}

// AdministrativelyRevokeCertificate terminates trust in the certificate
// provided and does not require the registration ID of the requester since this
// method is only called from the `admin` tool. It trusts that the admin
// is doing the right thing, so if the requested reason is keyCompromise, it
// blocks the key from future issuance even though compromise has not been
// demonstrated here. It purges the certificate from the Akamai cache, and
// returns an error if that purge fails, since this method may be called late
// in the BRs-mandated revocation timeframe.
func (ra *RegistrationAuthorityImpl) AdministrativelyRevokeCertificate(ctx context.Context, req *rapb.AdministrativelyRevokeCertificateRequest) (*emptypb.Empty, error) {
	if req == nil || req.AdminName == "" {
		return nil, errIncompleteGRPCRequest
	}
	if req.Serial == "" {
		return nil, errIncompleteGRPCRequest
	}
	if req.CrlShard != 0 && !req.Malformed {
		return nil, errors.New("non-zero CRLShard is only allowed for malformed certificates (shard is automatic for well formed certificates)")
	}

	reasonCode := revocation.Reason(req.Code)
	if _, present := revocation.AdminAllowedReasons[reasonCode]; !present {
		return nil, fmt.Errorf("cannot revoke for reason %d", reasonCode)
	}
	if req.SkipBlockKey && reasonCode != ocsp.KeyCompromise {
		return nil, fmt.Errorf("cannot skip key blocking for reasons other than KeyCompromise")
	}
	if reasonCode == ocsp.KeyCompromise && req.Malformed {
		return nil, fmt.Errorf("cannot revoke malformed certificate for KeyCompromise")
	}

	logEvent := certificateRevocationEvent{
		ID:           core.NewToken(),
		SerialNumber: req.Serial,
		Reason:       req.Code,
		CRLShard:     req.CrlShard,
		Method:       "admin",
		AdminName:    req.AdminName,
	}

	// Below this point, do not re-declare `err` (i.e. type `err :=`) in a
	// nested scope. Doing so will create a new `err` variable that is not
	// captured by this closure.
	var err error
	defer func() {
		if err != nil {
			logEvent.Error = err.Error()
		}
		ra.log.AuditObject("Revocation request:", logEvent)
	}()

	var cert *x509.Certificate
	var issuerID issuance.NameID
	var shard int64
	if req.Cert != nil {
		// If the incoming request includes a certificate body, just use that and
		// avoid doing any database queries. This code path is deprecated and will
		// be removed when req.Cert is removed.
		cert, err = x509.ParseCertificate(req.Cert)
		if err != nil {
			return nil, err
		}
		issuerID = issuance.IssuerNameID(cert)
		shard, err = crlShard(cert)
		if err != nil {
			return nil, err
		}
	} else if !req.Malformed {
		// As long as we don't believe the cert will be malformed, we should
		// get the precertificate so we can block its pubkey if necessary and purge
		// the akamai OCSP cache.
		var certPB *corepb.Certificate
		certPB, err = ra.SA.GetLintPrecertificate(ctx, &sapb.Serial{Serial: req.Serial})
		if err != nil {
			return nil, err
		}
		// Note that, although the thing we're parsing here is actually a linting
		// precertificate, it has identical issuer info (and therefore an identical
		// issuer NameID) to the real thing.
		cert, err = x509.ParseCertificate(certPB.Der)
		if err != nil {
			return nil, err
		}
		issuerID = issuance.IssuerNameID(cert)
		shard, err = crlShard(cert)
		if err != nil {
			return nil, err
		}
	} else {
		// But if the cert is malformed, we at least still need its IssuerID.
		var status *corepb.CertificateStatus
		status, err = ra.SA.GetCertificateStatus(ctx, &sapb.Serial{Serial: req.Serial})
		if err != nil {
			return nil, fmt.Errorf("unable to confirm that serial %q was ever issued: %w", req.Serial, err)
		}
		issuerID = issuance.NameID(status.IssuerID)
		shard = req.CrlShard
	}

	_, err = ra.SA.RevokeCertificate(ctx, &sapb.RevokeCertificateRequest{
		Serial:   req.Serial,
		Reason:   req.Code,
		Date:     timestamppb.New(ra.clk.Now()),
		IssuerID: int64(issuerID),
		ShardIdx: shard,
	})
	// Perform an Akamai cache purge to handle occurrences of a client
	// successfully revoking a certificate, but the initial cache purge failing.
	if errors.Is(err, berrors.AlreadyRevoked) {
		if cert != nil {
			err = ra.purgeOCSPCache(ctx, cert, issuerID)
			if err != nil {
				err = fmt.Errorf("OCSP cache purge for already revoked serial %v failed: %w", req.Serial, err)
				return nil, err
			}
		}
	}
	if err != nil {
		if req.Code == ocsp.KeyCompromise && errors.Is(err, berrors.AlreadyRevoked) {
			err = ra.updateRevocationForKeyCompromise(ctx, req.Serial, issuerID)
			if err != nil {
				return nil, err
			}
		}
		return nil, err
	}

	if req.Code == ocsp.KeyCompromise && !req.SkipBlockKey {
		if cert == nil {
			return nil, errors.New("revoking for key compromise requires providing the certificate's DER")
		}
		err = ra.addToBlockedKeys(ctx, cert.PublicKey, "admin-revoker", fmt.Sprintf("revoked by %s", req.AdminName))
		if err != nil {
			return nil, err
		}
	}

	if cert != nil {
		err = ra.purgeOCSPCache(ctx, cert, issuerID)
		if err != nil {
			err = fmt.Errorf("OCSP cache purge for serial %v failed: %w", req.Serial, err)
			return nil, err
		}
	}

	return &emptypb.Empty{}, nil
}

// DeactivateRegistration deactivates a valid registration
func (ra *RegistrationAuthorityImpl) DeactivateRegistration(ctx context.Context, reg *corepb.Registration) (*emptypb.Empty, error) {
	if reg == nil || reg.Id == 0 {
		return nil, errIncompleteGRPCRequest
	}
	// TODO(#5554): Remove this check: this is only enforcing that the WFE has
	// told us the correct status. The SA will enforce that the current status is
	// valid during its database update.
	if reg.Status != string(core.StatusValid) {
		return nil, berrors.MalformedError("only valid registrations can be deactivated")
	}
	_, err := ra.SA.DeactivateRegistration(ctx, &sapb.RegistrationID{Id: reg.Id})
	if err != nil {
		return nil, err
	}

	// TODO(#5554): Return the updated account object.
	return &emptypb.Empty{}, nil
}

// DeactivateAuthorization deactivates a currently valid authorization
func (ra *RegistrationAuthorityImpl) DeactivateAuthorization(ctx context.Context, req *corepb.Authorization) (*emptypb.Empty, error) {
	ident := identifier.FromProtoWithDefault(req.Identifier, req.DnsName)

	if core.IsAnyNilOrZero(req, req.Id, ident, req.Status, req.RegistrationID) {
		return nil, errIncompleteGRPCRequest
	}
	authzID, err := strconv.ParseInt(req.Id, 10, 64)
	if err != nil {
		return nil, err
	}
	if _, err := ra.SA.DeactivateAuthorization2(ctx, &sapb.AuthorizationID2{Id: authzID}); err != nil {
		return nil, err
	}
	if req.Status == string(core.StatusPending) {
		// Some clients deactivate pending authorizations without attempting them.
		// We're not sure exactly when this happens but it's most likely due to
		// internal errors in the client. From our perspective this uses storage
		// resources similar to how failed authorizations do, so we increment the
		// failed authorizations limit.
		err = ra.countFailedValidations(ctx, req.RegistrationID, ident)
		if err != nil {
			return nil, fmt.Errorf("failed to update rate limits: %w", err)
		}
	}
	return &emptypb.Empty{}, nil
}

// GenerateOCSP looks up a certificate's status, then requests a signed OCSP
// response for it from the CA. If the certificate status is not available
// or the certificate is expired, it returns berrors.NotFoundError.
func (ra *RegistrationAuthorityImpl) GenerateOCSP(ctx context.Context, req *rapb.GenerateOCSPRequest) (*capb.OCSPResponse, error) {
	status, err := ra.SA.GetCertificateStatus(ctx, &sapb.Serial{Serial: req.Serial})
	if errors.Is(err, berrors.NotFound) {
		_, err := ra.SA.GetSerialMetadata(ctx, &sapb.Serial{Serial: req.Serial})
		if errors.Is(err, berrors.NotFound) {
			return nil, berrors.UnknownSerialError()
		} else {
			return nil, berrors.NotFoundError("certificate not found")
		}
	} else if err != nil {
		return nil, err
	}

	// If we get an OCSP query for a certificate where the status is still
	// OCSPStatusNotReady, that means an error occurred, not here but at issuance
	// time. Specifically, we succeeded in storing the linting certificate (and
	// corresponding certificateStatus row), but failed before calling
	// SetCertificateStatusReady. We expect this to be rare, and we expect such
	// certificates not to get OCSP queries, so InternalServerError is appropriate.
	if status.Status == string(core.OCSPStatusNotReady) {
		return nil, errors.New("serial belongs to a certificate that errored during issuance")
	}

	if ra.clk.Now().After(status.NotAfter.AsTime()) {
		return nil, berrors.NotFoundError("certificate is expired")
	}

	return ra.OCSP.GenerateOCSP(ctx, &capb.GenerateOCSPRequest{
		Serial:    req.Serial,
		Status:    status.Status,
		Reason:    int32(status.RevokedReason), //nolint: gosec // Revocation reasons are guaranteed to be small, no risk of overflow.
		RevokedAt: status.RevokedDate,
		IssuerID:  status.IssuerID,
	})
}

// NewOrder creates a new order object
func (ra *RegistrationAuthorityImpl) NewOrder(ctx context.Context, req *rapb.NewOrderRequest) (*corepb.Order, error) {
	if req == nil || req.RegistrationID == 0 {
		return nil, errIncompleteGRPCRequest
	}

	idents := identifier.Normalize(identifier.SliceFromProto(req.Identifiers, req.DnsNames))

<<<<<<< HEAD
	if len(idents) > ra.maxNames {
		return nil, berrors.MalformedError(
			"Order cannot contain more than %d identifiers", ra.maxNames)
	}

=======
>>>>>>> 7aebcb1a
	profile, err := ra.profiles.get(req.CertificateProfileName)
	if err != nil {
		return nil, err
	}

	if profile.allowList != nil && !profile.allowList.Contains(req.RegistrationID) {
		return nil, berrors.UnauthorizedError("account ID %d is not permitted to use certificate profile %q",
			req.RegistrationID,
			req.CertificateProfileName,
		)
	}

<<<<<<< HEAD
	// Validate that our policy allows issuing for each of the identifiers in
	// the order
	err = ra.PA.WillingToIssue(idents)
=======
	if len(newOrder.DnsNames) > profile.maxNames {
		return nil, berrors.MalformedError(
			"Order cannot contain more than %d DNS names", profile.maxNames)
	}

	// Validate that our policy allows issuing for each of the names in the order
	err = ra.PA.WillingToIssue(newOrder.DnsNames)
>>>>>>> 7aebcb1a
	if err != nil {
		return nil, err
	}

	var dnsNames []string
	for _, ident := range idents {
		if ident.Type == identifier.TypeDNS {
			dnsNames = append(dnsNames, ident.Value)
		} else {
			return nil, berrors.MalformedError(
				"invalid non-DNS type identifier %s", ident.Value)
		}
	}
	err = wildcardOverlap(dnsNames)
	if err != nil {
		return nil, err
	}

	// See if there is an existing unexpired pending (or ready) order that can be reused
	// for this account
	existingOrder, err := ra.SA.GetOrderForNames(ctx, &sapb.GetOrderForNamesRequest{
		AcctID:      req.RegistrationID,
		DnsNames:    dnsNames,
		Identifiers: identifier.SliceAsProto(idents),
	})
	// If there was an error and it wasn't an acceptable "NotFound" error, return
	// immediately
	if err != nil && !errors.Is(err, berrors.NotFound) {
		return nil, err
	}

	// If there was an order, make sure it has expected fields and return it
	// Error if an incomplete order is returned.
	if existingOrder != nil {
		// Check to see if the expected fields of the existing order are set.
		if core.IsAnyNilOrZero(existingOrder.Id, existingOrder.Status, existingOrder.RegistrationID, identifier.SliceFromProto(existingOrder.Identifiers, existingOrder.DnsNames), existingOrder.Created, existingOrder.Expires) {
			return nil, errIncompleteGRPCResponse
		}

		// Only re-use the order if the profile (even if it is just the empty
		// string, leaving us to choose a default profile) matches.
		if existingOrder.CertificateProfileName == req.CertificateProfileName {
			// Track how often we reuse an existing order and how old that order is.
			ra.orderAges.WithLabelValues("NewOrder").Observe(ra.clk.Since(existingOrder.Created.AsTime()).Seconds())
			return existingOrder, nil
		}
	}

	// An order's lifetime is effectively bound by the shortest remaining lifetime
	// of its associated authorizations. For that reason it would be Uncool if
	// `sa.GetAuthorizations` returned an authorization that was very close to
	// expiry. The resulting pending order that references it would itself end up
	// expiring very soon.
	// What is considered "very soon" scales with the associated order's lifetime,
	// up to a point.
	minTimeToExpiry := profile.orderLifetime / 8
	if minTimeToExpiry < time.Hour {
		minTimeToExpiry = time.Hour
	} else if minTimeToExpiry > 24*time.Hour {
		minTimeToExpiry = 24 * time.Hour
	}
	authzExpiryCutoff := ra.clk.Now().Add(minTimeToExpiry)

	var existingAuthz *sapb.Authorizations
	if features.Get().NoPendingAuthzReuse {
		getAuthReq := &sapb.GetValidAuthorizationsRequest{
			RegistrationID: req.RegistrationID,
			ValidUntil:     timestamppb.New(authzExpiryCutoff),
			DnsNames:       dnsNames,
			Identifiers:    identifier.SliceAsProto(idents),
			Profile:        req.CertificateProfileName,
		}
		existingAuthz, err = ra.SA.GetValidAuthorizations2(ctx, getAuthReq)
	} else {
		getAuthReq := &sapb.GetAuthorizationsRequest{
			RegistrationID: req.RegistrationID,
			ValidUntil:     timestamppb.New(authzExpiryCutoff),
			DnsNames:       dnsNames,
			Identifiers:    identifier.SliceAsProto(idents),
			Profile:        req.CertificateProfileName,
		}
		existingAuthz, err = ra.SA.GetAuthorizations2(ctx, getAuthReq)
	}
	if err != nil {
		return nil, err
	}

	identToExistingAuthz, err := bgrpc.PBToAuthzMap(existingAuthz)
	if err != nil {
		return nil, err
	}

	newOrder := &sapb.NewOrderRequest{
		RegistrationID:         req.RegistrationID,
		DnsNames:               dnsNames,
		Identifiers:            identifier.SliceAsProto(idents),
		CertificateProfileName: req.CertificateProfileName,
		ReplacesSerial:         req.ReplacesSerial,
	}

	// For each of the identifiers in the order, if there is an acceptable
	// existing authz, append it to the order to reuse it. Otherwise track that
	// there is a missing authz for that identifier.
	//
	// TODO(#7311): TODO(#7647): Support non-dnsName identifier types here.
	var missingAuthzIdents []identifier.ACMEIdentifier
	for _, ident := range idents {
		name := ident.Value
		// If there isn't an existing authz, note that its missing and continue
		authz, exists := identToExistingAuthz[ident]
		if !exists {
			missingAuthzIdents = append(missingAuthzIdents, ident)
			continue
		}

		// If the authz is associated with the wrong profile, don't reuse it.
		if authz.CertificateProfileName != req.CertificateProfileName {
			missingAuthzIdents = append(missingAuthzIdents, ident)
			continue
		}

		// This is only used for our metrics.
		authzAge := (profile.validAuthzLifetime - authz.Expires.Sub(ra.clk.Now())).Seconds()
		if authz.Status == core.StatusPending {
			authzAge = (profile.pendingAuthzLifetime - authz.Expires.Sub(ra.clk.Now())).Seconds()
		}

		// If the identifier is a wildcard and the existing authz only has one
		// DNS-01 type challenge we can reuse it. In theory we will
		// never get back an authorization for a domain with a wildcard prefix
		// that doesn't meet this criteria from SA.GetAuthorizations but we verify
		// again to be safe.
		if strings.HasPrefix(name, "*.") &&
			len(authz.Challenges) == 1 && authz.Challenges[0].Type == core.ChallengeTypeDNS01 {
			authzID, err := strconv.ParseInt(authz.ID, 10, 64)
			if err != nil {
				return nil, err
			}
			newOrder.V2Authorizations = append(newOrder.V2Authorizations, authzID)
			ra.authzAges.WithLabelValues("NewOrder", string(authz.Status)).Observe(authzAge)
			continue
		} else if !strings.HasPrefix(name, "*.") {
			// If the identifier isn't a wildcard, we can reuse any authz
			authzID, err := strconv.ParseInt(authz.ID, 10, 64)
			if err != nil {
				return nil, err
			}
			newOrder.V2Authorizations = append(newOrder.V2Authorizations, authzID)
			ra.authzAges.WithLabelValues("NewOrder", string(authz.Status)).Observe(authzAge)
			continue
		}

		// Delete the authz from the identToExistingAuthz map since we are not reusing it.
		delete(identToExistingAuthz, ident)
		// If we reached this point then the existing authz was not acceptable for
		// reuse and we need to mark the name as requiring a new pending authz
		missingAuthzIdents = append(missingAuthzIdents, ident)
	}

	// Loop through each of the names missing authzs and create a new pending
	// authorization for each.
	var newAuthzs []*sapb.NewAuthzRequest
	for _, ident := range missingAuthzIdents {
		challTypes, err := ra.PA.ChallengeTypesFor(ident)
		if err != nil {
			return nil, err
		}

		var challStrs []string
		for _, t := range challTypes {
			challStrs = append(challStrs, string(t))
		}

		newAuthzs = append(newAuthzs, &sapb.NewAuthzRequest{
			Identifier:     ident.AsProto(),
			RegistrationID: newOrder.RegistrationID,
			Expires:        timestamppb.New(ra.clk.Now().Add(profile.pendingAuthzLifetime).Truncate(time.Second)),
			ChallengeTypes: challStrs,
			Token:          core.NewToken(),
		})

		ra.authzAges.WithLabelValues("NewOrder", string(core.StatusPending)).Observe(0)
	}

	// Start with the order's own expiry as the minExpiry. We only care
	// about authz expiries that are sooner than the order's expiry
	minExpiry := ra.clk.Now().Add(profile.orderLifetime)

	// Check the reused authorizations to see if any have an expiry before the
	// minExpiry (the order's lifetime)
	for _, authz := range identToExistingAuthz {
		// An authz without an expiry is an unexpected internal server event
		if core.IsAnyNilOrZero(authz.Expires) {
			return nil, berrors.InternalServerError(
				"SA.GetAuthorizations returned an authz (%s) with zero expiry",
				authz.ID)
		}
		// If the reused authorization expires before the minExpiry, it's expiry
		// is the new minExpiry.
		if authz.Expires.Before(minExpiry) {
			minExpiry = *authz.Expires
		}
	}
	// If the newly created pending authz's have an expiry closer than the
	// minExpiry the minExpiry is the pending authz expiry.
	if len(newAuthzs) > 0 {
		newPendingAuthzExpires := ra.clk.Now().Add(profile.pendingAuthzLifetime)
		if newPendingAuthzExpires.Before(minExpiry) {
			minExpiry = newPendingAuthzExpires
		}
	}
	// Set the order's expiry to the minimum expiry. The db doesn't store
	// sub-second values, so truncate here.
	newOrder.Expires = timestamppb.New(minExpiry.Truncate(time.Second))

	newOrderAndAuthzsReq := &sapb.NewOrderAndAuthzsRequest{
		NewOrder:  newOrder,
		NewAuthzs: newAuthzs,
	}
	storedOrder, err := ra.SA.NewOrderAndAuthzs(ctx, newOrderAndAuthzsReq)
	if err != nil {
		return nil, err
	}

	if core.IsAnyNilOrZero(storedOrder.Id, storedOrder.Status, storedOrder.RegistrationID, identifier.SliceFromProto(storedOrder.Identifiers, storedOrder.DnsNames), storedOrder.Created, storedOrder.Expires) {
		return nil, errIncompleteGRPCResponse
	}
	ra.orderAges.WithLabelValues("NewOrder").Observe(0)

	// Note how many identifiers are being requested in this certificate order.
	ra.namesPerCert.With(prometheus.Labels{"type": "requested"}).Observe(float64(len(storedOrder.Identifiers)))

	return storedOrder, nil
}

// wildcardOverlap takes a slice of domain names and returns an error if any of
// them is a non-wildcard FQDN that overlaps with a wildcard domain in the map.
func wildcardOverlap(dnsNames []string) error {
	nameMap := make(map[string]bool, len(dnsNames))
	for _, v := range dnsNames {
		nameMap[v] = true
	}
	for name := range nameMap {
		if name[0] == '*' {
			continue
		}
		labels := strings.Split(name, ".")
		labels[0] = "*"
		if nameMap[strings.Join(labels, ".")] {
			return berrors.MalformedError(
				"Domain name %q is redundant with a wildcard domain in the same request. Remove one or the other from the certificate request.", name)
		}
	}
	return nil
}

// UnpauseAccount receives a validated account unpause request from the SFE and
// instructs the SA to unpause that account. If the account cannot be unpaused,
// an error is returned.
func (ra *RegistrationAuthorityImpl) UnpauseAccount(ctx context.Context, request *rapb.UnpauseAccountRequest) (*rapb.UnpauseAccountResponse, error) {
	if core.IsAnyNilOrZero(request.RegistrationID) {
		return nil, errIncompleteGRPCRequest
	}

	count, err := ra.SA.UnpauseAccount(ctx, &sapb.RegistrationID{
		Id: request.RegistrationID,
	})
	if err != nil {
		return nil, berrors.InternalServerError("failed to unpause account ID %d", request.RegistrationID)
	}

	return &rapb.UnpauseAccountResponse{Count: count.Count}, nil
}

func (ra *RegistrationAuthorityImpl) GetAuthorization(ctx context.Context, req *rapb.GetAuthorizationRequest) (*corepb.Authorization, error) {
	if core.IsAnyNilOrZero(req, req.Id) {
		return nil, errIncompleteGRPCRequest
	}

	authz, err := ra.SA.GetAuthorization2(ctx, &sapb.AuthorizationID2{Id: req.Id})
	if err != nil {
		return nil, fmt.Errorf("getting authz from SA: %w", err)
	}

	// Filter out any challenges which are currently disabled, so that the client
	// doesn't attempt them.
	challs := []*corepb.Challenge{}
	for _, chall := range authz.Challenges {
		if ra.PA.ChallengeTypeEnabled(core.AcmeChallenge(chall.Type)) {
			challs = append(challs, chall)
		}
	}

	authz.Challenges = challs
	return authz, nil
}

// Drain blocks until all detached goroutines are done.
//
// The RA runs detached goroutines for challenge validation and finalization,
// so that ACME responses can be returned to the user promptly while work continues.
//
// The main goroutine should call this before exiting to avoid canceling the work
// being done in detached goroutines.
func (ra *RegistrationAuthorityImpl) Drain() {
	ra.drainWG.Wait()
}<|MERGE_RESOLUTION|>--- conflicted
+++ resolved
@@ -2282,14 +2282,6 @@
 
 	idents := identifier.Normalize(identifier.SliceFromProto(req.Identifiers, req.DnsNames))
 
-<<<<<<< HEAD
-	if len(idents) > ra.maxNames {
-		return nil, berrors.MalformedError(
-			"Order cannot contain more than %d identifiers", ra.maxNames)
-	}
-
-=======
->>>>>>> 7aebcb1a
 	profile, err := ra.profiles.get(req.CertificateProfileName)
 	if err != nil {
 		return nil, err
@@ -2302,19 +2294,13 @@
 		)
 	}
 
-<<<<<<< HEAD
-	// Validate that our policy allows issuing for each of the identifiers in
-	// the order
+	if len(idents) > profile.maxNames {
+		return nil, berrors.MalformedError(
+			"Order cannot contain more than %d identifiers", profile.maxNames)
+	}
+
+	// Validate that our policy allows issuing for each of the names in the order
 	err = ra.PA.WillingToIssue(idents)
-=======
-	if len(newOrder.DnsNames) > profile.maxNames {
-		return nil, berrors.MalformedError(
-			"Order cannot contain more than %d DNS names", profile.maxNames)
-	}
-
-	// Validate that our policy allows issuing for each of the names in the order
-	err = ra.PA.WillingToIssue(newOrder.DnsNames)
->>>>>>> 7aebcb1a
 	if err != nil {
 		return nil, err
 	}
