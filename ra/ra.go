--- conflicted
+++ resolved
@@ -730,15 +730,9 @@
 
 	// Check the challenges themselves too.
 	for _, authz := range authzs {
-<<<<<<< HEAD
-		chall, err := authz.SolvedBy()
-		if err != nil || chall == "" || (authz.Wildcard && chall != core.ChallengeTypeDNS01) {
-			return nil, errors.New("authorization fulfilled by invalid challenge")
-=======
 		err = ra.PA.CheckAuthz(authz)
 		if err != nil {
 			return nil, err
->>>>>>> c23e59ba
 		}
 	}
 
@@ -982,7 +976,6 @@
 		OrderID:     req.Order.Id,
 		Requester:   req.Order.RegistrationID,
 		RequestTime: ra.clk.Now(),
-<<<<<<< HEAD
 	}
 	beeline.AddFieldToTrace(ctx, "issuance.id", logEvent.ID)
 	beeline.AddFieldToTrace(ctx, "order.id", req.Order.Id)
@@ -1128,214 +1121,6 @@
 	// Parse the CSR from the request
 	csr, err := x509.ParseCertificateRequest(req.Csr)
 	if err != nil {
-		return nil, err
-=======
->>>>>>> c23e59ba
-	}
-	beeline.AddFieldToTrace(ctx, "issuance.id", logEvent.ID)
-	beeline.AddFieldToTrace(ctx, "order.id", req.Order.Id)
-	beeline.AddFieldToTrace(ctx, "acct.id", req.Order.RegistrationID)
-
-<<<<<<< HEAD
-	err = csrlib.VerifyCSR(ctx, csr, ra.maxNames, &ra.keyPolicy, ra.PA)
-=======
-	csr, err := ra.validateFinalizeRequest(ctx, req, &logEvent)
->>>>>>> c23e59ba
-	if err != nil {
-		return nil, err
-	}
-
-<<<<<<< HEAD
-	beeline.AddFieldToTrace(ctx, "csr.cn", csr.Subject.CommonName)
-	beeline.AddFieldToTrace(ctx, "csr.dnsnames", csr.DNSNames)
-
-	// Dedupe, lowercase and sort both the names from the CSR and the names in the
-	// order.
-	csrNames := core.UniqueLowerNames(csr.DNSNames)
-	orderNames := core.UniqueLowerNames(req.Order.Names)
-
-	// Immediately reject the request if the number of names differ
-	if len(orderNames) != len(csrNames) {
-		return nil, berrors.UnauthorizedError("Order includes different number of names than CSR specifies")
-	}
-
-	// Check that the order names and the CSR names are an exact match
-	for i, name := range orderNames {
-		if name != csrNames[i] {
-			return nil, berrors.UnauthorizedError("CSR is missing Order domain %q", name)
-		}
-	}
-
-	// Get the originating account for use in the next checks.
-	regPB, err := ra.SA.GetRegistration(ctx, &sapb.RegistrationID{Id: req.Order.RegistrationID})
-	if err != nil {
-		return nil, err
-	}
-
-	account, err := bgrpc.PbToRegistration(regPB)
-	if err != nil {
-		return nil, err
-	}
-
-	// Make sure they're not using their account key as the certificate key too.
-	if core.KeyDigestEquals(csr.PublicKey, account.Key) {
-		return nil, berrors.MalformedError("certificate public key must be different than account key")
-	}
-
-	// Double-check that all authorizations on this order are also associated with
-	// the same account as the order itself.
-	names := make([]string, len(csr.DNSNames))
-	copy(names, csr.DNSNames)
-
-	authzs, err := ra.checkOrderAuthorizations(ctx, names, accountID(req.Order.RegistrationID), orderID(req.Order.Id))
-	if err != nil {
-		// Pass through the error without wrapping it because the called functions
-		// return BoulderError and we don't want to lose the type.
-		return nil, err
-	}
-
-	// Collect up a certificateRequestAuthz that stores the ID and challenge type
-	// of each of the valid authorizations we used for this issuance.
-	logEventAuthzs := make(map[string]certificateRequestAuthz, len(names))
-	for name, authz := range authzs {
-		// No need to check for error here because we know this same call just
-		// succeeded inside ra.checkOrderAuthorizations
-		solvedByChallengeType, _ := authz.SolvedBy()
-		logEventAuthzs[name] = certificateRequestAuthz{
-			ID:            authz.ID,
-			ChallengeType: solvedByChallengeType,
-		}
-	}
-	logEvent.Authorizations = logEventAuthzs
-
-	// Mark that we verified the CN and SANs
-	logEvent.VerifiedFields = []string{"subject.commonName", "subjectAltName"}
-
-	return csr, nil
-=======
-	// Observe the age of this order, so we know how quickly most clients complete
-	// issuance flows.
-	ra.orderAges.Observe(ra.clk.Since(time.Unix(0, req.Order.Created)).Seconds())
-
-	// Step 2: Set the Order to Processing status
-	//
-	// We do this separately from the issuance process itself so that, when we
-	// switch to doing issuance asynchronously, we aren't lying to the client
-	// when we say that their order is already Processing.
-	//
-	// NOTE(@cpu): After this point any errors that are encountered must update
-	// the state of the order to invalid by setting the order's error field.
-	// Otherwise the order will be "stuck" in processing state. It can not be
-	// finalized because it isn't pending, but we aren't going to process it
-	// further because we already did and encountered an error.
-	_, err = ra.SA.SetOrderProcessing(ctx, &sapb.OrderRequest{Id: req.Order.Id})
-	if err != nil {
-		// Fail the order with a server internal error - we weren't able to set the
-		// status to processing and that's unexpected & weird.
-		ra.failOrder(ctx, req.Order, probs.ServerInternal("Error setting order processing"))
-		return nil, err
-	}
-
-	// Step 3: Issue the Certificate
-	cert, err := ra.issueCertificateInner(
-		ctx, csr, accountID(req.Order.RegistrationID), orderID(req.Order.Id))
-
-	// Step 4: Fail the order if necessary, and update metrics and log fields
-	var result string
-	order := req.Order
-	if err != nil {
-		// The problem is computed using `web.ProblemDetailsForError`, the same
-		// function the WFE uses to convert between `berrors` and problems. This
-		// will turn normal expected berrors like berrors.UnauthorizedError into the
-		// correct `urn:ietf:params:acme:error:unauthorized` problem while not
-		// letting anything like a server internal error through with sensitive
-		// info.
-		ra.failOrder(ctx, req.Order, web.ProblemDetailsForError(err, "Error finalizing order"))
-
-		// Update the order status locally since the SA doesn't return the updated
-		// order itself after setting the status
-		order.Status = string(core.StatusInvalid)
-
-		logEvent.Error = err.Error()
-		beeline.AddFieldToTrace(ctx, "issuance.error", err)
-		result = "error"
-	} else {
-		// Update the order status locally since the SA doesn't return the updated
-		// order itself after setting the status
-		order.CertificateSerial = core.SerialToString(cert.SerialNumber)
-		order.Status = string(core.StatusValid)
-
-		ra.namesPerCert.With(
-			prometheus.Labels{"type": "issued"},
-		).Observe(float64(len(order.Names)))
-
-		ra.newCertCounter.Inc()
-
-		logEvent.SerialNumber = core.SerialToString(cert.SerialNumber)
-		beeline.AddFieldToTrace(ctx, "cert.serial", core.SerialToString(cert.SerialNumber))
-		logEvent.CommonName = cert.Subject.CommonName
-		beeline.AddFieldToTrace(ctx, "cert.common_name", cert.Subject.CommonName)
-		logEvent.Names = cert.DNSNames
-		beeline.AddFieldToTrace(ctx, "cert.dns_names", cert.DNSNames)
-		logEvent.NotBefore = cert.NotBefore
-		beeline.AddFieldToTrace(ctx, "cert.not_before", cert.NotBefore)
-		logEvent.NotAfter = cert.NotAfter
-		beeline.AddFieldToTrace(ctx, "cert.not_after", cert.NotAfter)
-
-		result = "successful"
-	}
-
-	logEvent.ResponseTime = ra.clk.Now()
-	ra.log.AuditObject(fmt.Sprintf("Certificate request - %s", result), logEvent)
-
-	// Return both the order and the error: if issueCertificateInner worked, then
-	// err will be nil; if it didn't, then we'll propagate that error upwards.
-	return order, err
->>>>>>> c23e59ba
-}
-
-// validateFinalizeRequest checks that a FinalizeOrder request is fully correct
-// and ready for issuance.
-func (ra *RegistrationAuthorityImpl) validateFinalizeRequest(
-	ctx context.Context,
-<<<<<<< HEAD
-	csr *x509.CertificateRequest,
-	acctID accountID,
-	oID orderID) (*x509.Certificate, error) {
-	if features.Enabled(features.AsyncFinalize) {
-		// If we're in async mode, use a context with a much longer timeout.
-		// TODO(go1.22?): use context.Detach to preserve tracing metadata.
-		var cancel func()
-		ctx, cancel = context.WithTimeout(context.Background(), ra.finalizeTimeout)
-		defer cancel()
-	}
-=======
-	req *rapb.FinalizeOrderRequest,
-	logEvent *certificateRequestEvent) (*x509.CertificateRequest, error) {
-	if req.Order.Id <= 0 {
-		return nil, berrors.MalformedError("invalid order ID: %d", req.Order.Id)
-	}
-
-	if req.Order.RegistrationID <= 0 {
-		return nil, berrors.MalformedError("invalid account ID: %d", req.Order.RegistrationID)
-	}
-
-	if core.AcmeStatus(req.Order.Status) != core.StatusReady {
-		return nil, berrors.OrderNotReadyError(
-			"Order's status (%q) is not acceptable for finalization",
-			req.Order.Status)
-	}
-
-	// There should never be an order with 0 names at the stage, but we check to
-	// be on the safe side, throwing an internal server error if this assumption
-	// is ever violated.
-	if len(req.Order.Names) == 0 {
-		return nil, berrors.InternalServerError("Order has no associated names")
-	}
-
-	// Parse the CSR from the request
-	csr, err := x509.ParseCertificateRequest(req.Csr)
-	if err != nil {
 		return nil, berrors.BadCSRError("unable to parse CSR: %s", err.Error())
 	}
 
@@ -1410,7 +1195,6 @@
 
 	return csr, nil
 }
->>>>>>> c23e59ba
 
 // issueCertificateInner handles the heavy lifting aspects of certificate
 // issuance.
@@ -1430,6 +1214,14 @@
 	csr *x509.CertificateRequest,
 	acctID accountID,
 	oID orderID) (*x509.Certificate, error) {
+	if features.Enabled(features.AsyncFinalize) {
+		// If we're in async mode, use a context with a much longer timeout.
+		// TODO(go1.22?): use context.Detach to preserve tracing metadata.
+		var cancel func()
+		ctx, cancel = context.WithTimeout(context.Background(), ra.finalizeTimeout)
+		defer cancel()
+	}
+
 	// wrapError adds a prefix to an error. If the error is a boulder error then
 	// the problem detail is updated with the prefix. Otherwise a new error is
 	// returned with the message prefixed using `fmt.Errorf`
