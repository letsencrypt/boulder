--- conflicted
+++ resolved
@@ -1834,72 +1834,6 @@
 	}
 }
 
-<<<<<<< HEAD
-func TestNewOrder_UnconfiguredValidationProfiles(t *testing.T) {
-	_, _, ra, _, _, cleanUp := initAuthorities(t)
-	defer cleanUp()
-
-	ra.profiles = &validationProfiles{
-		defaultName: UnconfiguredDefaultProfileName,
-		byName: map[string]*validationProfile{
-			UnconfiguredDefaultProfileName: {
-				pendingAuthzLifetime: 1 * 24 * time.Hour,
-				validAuthzLifetime:   1 * 24 * time.Hour,
-				orderLifetime:        1 * 24 * time.Hour,
-			},
-		},
-	}
-
-	for _, tc := range []struct {
-		name        string
-		profile     string
-		wantExpires time.Time
-	}{
-		{
-			// A request with no profile should get an order and authzs with one-day lifetimes.
-			name:        "no profile specified",
-			profile:     "",
-			wantExpires: ra.clk.Now().Add(1 * 24 * time.Hour),
-		},
-		{
-			// A request for a specific profile should get the same lifetimes.
-			name:        "profile specified",
-			profile:     "test",
-			wantExpires: ra.clk.Now().Add(1 * 24 * time.Hour),
-		},
-	} {
-		t.Run(tc.name, func(t *testing.T) {
-			domain := randomDomain()
-			order, err := ra.NewOrder(context.Background(), &rapb.NewOrderRequest{
-				RegistrationID:         Registration.Id,
-				DnsNames:               []string{domain},
-				Identifiers:            []*corepb.Identifier{identifier.NewDNS(domain).AsProto()},
-				CertificateProfileName: tc.profile,
-			})
-			if err != nil {
-				t.Fatalf("creating order: %s", err)
-			}
-			gotExpires := order.Expires.AsTime()
-			if gotExpires != tc.wantExpires {
-				t.Errorf("NewOrder(profile: %q).Expires = %s, expected %s", tc.profile, gotExpires, tc.wantExpires)
-			}
-
-			authz, err := ra.GetAuthorization(context.Background(), &rapb.GetAuthorizationRequest{
-				Id: order.V2Authorizations[0],
-			})
-			if err != nil {
-				t.Fatalf("fetching test authz: %s", err)
-			}
-			gotExpires = authz.Expires.AsTime()
-			if gotExpires != tc.wantExpires {
-				t.Errorf("GetAuthorization(profile: %q).Expires = %s, expected %s", tc.profile, gotExpires, tc.wantExpires)
-			}
-		})
-	}
-}
-
-=======
->>>>>>> 63a0e500
 func TestNewOrder_ProfileSelectionAllowList(t *testing.T) {
 	_, _, ra, _, _, cleanUp := initAuthorities(t)
 	defer cleanUp()
