package ra

import (
	"bytes"
	"context"
	"crypto/ecdsa"
	"crypto/elliptic"
	"crypto/rand"
	"crypto/rsa"
	"crypto/sha256"
	"crypto/x509"
	"crypto/x509/pkix"
	"encoding/json"
	"encoding/pem"
	"errors"
	"fmt"
	"math/big"
	mrand "math/rand"
	"net"
	"os"
	"regexp"
	"strconv"
	"strings"
	"sync"
	"testing"
	"time"

	ctasn1 "github.com/google/certificate-transparency-go/asn1"
	ctx509 "github.com/google/certificate-transparency-go/x509"
	ctpkix "github.com/google/certificate-transparency-go/x509/pkix"
	"github.com/jmhodges/clock"
	akamaipb "github.com/letsencrypt/boulder/akamai/proto"
	capb "github.com/letsencrypt/boulder/ca/proto"
	"github.com/letsencrypt/boulder/cmd"
	"github.com/letsencrypt/boulder/core"
	corepb "github.com/letsencrypt/boulder/core/proto"
	"github.com/letsencrypt/boulder/ctpolicy"
	"github.com/letsencrypt/boulder/ctpolicy/ctconfig"
	berrors "github.com/letsencrypt/boulder/errors"
	"github.com/letsencrypt/boulder/features"
	"github.com/letsencrypt/boulder/goodkey"
	bgrpc "github.com/letsencrypt/boulder/grpc"
	"github.com/letsencrypt/boulder/identifier"
	"github.com/letsencrypt/boulder/issuance"
	blog "github.com/letsencrypt/boulder/log"
	"github.com/letsencrypt/boulder/metrics"
	"github.com/letsencrypt/boulder/mocks"
	"github.com/letsencrypt/boulder/policy"
	pubpb "github.com/letsencrypt/boulder/publisher/proto"
	rapb "github.com/letsencrypt/boulder/ra/proto"
	"github.com/letsencrypt/boulder/ratelimit"
	"github.com/letsencrypt/boulder/sa"
	sapb "github.com/letsencrypt/boulder/sa/proto"
	"github.com/letsencrypt/boulder/test"
	isa "github.com/letsencrypt/boulder/test/inmem/sa"
	"github.com/letsencrypt/boulder/test/vars"
	vapb "github.com/letsencrypt/boulder/va/proto"
	"github.com/prometheus/client_golang/prometheus"
	"github.com/weppos/publicsuffix-go/publicsuffix"
	"golang.org/x/crypto/ocsp"
	"google.golang.org/grpc"
	"google.golang.org/protobuf/types/known/emptypb"
	jose "gopkg.in/square/go-jose.v2"
)

func createPendingAuthorization(t *testing.T, sa sapb.StorageAuthorityClient, domain string, exp time.Time) *corepb.Authorization {
	t.Helper()

	authz := core.Authorization{
		Identifier:     identifier.DNSIdentifier(domain),
		RegistrationID: Registration.Id,
		Status:         "pending",
		Expires:        &exp,
		Challenges: []core.Challenge{
			{
				Token:  core.NewToken(),
				Type:   core.ChallengeTypeHTTP01,
				Status: core.StatusPending,
			},
			{
				Token:  core.NewToken(),
				Type:   core.ChallengeTypeDNS01,
				Status: core.StatusPending,
			},
			{
				Token:  core.NewToken(),
				Type:   core.ChallengeTypeTLSALPN01,
				Status: core.StatusPending,
			},
		},
	}
	authzPB, err := bgrpc.AuthzToPB(authz)
	test.AssertNotError(t, err, "AuthzToPB failed")
	ids, err := sa.NewAuthorizations2(context.Background(), &sapb.AddPendingAuthorizationsRequest{
		Authz: []*corepb.Authorization{authzPB},
	})
	test.AssertNotError(t, err, "sa.NewAuthorizations2 failed")
	return getAuthorization(t, fmt.Sprint(ids.Ids[0]), sa)
}

func createFinalizedAuthorization(t *testing.T, sa sapb.StorageAuthorityClient, domain string, exp time.Time, attemptedAt time.Time) int64 {
	t.Helper()
	pending := createPendingAuthorization(t, sa, domain, exp)
	pendingID, err := strconv.ParseInt(pending.Id, 10, 64)
	test.AssertNotError(t, err, "strconv.ParseInt failed")
	_, err = sa.FinalizeAuthorization2(context.Background(), &sapb.FinalizeAuthorizationRequest{
		Id:          pendingID,
		Status:      "valid",
		Expires:     exp.UnixNano(),
		Attempted:   string(core.ChallengeTypeHTTP01),
		AttemptedAt: attemptedAt.UnixNano(),
	})
	test.AssertNotError(t, err, "sa.FinalizeAuthorizations2 failed")
	return pendingID
}

func getAuthorization(t *testing.T, id string, sa sapb.StorageAuthorityClient) *corepb.Authorization {
	t.Helper()
	idInt, err := strconv.ParseInt(id, 10, 64)
	test.AssertNotError(t, err, "strconv.ParseInt failed")
	dbAuthz, err := sa.GetAuthorization2(ctx, &sapb.AuthorizationID2{Id: idInt})
	test.AssertNotError(t, err, "Could not fetch authorization from database")
	return dbAuthz
}

func dnsChallIdx(t *testing.T, challenges []*corepb.Challenge) int64 {
	t.Helper()
	var challIdx int64
	var set bool
	for i, ch := range challenges {
		if core.AcmeChallenge(ch.Type) == core.ChallengeTypeDNS01 {
			challIdx = int64(i)
			set = true
			break
		}
	}
	if !set {
		t.Errorf("dnsChallIdx didn't find challenge of type DNS-01")
	}
	return challIdx
}

func numAuthorizations(o *corepb.Order) int {
	return len(o.V2Authorizations)
}

type DummyValidationAuthority struct {
	request      chan *vapb.PerformValidationRequest
	ResultError  error
	ResultReturn *vapb.ValidationResult
}

func (dva *DummyValidationAuthority) PerformValidation(ctx context.Context, req *vapb.PerformValidationRequest, _ ...grpc.CallOption) (*vapb.ValidationResult, error) {
	dva.request <- req
	return dva.ResultReturn, dva.ResultError
}

var (
	// These values we simulate from the client
	AccountKeyJSONA = []byte(`{
		"kty":"RSA",
		"n":"0vx7agoebGcQSuuPiLJXZptN9nndrQmbXEps2aiAFbWhM78LhWx4cbbfAAtVT86zwu1RK7aPFFxuhDR1L6tSoc_BJECPebWKRXjBZCiFV4n3oknjhMstn64tZ_2W-5JsGY4Hc5n9yBXArwl93lqt7_RN5w6Cf0h4QyQ5v-65YGjQR0_FDW2QvzqY368QQMicAtaSqzs8KJZgnYb9c7d0zgdAZHzu6qMQvRL5hajrn1n91CbOpbISD08qNLyrdkt-bFTWhAI4vMQFh6WeZu0fM4lFd2NcRwr3XPksINHaQ-G_xBniIqbw0Ls1jF44-csFCur-kEgU8awapJzKnqDKgw",
		"e":"AQAB"
	}`)
	AccountKeyA = jose.JSONWebKey{}

	AccountKeyJSONB = []byte(`{
		"kty":"RSA",
		"n":"z8bp-jPtHt4lKBqepeKF28g_QAEOuEsCIou6sZ9ndsQsEjxEOQxQ0xNOQezsKa63eogw8YS3vzjUcPP5BJuVzfPfGd5NVUdT-vSSwxk3wvk_jtNqhrpcoG0elRPQfMVsQWmxCAXCVRz3xbcFI8GTe-syynG3l-g1IzYIIZVNI6jdljCZML1HOMTTW4f7uJJ8mM-08oQCeHbr5ejK7O2yMSSYxW03zY-Tj1iVEebROeMv6IEEJNFSS4yM-hLpNAqVuQxFGetwtwjDMC1Drs1dTWrPuUAAjKGrP151z1_dE74M5evpAhZUmpKv1hY-x85DC6N0hFPgowsanmTNNiV75w",
		"e":"AQAB"
	}`)
	AccountKeyB = jose.JSONWebKey{}

	AccountKeyJSONC = []byte(`{
		"kty":"RSA",
		"n":"rFH5kUBZrlPj73epjJjyCxzVzZuV--JjKgapoqm9pOuOt20BUTdHqVfC2oDclqM7HFhkkX9OSJMTHgZ7WaVqZv9u1X2yjdx9oVmMLuspX7EytW_ZKDZSzL-sCOFCuQAuYKkLbsdcA3eHBK_lwc4zwdeHFMKIulNvLqckkqYB9s8GpgNXBDIQ8GjR5HuJke_WUNjYHSd8jY1LU9swKWsLQe2YoQUz_ekQvBvBCoaFEtrtRaSJKNLIVDObXFr2TLIiFiM0Em90kK01-eQ7ZiruZTKomll64bRFPoNo4_uwubddg3xTqur2vdF3NyhTrYdvAgTem4uC0PFjEQ1bK_djBQ",
		"e":"AQAB"
	}`)
	AccountKeyC = jose.JSONWebKey{}

	// These values we simulate from the client
	AccountPrivateKeyJSON = []byte(`{
		"kty":"RSA",
		"n":"0vx7agoebGcQSuuPiLJXZptN9nndrQmbXEps2aiAFbWhM78LhWx4cbbfAAtVT86zwu1RK7aPFFxuhDR1L6tSoc_BJECPebWKRXjBZCiFV4n3oknjhMstn64tZ_2W-5JsGY4Hc5n9yBXArwl93lqt7_RN5w6Cf0h4QyQ5v-65YGjQR0_FDW2QvzqY368QQMicAtaSqzs8KJZgnYb9c7d0zgdAZHzu6qMQvRL5hajrn1n91CbOpbISD08qNLyrdkt-bFTWhAI4vMQFh6WeZu0fM4lFd2NcRwr3XPksINHaQ-G_xBniIqbw0Ls1jF44-csFCur-kEgU8awapJzKnqDKgw",
		"e":"AQAB",
		"d":"X4cTteJY_gn4FYPsXB8rdXix5vwsg1FLN5E3EaG6RJoVH-HLLKD9M7dx5oo7GURknchnrRweUkC7hT5fJLM0WbFAKNLWY2vv7B6NqXSzUvxT0_YSfqijwp3RTzlBaCxWp4doFk5N2o8Gy_nHNKroADIkJ46pRUohsXywbReAdYaMwFs9tv8d_cPVY3i07a3t8MN6TNwm0dSawm9v47UiCl3Sk5ZiG7xojPLu4sbg1U2jx4IBTNBznbJSzFHK66jT8bgkuqsk0GjskDJk19Z4qwjwbsnn4j2WBii3RL-Us2lGVkY8fkFzme1z0HbIkfz0Y6mqnOYtqc0X4jfcKoAC8Q",
		"p":"83i-7IvMGXoMXCskv73TKr8637FiO7Z27zv8oj6pbWUQyLPQBQxtPVnwD20R-60eTDmD2ujnMt5PoqMrm8RfmNhVWDtjjMmCMjOpSXicFHj7XOuVIYQyqVWlWEh6dN36GVZYk93N8Bc9vY41xy8B9RzzOGVQzXvNEvn7O0nVbfs",
		"q":"3dfOR9cuYq-0S-mkFLzgItgMEfFzB2q3hWehMuG0oCuqnb3vobLyumqjVZQO1dIrdwgTnCdpYzBcOfW5r370AFXjiWft_NGEiovonizhKpo9VVS78TzFgxkIdrecRezsZ-1kYd_s1qDbxtkDEgfAITAG9LUnADun4vIcb6yelxk",
		"dp":"G4sPXkc6Ya9y8oJW9_ILj4xuppu0lzi_H7VTkS8xj5SdX3coE0oimYwxIi2emTAue0UOa5dpgFGyBJ4c8tQ2VF402XRugKDTP8akYhFo5tAA77Qe_NmtuYZc3C3m3I24G2GvR5sSDxUyAN2zq8Lfn9EUms6rY3Ob8YeiKkTiBj0",
		"dq":"s9lAH9fggBsoFR8Oac2R_E2gw282rT2kGOAhvIllETE1efrA6huUUvMfBcMpn8lqeW6vzznYY5SSQF7pMdC_agI3nG8Ibp1BUb0JUiraRNqUfLhcQb_d9GF4Dh7e74WbRsobRonujTYN1xCaP6TO61jvWrX-L18txXw494Q_cgk",
		"qi":"GyM_p6JrXySiz1toFgKbWV-JdI3jQ4ypu9rbMWx3rQJBfmt0FoYzgUIZEVFEcOqwemRN81zoDAaa-Bk0KWNGDjJHZDdDmFhW3AN7lI-puxk_mHZGJ11rxyR8O55XLSe3SPmRfKwZI6yU24ZxvQKFYItdldUKGzO6Ia6zTKhAVRU"
	}`)
	AccountPrivateKey = jose.JSONWebKey{}

	ShortKeyJSON = []byte(`{
		"e": "AQAB",
		"kty": "RSA",
		"n": "tSwgy3ORGvc7YJI9B2qqkelZRUC6F1S5NwXFvM4w5-M0TsxbFsH5UH6adigV0jzsDJ5imAechcSoOhAh9POceCbPN1sTNwLpNbOLiQQ7RD5mY_"
		}`)

	ShortKey = jose.JSONWebKey{}

	ResponseIndex = 0

	ExampleCSR = &x509.CertificateRequest{}

	Registration = &corepb.Registration{Id: 1}

	Identifier = "not-example.com"

	log = blog.UseMock()
)

var testKeyPolicy = goodkey.KeyPolicy{
	AllowRSA:           true,
	AllowECDSANISTP256: true,
	AllowECDSANISTP384: true,
}

var ctx = context.Background()

// dummyRateLimitConfig satisfies the ratelimit.RateLimitConfig interface while
// allowing easy mocking of the individual RateLimitPolicy's
type dummyRateLimitConfig struct {
	CertificatesPerNamePolicy             ratelimit.RateLimitPolicy
	RegistrationsPerIPPolicy              ratelimit.RateLimitPolicy
	RegistrationsPerIPRangePolicy         ratelimit.RateLimitPolicy
	PendingAuthorizationsPerAccountPolicy ratelimit.RateLimitPolicy
	PendingOrdersPerAccountPolicy         ratelimit.RateLimitPolicy
	NewOrdersPerAccountPolicy             ratelimit.RateLimitPolicy
	InvalidAuthorizationsPerAccountPolicy ratelimit.RateLimitPolicy
	CertificatesPerFQDNSetPolicy          ratelimit.RateLimitPolicy
	CertificatesPerFQDNSetFastPolicy      ratelimit.RateLimitPolicy
}

func (r *dummyRateLimitConfig) CertificatesPerName() ratelimit.RateLimitPolicy {
	return r.CertificatesPerNamePolicy
}

func (r *dummyRateLimitConfig) RegistrationsPerIP() ratelimit.RateLimitPolicy {
	return r.RegistrationsPerIPPolicy
}

func (r *dummyRateLimitConfig) RegistrationsPerIPRange() ratelimit.RateLimitPolicy {
	return r.RegistrationsPerIPRangePolicy
}

func (r *dummyRateLimitConfig) PendingAuthorizationsPerAccount() ratelimit.RateLimitPolicy {
	return r.PendingAuthorizationsPerAccountPolicy
}

func (r *dummyRateLimitConfig) PendingOrdersPerAccount() ratelimit.RateLimitPolicy {
	return r.PendingOrdersPerAccountPolicy
}

func (r *dummyRateLimitConfig) NewOrdersPerAccount() ratelimit.RateLimitPolicy {
	return r.NewOrdersPerAccountPolicy
}

func (r *dummyRateLimitConfig) InvalidAuthorizationsPerAccount() ratelimit.RateLimitPolicy {
	return r.InvalidAuthorizationsPerAccountPolicy
}

func (r *dummyRateLimitConfig) CertificatesPerFQDNSet() ratelimit.RateLimitPolicy {
	return r.CertificatesPerFQDNSetPolicy
}

func (r *dummyRateLimitConfig) CertificatesPerFQDNSetFast() ratelimit.RateLimitPolicy {
	return r.CertificatesPerFQDNSetFastPolicy
}

func (r *dummyRateLimitConfig) LoadPolicies(contents []byte) error {
	return nil // NOP - unrequired behaviour for this mock
}

func parseAndMarshalIP(t *testing.T, ip string) []byte {
	ipBytes, err := net.ParseIP(ip).MarshalText()
	test.AssertNotError(t, err, "failed to marshal ip")
	return ipBytes
}

func newAcctKey(t *testing.T) []byte {
	key := &jose.JSONWebKey{Key: testKey()}
	acctKey, err := key.MarshalJSON()
	test.AssertNotError(t, err, "failed to marshal account key")
	return acctKey
}

func initAuthorities(t *testing.T) (*DummyValidationAuthority, sapb.StorageAuthorityClient, *RegistrationAuthorityImpl, clock.FakeClock, func()) {
	err := json.Unmarshal(AccountKeyJSONA, &AccountKeyA)
	test.AssertNotError(t, err, "Failed to unmarshal public JWK")
	err = json.Unmarshal(AccountKeyJSONB, &AccountKeyB)
	test.AssertNotError(t, err, "Failed to unmarshal public JWK")
	err = json.Unmarshal(AccountKeyJSONC, &AccountKeyC)
	test.AssertNotError(t, err, "Failed to unmarshal public JWK")

	err = json.Unmarshal(AccountPrivateKeyJSON, &AccountPrivateKey)
	test.AssertNotError(t, err, "Failed to unmarshal private JWK")

	err = json.Unmarshal(ShortKeyJSON, &ShortKey)
	test.AssertNotError(t, err, "Failed to unmarshal JWK")

	fc := clock.NewFake()
	// Set to some non-zero time.
	fc.Set(time.Date(2015, 3, 4, 5, 0, 0, 0, time.UTC))

	dbMap, err := sa.NewDbMap(vars.DBConnSA, sa.DbSettings{})
	if err != nil {
		t.Fatalf("Failed to create dbMap: %s", err)
	}
	ssa, err := sa.NewSQLStorageAuthority(dbMap, dbMap, nil, nil, fc, log, metrics.NoopRegisterer, 1)
	if err != nil {
		t.Fatalf("Failed to create SA: %s", err)
	}
	sa := &isa.SA{Impl: ssa}

	saDBCleanUp := test.ResetBoulderTestDatabase(t)

	va := &DummyValidationAuthority{request: make(chan *vapb.PerformValidationRequest, 1)}

	pa, err := policy.New(map[core.AcmeChallenge]bool{
		core.ChallengeTypeHTTP01: true,
		core.ChallengeTypeDNS01:  true,
	}, blog.NewMock())
	test.AssertNotError(t, err, "Couldn't create PA")
	err = pa.SetHostnamePolicyFile("../test/hostname-policy.yaml")
	test.AssertNotError(t, err, "Couldn't set hostname policy")

	stats := metrics.NoopRegisterer

	ca := &mocks.MockCA{
		PEM: eeCertPEM,
	}
	cleanUp := func() {
		saDBCleanUp()
	}

	block, _ := pem.Decode(CSRPEM)
	ExampleCSR, _ = x509.ParseCertificateRequest(block.Bytes)

	initialIP, err := net.ParseIP("3.2.3.3").MarshalText()
	test.AssertNotError(t, err, "Couldn't create initial IP")
	Registration, _ = ssa.NewRegistration(ctx, &corepb.Registration{
		Key:       AccountKeyJSONA,
		InitialIP: initialIP,
		Status:    string(core.StatusValid),
	})

	ctp := ctpolicy.New(&mocks.PublisherClient{}, nil, nil, nil, nil, nil, 0, log, metrics.NoopRegisterer)

	ra := NewRegistrationAuthorityImpl(fc,
		log,
		stats,
		1, testKeyPolicy, 100, true, 300*24*time.Hour, 7*24*time.Hour, nil, noopCAA{}, 0, ctp, nil, nil)
	ra.SA = sa
	ra.VA = va
	ra.CA = ca
	ra.OCSP = ca
	ra.PA = pa
	ra.reuseValidAuthz = true

	return va, sa, ra, fc, cleanUp
}

func TestValidateContacts(t *testing.T) {
	_, _, ra, _, cleanUp := initAuthorities(t)
	defer cleanUp()

	ansible := "ansible:earth.sol.milkyway.laniakea/letsencrypt"
	validEmail := "mailto:admin@email.com"
	otherValidEmail := "mailto:other-admin@email.com"
	malformedEmail := "mailto:admin.com"
	nonASCII := "mailto:señor@email.com"
	unparsable := "mailto:a@email.com, b@email.com"
	forbidden := "mailto:a@example.org"

	err := ra.validateContacts([]string{})
	test.AssertNotError(t, err, "No Contacts")

	err = ra.validateContacts([]string{validEmail, otherValidEmail})
	test.AssertError(t, err, "Too Many Contacts")

	err = ra.validateContacts([]string{validEmail})
	test.AssertNotError(t, err, "Valid Email")

	err = ra.validateContacts([]string{malformedEmail})
	test.AssertError(t, err, "Malformed Email")

	err = ra.validateContacts([]string{ansible})
	test.AssertError(t, err, "Unknown scheme")

	err = ra.validateContacts([]string{""})
	test.AssertError(t, err, "Empty URL")

	err = ra.validateContacts([]string{nonASCII})
	test.AssertError(t, err, "Non ASCII email")

	err = ra.validateContacts([]string{unparsable})
	test.AssertError(t, err, "Unparsable email")

	err = ra.validateContacts([]string{forbidden})
	test.AssertError(t, err, "Forbidden email")

	err = ra.validateContacts([]string{"mailto:admin@localhost"})
	test.AssertError(t, err, "Forbidden email")

	err = ra.validateContacts([]string{"mailto:admin@example.not.a.iana.suffix"})
	test.AssertError(t, err, "Forbidden email")

	err = ra.validateContacts([]string{"mailto:admin@1.2.3.4"})
	test.AssertError(t, err, "Forbidden email")

	err = ra.validateContacts([]string{"mailto:admin@[1.2.3.4]"})
	test.AssertError(t, err, "Forbidden email")

	err = ra.validateContacts([]string{"mailto:admin@a.com?no-reminder-emails"})
	test.AssertError(t, err, "No hfields in email")

	err = ra.validateContacts([]string{"mailto:example@a.com?"})
	test.AssertError(t, err, "No hfields in email")

	err = ra.validateContacts([]string{"mailto:example@a.com#"})
	test.AssertError(t, err, "No fragment")

	err = ra.validateContacts([]string{"mailto:example@a.com#optional"})
	test.AssertError(t, err, "No fragment")

	// The registrations.contact field is VARCHAR(191). 175 'a' characters plus
	// the prefix "mailto:" and the suffix "@a.com" makes exactly 191 bytes of
	// encoded JSON. The correct size to hit our maximum DB field length.
	var longStringBuf strings.Builder
	longStringBuf.WriteString("mailto:")
	for i := 0; i < 175; i++ {
		longStringBuf.WriteRune('a')
	}
	longStringBuf.WriteString("@a.com")

	err = ra.validateContacts([]string{longStringBuf.String()})
	test.AssertError(t, err, "Too long contacts")
}

func TestNewRegistration(t *testing.T) {
	_, sa, ra, _, cleanUp := initAuthorities(t)
	defer cleanUp()
	mailto := "mailto:foo@letsencrypt.org"
	acctKeyB, err := AccountKeyB.MarshalJSON()
	test.AssertNotError(t, err, "failed to marshal account key")
	input := &corepb.Registration{
		Contact:         []string{mailto},
		ContactsPresent: true,
		Key:             acctKeyB,
		InitialIP:       parseAndMarshalIP(t, "7.6.6.5"),
	}

	result, err := ra.NewRegistration(ctx, input)
	if err != nil {
		t.Fatalf("could not create new registration: %s", err)
	}
	test.AssertByteEquals(t, result.Key, acctKeyB)
	test.Assert(t, len(result.Contact) == 1, "Wrong number of contacts")
	test.Assert(t, mailto == (result.Contact)[0], "Contact didn't match")
	test.Assert(t, result.Agreement == "", "Agreement didn't default empty")

	reg, err := sa.GetRegistration(ctx, &sapb.RegistrationID{Id: result.Id})
	test.AssertNotError(t, err, "Failed to retrieve registration")
	test.AssertByteEquals(t, reg.Key, acctKeyB)
}

func TestNewRegistrationContactsPresent(t *testing.T) {
	_, _, ra, _, cleanUp := initAuthorities(t)
	defer cleanUp()
	testCases := []struct {
		Name        string
		Reg         *corepb.Registration
		ExpectedErr error
	}{
		{
			Name: "No contacts provided by client ContactsPresent false",
			Reg: &corepb.Registration{
				Key:       newAcctKey(t),
				InitialIP: parseAndMarshalIP(t, "7.6.6.5"),
			},
			ExpectedErr: nil,
		},
		{
			Name: "Empty contact provided by client ContactsPresent true",
			Reg: &corepb.Registration{
				Contact:         []string{},
				ContactsPresent: true,
				Key:             newAcctKey(t),
				InitialIP:       parseAndMarshalIP(t, "7.6.6.4"),
			},
			ExpectedErr: nil,
		},
		{
			Name: "Valid contact provided by client ContactsPresent true",
			Reg: &corepb.Registration{
				Contact:         []string{"mailto:foo@letsencrypt.org"},
				ContactsPresent: true,
				Key:             newAcctKey(t),
				InitialIP:       parseAndMarshalIP(t, "7.6.4.3"),
			},
			ExpectedErr: nil,
		},
		{
			Name: "Valid contact provided by client ContactsPresent false",
			Reg: &corepb.Registration{
				Contact:         []string{"mailto:foo@letsencrypt.org"},
				ContactsPresent: false,
				Key:             newAcctKey(t),
				InitialIP:       parseAndMarshalIP(t, "7.6.6.2"),
			},
			ExpectedErr: fmt.Errorf("account contacts present but contactsPresent false"),
		},
	}
	// For each test case we check that the NewRegistration works as
	// intended with variations of Contact and ContactsPresent fields
	for _, tc := range testCases {
		t.Run(tc.Name, func(t *testing.T) {
			// Create new registration
			_, err := ra.NewRegistration(ctx, tc.Reg)
			// Check error output
			if tc.ExpectedErr == nil {
				test.AssertNotError(t, err, "expected no error for NewRegistration")
			} else {
				test.AssertError(t, err, "expected error for NewRegistration")
				test.AssertEquals(t, err.Error(), tc.ExpectedErr.Error())
			}
		})
	}
}

type mockSAFailsNewRegistration struct {
	mocks.StorageAuthority
}

func (sa *mockSAFailsNewRegistration) NewRegistration(_ context.Context, _ *corepb.Registration, _ ...grpc.CallOption) (*corepb.Registration, error) {
	return &corepb.Registration{}, fmt.Errorf("too bad")
}

func TestNewRegistrationSAFailure(t *testing.T) {
	_, _, ra, _, cleanUp := initAuthorities(t)
	defer cleanUp()
	ra.SA = &mockSAFailsNewRegistration{}
	acctKeyB, err := AccountKeyB.MarshalJSON()
	test.AssertNotError(t, err, "failed to marshal account key")
	input := corepb.Registration{
		Contact:         []string{"mailto:test@example.com"},
		ContactsPresent: true,
		Key:             acctKeyB,
		InitialIP:       parseAndMarshalIP(t, "7.6.6.5"),
	}
	result, err := ra.NewRegistration(ctx, &input)
	if err == nil {
		t.Fatalf("NewRegistration should have failed when SA.NewRegistration failed %#v", result.Key)
	}
}

func TestNewRegistrationNoFieldOverwrite(t *testing.T) {
	_, _, ra, _, cleanUp := initAuthorities(t)
	defer cleanUp()
	mailto := "mailto:foo@letsencrypt.org"
	acctKeyC, err := AccountKeyC.MarshalJSON()
	test.AssertNotError(t, err, "failed to marshal account key")
	input := &corepb.Registration{
		Id:              23,
		Key:             acctKeyC,
		Contact:         []string{mailto},
		ContactsPresent: true,
		Agreement:       "I agreed",
		InitialIP:       parseAndMarshalIP(t, "5.0.5.0"),
	}

	result, err := ra.NewRegistration(ctx, input)
	test.AssertNotError(t, err, "Could not create new registration")
	test.Assert(t, result.Id != 23, "ID shouldn't be set by user")
	// TODO: Enable this test case once we validate terms agreement.
	//test.Assert(t, result.Agreement != "I agreed", "Agreement shouldn't be set with invalid URL")
}

func TestNewRegistrationBadKey(t *testing.T) {
	_, _, ra, _, cleanUp := initAuthorities(t)
	defer cleanUp()
	mailto := "mailto:foo@letsencrypt.org"
	shortKey, err := ShortKey.MarshalJSON()
	test.AssertNotError(t, err, "failed to marshal account key")
	input := &corepb.Registration{
		Contact:         []string{mailto},
		ContactsPresent: true,
		Key:             shortKey,
	}
	_, err = ra.NewRegistration(ctx, input)
	test.AssertError(t, err, "Should have rejected authorization with short key")
}

// testKey returns a random 2048 bit RSA public key for test registrations
func testKey() *rsa.PublicKey {
	key, _ := rsa.GenerateKey(rand.Reader, 2048)
	return &key.PublicKey
}

func TestNewRegistrationRateLimit(t *testing.T) {
	_, _, ra, _, cleanUp := initAuthorities(t)
	defer cleanUp()

	// Specify a dummy rate limit policy that allows 1 registration per exact IP
	// match, and 2 per range.
	ra.rlPolicies = &dummyRateLimitConfig{
		RegistrationsPerIPPolicy: ratelimit.RateLimitPolicy{
			Threshold: 1,
			Window:    cmd.ConfigDuration{Duration: 24 * 90 * time.Hour},
		},
		RegistrationsPerIPRangePolicy: ratelimit.RateLimitPolicy{
			Threshold: 2,
			Window:    cmd.ConfigDuration{Duration: 24 * 90 * time.Hour},
		},
	}

	// Create one registration for an IPv4 address
	mailto := "mailto:foo@letsencrypt.org"
	reg := &corepb.Registration{
		Contact:         []string{mailto},
		ContactsPresent: true,
		Key:             newAcctKey(t),
		InitialIP:       parseAndMarshalIP(t, "7.6.6.5"),
	}
	// There should be no errors - it is within the RegistrationsPerIP rate limit
	_, err := ra.NewRegistration(ctx, reg)
	test.AssertNotError(t, err, "Unexpected error adding new IPv4 registration")

	// Create another registration for the same IPv4 address by changing the key
	reg.Key = newAcctKey(t)

	// There should be an error since a 2nd registration will exceed the
	// RegistrationsPerIP rate limit
	_, err = ra.NewRegistration(ctx, reg)
	test.AssertError(t, err, "No error adding duplicate IPv4 registration")
	test.AssertEquals(t, err.Error(), "too many registrations for this IP: see https://letsencrypt.org/docs/too-many-registrations-for-this-ip/")

	// Create a registration for an IPv6 address
	reg.Key = newAcctKey(t)
	reg.InitialIP = parseAndMarshalIP(t, "2001:cdba:1234:5678:9101:1121:3257:9652")

	// There should be no errors - it is within the RegistrationsPerIP rate limit
	_, err = ra.NewRegistration(ctx, reg)
	test.AssertNotError(t, err, "Unexpected error adding a new IPv6 registration")

	// Create a 2nd registration for the IPv6 address by changing the key
	reg.Key = newAcctKey(t)

	// There should be an error since a 2nd reg for the same IPv6 address will
	// exceed the RegistrationsPerIP rate limit
	_, err = ra.NewRegistration(ctx, reg)
	test.AssertError(t, err, "No error adding duplicate IPv6 registration")
	test.AssertEquals(t, err.Error(), "too many registrations for this IP: see https://letsencrypt.org/docs/too-many-registrations-for-this-ip/")

	// Create a registration for an IPv6 address in the same /48
	reg.Key = newAcctKey(t)
	reg.InitialIP = parseAndMarshalIP(t, "2001:cdba:1234:5678:9101:1121:3257:9653")

	// There should be no errors since two IPv6 addresses in the same /48 is
	// within the RegistrationsPerIPRange limit
	_, err = ra.NewRegistration(ctx, reg)
	test.AssertNotError(t, err, "Unexpected error adding second IPv6 registration in the same /48")

	// Create a registration for yet another IPv6 address in the same /48
	reg.Key = newAcctKey(t)
	reg.InitialIP = parseAndMarshalIP(t, "2001:cdba:1234:5678:9101:1121:3257:9654")

	// There should be an error since three registrations within the same IPv6
	// /48 is outside of the RegistrationsPerIPRange limit
	_, err = ra.NewRegistration(ctx, reg)
	test.AssertError(t, err, "No error adding a third IPv6 registration in the same /48")
	test.AssertEquals(t, err.Error(), "too many registrations for this IP range: see https://letsencrypt.org/docs/rate-limits/")
}

type NoUpdateSA struct {
	mocks.StorageAuthority
}

func (sa NoUpdateSA) UpdateRegistration(_ context.Context, _ *corepb.Registration, _ ...grpc.CallOption) (*emptypb.Empty, error) {
	return nil, fmt.Errorf("UpdateRegistration() is mocked to always error")
}

func TestUpdateRegistrationSame(t *testing.T) {
	_, _, ra, _, cleanUp := initAuthorities(t)
	defer cleanUp()
	mailto := "mailto:foo@letsencrypt.org"

	// Make a new registration with AccountKeyC and a Contact
	acctKeyC, err := AccountKeyC.MarshalJSON()
	test.AssertNotError(t, err, "failed to marshal account key")
	reg := &corepb.Registration{
		Key:             acctKeyC,
		Contact:         []string{mailto},
		ContactsPresent: true,
		Agreement:       "I agreed",
		InitialIP:       parseAndMarshalIP(t, "5.0.5.0"),
	}
	result, err := ra.NewRegistration(ctx, reg)
	test.AssertNotError(t, err, "Could not create new registration")

	// Switch to a mock SA that will always error if UpdateRegistration() is called
	ra.SA = &NoUpdateSA{}

	// Make an update to the registration with the same Contact & Agreement values.
	updateSame := &corepb.Registration{
		Id:              result.Id,
		Key:             acctKeyC,
		Contact:         []string{mailto},
		ContactsPresent: true,
		Agreement:       "I agreed",
	}

	// The update operation should *not* error, even with the NoUpdateSA because
	// UpdateRegistration() should not be called when the update content doesn't
	// actually differ from the existing content
	_, err = ra.UpdateRegistration(ctx, &rapb.UpdateRegistrationRequest{Base: result, Update: updateSame})
	test.AssertNotError(t, err, "Error updating registration")
}

func TestPerformValidationExpired(t *testing.T) {
	_, sa, ra, fc, cleanUp := initAuthorities(t)
	defer cleanUp()

	authz := createPendingAuthorization(t, sa, Identifier, fc.Now().Add(-2*time.Hour))

	_, err := ra.PerformValidation(ctx, &rapb.PerformValidationRequest{
		Authz:          authz,
		ChallengeIndex: int64(ResponseIndex),
	})
	test.AssertError(t, err, "Updated expired authorization")
}

func TestPerformValidationAlreadyValid(t *testing.T) {
	va, _, ra, _, cleanUp := initAuthorities(t)
	defer cleanUp()
	ra.reuseValidAuthz = false

	// Create a finalized authorization
	exp := ra.clk.Now().Add(365 * 24 * time.Hour)
	authz := core.Authorization{
		ID:             "1337",
		Identifier:     identifier.DNSIdentifier("not-example.com"),
		RegistrationID: 1,
		Status:         "valid",
		Expires:        &exp,
		Challenges: []core.Challenge{
			{
				Token:  core.NewToken(),
				Type:   core.ChallengeTypeHTTP01,
				Status: core.StatusPending,
			},
		},
	}
	authzPB, err := bgrpc.AuthzToPB(authz)
	test.AssertNotError(t, err, "bgrpc.AuthzToPB failed")

	va.ResultReturn = &vapb.ValidationResult{
		Records: []*corepb.ValidationRecord{
			{
				AddressUsed: []byte("192.168.0.1"),
				Hostname:    "example.com",
				Port:        "8080",
				Url:         "http://example.com/",
			},
		},
		Problems: nil,
	}

	// A subsequent call to perform validation should return the expected error
	_, err = ra.PerformValidation(ctx, &rapb.PerformValidationRequest{
		Authz:          authzPB,
		ChallengeIndex: int64(ResponseIndex),
	})
	test.AssertErrorIs(t, err, berrors.Malformed)
}

func TestPerformValidationSuccess(t *testing.T) {
	va, sa, ra, fc, cleanUp := initAuthorities(t)
	defer cleanUp()

	// We know this is OK because of TestNewAuthorization
	authzPB := createPendingAuthorization(t, sa, Identifier, fc.Now().Add(12*time.Hour))

	va.ResultReturn = &vapb.ValidationResult{
		Records: []*corepb.ValidationRecord{
			{
				AddressUsed: []byte("192.168.0.1"),
				Hostname:    "example.com",
				Port:        "8080",
				Url:         "http://example.com/",
			},
		},
		Problems: nil,
	}

	challIdx := dnsChallIdx(t, authzPB.Challenges)
	authzPB, err := ra.PerformValidation(ctx, &rapb.PerformValidationRequest{
		Authz:          authzPB,
		ChallengeIndex: challIdx,
	})
	test.AssertNotError(t, err, "PerformValidation failed")

	var vaRequest *vapb.PerformValidationRequest
	select {
	case r := <-va.request:
		vaRequest = r
	case <-time.After(time.Second):
		t.Fatal("Timed out waiting for DummyValidationAuthority.PerformValidation to complete")
	}

	// Verify that the VA got the request, and it's the same as the others
	test.AssertEquals(t, authzPB.Challenges[challIdx].Type, vaRequest.Challenge.Type)
	test.AssertEquals(t, authzPB.Challenges[challIdx].Token, vaRequest.Challenge.Token)

	// Sleep so the RA has a chance to write to the SA
	time.Sleep(100 * time.Millisecond)

	dbAuthzPB := getAuthorization(t, authzPB.Id, sa)
	t.Log("dbAuthz:", dbAuthzPB)

	// Verify that the responses are reflected
	challIdx = dnsChallIdx(t, dbAuthzPB.Challenges)
	challenge, err := bgrpc.PBToChallenge(dbAuthzPB.Challenges[challIdx])
	test.AssertNotError(t, err, "Failed to marshall corepb.Challenge to core.Challenge.")

	test.AssertNotNil(t, vaRequest.Challenge, "Request passed to VA has no challenge")
	test.Assert(t, challenge.Status == core.StatusValid, "challenge was not marked as valid")

	// The DB authz's expiry should be equal to the current time plus the
	// configured authorization lifetime
	test.AssertEquals(t, time.Unix(0, dbAuthzPB.Expires).String(), fc.Now().Add(ra.authorizationLifetime).String())

	// Check that validated timestamp was recorded, stored, and retrieved
	expectedValidated := fc.Now()
	test.Assert(t, *challenge.Validated == expectedValidated, "Validated timestamp incorrect or missing")
}

func TestPerformValidationVAError(t *testing.T) {
	va, sa, ra, fc, cleanUp := initAuthorities(t)
	defer cleanUp()

	authzPB := createPendingAuthorization(t, sa, Identifier, fc.Now().Add(12*time.Hour))

	va.ResultError = fmt.Errorf("Something went wrong")

	challIdx := dnsChallIdx(t, authzPB.Challenges)
	authzPB, err := ra.PerformValidation(ctx, &rapb.PerformValidationRequest{
		Authz:          authzPB,
		ChallengeIndex: challIdx,
	})

	test.AssertNotError(t, err, "PerformValidation completely failed")

	var vaRequest *vapb.PerformValidationRequest
	select {
	case r := <-va.request:
		vaRequest = r
	case <-time.After(time.Second):
		t.Fatal("Timed out waiting for DummyValidationAuthority.PerformValidation to complete")
	}

	// Verify that the VA got the request, and it's the same as the others
	test.AssertEquals(t, authzPB.Challenges[challIdx].Type, vaRequest.Challenge.Type)
	test.AssertEquals(t, authzPB.Challenges[challIdx].Token, vaRequest.Challenge.Token)

	// Sleep so the RA has a chance to write to the SA
	time.Sleep(100 * time.Millisecond)

	dbAuthzPB := getAuthorization(t, authzPB.Id, sa)
	t.Log("dbAuthz:", dbAuthzPB)

	// Verify that the responses are reflected
	challIdx = dnsChallIdx(t, dbAuthzPB.Challenges)
	challenge, err := bgrpc.PBToChallenge(dbAuthzPB.Challenges[challIdx])
	test.AssertNotError(t, err, "Failed to marshall corepb.Challenge to core.Challenge.")
	test.Assert(t, challenge.Status == core.StatusInvalid, "challenge was not marked as invalid")
	test.AssertContains(t, challenge.Error.Error(), "Could not communicate with VA")
	test.Assert(t, challenge.ValidationRecord == nil, "challenge had a ValidationRecord")

	// Check that validated timestamp was recorded, stored, and retrieved
	expectedValidated := fc.Now()
	test.Assert(t, *challenge.Validated == expectedValidated, "Validated timestamp incorrect or missing")
}

func TestCertificateKeyNotEqualAccountKey(t *testing.T) {
	_, sa, ra, _, cleanUp := initAuthorities(t)
	defer cleanUp()

	exp := ra.clk.Now().Add(365 * 24 * time.Hour)

	authzID := createFinalizedAuthorization(t, sa, "www.example.com", exp, ra.clk.Now())

	order, err := sa.NewOrder(context.Background(), &sapb.NewOrderRequest{
		RegistrationID:   Registration.Id,
		Expires:          exp.UnixNano(),
		Names:            []string{"www.example.com"},
		V2Authorizations: []int64{authzID},
	})
	test.AssertNotError(t, err, "Could not add test order with finalized authz IDs, ready status")

	csrBytes, err := x509.CreateCertificateRequest(rand.Reader, &x509.CertificateRequest{
		// Registration has key == AccountKeyA
		PublicKey:          AccountKeyA.Key,
		SignatureAlgorithm: x509.SHA256WithRSA,
		DNSNames:           []string{"www.example.com"},
	}, AccountPrivateKey.Key)
	test.AssertNotError(t, err, "Failed to sign CSR")

	_, err = ra.FinalizeOrder(ctx, &rapb.FinalizeOrderRequest{
		Order: &corepb.Order{
			Status:         string(core.StatusReady),
			Names:          []string{"www.example.com"},
			Id:             order.Id,
			RegistrationID: Registration.Id,
		},
		Csr: csrBytes,
	})
	test.AssertError(t, err, "Should have rejected cert with key = account key")
	test.AssertEquals(t, err.Error(), "certificate public key must be different than account key")
}

func TestNewOrderRateLimiting(t *testing.T) {
	_, _, ra, fc, cleanUp := initAuthorities(t)
	defer cleanUp()
	ra.orderLifetime = 5 * 24 * time.Hour

	rateLimitDuration := 5 * time.Minute

	// Create a dummy rate limit config that sets a NewOrdersPerAccount rate
	// limit with a very low threshold/short window
	ra.rlPolicies = &dummyRateLimitConfig{
		NewOrdersPerAccountPolicy: ratelimit.RateLimitPolicy{
			Threshold: 1,
			Window:    cmd.ConfigDuration{Duration: rateLimitDuration},
		},
	}

	orderOne := &rapb.NewOrderRequest{
		RegistrationID: Registration.Id,
		Names:          []string{"first.example.com"},
	}
	orderTwo := &rapb.NewOrderRequest{
		RegistrationID: Registration.Id,
		Names:          []string{"second.example.com"},
	}

	// To start, it should be possible to create a new order
	_, err := ra.NewOrder(ctx, orderOne)
	test.AssertNotError(t, err, "NewOrder for orderOne failed")

	// Advance the clock 1s to separate the orders in time
	fc.Add(time.Second)

	// Creating an order immediately after the first with different names
	// should fail
	_, err = ra.NewOrder(ctx, orderTwo)
	test.AssertError(t, err, "NewOrder for orderTwo succeeded, should have been ratelimited")

	// Creating the first order again should succeed because of order reuse, no
	// new pending order is produced.
	_, err = ra.NewOrder(ctx, orderOne)
	test.AssertNotError(t, err, "Reuse of orderOne failed")

	// Advancing the clock by 2 * the rate limit duration should allow orderTwo to
	// succeed
	fc.Add(2 * rateLimitDuration)
	_, err = ra.NewOrder(ctx, orderTwo)
	test.AssertNotError(t, err, "NewOrder for orderTwo failed after advancing clock")
}

// TestEarlyOrderRateLimiting tests that NewOrder applies the certificates per
// name/per FQDN rate limits against the order names.
func TestEarlyOrderRateLimiting(t *testing.T) {
	_, _, ra, _, cleanUp := initAuthorities(t)
	defer cleanUp()
	ra.orderLifetime = 5 * 24 * time.Hour

	rateLimitDuration := 5 * time.Minute

	domain := "early-ratelimit-example.com"

	// Set a mock RL policy with a CertificatesPerName threshold for the domain
	// name so low if it were enforced it would prevent a new order for any names.
	ra.rlPolicies = &dummyRateLimitConfig{
		CertificatesPerNamePolicy: ratelimit.RateLimitPolicy{
			Threshold: 10,
			Window:    cmd.ConfigDuration{Duration: rateLimitDuration},
			// Setting the Threshold to 0 skips applying the rate limit. Setting an
			// override to 0 does the trick.
			Overrides: map[string]int64{
				domain: 0,
			},
		},
		NewOrdersPerAccountPolicy: ratelimit.RateLimitPolicy{
			Threshold: 10,
			Window:    cmd.ConfigDuration{Duration: rateLimitDuration},
		},
	}

	// Request an order for the test domain
	newOrder := &rapb.NewOrderRequest{
		RegistrationID: Registration.Id,
		Names:          []string{domain},
	}

	// With the feature flag enabled the NewOrder request should fail because of
	// the CertificatesPerNamePolicy.
	_, err := ra.NewOrder(ctx, newOrder)
	test.AssertError(t, err, "NewOrder did not apply cert rate limits with feature flag enabled")

	// The err should be the expected rate limit error
	expectedErrPrefix := "too many certificates already issued for: " +
		"early-ratelimit-example.com"
	test.Assert(t,
		strings.HasPrefix(err.Error(), expectedErrPrefix),
		fmt.Sprintf("expected error to have prefix %q got %q", expectedErrPrefix, err))
}

func TestAuthzFailedRateLimitingNewOrder(t *testing.T) {
	_, _, ra, _, cleanUp := initAuthorities(t)
	defer cleanUp()

	ra.rlPolicies = &dummyRateLimitConfig{
		InvalidAuthorizationsPerAccountPolicy: ratelimit.RateLimitPolicy{
			Threshold: 1,
			Window:    cmd.ConfigDuration{Duration: 1 * time.Hour},
		},
	}

	testcase := func() {
		ra.SA = &mockInvalidAuthorizationsAuthority{domainWithFailures: "all.i.do.is.lose.com"}
		err := ra.checkInvalidAuthorizationLimits(ctx, Registration.Id,
			[]string{"charlie.brown.com", "all.i.do.is.lose.com"})
		test.AssertError(t, err, "checkInvalidAuthorizationLimits did not encounter expected rate limit error")
		test.AssertEquals(t, err.Error(), "too many failed authorizations recently: see https://letsencrypt.org/docs/failed-validation-limit/")
	}

	testcase()
}

func TestDomainsForRateLimiting(t *testing.T) {
	domains := domainsForRateLimiting([]string{})
	test.AssertEquals(t, len(domains), 0)

	domains = domainsForRateLimiting([]string{"www.example.com", "example.com"})
	test.AssertDeepEquals(t, domains, []string{"example.com"})

	domains = domainsForRateLimiting([]string{"www.example.com", "example.com", "www.example.co.uk"})
	test.AssertDeepEquals(t, domains, []string{"example.co.uk", "example.com"})

	domains = domainsForRateLimiting([]string{"www.example.com", "example.com", "www.example.co.uk", "co.uk"})
	test.AssertDeepEquals(t, domains, []string{"co.uk", "example.co.uk", "example.com"})

	domains = domainsForRateLimiting([]string{"foo.bar.baz.www.example.com", "baz.example.com"})
	test.AssertDeepEquals(t, domains, []string{"example.com"})

	domains = domainsForRateLimiting([]string{"github.io", "foo.github.io", "bar.github.io"})
	test.AssertDeepEquals(t, domains, []string{"bar.github.io", "foo.github.io", "github.io"})
}

func TestRateLimitLiveReload(t *testing.T) {
	_, _, ra, _, cleanUp := initAuthorities(t)
	defer cleanUp()

	// We'll work with a temporary file as the reloader monitored rate limit
	// policy file
	policyFile, tempErr := os.CreateTemp("", "rate-limit-policies.yml")
	test.AssertNotError(t, tempErr, "should not fail to create TempFile")
	filename := policyFile.Name()
	defer os.Remove(filename)

	// Start with bodyOne in the temp file
	bodyOne, readErr := os.ReadFile("../test/rate-limit-policies.yml")
	test.AssertNotError(t, readErr, "should not fail to read ../test/rate-limit-policies.yml")
	writeErr := os.WriteFile(filename, bodyOne, 0644)
	test.AssertNotError(t, writeErr, "should not fail to write temp file")

	// Configure the RA to use the monitored temp file as the policy file
	err := ra.SetRateLimitPoliciesFile(filename)
	test.AssertNotError(t, err, "failed to SetRateLimitPoliciesFile")

	// Test some fields of the initial policy to ensure it loaded correctly
	test.AssertEquals(t, ra.rlPolicies.CertificatesPerName().Overrides["le.wtf"], int64(10000))
	test.AssertEquals(t, ra.rlPolicies.RegistrationsPerIP().Overrides["127.0.0.1"], int64(1000000))
	test.AssertEquals(t, ra.rlPolicies.PendingAuthorizationsPerAccount().Threshold, int64(150))
	test.AssertEquals(t, ra.rlPolicies.CertificatesPerFQDNSet().Threshold, int64(6))
	test.AssertEquals(t, ra.rlPolicies.CertificatesPerFQDNSet().Overrides["le.wtf"], int64(10000))
	test.AssertEquals(t, ra.rlPolicies.CertificatesPerFQDNSetFast().Threshold, int64(2))
	test.AssertEquals(t, ra.rlPolicies.CertificatesPerFQDNSetFast().Overrides["le.wtf"], int64(100))

	// Write a different  policy YAML to the monitored file, expect a reload.
	// Sleep a few milliseconds before writing so the timestamp isn't identical to
	// when we wrote bodyOne to the file earlier.
	bodyTwo, readErr := os.ReadFile("../test/rate-limit-policies-b.yml")
	test.AssertNotError(t, readErr, "should not fail to read ../test/rate-limit-policies-b.yml")
	time.Sleep(1 * time.Second)
	writeErr = os.WriteFile(filename, bodyTwo, 0644)
	test.AssertNotError(t, writeErr, "should not fail to write temp file")

	// Sleep to allow the reloader a chance to catch that an update occurred
	time.Sleep(2 * time.Second)

	// Test fields of the policy to make sure writing the new policy to the monitored file
	// resulted in the runtime values being updated
	test.AssertEquals(t, ra.rlPolicies.CertificatesPerName().Overrides["le.wtf"], int64(9999))
	test.AssertEquals(t, ra.rlPolicies.CertificatesPerName().Overrides["le4.wtf"], int64(9999))
	test.AssertEquals(t, ra.rlPolicies.RegistrationsPerIP().Overrides["127.0.0.1"], int64(999990))
	test.AssertEquals(t, ra.rlPolicies.PendingAuthorizationsPerAccount().Threshold, int64(999))
	test.AssertEquals(t, ra.rlPolicies.CertificatesPerFQDNSet().Overrides["le.wtf"], int64(9999))
	test.AssertEquals(t, ra.rlPolicies.CertificatesPerFQDNSet().Threshold, int64(99999))
}

type mockSAWithNameCounts struct {
	mocks.StorageAuthority
	nameCounts *sapb.CountByNames
	t          *testing.T
	clk        clock.FakeClock
}

func (m mockSAWithNameCounts) CountCertificatesByNames(ctx context.Context, req *sapb.CountCertificatesByNamesRequest, _ ...grpc.CallOption) (*sapb.CountByNames, error) {
	expectedLatest := m.clk.Now().UnixNano()
	if req.Range.Latest != expectedLatest {
		m.t.Errorf("incorrect latest: got '%d', expected '%d'", req.Range.Latest, expectedLatest)
	}
	expectedEarliest := m.clk.Now().Add(-23 * time.Hour).UnixNano()
	if req.Range.Earliest != expectedEarliest {
		m.t.Errorf("incorrect earliest: got '%d', expected '%d'", req.Range.Earliest, expectedEarliest)
	}
	counts := make(map[string]int64)
	for _, name := range req.Names {
		if count, ok := m.nameCounts.Counts[name]; ok {
			counts[name] = count
		}
	}
	return &sapb.CountByNames{Counts: counts}, nil
}

func TestCheckCertificatesPerNameLimit(t *testing.T) {
	_, _, ra, fc, cleanUp := initAuthorities(t)
	defer cleanUp()

	rlp := ratelimit.RateLimitPolicy{
		Threshold: 3,
		Window:    cmd.ConfigDuration{Duration: 23 * time.Hour},
		Overrides: map[string]int64{
			"bigissuer.com":     100,
			"smallissuer.co.uk": 1,
		},
	}

	mockSA := &mockSAWithNameCounts{
		nameCounts: &sapb.CountByNames{Counts: map[string]int64{"example.com": 1}},
		clk:        fc,
		t:          t,
	}

	ra.SA = mockSA

	// One base domain, below threshold
	err := ra.checkCertificatesPerNameLimit(ctx, []string{"www.example.com", "example.com"}, rlp, 99)
	test.AssertNotError(t, err, "rate limited example.com incorrectly")

	// Two base domains, one above threshold, one below
	mockSA.nameCounts.Counts["example.com"] = 10
	mockSA.nameCounts.Counts["good-example.com"] = 1
	err = ra.checkCertificatesPerNameLimit(ctx, []string{"www.example.com", "example.com", "good-example.com"}, rlp, 99)
	test.AssertError(t, err, "incorrectly failed to rate limit example.com")
	test.AssertErrorIs(t, err, berrors.RateLimit)
	// Verify it has no sub errors as there is only one bad name
	test.AssertEquals(t, err.Error(), "too many certificates already issued for: example.com: see https://letsencrypt.org/docs/rate-limits/")
	var bErr *berrors.BoulderError
	test.AssertErrorWraps(t, err, &bErr)
	test.AssertEquals(t, len(bErr.SubErrors), 0)

	// Three base domains, two above threshold, one below
	mockSA.nameCounts.Counts["example.com"] = 10
	mockSA.nameCounts.Counts["other-example.com"] = 10
	mockSA.nameCounts.Counts["good-example.com"] = 1
	err = ra.checkCertificatesPerNameLimit(ctx, []string{"example.com", "other-example.com", "good-example.com"}, rlp, 99)
	test.AssertError(t, err, "incorrectly failed to rate limit example.com, other-example.com")
	test.AssertErrorIs(t, err, berrors.RateLimit)
	// Verify it has two sub errors as there are two bad names
	test.AssertEquals(t, err.Error(), "too many certificates already issued for multiple names (example.com and 2 others): see https://letsencrypt.org/docs/rate-limits/")
	test.AssertErrorWraps(t, err, &bErr)
	test.AssertEquals(t, len(bErr.SubErrors), 2)

	// SA misbehaved and didn't send back a count for every input name
	err = ra.checkCertificatesPerNameLimit(ctx, []string{"zombo.com", "www.example.com", "example.com"}, rlp, 99)
	test.AssertError(t, err, "incorrectly failed to error on misbehaving SA")

	// Two base domains, one above threshold but with an override.
	mockSA.nameCounts.Counts["example.com"] = 0
	mockSA.nameCounts.Counts["bigissuer.com"] = 50
	err = ra.checkCertificatesPerNameLimit(ctx, []string{"www.example.com", "subdomain.bigissuer.com"}, rlp, 99)
	test.AssertNotError(t, err, "incorrectly rate limited bigissuer")

	// Two base domains, one above its override
	mockSA.nameCounts.Counts["example.com"] = 10
	mockSA.nameCounts.Counts["bigissuer.com"] = 100
	err = ra.checkCertificatesPerNameLimit(ctx, []string{"www.example.com", "subdomain.bigissuer.com"}, rlp, 99)
	test.AssertError(t, err, "incorrectly failed to rate limit bigissuer")
	test.AssertErrorIs(t, err, berrors.RateLimit)

	// One base domain, above its override (which is below threshold)
	mockSA.nameCounts.Counts["smallissuer.co.uk"] = 1
	err = ra.checkCertificatesPerNameLimit(ctx, []string{"www.smallissuer.co.uk"}, rlp, 99)
	test.AssertError(t, err, "incorrectly failed to rate limit smallissuer")
	test.AssertErrorIs(t, err, berrors.RateLimit)
}

// TestCheckExactCertificateLimit tests that the duplicate certificate limit
// applied to FQDN sets is respected.
func TestCheckExactCertificateLimit(t *testing.T) {
	_, _, ra, _, cleanUp := initAuthorities(t)
	defer cleanUp()

	// Create a rate limit with a small threshold
	const dupeCertLimit = 3
	rlp := ratelimit.RateLimitPolicy{
		Threshold: dupeCertLimit,
		Window:    cmd.ConfigDuration{Duration: 24 * time.Hour},
	}

	// Create a mock SA that has a count of already issued certificates for some
	// test names
	firstIssuanceTimestamp := ra.clk.Now().Add(-rlp.Window.Duration)
	issuanceTimestamps := []int64{
		firstIssuanceTimestamp.Add(time.Hour * 23).UnixNano(),
		firstIssuanceTimestamp.Add(time.Hour * 16).UnixNano(),
		firstIssuanceTimestamp.Add(time.Hour * 8).UnixNano(),
		firstIssuanceTimestamp.UnixNano(),
	}
	// Our window is 24 hours and our threshold is 3 issuance. If our most
	// recent issuance was 1 hour ago, we expect the next token to be available
	// 8 hours from issuance time or 7 hours from now.
	expectRetryAfter := time.Unix(0, issuanceTimestamps[0]).Add(time.Hour * 8).Format(time.RFC3339)
	ra.SA = &mockSAWithFQDNSet{
		issuanceTimestamps: map[string]*sapb.Timestamps{
			"none.example.com":          {Timestamps: []int64{}},
			"under.example.com":         {Timestamps: issuanceTimestamps[3:3]},
			"equalbutvalid.example.com": {Timestamps: issuanceTimestamps[1:3]},
			"over.example.com":          {Timestamps: issuanceTimestamps[0:3]},
		},
		t: t,
	}

	testCases := []struct {
		Name        string
		Domain      string
		ExpectedErr error
	}{
		{
			Name:        "FQDN set issuances none",
			Domain:      "none.example.com",
			ExpectedErr: nil,
		},
		{
			Name:        "FQDN set issuances less than limit",
			Domain:      "under.example.com",
			ExpectedErr: nil,
		},
		{
			Name:        "FQDN set issuances equal to limit",
			Domain:      "equalbutvalid.example.com",
			ExpectedErr: nil,
		},
		{
			Name:   "FQDN set issuances above limit",
			Domain: "over.example.com",
			ExpectedErr: fmt.Errorf(
				"too many certificates (3) already issued for this exact set of domains in the last 24 hours: over.example.com, retry after %s: see https://letsencrypt.org/docs/duplicate-certificate-limit/",
				expectRetryAfter,
			),
		},
	}

	// For each test case we check that the certificatesPerFQDNSetLimit is applied
	// as we expect
	for _, tc := range testCases {
		t.Run(tc.Name, func(t *testing.T) {
			result := ra.checkCertificatesPerFQDNSetLimit(ctx, []string{tc.Domain}, rlp, 0)
			if tc.ExpectedErr == nil {
				test.AssertNotError(t, result, fmt.Sprintf("Expected no error for %q", tc.Domain))
			} else {
				test.AssertError(t, result, fmt.Sprintf("Expected error for %q", tc.Domain))
				test.AssertEquals(t, result.Error(), tc.ExpectedErr.Error())
			}
		})
	}
}

func TestRegistrationUpdate(t *testing.T) {
	oldURL := "http://old.invalid"
	newURL := "http://new.invalid"
	base := &corepb.Registration{
		Id:        1,
		Contact:   []string{oldURL},
		Agreement: "",
	}
	update := &corepb.Registration{
		Contact:         []string{newURL},
		ContactsPresent: true,
		Agreement:       "totally!",
	}

	res, changed := mergeUpdate(base, update)
	test.AssertEquals(t, changed, true)
	test.AssertEquals(t, res.Contact[0], update.Contact[0])
	test.AssertEquals(t, res.Agreement, update.Agreement)

	// Make sure that a `MergeUpdate` call with an empty string doesn't produce an
	// error and results in a change to the base reg.
	emptyUpdate := &corepb.Registration{
		Contact:         []string{""},
		ContactsPresent: true,
		Agreement:       "totally!",
	}
	_, changed = mergeUpdate(res, emptyUpdate)
	test.AssertEquals(t, changed, true)
}

func TestRegistrationContactUpdate(t *testing.T) {
	contactURL := "mailto://example@example.com"

	// Test that a registration contact can be removed by updating with an empty
	// Contact slice.
	base := &corepb.Registration{
		Id:        1,
		Contact:   []string{contactURL},
		Agreement: "totally!",
	}
	update := &corepb.Registration{
		Id:              1,
		Contact:         []string{},
		ContactsPresent: true,
		Agreement:       "totally!",
	}
	res, changed := mergeUpdate(base, update)
	test.AssertEquals(t, changed, true)
	test.Assert(t, len(res.Contact) == 0, "Contact was not deleted in update")

	// Test that a registration contact isn't changed when an update is performed
	// with no Contact field
	base = &corepb.Registration{
		Id:        1,
		Contact:   []string{contactURL},
		Agreement: "totally!",
	}
	update = &corepb.Registration{
		Id:        1,
		Agreement: "totally!",
	}
	res, changed = mergeUpdate(base, update)
	test.AssertEquals(t, changed, false)
	test.Assert(t, len(res.Contact) == 1, "len(Contact) was updated unexpectedly")
	test.Assert(t, (res.Contact)[0] == contactURL, "Contact was changed unexpectedly")
}

func TestRegistrationKeyUpdate(t *testing.T) {
	oldKey, err := rsa.GenerateKey(rand.Reader, 512)
	test.AssertNotError(t, err, "rsa.GenerateKey() for oldKey failed")
	oldKeyJSON, err := jose.JSONWebKey{Key: oldKey}.MarshalJSON()
	test.AssertNotError(t, err, "MarshalJSON for oldKey failed")

	base := &corepb.Registration{Key: oldKeyJSON}
	update := &corepb.Registration{}
	_, changed := mergeUpdate(base, update)
	test.Assert(t, !changed, "mergeUpdate changed the key with empty update")

	newKey, err := rsa.GenerateKey(rand.Reader, 1024)
	test.AssertNotError(t, err, "rsa.GenerateKey() for newKey failed")
	newKeyJSON, err := jose.JSONWebKey{Key: newKey}.MarshalJSON()
	test.AssertNotError(t, err, "MarshalJSON for newKey failed")

	update = &corepb.Registration{Key: newKeyJSON}
	res, changed := mergeUpdate(base, update)
	test.Assert(t, changed, "mergeUpdate didn't change the key with non-empty update")
	test.AssertByteEquals(t, res.Key, update.Key)
}

// A mockSAWithFQDNSet is a mock StorageAuthority that supports
// CountCertificatesByName as well as FQDNSetExists. This allows testing
// checkCertificatesPerNameRateLimit's FQDN exemption logic.
type mockSAWithFQDNSet struct {
	mocks.StorageAuthority
	fqdnSet            map[string]bool
	issuanceTimestamps map[string]*sapb.Timestamps
	t                  *testing.T
}

// Construct the FQDN Set key the same way as the SA (by using
// `core.UniqueLowerNames`, joining the names with a `,` and hashing them)
// but return a string so it can be used as a key in m.fqdnSet.
func (m mockSAWithFQDNSet) hashNames(names []string) string {
	names = core.UniqueLowerNames(names)
	hash := sha256.Sum256([]byte(strings.Join(names, ",")))
	return string(hash[:])
}

// Add a set of domain names to the FQDN set
func (m mockSAWithFQDNSet) addFQDNSet(names []string) {
	hash := m.hashNames(names)
	m.fqdnSet[hash] = true
}

// Search for a set of domain names in the FQDN set map
func (m mockSAWithFQDNSet) FQDNSetExists(_ context.Context, req *sapb.FQDNSetExistsRequest, _ ...grpc.CallOption) (*sapb.Exists, error) {
	hash := m.hashNames(req.Domains)
	if _, exists := m.fqdnSet[hash]; exists {
		return &sapb.Exists{Exists: true}, nil
	}
	return &sapb.Exists{Exists: false}, nil
}

// Return a map of domain -> certificate count.
func (m mockSAWithFQDNSet) CountCertificatesByNames(ctx context.Context, req *sapb.CountCertificatesByNamesRequest, _ ...grpc.CallOption) (*sapb.CountByNames, error) {
	counts := make(map[string]int64)
	for _, name := range req.Names {
		entry, ok := m.issuanceTimestamps[name]
		if ok {
			counts[name] = int64(len(entry.Timestamps))
		}
	}
	return &sapb.CountByNames{Counts: counts}, nil
}

func (m mockSAWithFQDNSet) CountFQDNSets(_ context.Context, req *sapb.CountFQDNSetsRequest, _ ...grpc.CallOption) (*sapb.Count, error) {
	var total int64
	for _, name := range req.Domains {
		entry, ok := m.issuanceTimestamps[name]
		if ok {
			total += int64(len(entry.Timestamps))
		}
	}
	return &sapb.Count{Count: total}, nil
}

func (m mockSAWithFQDNSet) FQDNSetTimestampsForWindow(_ context.Context, req *sapb.CountFQDNSetsRequest, _ ...grpc.CallOption) (*sapb.Timestamps, error) {
	if len(req.Domains) == 1 {
		return m.issuanceTimestamps[req.Domains[0]], nil
	} else {
		return nil, fmt.Errorf("FQDNSetTimestampsForWindow mock only supports a single domain")
	}
}

// Tests for boulder issue 1925[0] - that the `checkCertificatesPerNameLimit`
// properly honours the FQDNSet exemption. E.g. that if a set of domains has
// reached the certificates per name rate limit policy threshold but the exact
// same set of FQDN's was previously issued, then it should not be considered
// over the certificates per name limit.
//
// [0] https://github.com/letsencrypt/boulder/issues/1925
func TestCheckFQDNSetRateLimitOverride(t *testing.T) {
	_, _, ra, _, cleanUp := initAuthorities(t)
	defer cleanUp()

	// Simple policy that only allows 1 certificate per name.
	certsPerNamePolicy := ratelimit.RateLimitPolicy{
		Threshold: 1,
		Window:    cmd.ConfigDuration{Duration: 24 * time.Hour},
	}

	// Create a mock SA that has both name counts and an FQDN set
	ts := ra.clk.Now().UnixNano()
	mockSA := &mockSAWithFQDNSet{
		issuanceTimestamps: map[string]*sapb.Timestamps{
			"example.com": {Timestamps: []int64{ts, ts}},
			"zombo.com":   {Timestamps: []int64{ts, ts}},
		},
		fqdnSet: map[string]bool{},
		t:       t,
	}
	ra.SA = mockSA

	// First check that without a pre-existing FQDN set that the provided set of
	// names is rate limited due to being over the certificates per name limit for
	// "example.com" and "zombo.com"
	err := ra.checkCertificatesPerNameLimit(ctx, []string{"www.example.com", "example.com", "www.zombo.com"}, certsPerNamePolicy, 99)
	test.AssertError(t, err, "certificate per name rate limit not applied correctly")

	// Now add a FQDN set entry for these domains
	mockSA.addFQDNSet([]string{"www.example.com", "example.com", "www.zombo.com"})

	// A subsequent check against the certificates per name limit should now be OK
	// - there exists a FQDN set and so the exemption to this particular limit
	// comes into effect.
	err = ra.checkCertificatesPerNameLimit(ctx, []string{"www.example.com", "example.com", "www.zombo.com"}, certsPerNamePolicy, 99)
	test.AssertNotError(t, err, "FQDN set certificate per name exemption not applied correctly")
}

// TestExactPublicSuffixCertLimit tests the behaviour of issue #2681 with and
// without the feature flag for the fix enabled.
// See https://github.com/letsencrypt/boulder/issues/2681
func TestExactPublicSuffixCertLimit(t *testing.T) {
	_, _, ra, fc, cleanUp := initAuthorities(t)
	defer cleanUp()

	// Simple policy that only allows 2 certificates per name.
	certsPerNamePolicy := ratelimit.RateLimitPolicy{
		Threshold: 2,
		Window:    cmd.ConfigDuration{Duration: 23 * time.Hour},
	}

	// We use "dedyn.io" and "dynv6.net" domains for the test on the implicit
	// assumption that both domains are present on the public suffix list.
	// Quickly verify that this is true before continuing with the rest of the test.
	_, err := publicsuffix.Domain("dedyn.io")
	test.AssertError(t, err, "dedyn.io was not on the public suffix list, invaliding the test")
	_, err = publicsuffix.Domain("dynv6.net")
	test.AssertError(t, err, "dynv6.net was not on the public suffix list, invaliding the test")

	// Back the mock SA with counts as if so far we have issued the following
	// certificates for the following domains:
	//   - test.dedyn.io (once)
	//   - test2.dedyn.io (once)
	//   - dynv6.net (twice)
	mockSA := &mockSAWithNameCounts{
		nameCounts: &sapb.CountByNames{
			Counts: map[string]int64{
				"test.dedyn.io":  1,
				"test2.dedyn.io": 1,
				"test3.dedyn.io": 0,
				"dedyn.io":       0,
				"dynv6.net":      2,
			},
		},
		clk: fc,
		t:   t,
	}
	ra.SA = mockSA

	// Trying to issue for "test3.dedyn.io" and "dedyn.io" should succeed because
	// test3.dedyn.io has no certificates and "dedyn.io" is an exact public suffix
	// match with no certificates issued for it.
	err = ra.checkCertificatesPerNameLimit(ctx, []string{"test3.dedyn.io", "dedyn.io"}, certsPerNamePolicy, 99)
	test.AssertNotError(t, err, "certificate per name rate limit not applied correctly")

	// Trying to issue for "test3.dedyn.io" and "dynv6.net" should fail because
	// "dynv6.net" is an exact public suffic match with 2 certificates issued for
	// it.
	err = ra.checkCertificatesPerNameLimit(ctx, []string{"test3.dedyn.io", "dynv6.net"}, certsPerNamePolicy, 99)
	test.AssertError(t, err, "certificate per name rate limit not applied correctly")
}

func TestDeactivateAuthorization(t *testing.T) {
	_, sa, ra, _, cleanUp := initAuthorities(t)
	defer cleanUp()

	exp := ra.clk.Now().Add(365 * 24 * time.Hour)
	authzID := createFinalizedAuthorization(t, sa, "not-example.com", exp, ra.clk.Now())
	dbAuthzPB := getAuthorization(t, fmt.Sprint(authzID), sa)
	_, err := ra.DeactivateAuthorization(ctx, dbAuthzPB)
	test.AssertNotError(t, err, "Could not deactivate authorization")
	deact, err := sa.GetAuthorization2(ctx, &sapb.AuthorizationID2{Id: authzID})
	test.AssertNotError(t, err, "Could not get deactivated authorization with ID "+dbAuthzPB.Id)
	test.AssertEquals(t, deact.Status, string(core.StatusDeactivated))
}

func TestDeactivateRegistration(t *testing.T) {
	_, _, ra, _, cleanUp := initAuthorities(t)
	defer cleanUp()

	// Deactivate failure because incomplete registration provided
	_, err := ra.DeactivateRegistration(context.Background(), &corepb.Registration{})
	test.AssertDeepEquals(t, err, fmt.Errorf("incomplete gRPC request message"))

	// Deactivate failure because registration status already deactivated
	_, err = ra.DeactivateRegistration(context.Background(),
		&corepb.Registration{Id: 1, Status: string(core.StatusDeactivated)})
	test.AssertError(t, err, "DeactivateRegistration failed with a non-valid registration")

	// Deactivate success with valid registration
	_, err = ra.DeactivateRegistration(context.Background(),
		&corepb.Registration{Id: 1, Status: string(core.StatusValid)})
	test.AssertNotError(t, err, "DeactivateRegistration failed")

	// Check db to make sure account is deactivated
	dbReg, err := ra.SA.GetRegistration(context.Background(), &sapb.RegistrationID{Id: 1})
	test.AssertNotError(t, err, "GetRegistration failed")
	test.AssertEquals(t, dbReg.Status, string(core.StatusDeactivated))
}

// noopCAA implements caaChecker, always returning nil
type noopCAA struct{}

func (cr noopCAA) IsCAAValid(
	ctx context.Context,
	in *vapb.IsCAAValidRequest,
	opts ...grpc.CallOption,
) (*vapb.IsCAAValidResponse, error) {
	return &vapb.IsCAAValidResponse{}, nil
}

// caaRecorder implements caaChecker, always returning nil, but recording the
// names it was called for.
type caaRecorder struct {
	sync.Mutex
	names map[string]bool
}

func (cr *caaRecorder) IsCAAValid(
	ctx context.Context,
	in *vapb.IsCAAValidRequest,
	opts ...grpc.CallOption,
) (*vapb.IsCAAValidResponse, error) {
	cr.Lock()
	defer cr.Unlock()
	cr.names[in.Domain] = true
	return &vapb.IsCAAValidResponse{}, nil
}

// Test that the right set of domain names have their CAA rechecked, based on
// their `Validated` (attemptedAt in the database) timestamp.
func TestRecheckCAADates(t *testing.T) {
	_, _, ra, fc, cleanUp := initAuthorities(t)
	defer cleanUp()
	recorder := &caaRecorder{names: make(map[string]bool)}
	ra.caa = recorder
	ra.authorizationLifetime = 15 * time.Hour

	recentValidated := fc.Now().Add(-1 * time.Hour)
	recentExpires := fc.Now().Add(15 * time.Hour)
	olderValidated := fc.Now().Add(-8 * time.Hour)
	olderExpires := fc.Now().Add(5 * time.Hour)
	makeIdentifier := func(name string) identifier.ACMEIdentifier {
		return identifier.ACMEIdentifier{
			Type:  identifier.DNS,
			Value: name,
		}
	}

	authzs := map[string]*core.Authorization{
		"recent.com": {
			Identifier: makeIdentifier("recent.com"),
			Expires:    &recentExpires,
			Challenges: []core.Challenge{
				{
					Status:    core.StatusValid,
					Type:      core.ChallengeTypeHTTP01,
					Token:     "exampleToken",
					Validated: &recentValidated,
				},
			},
		},
		"older.com": {
			Identifier: makeIdentifier("older.com"),
			Expires:    &olderExpires,
			Challenges: []core.Challenge{
				{
					Status:    core.StatusValid,
					Type:      core.ChallengeTypeHTTP01,
					Token:     "exampleToken",
					Validated: &olderValidated,
				},
			},
		},
		"older2.com": {
			Identifier: makeIdentifier("older2.com"),
			Expires:    &olderExpires,
			Challenges: []core.Challenge{
				{
					Status:    core.StatusValid,
					Type:      core.ChallengeTypeHTTP01,
					Token:     "exampleToken",
					Validated: &olderValidated,
				},
			},
		},
		"wildcard.com": {
			Identifier: makeIdentifier("wildcard.com"),
			Expires:    &olderExpires,
			Challenges: []core.Challenge{
				{
					Status:    core.StatusValid,
					Type:      core.ChallengeTypeHTTP01,
					Token:     "exampleToken",
					Validated: &olderValidated,
				},
			},
		},
		"*.wildcard.com": {
			Identifier: makeIdentifier("*.wildcard.com"),
			Expires:    &olderExpires,
			Challenges: []core.Challenge{
				{
					Status:    core.StatusValid,
					Type:      core.ChallengeTypeHTTP01,
					Token:     "exampleToken",
					Validated: &olderValidated,
				},
			},
		},
		"twochallenges.com": {
			ID:         "twochal",
			Identifier: makeIdentifier("twochallenges.com"),
			Expires:    &recentExpires,
			Challenges: []core.Challenge{
				{
					Status:    core.StatusValid,
					Type:      core.ChallengeTypeHTTP01,
					Token:     "exampleToken",
					Validated: &olderValidated,
				},
				{
					Status:    core.StatusValid,
					Type:      core.ChallengeTypeDNS01,
					Token:     "exampleToken",
					Validated: &olderValidated,
				},
			},
		},
		"nochallenges.com": {
			ID:         "nochal",
			Identifier: makeIdentifier("nochallenges.com"),
			Expires:    &recentExpires,
			Challenges: []core.Challenge{},
		},
		"novalidationtime.com": {
			ID:         "noval",
			Identifier: makeIdentifier("novalidationtime.com"),
			Expires:    &recentExpires,
			Challenges: []core.Challenge{
				{
					Status:    core.StatusValid,
					Type:      core.ChallengeTypeHTTP01,
					Token:     "exampleToken",
					Validated: nil,
				},
			},
		},
	}

	// NOTE: The names provided here correspond to authorizations in the
	// `mockSAWithRecentAndOlder`
	names := []string{"recent.com", "older.com", "older2.com", "wildcard.com", "*.wildcard.com"}
	err := ra.checkAuthorizationsCAA(context.Background(), names, authzs, fc.Now())
	// We expect that there is no error rechecking authorizations for these names
	if err != nil {
		t.Errorf("expected nil err, got %s", err)
	}

	// Should error if a authorization has `!= 1` challenge
	err = ra.checkAuthorizationsCAA(context.Background(), []string{"twochallenges.com"}, authzs, fc.Now())
	test.AssertEquals(t, err.Error(), "authorization has incorrect number of challenges. 1 expected, 2 found for: id twochal")

	// Should error if a authorization has `!= 1` challenge
	err = ra.checkAuthorizationsCAA(context.Background(), []string{"nochallenges.com"}, authzs, fc.Now())
	test.AssertEquals(t, err.Error(), "authorization has incorrect number of challenges. 1 expected, 0 found for: id nochal")

	// Should error if authorization's challenge has no validated timestamp
	err = ra.checkAuthorizationsCAA(context.Background(), []string{"novalidationtime.com"}, authzs, fc.Now())
	test.AssertEquals(t, err.Error(), "authorization's challenge has no validated timestamp for: id noval")

	// Test to make sure the authorization lifetime codepath was not used
	// to determine if CAA needed recheck.
	test.AssertMetricWithLabelsEquals(t, ra.recheckCAAUsedAuthzLifetime, prometheus.Labels{}, 0)

	// We expect that "recent.com" is not checked because its mock authorization
	// isn't expired
	if _, present := recorder.names["recent.com"]; present {
		t.Errorf("Rechecked CAA unnecessarily for recent.com")
	}

	// We expect that "older.com" is checked
	if _, present := recorder.names["older.com"]; !present {
		t.Errorf("Failed to recheck CAA for older.com")
	}

	// We expect that "older2.com" is checked
	if _, present := recorder.names["older2.com"]; !present {
		t.Errorf("Failed to recheck CAA for older2.com")
	}

	// We expect that the "wildcard.com" domain (without the `*.` prefix) is checked.
	if _, present := recorder.names["wildcard.com"]; !present {
		t.Errorf("Failed to recheck CAA for wildcard.com")
	}

	// We expect that "*.wildcard.com" is checked (with the `*.` prefix, because
	// it is stripped at a lower layer than we are testing)
	if _, present := recorder.names["*.wildcard.com"]; !present {
		t.Errorf("Failed to recheck CAA for *.wildcard.com")
	}
}

type caaFailer struct{}

func (cf *caaFailer) IsCAAValid(
	ctx context.Context,
	in *vapb.IsCAAValidRequest,
	opts ...grpc.CallOption,
) (*vapb.IsCAAValidResponse, error) {
	cvrpb := &vapb.IsCAAValidResponse{}
	switch in.Domain {
	case "a.com":
		cvrpb.Problem = &corepb.ProblemDetails{
			Detail: "CAA invalid for a.com",
		}
	case "c.com":
		cvrpb.Problem = &corepb.ProblemDetails{
			Detail: "CAA invalid for c.com",
		}
	case "d.com":
		return nil, fmt.Errorf("Error checking CAA for d.com")
	}
	return cvrpb, nil
}

func TestRecheckCAAEmpty(t *testing.T) {
	_, _, ra, _, cleanUp := initAuthorities(t)
	defer cleanUp()
	err := ra.recheckCAA(context.Background(), nil)
	test.AssertNotError(t, err, "expected nil")
}

func makeHTTP01Authorization(domain string) *core.Authorization {
	return &core.Authorization{
		Identifier: identifier.ACMEIdentifier{Type: identifier.DNS, Value: domain},
		Challenges: []core.Challenge{{Status: core.StatusValid, Type: core.ChallengeTypeHTTP01}},
	}
}

func TestRecheckCAASuccess(t *testing.T) {
	_, _, ra, _, cleanUp := initAuthorities(t)
	defer cleanUp()
	authzs := []*core.Authorization{
		makeHTTP01Authorization("a.com"),
		makeHTTP01Authorization("b.com"),
		makeHTTP01Authorization("c.com"),
	}
	err := ra.recheckCAA(context.Background(), authzs)
	test.AssertNotError(t, err, "expected nil")
}

func TestRecheckCAAFail(t *testing.T) {
	_, _, ra, _, cleanUp := initAuthorities(t)
	defer cleanUp()
	ra.caa = &caaFailer{}
	authzs := []*core.Authorization{
		makeHTTP01Authorization("a.com"),
		makeHTTP01Authorization("b.com"),
		makeHTTP01Authorization("c.com"),
	}
	err := ra.recheckCAA(context.Background(), authzs)

	test.AssertError(t, err, "expected err, got nil")
	var berr *berrors.BoulderError
	test.AssertErrorWraps(t, err, &berr)
	test.AssertErrorIs(t, berr, berrors.CAA)
	test.AssertEquals(t, len(berr.SubErrors), 2)

	// We don't know whether the asynchronous a.com or c.com CAA recheck will fail
	// first. Whichever does will be mentioned in the top level problem detail.
	expectedDetailRegex := regexp.MustCompile(
		`Rechecking CAA for "(?:a\.com|c\.com)" and 1 more identifiers failed. Refer to sub-problems for more information`,
	)
	if !expectedDetailRegex.MatchString(berr.Detail) {
		t.Errorf("expected suberror detail to match expected regex, got %q", err)
	}

	// There should be a sub error for both a.com and c.com with the correct type
	subErrMap := make(map[string]berrors.SubBoulderError, len(berr.SubErrors))
	for _, subErr := range berr.SubErrors {
		subErrMap[subErr.Identifier.Value] = subErr
	}
	subErrA, foundA := subErrMap["a.com"]
	subErrB, foundB := subErrMap["c.com"]
	test.AssertEquals(t, foundA, true)
	test.AssertEquals(t, foundB, true)
	test.AssertEquals(t, subErrA.Type, berrors.CAA)
	test.AssertEquals(t, subErrB.Type, berrors.CAA)

	// Recheck CAA with just one bad authz
	authzs = []*core.Authorization{
		makeHTTP01Authorization("a.com"),
	}
	err = ra.recheckCAA(context.Background(), authzs)
	// It should error
	test.AssertError(t, err, "expected err from recheckCAA")
	// It should be a berror
	test.AssertErrorWraps(t, err, &berr)
	// There should be *no* suberrors because there was only one overall error
	test.AssertEquals(t, len(berr.SubErrors), 0)
}

func TestRecheckCAAInternalServerError(t *testing.T) {
	_, _, ra, _, cleanUp := initAuthorities(t)
	defer cleanUp()
	ra.caa = &caaFailer{}
	authzs := []*core.Authorization{
		makeHTTP01Authorization("a.com"),
		makeHTTP01Authorization("b.com"),
		makeHTTP01Authorization("d.com"),
	}
	err := ra.recheckCAA(context.Background(), authzs)
	test.AssertError(t, err, "expected err, got nil")
	test.AssertErrorIs(t, err, berrors.InternalServer)
}

func TestNewOrder(t *testing.T) {
	_, _, ra, fc, cleanUp := initAuthorities(t)
	defer cleanUp()
	ra.orderLifetime = time.Hour

	orderA, err := ra.NewOrder(context.Background(), &rapb.NewOrderRequest{
		RegistrationID: Registration.Id,
		Names:          []string{"b.com", "a.com", "a.com", "C.COM"},
	})
	test.AssertNotError(t, err, "ra.NewOrder failed")
	test.AssertEquals(t, orderA.RegistrationID, int64(1))
	test.AssertEquals(t, orderA.Expires, fc.Now().Add(time.Hour).UnixNano())
	test.AssertEquals(t, len(orderA.Names), 3)
	// We expect the order names to have been sorted, deduped, and lowercased
	test.AssertDeepEquals(t, orderA.Names, []string{"a.com", "b.com", "c.com"})
	test.AssertEquals(t, orderA.Id, int64(1))
	test.AssertEquals(t, numAuthorizations(orderA), 3)

	// Reuse all existing authorizations
	orderB, err := ra.NewOrder(context.Background(), &rapb.NewOrderRequest{
		RegistrationID: Registration.Id,
		Names:          []string{"b.com", "a.com", "C.COM"},
	})
	test.AssertNotError(t, err, "ra.NewOrder failed")
	test.AssertEquals(t, orderB.RegistrationID, int64(1))
	test.AssertEquals(t, orderB.Expires, fc.Now().Add(time.Hour).UnixNano())
	// We expect orderB's ID to match orderA's because of pending order reuse
	test.AssertEquals(t, orderB.Id, orderA.Id)
	test.AssertEquals(t, len(orderB.Names), 3)
	test.AssertDeepEquals(t, orderB.Names, []string{"a.com", "b.com", "c.com"})
	test.AssertEquals(t, numAuthorizations(orderB), 3)
	test.AssertDeepEquals(t, orderB.V2Authorizations, orderA.V2Authorizations)

	// Reuse all of the existing authorizations from the previous order and
	// add a new one
	orderA.Names = append(orderA.Names, "d.com")
	orderC, err := ra.NewOrder(context.Background(), &rapb.NewOrderRequest{
		RegistrationID: Registration.Id,
		Names:          orderA.Names,
	})
	test.AssertNotError(t, err, "ra.NewOrder failed")
	test.AssertEquals(t, orderC.RegistrationID, int64(1))
	test.AssertEquals(t, orderC.Expires, fc.Now().Add(time.Hour).UnixNano())
	test.AssertEquals(t, len(orderC.Names), 4)
	test.AssertDeepEquals(t, orderC.Names, []string{"a.com", "b.com", "c.com", "d.com"})
	// We expect orderC's ID to not match orderA/orderB's because it is for
	// a different set of names
	test.AssertNotEquals(t, orderC.Id, orderA.Id)
	test.AssertEquals(t, numAuthorizations(orderC), 4)
	// Abuse the order of the queries used to extract the reused authorizations
	existing := orderC.V2Authorizations[:3]
	test.AssertDeepEquals(t, existing, orderA.V2Authorizations)

	_, err = ra.NewOrder(context.Background(), &rapb.NewOrderRequest{
		RegistrationID: Registration.Id,
		Names:          []string{"a"},
	})
	test.AssertError(t, err, "NewOrder with invalid names did not error")
	test.AssertEquals(t, err.Error(), "Cannot issue for \"a\": Domain name needs at least one dot")
}

// TestNewOrderReuse tests that subsequent requests by an ACME account to create
// an identical order results in only one order being created & subsequently
// reused.
func TestNewOrderReuse(t *testing.T) {
	_, _, ra, fc, cleanUp := initAuthorities(t)
	defer cleanUp()

	ctx := context.Background()
	names := []string{"zombo.com", "welcome.to.zombo.com"}

	// Configure the RA to use a short order lifetime
	ra.orderLifetime = time.Hour
	// Create a var with two times the order lifetime to reference later
	doubleLifetime := ra.orderLifetime * 2

	// Create an initial request with regA and names
	orderReq := &rapb.NewOrderRequest{
		RegistrationID: Registration.Id,
		Names:          names,
	}

	// Create a second registration to reference
	acctKeyB, err := AccountKeyB.MarshalJSON()
	test.AssertNotError(t, err, "failed to marshal account key")
	input := &corepb.Registration{
		Key:       acctKeyB,
		InitialIP: parseAndMarshalIP(t, "42.42.42.42"),
	}
	secondReg, err := ra.NewRegistration(ctx, input)
	test.AssertNotError(t, err, "Error creating a second test registration")
	// First, add an order with `names` for regA
	firstOrder, err := ra.NewOrder(context.Background(), orderReq)
	// It shouldn't fail
	test.AssertNotError(t, err, "Adding an initial order for regA failed")
	// It should have an ID
	test.AssertNotNil(t, firstOrder.Id, "Initial order had a nil ID")

	testCases := []struct {
		Name         string
		OrderReq     *rapb.NewOrderRequest
		ExpectReuse  bool
		AdvanceClock *time.Duration
	}{
		{
			Name:     "Duplicate order, same regID",
			OrderReq: orderReq,
			// We expect reuse since the order matches firstOrder
			ExpectReuse: true,
		},
		{
			Name: "Subset of order names, same regID",
			OrderReq: &rapb.NewOrderRequest{
				RegistrationID: Registration.Id,
				Names:          []string{names[1]},
			},
			// We do not expect reuse because the order names don't match firstOrder
			ExpectReuse: false,
		},
		{
			Name: "Duplicate order, different regID",
			OrderReq: &rapb.NewOrderRequest{
				RegistrationID: secondReg.Id,
				Names:          names,
			},
			// We do not expect reuse because the order regID differs from firstOrder
			ExpectReuse: false,
		},
		{
			Name:         "Duplicate order, same regID, first expired",
			OrderReq:     orderReq,
			AdvanceClock: &doubleLifetime,
			// We do not expect reuse because firstOrder has expired
			ExpectReuse: true,
		},
	}

	for _, tc := range testCases {
		t.Run(tc.Name, func(t *testing.T) {
			// If the testcase specifies, advance the clock before adding the order
			if tc.AdvanceClock != nil {
				fc.Now().Add(*tc.AdvanceClock)
			}
			// Add the order for the test request
			order, err := ra.NewOrder(ctx, tc.OrderReq)
			// It shouldn't fail
			test.AssertNotError(t, err, "NewOrder returned an unexpected error")
			// The order should not have a nil ID
			test.AssertNotNil(t, order.Id, "NewOrder returned an order with a nil Id")

			if tc.ExpectReuse {
				// If we expected order reuse for this testcase assert that the order
				// has the same ID as the firstOrder
				test.AssertEquals(t, firstOrder.Id, order.Id)
			} else {
				// Otherwise assert that the order doesn't have the same ID as the
				// firstOrder
				test.AssertNotEquals(t, firstOrder.Id, order.Id)
			}
		})
	}
}

func TestNewOrderReuseInvalidAuthz(t *testing.T) {
	_, _, ra, _, cleanUp := initAuthorities(t)
	defer cleanUp()

	ctx := context.Background()
	names := []string{"zombo.com"}

	// Create an initial request with regA and names
	orderReq := &rapb.NewOrderRequest{
		RegistrationID: Registration.Id,
		Names:          names,
	}

	// First, add an order with `names` for regA
	order, err := ra.NewOrder(ctx, orderReq)
	// It shouldn't fail
	test.AssertNotError(t, err, "Adding an initial order for regA failed")
	// It should have an ID
	test.AssertNotNil(t, order.Id, "Initial order had a nil ID")
	// It should have one authorization
	test.AssertEquals(t, numAuthorizations(order), 1)

	_, err = ra.SA.FinalizeAuthorization2(ctx, &sapb.FinalizeAuthorizationRequest{
		Id:          order.V2Authorizations[0],
		Status:      string(core.StatusInvalid),
		Expires:     order.Expires,
		Attempted:   string(core.ChallengeTypeDNS01),
		AttemptedAt: ra.clk.Now().UnixNano(),
	})
	test.AssertNotError(t, err, "FinalizeAuthorization2 failed")

	// The order associated with the authz should now be invalid
	updatedOrder, err := ra.SA.GetOrder(ctx, &sapb.OrderRequest{Id: order.Id})
	test.AssertNotError(t, err, "Error getting order to check status")
	test.AssertEquals(t, updatedOrder.Status, "invalid")

	// Create a second order for the same names/regID
	secondOrder, err := ra.NewOrder(ctx, orderReq)
	// It shouldn't fail
	test.AssertNotError(t, err, "Adding an initial order for regA failed")
	// It should have a different ID than the first now-invalid order
	test.AssertNotEquals(t, secondOrder.Id, order.Id)
	// It should be status pending
	test.AssertEquals(t, secondOrder.Status, "pending")
	test.AssertEquals(t, numAuthorizations(secondOrder), 1)
	// It should have a different authorization than the first order's now-invalid authorization
	test.AssertNotEquals(t, secondOrder.V2Authorizations[0], order.V2Authorizations[0])
}

// Test that the failed authorizations limit is checked before authz reuse.
func TestNewOrderCheckFailedAuthorizationsFirst(t *testing.T) {
	_, _, ra, _, cleanUp := initAuthorities(t)
	defer cleanUp()

	_ = features.Set(map[string]bool{"CheckFailedAuthorizationsFirst": true})
	defer features.Reset()

	// Create an order (and thus a pending authz) for example.com
	ctx := context.Background()
	order, err := ra.NewOrder(ctx, &rapb.NewOrderRequest{
		RegistrationID: Registration.Id,
		Names:          []string{"example.com"},
	})
	test.AssertNotError(t, err, "adding an initial order for regA")
	test.AssertNotNil(t, order.Id, "initial order had a nil ID")
	test.AssertEquals(t, numAuthorizations(order), 1)

	// Now treat example.com as if it had a recent failure.
	ra.SA = &mockInvalidPlusValidAuthzAuthority{mockInvalidAuthorizationsAuthority{domainWithFailures: "example.com"}}
	// Set a very restrictive police for invalid authorizations - one failure
	// and you're done for a day.
	ra.rlPolicies = &dummyRateLimitConfig{
		InvalidAuthorizationsPerAccountPolicy: ratelimit.RateLimitPolicy{
			Threshold: 1,
			Window:    cmd.ConfigDuration{Duration: 24 * time.Hour},
		},
	}

	// Creating an order for example.com should error with the "too many failed
	// authorizations recently" error.
	_, err = ra.NewOrder(ctx, &rapb.NewOrderRequest{
		RegistrationID: Registration.Id,
		Names:          []string{"example.com"},
	})

	test.AssertError(t, err, "expected error for domain with too many failures")
	test.AssertEquals(t, err.Error(), "too many failed authorizations recently: see https://letsencrypt.org/docs/failed-validation-limit/")
}

// mockSAUnsafeAuthzReuse has a GetAuthorizations implementation that returns
// an HTTP-01 validated wildcard authz.
type mockSAUnsafeAuthzReuse struct {
	mocks.StorageAuthority
}

// GetAuthorizations2 returns a _bizarre_ authorization for "*.zombo.com" that
// was validated by HTTP-01. This should never happen in real life since the
// name is a wildcard. We use this mock to test that we reject this bizarre
// situation correctly.
func (msa *mockSAUnsafeAuthzReuse) GetAuthorizations2(ctx context.Context, req *sapb.GetAuthorizationsRequest, _ ...grpc.CallOption) (*sapb.Authorizations, error) {
	expires := time.Now()
	authzs := map[string]*core.Authorization{
		"*.zombo.com": {
			// A static fake ID we can check for in a unit test
			ID:             "1",
			Identifier:     identifier.DNSIdentifier("*.zombo.com"),
			RegistrationID: req.RegistrationID,
			// Authz is valid
			Status:  "valid",
			Expires: &expires,
			Challenges: []core.Challenge{
				// HTTP-01 challenge is valid
				{
					Type:   core.ChallengeTypeHTTP01, // The dreaded HTTP-01! X__X
					Status: core.StatusValid,
				},
				// DNS-01 challenge is pending
				{
					Type:   core.ChallengeTypeDNS01,
					Status: core.StatusPending,
				},
			},
		},
		"zombo.com": {
			// A static fake ID we can check for in a unit test
			ID:             "2",
			Identifier:     identifier.DNSIdentifier("zombo.com"),
			RegistrationID: req.RegistrationID,
			// Authz is valid
			Status:  "valid",
			Expires: &expires,
			Challenges: []core.Challenge{
				// HTTP-01 challenge is valid
				{
					Type:   core.ChallengeTypeHTTP01,
					Status: core.StatusValid,
				},
				// DNS-01 challenge is pending
				{
					Type:   core.ChallengeTypeDNS01,
					Status: core.StatusPending,
				},
			},
		},
	}
	return sa.AuthzMapToPB(authzs)

}

func (msa *mockSAUnsafeAuthzReuse) NewAuthorizations2(_ context.Context, _ *sapb.AddPendingAuthorizationsRequest, _ ...grpc.CallOption) (*sapb.Authorization2IDs, error) {
	return &sapb.Authorization2IDs{
		Ids: []int64{5},
	}, nil
}

func (msa *mockSAUnsafeAuthzReuse) NewOrderAndAuthzs(ctx context.Context, req *sapb.NewOrderAndAuthzsRequest, _ ...grpc.CallOption) (*corepb.Order, error) {
	r := req.NewOrder
	for range req.NewAuthzs {
		r.V2Authorizations = append(r.V2Authorizations, mrand.Int63())
	}
	return msa.NewOrder(ctx, r)
}

// TestNewOrderAuthzReuseSafety checks that the RA's safety check for reusing an
// authorization for a new-order request with a wildcard name works correctly.
// We want to ensure that we never reuse a non-Wildcard authorization (e.g. one
// with more than just a DNS-01 challenge) for a wildcard name. See Issue #3420
// for background - this safety check was previously broken!
// https://github.com/letsencrypt/boulder/issues/3420
func TestNewOrderAuthzReuseSafety(t *testing.T) {
	_, _, ra, _, cleanUp := initAuthorities(t)
	defer cleanUp()

	ctx := context.Background()
	names := []string{"*.zombo.com"}

	// Use a mock SA that always returns a valid HTTP-01 authz for the name
	// "zombo.com"
	ra.SA = &mockSAUnsafeAuthzReuse{}

	// Create an initial request with regA and names
	orderReq := &rapb.NewOrderRequest{
		RegistrationID: Registration.Id,
		Names:          names,
	}

	// Create an order for that request
	order, err := ra.NewOrder(ctx, orderReq)
	// It shouldn't fail
	test.AssertNotError(t, err, "Adding an initial order for regA failed")
	test.AssertEquals(t, numAuthorizations(order), 1)
	// It should *not* be the bad authorization!
	test.AssertNotEquals(t, order.V2Authorizations[0], int64(1))
}

func TestNewOrderAuthzReuseDisabled(t *testing.T) {
	_, _, ra, _, cleanUp := initAuthorities(t)
	defer cleanUp()

	ctx := context.Background()
	names := []string{"zombo.com"}

	// Use a mock SA that always returns a valid HTTP-01 authz for the name
	// "zombo.com"
	ra.SA = &mockSAUnsafeAuthzReuse{}

	// Disable authz reuse
	ra.reuseValidAuthz = false

	// Create an initial request with regA and names
	orderReq := &rapb.NewOrderRequest{
		RegistrationID: Registration.Id,
		Names:          names,
	}

	// Create an order for that request
	order, err := ra.NewOrder(ctx, orderReq)
	// It shouldn't fail
	test.AssertNotError(t, err, "Adding an initial order for regA failed")
	test.AssertEquals(t, numAuthorizations(order), 1)
	// It should *not* be the bad authorization that indicates reuse!
	test.AssertNotEquals(t, order.V2Authorizations[0], int64(2))
}

func TestNewOrderWildcard(t *testing.T) {
	_, _, ra, _, cleanUp := initAuthorities(t)
	defer cleanUp()
	ra.orderLifetime = time.Hour

	orderNames := []string{"example.com", "*.welcome.zombo.com"}
	wildcardOrderRequest := &rapb.NewOrderRequest{
		RegistrationID: Registration.Id,
		Names:          orderNames,
	}

	order, err := ra.NewOrder(context.Background(), wildcardOrderRequest)
	test.AssertNotError(t, err, "NewOrder failed for a wildcard order request")

	// We expect the order to be pending
	test.AssertEquals(t, order.Status, string(core.StatusPending))
	// We expect the order to have two names
	test.AssertEquals(t, len(order.Names), 2)
	// We expect the order to have the names we requested
	test.AssertDeepEquals(t,
		core.UniqueLowerNames(order.Names),
		core.UniqueLowerNames(orderNames))
	test.AssertEquals(t, numAuthorizations(order), 2)

	// Check each of the authz IDs in the order
	for _, authzID := range order.V2Authorizations {
		// We should be able to retrieve the authz from the db without error
		authzID := authzID
		authzPB, err := ra.SA.GetAuthorization2(ctx, &sapb.AuthorizationID2{Id: authzID})
		test.AssertNotError(t, err, "sa.GetAuthorization2 failed")
		authz, err := bgrpc.PBToAuthz(authzPB)
		test.AssertNotError(t, err, "bgrpc.PBToAuthz failed")

		// We expect the authz is in Pending status
		test.AssertEquals(t, authz.Status, core.StatusPending)

		name := authz.Identifier.Value
		switch name {
		case "*.welcome.zombo.com":
			// If the authz is for *.welcome.zombo.com, we expect that it only has one
			// pending challenge with DNS-01 type
			test.AssertEquals(t, len(authz.Challenges), 1)
			test.AssertEquals(t, authz.Challenges[0].Status, core.StatusPending)
			test.AssertEquals(t, authz.Challenges[0].Type, core.ChallengeTypeDNS01)
		case "example.com":
			// If the authz is for example.com, we expect it has normal challenges
			test.AssertEquals(t, len(authz.Challenges), 2)
		default:
			t.Fatalf("Received an authorization for a name not requested: %q", name)
		}
	}

	// An order for a base domain and a wildcard for the same base domain should
	// return just 2 authz's, one for the wildcard with a DNS-01
	// challenge and one for the base domain with the normal challenges.
	orderNames = []string{"zombo.com", "*.zombo.com"}
	wildcardOrderRequest = &rapb.NewOrderRequest{
		RegistrationID: Registration.Id,
		Names:          orderNames,
	}
	order, err = ra.NewOrder(context.Background(), wildcardOrderRequest)
	test.AssertNotError(t, err, "NewOrder failed for a wildcard order request")

	// We expect the order to be pending
	test.AssertEquals(t, order.Status, string(core.StatusPending))
	// We expect the order to have two names
	test.AssertEquals(t, len(order.Names), 2)
	// We expect the order to have the names we requested
	test.AssertDeepEquals(t,
		core.UniqueLowerNames(order.Names),
		core.UniqueLowerNames(orderNames))
	test.AssertEquals(t, numAuthorizations(order), 2)

	for _, authzID := range order.V2Authorizations {
		// We should be able to retrieve the authz from the db without error
		authzID := authzID
		authzPB, err := ra.SA.GetAuthorization2(ctx, &sapb.AuthorizationID2{Id: authzID})
		test.AssertNotError(t, err, "sa.GetAuthorization2 failed")
		authz, err := bgrpc.PBToAuthz(authzPB)
		test.AssertNotError(t, err, "bgrpc.PBToAuthz failed")
		// We expect the authz is in Pending status
		test.AssertEquals(t, authz.Status, core.StatusPending)
		switch authz.Identifier.Value {
		case "zombo.com":
			// We expect that the base domain identifier auth has the normal number of
			// challenges
			test.AssertEquals(t, len(authz.Challenges), 2)
		case "*.zombo.com":
			// We expect that the wildcard identifier auth has only a pending
			// DNS-01 type challenge
			test.AssertEquals(t, len(authz.Challenges), 1)
			test.AssertEquals(t, authz.Challenges[0].Status, core.StatusPending)
			test.AssertEquals(t, authz.Challenges[0].Type, core.ChallengeTypeDNS01)
		default:
			t.Fatal("Unexpected authorization value returned from new-order")
		}
	}

	// Make an order for a single domain, no wildcards. This will create a new
	// pending authz for the domain
	normalOrderReq := &rapb.NewOrderRequest{
		RegistrationID: Registration.Id,
		Names:          []string{"everything.is.possible.zombo.com"},
	}
	normalOrder, err := ra.NewOrder(context.Background(), normalOrderReq)
	test.AssertNotError(t, err, "NewOrder failed for a normal non-wildcard order")

	test.AssertEquals(t, numAuthorizations(normalOrder), 1)
	// We expect the order is in Pending status
	test.AssertEquals(t, order.Status, string(core.StatusPending))
	var authz core.Authorization
	authzPB, err := ra.SA.GetAuthorization2(ctx, &sapb.AuthorizationID2{Id: normalOrder.V2Authorizations[0]})
	test.AssertNotError(t, err, "sa.GetAuthorization2 failed")
	authz, err = bgrpc.PBToAuthz(authzPB)
	test.AssertNotError(t, err, "bgrpc.PBToAuthz failed")
	// We expect the authz is in Pending status
	test.AssertEquals(t, authz.Status, core.StatusPending)
	// We expect the authz is for the identifier the correct domain
	test.AssertEquals(t, authz.Identifier.Value, "everything.is.possible.zombo.com")
	// We expect the authz has the normal # of challenges
	test.AssertEquals(t, len(authz.Challenges), 2)

	// Now submit an order request for a wildcard of the domain we just created an
	// order for. We should **NOT** reuse the authorization from the previous
	// order since we now require a DNS-01 challenge for the `*.` prefixed name.
	orderNames = []string{"*.everything.is.possible.zombo.com"}
	wildcardOrderRequest = &rapb.NewOrderRequest{
		RegistrationID: Registration.Id,
		Names:          orderNames,
	}
	order, err = ra.NewOrder(context.Background(), wildcardOrderRequest)
	test.AssertNotError(t, err, "NewOrder failed for a wildcard order request")
	// We expect the order is in Pending status
	test.AssertEquals(t, order.Status, string(core.StatusPending))
	test.AssertEquals(t, numAuthorizations(order), 1)
	// The authz should be a different ID than the previous authz
	test.AssertNotEquals(t, order.V2Authorizations[0], normalOrder.V2Authorizations[0])
	// We expect the authorization is available
	authzPB, err = ra.SA.GetAuthorization2(ctx, &sapb.AuthorizationID2{Id: order.V2Authorizations[0]})
	test.AssertNotError(t, err, "sa.GetAuthorization2 failed")
	authz, err = bgrpc.PBToAuthz(authzPB)
	test.AssertNotError(t, err, "bgrpc.PBToAuthz failed")
	// We expect the authz is in Pending status
	test.AssertEquals(t, authz.Status, core.StatusPending)
	// We expect the authz is for a identifier with the correct domain
	test.AssertEquals(t, authz.Identifier.Value, "*.everything.is.possible.zombo.com")
	// We expect the authz has only one challenge
	test.AssertEquals(t, len(authz.Challenges), 1)
	// We expect the one challenge is pending
	test.AssertEquals(t, authz.Challenges[0].Status, core.StatusPending)
	// We expect that the one challenge is a DNS01 type challenge
	test.AssertEquals(t, authz.Challenges[0].Type, core.ChallengeTypeDNS01)

	// Submit an identical wildcard order request
	dupeOrder, err := ra.NewOrder(context.Background(), wildcardOrderRequest)
	test.AssertNotError(t, err, "NewOrder failed for a wildcard order request")
	// We expect the order is in Pending status
	test.AssertEquals(t, dupeOrder.Status, string(core.StatusPending))
	test.AssertEquals(t, numAuthorizations(dupeOrder), 1)
	// The authz should be the same ID as the previous order's authz. We already
	// checked that order.Authorizations[0] only has a DNS-01 challenge above so
	// we don't need to recheck that here.
	test.AssertEquals(t, dupeOrder.V2Authorizations[0], order.V2Authorizations[0])
}

// mockSANearExpiredAuthz is a mock SA that always returns an authz near expiry
// to test orders expiry calculations
type mockSANearExpiredAuthz struct {
	mocks.StorageAuthority
	expiry time.Time
}

// GetAuthorizations2 is a mock that always returns a valid authorization for
// "zombo.com" very near to expiry
func (msa *mockSANearExpiredAuthz) GetAuthorizations2(ctx context.Context, req *sapb.GetAuthorizationsRequest, _ ...grpc.CallOption) (*sapb.Authorizations, error) {
	authzs := map[string]*core.Authorization{
		"zombo.com": {
			// A static fake ID we can check for in a unit test
			ID:             "1",
			Identifier:     identifier.DNSIdentifier("zombo.com"),
			RegistrationID: req.RegistrationID,
			Expires:        &msa.expiry,
			Status:         "valid",
			Challenges: []core.Challenge{
				{
					Type:   core.ChallengeTypeHTTP01,
					Status: core.StatusValid,
				},
			},
		},
	}
	return sa.AuthzMapToPB(authzs)
}

func (msa *mockSANearExpiredAuthz) NewAuthorizations2(_ context.Context, _ *sapb.AddPendingAuthorizationsRequest, _ ...grpc.CallOption) (*sapb.Authorization2IDs, error) {
	return &sapb.Authorization2IDs{
		Ids: []int64{5},
	}, nil
}

func TestNewOrderExpiry(t *testing.T) {
	_, _, ra, clk, cleanUp := initAuthorities(t)
	defer cleanUp()

	ctx := context.Background()
	names := []string{"zombo.com"}

	// Set the order lifetime to 48 hours.
	ra.orderLifetime = 48 * time.Hour

	// Use an expiry that is sooner than the configured order expiry but greater
	// than 24 hours away.
	fakeAuthzExpires := clk.Now().Add(35 * time.Hour)

	// Use a mock SA that always returns a soon-to-be-expired valid authz for
	// "zombo.com".
	ra.SA = &mockSANearExpiredAuthz{expiry: fakeAuthzExpires}

	// Create an initial request with regA and names
	orderReq := &rapb.NewOrderRequest{
		RegistrationID: Registration.Id,
		Names:          names,
	}

	// Create an order for that request
	order, err := ra.NewOrder(ctx, orderReq)
	// It shouldn't fail
	test.AssertNotError(t, err, "Adding an order for regA failed")
	test.AssertEquals(t, numAuthorizations(order), 1)
	// It should be the fake near-expired-authz authz
	test.AssertEquals(t, order.V2Authorizations[0], int64(1))
	// The order's expiry should be the fake authz's expiry since it is sooner
	// than the order's own expiry.
	test.AssertEquals(t, order.Expires, fakeAuthzExpires.UnixNano())

	// Set the order lifetime to be lower than the fakeAuthzLifetime
	ra.orderLifetime = 12 * time.Hour
	expectedOrderExpiry := clk.Now().Add(ra.orderLifetime).UnixNano()
	// Create the order again
	order, err = ra.NewOrder(ctx, orderReq)
	// It shouldn't fail
	test.AssertNotError(t, err, "Adding an order for regA failed")
	test.AssertEquals(t, numAuthorizations(order), 1)
	// It should be the fake near-expired-authz authz
	test.AssertEquals(t, order.V2Authorizations[0], int64(1))
	// The order's expiry should be the order's own expiry since it is sooner than
	// the fake authz's expiry.
	test.AssertEquals(t, order.Expires, expectedOrderExpiry)
}

func TestFinalizeOrder(t *testing.T) {
	_, sa, ra, fc, cleanUp := initAuthorities(t)
	defer cleanUp()
	ra.orderLifetime = time.Hour

	// Create one finalized authorization for not-example.com and one finalized
	// authorization for www.not-example.org
	exp := ra.clk.Now().Add(365 * 24 * time.Hour)
	authzIDA := createFinalizedAuthorization(t, sa, "not-example.com", exp, ra.clk.Now())
	authzIDB := createFinalizedAuthorization(t, sa, "www.not-example.com", exp, ra.clk.Now())

	testKey, err := rsa.GenerateKey(rand.Reader, 2048)
	test.AssertNotError(t, err, "error generating test key")

	policyForbidCSR, err := x509.CreateCertificateRequest(rand.Reader, &x509.CertificateRequest{
		PublicKey:          testKey.PublicKey,
		SignatureAlgorithm: x509.SHA256WithRSA,
		DNSNames:           []string{"example.org"},
	}, testKey)
	test.AssertNotError(t, err, "Error creating policy forbid CSR")

	oneDomainCSR, err := x509.CreateCertificateRequest(rand.Reader, &x509.CertificateRequest{
		PublicKey:          testKey.PublicKey,
		SignatureAlgorithm: x509.SHA256WithRSA,
		DNSNames:           []string{"a.com"},
	}, testKey)
	test.AssertNotError(t, err, "Error creating CSR with one DNS name")

	twoDomainCSR, err := x509.CreateCertificateRequest(rand.Reader, &x509.CertificateRequest{
		PublicKey:          testKey.PublicKey,
		SignatureAlgorithm: x509.SHA256WithRSA,
		DNSNames:           []string{"a.com", "b.com"},
	}, testKey)
	test.AssertNotError(t, err, "Error creating CSR with two DNS names")

	validCSR, err := x509.CreateCertificateRequest(rand.Reader, &x509.CertificateRequest{
		PublicKey:          testKey.Public(),
		SignatureAlgorithm: x509.SHA256WithRSA,
		DNSNames:           []string{"not-example.com", "www.not-example.com"},
	}, testKey)
	test.AssertNotError(t, err, "Error creating CSR with authorized names")

	expectedCert := &x509.Certificate{
		SerialNumber:          big.NewInt(0),
		Subject:               pkix.Name{CommonName: "not-example.com"},
		DNSNames:              []string{"not-example.com", "www.not-example.com"},
		PublicKey:             testKey.Public(),
		NotBefore:             fc.Now(),
		BasicConstraintsValid: true,
		ExtKeyUsage:           []x509.ExtKeyUsage{x509.ExtKeyUsageServerAuth, x509.ExtKeyUsageClientAuth},
	}
	certDER, err := x509.CreateCertificate(rand.Reader, expectedCert, expectedCert, testKey.Public(), testKey)
	test.AssertNotError(t, err, "failed to construct test certificate")
	ra.CA.(*mocks.MockCA).PEM = pem.EncodeToMemory(&pem.Block{Bytes: certDER, Type: "CERTIFICATE"})

	fakeRegID := int64(0xB00)

	// NOTE(@cpu): We use unique `names` for each of these orders because
	// otherwise only *one* order is created & reused. The first test case to
	// finalize the order will put it into processing state and the other tests
	// will fail because you can't finalize an order that is already being
	// processed.
	emptyOrder, err := ra.NewOrder(context.Background(), &rapb.NewOrderRequest{
		RegistrationID: Registration.Id,
		Names:          []string{"000.example.com"},
	})
	test.AssertNotError(t, err, "Could not add test order for fake order ID")

	// Add a new order for the fake reg ID
	fakeRegOrder, err := ra.NewOrder(context.Background(), &rapb.NewOrderRequest{
		RegistrationID: Registration.Id,
		Names:          []string{"001.example.com"},
	})
	test.AssertNotError(t, err, "Could not add test order for fake reg ID order ID")

	missingAuthzOrder, err := ra.NewOrder(context.Background(), &rapb.NewOrderRequest{
		RegistrationID: Registration.Id,
		Names:          []string{"002.example.com"},
	})
	test.AssertNotError(t, err, "Could not add test order for missing authz order ID")

	validatedOrder, err := sa.NewOrder(context.Background(), &sapb.NewOrderRequest{
		RegistrationID:   Registration.Id,
		Expires:          exp.UnixNano(),
		Names:            []string{"not-example.com", "www.not-example.com"},
		V2Authorizations: []int64{authzIDA, authzIDB},
	})
	test.AssertNotError(t, err, "Could not add test order with finalized authz IDs, ready status")

	testCases := []struct {
		Name           string
		OrderReq       *rapb.FinalizeOrderRequest
		ExpectedErrMsg string
		ExpectIssuance bool
	}{
		{
			Name: "No names in order",
			OrderReq: &rapb.FinalizeOrderRequest{
				Order: &corepb.Order{
					Status: string(core.StatusReady),
					Names:  []string{},
				},
				Csr: oneDomainCSR,
			},
			ExpectedErrMsg: "Order has no associated names",
		},
		{
			Name: "Wrong order state (valid)",
			OrderReq: &rapb.FinalizeOrderRequest{
				Order: &corepb.Order{
					Status: string(core.StatusValid),
					Names:  []string{"a.com"},
				},
				Csr: oneDomainCSR,
			},
			ExpectedErrMsg: `Order's status ("valid") is not acceptable for finalization`,
		},
		{
			Name: "Wrong order state (pending)",
			OrderReq: &rapb.FinalizeOrderRequest{
				Order: &corepb.Order{
					Status: string(core.StatusPending),
					Names:  []string{"a.com"},
				},
				Csr: oneDomainCSR,
			},
			ExpectIssuance: false,
			ExpectedErrMsg: `Order's status ("pending") is not acceptable for finalization`,
		},
		{
			Name: "Invalid CSR",
			OrderReq: &rapb.FinalizeOrderRequest{
				Order: &corepb.Order{
					Status: string(core.StatusReady),
					Names:  []string{"a.com"},
				},
				Csr: []byte{0xC0, 0xFF, 0xEE},
			},
			ExpectedErrMsg: "asn1: syntax error: truncated tag or length",
		},
		{
			Name: "CSR and Order with diff number of names",
			OrderReq: &rapb.FinalizeOrderRequest{
				Order: &corepb.Order{
					Status:         string(core.StatusReady),
					Names:          []string{"a.com", "b.com"},
					RegistrationID: fakeRegID,
				},
				Csr: oneDomainCSR,
			},
			ExpectedErrMsg: "Order includes different number of names than CSR specifies",
		},
		{
			Name: "CSR and Order with diff number of names (other way)",
			OrderReq: &rapb.FinalizeOrderRequest{
				Order: &corepb.Order{
					Status:         string(core.StatusReady),
					Names:          []string{"a.com"},
					RegistrationID: fakeRegID,
				},
				Csr: twoDomainCSR,
			},
			ExpectedErrMsg: "Order includes different number of names than CSR specifies",
		},
		{
			Name: "CSR missing an order name",
			OrderReq: &rapb.FinalizeOrderRequest{
				Order: &corepb.Order{
					Status:         string(core.StatusReady),
					Names:          []string{"foobar.com"},
					RegistrationID: fakeRegID,
				},
				Csr: oneDomainCSR,
			},
			ExpectedErrMsg: "CSR is missing Order domain \"foobar.com\"",
		},
		{
			Name: "CSR with policy forbidden name",
			OrderReq: &rapb.FinalizeOrderRequest{
				Order: &corepb.Order{
					Status:            string(core.StatusReady),
					Names:             []string{"example.org"},
					RegistrationID:    Registration.Id,
					Id:                emptyOrder.Id,
					Expires:           exp.UnixNano(),
					CertificateSerial: "",
					BeganProcessing:   false,
				},
				Csr: policyForbidCSR,
			},
			ExpectedErrMsg: "Cannot issue for \"example.org\": The ACME server refuses to issue a certificate for this domain name, because it is forbidden by policy",
		},
		{
			Name: "Order with missing registration",
			OrderReq: &rapb.FinalizeOrderRequest{
				Order: &corepb.Order{
					Status:            string(core.StatusReady),
					Names:             []string{"a.com"},
					Id:                fakeRegOrder.Id,
					RegistrationID:    fakeRegID,
					Expires:           exp.UnixNano(),
					CertificateSerial: "",
					BeganProcessing:   false,
					Created:           ra.clk.Now().UnixNano(),
				},
				Csr: oneDomainCSR,
			},
			ExpectedErrMsg: fmt.Sprintf("registration with ID '%d' not found", fakeRegID),
		},
		{
			Name: "Order with missing authorizations",
			OrderReq: &rapb.FinalizeOrderRequest{
				Order: &corepb.Order{
					Status:            string(core.StatusReady),
					Names:             []string{"a.com", "b.com"},
					Id:                missingAuthzOrder.Id,
					RegistrationID:    Registration.Id,
					Expires:           exp.UnixNano(),
					CertificateSerial: "",
					BeganProcessing:   false,
					Created:           ra.clk.Now().UnixNano(),
				},
				Csr: twoDomainCSR,
			},
			ExpectedErrMsg: "authorizations for these names not found or expired: a.com, b.com",
		},
		{
			Name: "Order with correct authorizations, ready status",
			OrderReq: &rapb.FinalizeOrderRequest{
				Order: validatedOrder,
				Csr:   validCSR,
			},
			ExpectIssuance: true,
		},
	}

	for _, tc := range testCases {
		t.Run(tc.Name, func(t *testing.T) {
			_, result := ra.FinalizeOrder(context.Background(), tc.OrderReq)
			// If we don't expect issuance we expect an error
			if !tc.ExpectIssuance {
				// Check that the error happened and the message matches expected
				test.AssertError(t, result, "FinalizeOrder did not fail when expected to")
				test.AssertEquals(t, result.Error(), tc.ExpectedErrMsg)
			} else {
				// Otherwise we expect an issuance and no error
				test.AssertNotError(t, result, fmt.Sprintf("FinalizeOrder result was %#v, expected nil", result))
				// Check that the order now has a serial for the issued certificate
				updatedOrder, err := sa.GetOrder(
					context.Background(),
					&sapb.OrderRequest{Id: tc.OrderReq.Order.Id})
				test.AssertNotError(t, err, "Error getting order to check serial")
				test.AssertNotEquals(t, updatedOrder.CertificateSerial, "")
				test.AssertEquals(t, updatedOrder.Status, "valid")
			}
		})
	}
}

func TestFinalizeOrderWithMixedSANAndCN(t *testing.T) {
	_, sa, ra, _, cleanUp := initAuthorities(t)
	defer cleanUp()
	ra.orderLifetime = time.Hour

	// Pick an expiry in the future
	exp := ra.clk.Now().Add(365 * 24 * time.Hour)

	// Create one finalized authorization for Registration.Id for not-example.com and
	// one finalized authorization for Registration.Id for www.not-example.org
	authzIDA := createFinalizedAuthorization(t, sa, "not-example.com", exp, ra.clk.Now())
	authzIDB := createFinalizedAuthorization(t, sa, "www.not-example.com", exp, ra.clk.Now())

	// Create a new order to finalize with names in SAN and CN
	mixedOrder, err := sa.NewOrder(context.Background(), &sapb.NewOrderRequest{
		RegistrationID:   Registration.Id,
		Expires:          exp.UnixNano(),
		Names:            []string{"not-example.com", "www.not-example.com"},
		V2Authorizations: []int64{authzIDA, authzIDB},
	})
	test.AssertNotError(t, err, "Could not add test order with finalized authz IDs")
	testKey, err := rsa.GenerateKey(rand.Reader, 2048)
	test.AssertNotError(t, err, "error generating test key")
	mixedCSR, err := x509.CreateCertificateRequest(rand.Reader, &x509.CertificateRequest{
		PublicKey:          testKey.PublicKey,
		SignatureAlgorithm: x509.SHA256WithRSA,
		Subject:            pkix.Name{CommonName: "not-example.com"},
		DNSNames:           []string{"www.not-example.com"},
	}, testKey)
	test.AssertNotError(t, err, "Could not create mixed CSR")

	template := &x509.Certificate{
		SerialNumber:          big.NewInt(12),
		Subject:               pkix.Name{CommonName: "not-example.com"},
		DNSNames:              []string{"www.not-example.com", "not-example.com"},
		NotBefore:             time.Now(),
		BasicConstraintsValid: true,
		ExtKeyUsage:           []x509.ExtKeyUsage{x509.ExtKeyUsageServerAuth, x509.ExtKeyUsageClientAuth},
	}
	cert, err := x509.CreateCertificate(rand.Reader, template, template, testKey.Public(), testKey)
	test.AssertNotError(t, err, "Failed to create mixed cert")

	ra.CA = &mocks.MockCA{
		PEM: pem.EncodeToMemory(&pem.Block{
			Bytes: cert,
		}),
	}

	_, result := ra.FinalizeOrder(context.Background(), &rapb.FinalizeOrderRequest{Order: mixedOrder, Csr: mixedCSR})
	test.AssertNotError(t, result, "FinalizeOrder failed")
	// Check that the order now has a serial for the issued certificate
	updatedOrder, err := sa.GetOrder(
		context.Background(),
		&sapb.OrderRequest{Id: mixedOrder.Id})
	test.AssertNotError(t, err, "Error getting order to check serial")
	test.AssertNotEquals(t, updatedOrder.CertificateSerial, "")
	test.AssertEquals(t, updatedOrder.Status, "valid")
}

func TestFinalizeOrderWildcard(t *testing.T) {
	_, sa, ra, _, cleanUp := initAuthorities(t)
	defer cleanUp()

	// Pick an expiry in the future
	exp := ra.clk.Now().Add(365 * 24 * time.Hour)

	testKey, err := rsa.GenerateKey(rand.Reader, 2048)
	test.AssertNotError(t, err, "Error creating test RSA key")
	wildcardCSR, err := x509.CreateCertificateRequest(rand.Reader, &x509.CertificateRequest{
		PublicKey:          testKey.PublicKey,
		SignatureAlgorithm: x509.SHA256WithRSA,
		DNSNames:           []string{"*.zombo.com"},
	}, testKey)
	test.AssertNotError(t, err, "Error creating CSR with wildcard DNS name")

	template := &x509.Certificate{
		SerialNumber:          big.NewInt(1337),
		NotBefore:             time.Now(),
		NotAfter:              time.Now().AddDate(0, 0, 1),
		KeyUsage:              x509.KeyUsageDigitalSignature | x509.KeyUsageCertSign,
		ExtKeyUsage:           []x509.ExtKeyUsage{x509.ExtKeyUsageServerAuth, x509.ExtKeyUsageClientAuth},
		BasicConstraintsValid: true,
		Subject:               pkix.Name{CommonName: "*.zombo.com"},
		DNSNames:              []string{"*.zombo.com"},
	}

	certBytes, err := x509.CreateCertificate(rand.Reader, template, template, testKey.Public(), testKey)
	test.AssertNotError(t, err, "Error creating test certificate")

	certPEM := pem.EncodeToMemory(&pem.Block{
		Type:  "CERTIFICATE",
		Bytes: certBytes,
	})

	// Set up a mock CA capable of giving back a cert for the wildcardCSR above
	ca := &mocks.MockCA{
		PEM: certPEM,
	}
	ra.CA = ca

	// Create a new order for a wildcard domain
	orderNames := []string{"*.zombo.com"}
	wildcardOrderRequest := &rapb.NewOrderRequest{
		RegistrationID: Registration.Id,
		Names:          orderNames,
	}
	order, err := ra.NewOrder(context.Background(), wildcardOrderRequest)
	test.AssertNotError(t, err, "NewOrder failed for wildcard domain order")

	// Create one standard finalized authorization for Registration.Id for zombo.com
	_ = createFinalizedAuthorization(t, sa, "zombo.com", exp, ra.clk.Now())

	// Finalizing the order should *not* work since the existing validated authz
	// is not a special DNS-01-Wildcard challenge authz, so the order will be
	// "pending" not "ready".
	finalizeReq := &rapb.FinalizeOrderRequest{
		Order: order,
		Csr:   wildcardCSR,
	}
	_, err = ra.FinalizeOrder(context.Background(), finalizeReq)
	test.AssertError(t, err, "FinalizeOrder did not fail for unauthorized "+
		"wildcard order")
	test.AssertEquals(t, err.Error(),
		`Order's status ("pending") is not acceptable for finalization`)

	// Creating another order for the wildcard name
	validOrder, err := ra.NewOrder(context.Background(), wildcardOrderRequest)
	test.AssertNotError(t, err, "NewOrder failed for wildcard domain order")
	test.AssertEquals(t, numAuthorizations(validOrder), 1)
	// We expect to be able to get the authorization by ID
	_, err = sa.GetAuthorization2(ctx, &sapb.AuthorizationID2{Id: validOrder.V2Authorizations[0]})
	test.AssertNotError(t, err, "sa.GetAuthorization2 failed")

	// Finalize the authorization with the challenge validated
	_, err = sa.FinalizeAuthorization2(ctx, &sapb.FinalizeAuthorizationRequest{
		Id:          validOrder.V2Authorizations[0],
		Status:      string(core.StatusValid),
		Expires:     ra.clk.Now().Add(time.Hour * 24 * 7).UnixNano(),
		Attempted:   string(core.ChallengeTypeDNS01),
		AttemptedAt: ra.clk.Now().UnixNano(),
	})
	test.AssertNotError(t, err, "sa.FinalizeAuthorization2 failed")

	// Refresh the order so the SA sets its status
	validOrder, err = sa.GetOrder(ctx, &sapb.OrderRequest{
		Id: validOrder.Id,
	})
	test.AssertNotError(t, err, "Could not refresh valid order from SA")

	// Now it should be possible to finalize the order
	finalizeReq = &rapb.FinalizeOrderRequest{
		Order: validOrder,
		Csr:   wildcardCSR,
	}
	_, err = ra.FinalizeOrder(context.Background(), finalizeReq)
	test.AssertNotError(t, err, "FinalizeOrder failed for authorized "+
		"wildcard order")
}

func TestIssueCertificateAuditLog(t *testing.T) {
	_, sa, ra, _, cleanUp := initAuthorities(t)
	defer cleanUp()

	// Set up order and authz expiries
	ra.orderLifetime = 24 * time.Hour
	exp := ra.clk.Now().Add(24 * time.Hour)

	authzForChalType := func(domain, chalType string) int64 {
		template := core.Authorization{
			Identifier: identifier.ACMEIdentifier{
				Type:  "dns",
				Value: domain,
			},
			RegistrationID: Registration.Id,
			Status:         "pending",
			Expires:        &exp,
		}
		// Create challenges
		token := core.NewToken()
		httpChal := core.HTTPChallenge01(token)
		dnsChal := core.DNSChallenge01(token)
		// Set the selected challenge to valid
		switch chalType {
		case "http-01":
			httpChal.Status = core.StatusValid
		case "dns-01":
			dnsChal.Status = core.StatusValid
		default:
			t.Fatalf("Invalid challenge type used with authzForChalType: %q", chalType)
		}
		// Set the template's challenges
		template.Challenges = []core.Challenge{httpChal, dnsChal}

		// Create the pending authz
		authzPB, err := bgrpc.AuthzToPB(template)
		test.AssertNotError(t, err, "bgrpc.AuthzToPB failed")
		ids, err := sa.NewAuthorizations2(ctx, &sapb.AddPendingAuthorizationsRequest{
			Authz: []*corepb.Authorization{authzPB},
		})
		test.AssertNotError(t, err, "sa.NewAuthorzations2 failed")
		// Finalize the authz
		_, err = sa.FinalizeAuthorization2(ctx, &sapb.FinalizeAuthorizationRequest{
			Id:          ids.Ids[0],
			Status:      "valid",
			Expires:     exp.UnixNano(),
			Attempted:   chalType,
			AttemptedAt: ra.clk.Now().UnixNano(),
		})
		test.AssertNotError(t, err, "sa.FinalizeAuthorization2 failed")
		return ids.Ids[0]
	}

	// Make some valid authorizations for some names using different challenge types
	names := []string{"not-example.com", "www.not-example.com", "still.not-example.com", "definitely.not-example.com"}
	chalTypes := []string{"http-01", "dns-01", "http-01", "dns-01"}
	var authzIDs []int64
	for i, name := range names {
		authzIDs = append(authzIDs, authzForChalType(name, chalTypes[i]))
	}

	// Create a pending order for all of the names
	order, err := sa.NewOrder(context.Background(), &sapb.NewOrderRequest{
		RegistrationID:   Registration.Id,
		Expires:          exp.UnixNano(),
		Names:            names,
		V2Authorizations: authzIDs,
	})
	test.AssertNotError(t, err, "Could not add test order with finalized authz IDs")

	// Generate a CSR covering the order names with a random RSA key
	testKey, err := rsa.GenerateKey(rand.Reader, 2048)
	test.AssertNotError(t, err, "error generating test key")
	csr, err := x509.CreateCertificateRequest(rand.Reader, &x509.CertificateRequest{
		PublicKey:          testKey.PublicKey,
		SignatureAlgorithm: x509.SHA256WithRSA,
		Subject:            pkix.Name{CommonName: "not-example.com"},
		DNSNames:           names,
	}, testKey)
	test.AssertNotError(t, err, "Could not create test order CSR")

	// Create a mock certificate for the fake CA to return
	template := &x509.Certificate{
		SerialNumber: big.NewInt(12),
		Subject: pkix.Name{
			CommonName: "not-example.com",
		},
		DNSNames:              names,
		NotBefore:             time.Now(),
		NotAfter:              time.Now().AddDate(0, 0, 1),
		BasicConstraintsValid: true,
		ExtKeyUsage:           []x509.ExtKeyUsage{x509.ExtKeyUsageServerAuth, x509.ExtKeyUsageClientAuth},
	}
	cert, err := x509.CreateCertificate(rand.Reader, template, template, testKey.Public(), testKey)
	test.AssertNotError(t, err, "Failed to create mock cert for test CA")

	// Set up the RA's CA with a mock that returns the cert from above
	ra.CA = &mocks.MockCA{
		PEM: pem.EncodeToMemory(&pem.Block{
			Bytes: cert,
		}),
	}

	// The mock cert needs to be parsed to get its notbefore/notafter dates
	parsedCerts, err := x509.ParseCertificates(cert)
	test.AssertNotError(t, err, "Failed to parse mock cert DER bytes")
	test.AssertEquals(t, len(parsedCerts), 1)
	parsedCert := parsedCerts[0]

	// Cast the RA's mock log so we can ensure its cleared and can access the
	// matched log lines
	mockLog := ra.log.(*blog.Mock)
	mockLog.Clear()

	// Finalize the order with the CSR
	order.Status = string(core.StatusReady)
	_, err = ra.FinalizeOrder(context.Background(), &rapb.FinalizeOrderRequest{
		Order: order,
		Csr:   csr,
	})
	test.AssertNotError(t, err, "Error finalizing test order")

	// Get the logged lines from the audit logger
	loglines := mockLog.GetAllMatching("Certificate request - successful JSON=")

	// There should be exactly 1 matching log line
	test.AssertEquals(t, len(loglines), 1)
	// Strip away the stuff before 'JSON='
	jsonContent := strings.TrimPrefix(loglines[0], "INFO: [AUDIT] Certificate request - successful JSON=")

	// Unmarshal the JSON into a certificate request event object
	var event certificateRequestEvent
	err = json.Unmarshal([]byte(jsonContent), &event)
	// The JSON should unmarshal without error
	test.AssertNotError(t, err, "Error unmarshalling logged JSON issuance event")
	// The event should have no error
	test.AssertEquals(t, event.Error, "")
	// The event requester should be the expected reg ID
	test.AssertEquals(t, event.Requester, Registration.Id)
	// The event order ID should be the expected order ID
	test.AssertEquals(t, event.OrderID, order.Id)
	// The event serial number should be the expected serial number
	test.AssertEquals(t, event.SerialNumber, core.SerialToString(template.SerialNumber))
	// The event verified fields should be the expected value
	test.AssertDeepEquals(t, event.VerifiedFields, []string{"subject.commonName", "subjectAltName"})
	// The event CommonName should match the expected common name
	test.AssertEquals(t, event.CommonName, "not-example.com")
	// The event names should match the order names
	test.AssertDeepEquals(t, core.UniqueLowerNames(event.Names), core.UniqueLowerNames(order.Names))
	// The event's NotBefore and NotAfter should match the cert's
	test.AssertEquals(t, event.NotBefore, parsedCert.NotBefore)
	test.AssertEquals(t, event.NotAfter, parsedCert.NotAfter)

	// There should be one event Authorization entry for each name
	test.AssertEquals(t, len(event.Authorizations), len(names))

	// Check the authz entry for each name
	for i, name := range names {
		authzEntry := event.Authorizations[name]
		// The authz entry should have the correct authz ID
		test.AssertEquals(t, authzEntry.ID, fmt.Sprintf("%d", authzIDs[i]))
		// The authz entry should have the correct challenge type
		test.AssertEquals(t, string(authzEntry.ChallengeType), chalTypes[i])
	}
}

// TestUpdateMissingAuthorization tests the race condition where a challenge is
// updated to valid concurrently with another attempt to have the challenge
// updated. Previously this would return a `berrors.InternalServer` error when
// the row was found missing from `pendingAuthorizations` by the 2nd update
// since the 1st had already deleted it. We accept this may happen and now test
// for a `berrors.NotFound` error return.
//
// See https://github.com/letsencrypt/boulder/issues/3201
func TestUpdateMissingAuthorization(t *testing.T) {
	_, sa, ra, fc, cleanUp := initAuthorities(t)
	defer cleanUp()
	ctx := context.Background()

	authzPB := createPendingAuthorization(t, sa, Identifier, fc.Now().Add(12*time.Hour))
	authz, err := bgrpc.PBToAuthz(authzPB)
	test.AssertNotError(t, err, "failed to deserialize authz")

	// Twiddle the authz to pretend its been validated by the VA
	authz.Status = "valid"
	authz.Challenges[0].Status = "valid"
	err = ra.recordValidation(ctx, authz.ID, authz.Expires, &authz.Challenges[0])
	test.AssertNotError(t, err, "ra.recordValidation failed")

	err = ra.recordValidation(ctx, authz.ID, authz.Expires, &authz.Challenges[0])
	test.AssertError(t, err, "ra.recordValidation didn't fail")
	test.AssertErrorIs(t, err, berrors.NotFound)
}

func TestPerformValidationBadChallengeType(t *testing.T) {
	_, _, ra, fc, cleanUp := initAuthorities(t)
	defer cleanUp()
	pa, err := policy.New(map[core.AcmeChallenge]bool{}, blog.NewMock())
	test.AssertNotError(t, err, "Couldn't create PA")
	ra.PA = pa

	exp := fc.Now().Add(10 * time.Hour)
	authz := core.Authorization{
		ID:             "1337",
		Identifier:     identifier.DNSIdentifier("not-example.com"),
		RegistrationID: 1,
		Status:         "valid",
		Challenges: []core.Challenge{
			{
				Status: core.StatusValid,
				Type:   core.ChallengeTypeHTTP01,
				Token:  "exampleToken",
			},
		},
		Expires: &exp,
	}
	authzPB, err := bgrpc.AuthzToPB(authz)
	test.AssertNotError(t, err, "AuthzToPB failed")

	_, err = ra.PerformValidation(context.Background(), &rapb.PerformValidationRequest{
		Authz:          authzPB,
		ChallengeIndex: 0,
	})
	test.AssertError(t, err, "ra.PerformValidation allowed a update to a authorization")
	test.AssertEquals(t, err.Error(), "challenge type \"http-01\" no longer allowed")
}

type timeoutPub struct {
}

func (mp *timeoutPub) SubmitToSingleCTWithResult(_ context.Context, _ *pubpb.Request, _ ...grpc.CallOption) (*pubpb.Result, error) {
	return nil, context.DeadlineExceeded
}

func TestCTPolicyMeasurements(t *testing.T) {
	_, ssa, ra, _, cleanup := initAuthorities(t)
	defer cleanup()

	ra.ctpolicy = ctpolicy.New(&timeoutPub{}, []ctconfig.CTGroup{{}}, nil, nil, nil, nil, 0, log, metrics.NoopRegisterer)

	// Create valid authorizations for not-example.com and www.not-example.com
	exp := ra.clk.Now().Add(365 * 24 * time.Hour)
	authzIDA := createFinalizedAuthorization(t, ssa, "not-example.com", exp, ra.clk.Now())
	authzIDB := createFinalizedAuthorization(t, ssa, "www.not-example.com", exp, ra.clk.Now())

	order, err := ra.SA.NewOrder(context.Background(), &sapb.NewOrderRequest{
		RegistrationID:   Registration.Id,
		Expires:          exp.UnixNano(),
		Names:            []string{"not-example.com", "www.not-example.com"},
		V2Authorizations: []int64{authzIDA, authzIDB},
	})
	test.AssertNotError(t, err, "error generating test order")

	testKey, err := rsa.GenerateKey(rand.Reader, 2048)
	test.AssertNotError(t, err, "error generating test key")

	csr, err := x509.CreateCertificateRequest(rand.Reader, &x509.CertificateRequest{
		PublicKey:          testKey.Public(),
		SignatureAlgorithm: x509.SHA256WithRSA,
		DNSNames:           []string{"not-example.com", "www.not-example.com"},
	}, testKey)
	test.AssertNotError(t, err, "error generating test CSR")

	_, err = ra.FinalizeOrder(context.Background(), &rapb.FinalizeOrderRequest{
		Order: order,
		Csr:   csr,
	})
	test.AssertError(t, err, "FinalizeOrder should have failed when SCTs timed out")
	test.AssertContains(t, err.Error(), "getting SCTs")
	test.AssertMetricWithLabelsEquals(t, ra.ctpolicyResults, prometheus.Labels{"result": "failure"}, 1)
}

func TestWildcardOverlap(t *testing.T) {
	err := wildcardOverlap([]string{
		"*.example.com",
		"*.example.net",
	})
	if err != nil {
		t.Errorf("Got error %q, expected none", err)
	}
	err = wildcardOverlap([]string{
		"*.example.com",
		"*.example.net",
		"www.example.com",
	})
	if err == nil {
		t.Errorf("Got no error, expected one")
	}
	test.AssertErrorIs(t, err, berrors.Malformed)

	err = wildcardOverlap([]string{
		"*.foo.example.com",
		"*.example.net",
		"www.example.com",
	})
	if err != nil {
		t.Errorf("Got error %q, expected none", err)
	}
}

// mockCAFailPrecert is a mock CA that always returns an error from `IssuePrecertificate`
type mockCAFailPrecert struct {
	mocks.MockCA
	err error
}

func (ca *mockCAFailPrecert) IssuePrecertificate(
	context.Context,
	*capb.IssueCertificateRequest,
	...grpc.CallOption) (*capb.IssuePrecertificateResponse, error) {
	return nil, ca.err
}

// mockCAFailCertForPrecert is a mock CA that always returns an error from
// `IssueCertificateForPrecertificate`
type mockCAFailCertForPrecert struct {
	mocks.MockCA
	err error
}

// IssuePrecertificate needs to be mocked for mockCAFailCertForPrecert's `IssueCertificateForPrecertificate` to get called.
func (ca *mockCAFailCertForPrecert) IssuePrecertificate(
	context.Context,
	*capb.IssueCertificateRequest,
	...grpc.CallOption) (*capb.IssuePrecertificateResponse, error) {
	k, err := ecdsa.GenerateKey(elliptic.P256(), rand.Reader)
	if err != nil {
		return nil, err
	}
	tmpl := &ctx509.Certificate{
		SerialNumber: big.NewInt(1),
		ExtraExtensions: []ctpkix.Extension{
			{
				Id:       ctx509.OIDExtensionCTPoison,
				Critical: true,
				Value:    ctasn1.NullBytes,
			},
		},
	}
	precert, err := ctx509.CreateCertificate(rand.Reader, tmpl, tmpl, k.Public(), k)
	if err != nil {
		return nil, err
	}
	return &capb.IssuePrecertificateResponse{
		DER: precert,
	}, nil
}

func (ca *mockCAFailCertForPrecert) IssueCertificateForPrecertificate(
	context.Context,
	*capb.IssueCertificateForPrecertificateRequest,
	...grpc.CallOption) (*corepb.Certificate, error) {
	return &corepb.Certificate{}, ca.err
}

// TestIssueCertificateInnerErrs tests that errors from the CA caught during
// `ra.issueCertificateInner` are propagated correctly, with the part of the
// issuance process that failed prefixed on the error message.
func TestIssueCertificateInnerErrs(t *testing.T) {
	_, sa, ra, _, cleanUp := initAuthorities(t)
	defer cleanUp()

	ra.orderLifetime = 24 * time.Hour
	exp := ra.clk.Now().Add(24 * time.Hour)

	authzForIdent := func(domain string) int64 {
		template := core.Authorization{
			Identifier: identifier.ACMEIdentifier{
				Type:  "dns",
				Value: domain,
			},
			RegistrationID: Registration.Id,
			Status:         "pending",
			Expires:        &exp,
		}
		// Create one valid HTTP challenge
		httpChal := core.HTTPChallenge01(core.NewToken())
		httpChal.Status = core.StatusValid
		// Set the template's challenges
		template.Challenges = []core.Challenge{httpChal}
		// Create the pending authz
		authzPB, err := bgrpc.AuthzToPB(template)
		test.AssertNotError(t, err, "bgrpc.AuthzToPB failed")
		ids, err := sa.NewAuthorizations2(ctx, &sapb.AddPendingAuthorizationsRequest{
			Authz: []*corepb.Authorization{authzPB},
		})
		test.AssertNotError(t, err, "sa.NewAuthorzations2 failed")
		// Finalize the authz
		attempted := string(httpChal.Type)
		_, err = sa.FinalizeAuthorization2(ctx, &sapb.FinalizeAuthorizationRequest{
			Id:          ids.Ids[0],
			Status:      "valid",
			Expires:     exp.UnixNano(),
			Attempted:   attempted,
			AttemptedAt: ra.clk.Now().UnixNano(),
		})
		test.AssertNotError(t, err, "sa.FinalizeAuthorization2 failed")
		return ids.Ids[0]
	}

	// Make some valid authorizations for some names
	names := []string{"not-example.com", "www.not-example.com", "still.not-example.com", "definitely.not-example.com"}
	var authzIDs []int64
	for _, name := range names {
		authzIDs = append(authzIDs, authzForIdent(name))
	}

	// Create a pending order for all of the names
	order, err := sa.NewOrder(context.Background(), &sapb.NewOrderRequest{
		RegistrationID:   Registration.Id,
		Expires:          exp.UnixNano(),
		Names:            names,
		V2Authorizations: authzIDs,
	})
	test.AssertNotError(t, err, "Could not add test order with finalized authz IDs")

	// Generate a CSR covering the order names with a random RSA key
	testKey, err := rsa.GenerateKey(rand.Reader, 2048)
	test.AssertNotError(t, err, "error generating test key")
	csr, err := x509.CreateCertificateRequest(rand.Reader, &x509.CertificateRequest{
		PublicKey:          testKey.PublicKey,
		SignatureAlgorithm: x509.SHA256WithRSA,
		Subject:            pkix.Name{CommonName: "not-example.com"},
		DNSNames:           names,
	}, testKey)
	test.AssertNotError(t, err, "Could not create test order CSR")

	csrOb, err := x509.ParseCertificateRequest(csr)
	test.AssertNotError(t, err, "Error pasring generated CSR")

	req := core.CertificateRequest{
		Bytes: csr,
		CSR:   csrOb,
	}
	logEvent := &certificateRequestEvent{}

	testCases := []struct {
		Name         string
		Mock         capb.CertificateAuthorityClient
		ExpectedErr  error
		ExpectedProb *berrors.BoulderError
	}{
		{
			Name: "vanilla error during IssuePrecertificate",
			Mock: &mockCAFailPrecert{
				err: fmt.Errorf("bad bad not good"),
			},
			ExpectedErr: fmt.Errorf("issuing precertificate: bad bad not good"),
		},
		{
			Name: "malformed problem during IssuePrecertificate",
			Mock: &mockCAFailPrecert{
				err: berrors.MalformedError("detected 1x whack attack"),
			},
			ExpectedProb: &berrors.BoulderError{
				Detail: "issuing precertificate: detected 1x whack attack",
				Type:   berrors.Malformed,
			},
		},
		{
			Name: "vanilla error during IssueCertificateForPrecertificate",
			Mock: &mockCAFailCertForPrecert{
				err: fmt.Errorf("aaaaaaaaaaaaaaaaaaaa!!"),
			},
			ExpectedErr: fmt.Errorf("issuing certificate for precertificate: aaaaaaaaaaaaaaaaaaaa!!"),
		},
		{
			Name: "malformed problem during IssueCertificateForPrecertificate",
			Mock: &mockCAFailCertForPrecert{
				err: berrors.MalformedError("provided DER is DERanged"),
			},
			ExpectedProb: &berrors.BoulderError{
				Detail: "issuing certificate for precertificate: provided DER is DERanged",
				Type:   berrors.Malformed,
			},
		},
	}

	for _, tc := range testCases {
		t.Run(tc.Name, func(t *testing.T) {
			// Mock the CA
			ra.CA = tc.Mock
			// Attempt issuance
			_, err = ra.issueCertificateInner(ctx, req, accountID(Registration.Id), orderID(order.Id), issuance.IssuerNameID(0), logEvent)
			// We expect all of the testcases to fail because all use mocked CAs that deliberately error
			test.AssertError(t, err, "issueCertificateInner with failing mock CA did not fail")
			// If there is an expected `error` then match the error message
			if tc.ExpectedErr != nil {
				test.AssertEquals(t, err.Error(), tc.ExpectedErr.Error())
			} else if tc.ExpectedProb != nil {
				// If there is an expected `berrors.BoulderError` then we expect the
				// `issueCertificateInner` error to be a `berrors.BoulderError`
				var berr *berrors.BoulderError
				test.AssertErrorWraps(t, err, &berr)
				// Match the expected berror Type and Detail to the observed
				test.AssertErrorIs(t, berr, tc.ExpectedProb.Type)
				test.AssertEquals(t, berr.Detail, tc.ExpectedProb.Detail)
			}
		})
	}
}

func TestNewOrderMaxNames(t *testing.T) {
	_, _, ra, _, cleanUp := initAuthorities(t)
	defer cleanUp()

	ra.maxNames = 2
	_, err := ra.NewOrder(context.Background(), &rapb.NewOrderRequest{
		RegistrationID: 1,
		Names: []string{
			"a",
			"b",
			"c",
		},
	})
	test.AssertError(t, err, "NewOrder didn't fail with too many names in request")
	test.AssertEquals(t, err.Error(), "Order cannot contain more than 2 DNS names")
	test.AssertErrorIs(t, err, berrors.Malformed)
}

// CSR generated by Go:
// * Random public key
// * CN = not-example.com
// * DNSNames = not-example.com, www.not-example.com
var CSRPEM = []byte(`
-----BEGIN CERTIFICATE REQUEST-----
MIICrjCCAZYCAQAwJzELMAkGA1UEBhMCVVMxGDAWBgNVBAMTD25vdC1leGFtcGxl
LmNvbTCCASIwDQYJKoZIhvcNAQEBBQADggEPADCCAQoCggEBAKT1B7UsonZuLOp7
qq2pw+COo0I9ZheuhN9ltu1+bAMWBYUb8KFPNGGp8Ygt6YCLjlnWOche7Fjb5lPj
hV6U2BkEt85mdaGTDg6mU3qjk2/cnZeAvJWW5ewYOBGxN/g/KHgdYZ+uhHH/PbGt
Wktcv5bRJ9Dxbjxsy7l8SLQ6fd/MF/3z6sBJzIHkcDupDOFdPN/Z0KOw7BOPHAbg
ghLJTmiESA1Ljxb8848bENlCz8pVizIu2Ilr4xBPtA5oUfO0FJKbT1T66JZoqwy/
drfrlHA7F6c8kYlAmwiOfWHzlWCkE1YuZPJrZQrt4tJ70rrPxV1qEGJDumzgcEbU
/aYYiBsCAwEAAaBCMEAGCSqGSIb3DQEJDjEzMDEwLwYDVR0RBCgwJoIPbm90LWV4
YW1wbGUuY29tghN3d3cubm90LWV4YW1wbGUuY29tMA0GCSqGSIb3DQEBCwUAA4IB
AQBuFo5SHqN1lWmM6rKaOBXFezAdzZyGb9x8+5Zq/eh9pSxpn0MTOmq/u+sDHxsC
ywcshUO3P9//9u4ALtNn/jsJmSrElsTvG3SH5owl9muNEiOgf+6/rY/X8Zcnv/e0
Ar9r73BcCkjoAOFbr7xiLLYu5EaBQjSj6/m4ujwJTWS2SqobK5VfdpzmDp4wT3eB
V4FPLxyxxOLuWLzcBkDdLw/zh922HtR5fqk155Y4pj3WS9NnI/NMHmclrlfY/2P4
dJrBVM+qVbPTzM19QplMkiy7FxpDx6toUXDYM4KdKKV0+yX/zw/V0/Gb7K7yIjVB
wqjllqgMjN4nvHjiDXFx/kPY
-----END CERTIFICATE REQUEST-----
`)

var eeCertPEM = []byte(`
-----BEGIN CERTIFICATE-----
MIIEfTCCAmWgAwIBAgISCr9BRk0C9OOGVke6CAa8F+AXMA0GCSqGSIb3DQEBCwUA
MDExCzAJBgNVBAYTAlVTMRAwDgYDVQQKDAdUZXN0IENBMRAwDgYDVQQDDAdUZXN0
IENBMB4XDTE2MDMyMDE4MTEwMFoXDTE2MDMyMDE5MTEwMFowHjEcMBoGA1UEAxMT
d3d3Lm5vdC1leGFtcGxlLmNvbTCCASIwDQYJKoZIhvcNAQEBBQADggEPADCCAQoC
ggEBAKT1B7UsonZuLOp7qq2pw+COo0I9ZheuhN9ltu1+bAMWBYUb8KFPNGGp8Ygt
6YCLjlnWOche7Fjb5lPjhV6U2BkEt85mdaGTDg6mU3qjk2/cnZeAvJWW5ewYOBGx
N/g/KHgdYZ+uhHH/PbGtWktcv5bRJ9Dxbjxsy7l8SLQ6fd/MF/3z6sBJzIHkcDup
DOFdPN/Z0KOw7BOPHAbgghLJTmiESA1Ljxb8848bENlCz8pVizIu2Ilr4xBPtA5o
UfO0FJKbT1T66JZoqwy/drfrlHA7F6c8kYlAmwiOfWHzlWCkE1YuZPJrZQrt4tJ7
0rrPxV1qEGJDumzgcEbU/aYYiBsCAwEAAaOBoTCBnjAdBgNVHSUEFjAUBggrBgEF
BQcDAQYIKwYBBQUHAwIwDAYDVR0TAQH/BAIwADAdBgNVHQ4EFgQUIEr9ryJ0aJuD
CwBsCp7Eun8Hx4AwHwYDVR0jBBgwFoAUmiamd/N/8knrCb1QlhwB4WXCqaswLwYD
VR0RBCgwJoIPbm90LWV4YW1wbGUuY29tghN3d3cubm90LWV4YW1wbGUuY29tMA0G
CSqGSIb3DQEBCwUAA4ICAQBpGLrCt38Z+knbuE1ALEB3hqUQCAm1OPDW6HR+v2nO
f2ERxTwL9Cad++3vONxgB68+6KQeIf5ph48OGnS5DgO13mb2cxLlmM2IJpkbSFtW
VeRNFt/WxRJafpbKw2hgQNJ/sxEAsCyA+kVeh1oCxGQyPO7IIXtw5FecWfIiNNwM
mVM17uchtvsM5BRePvet9xZxrKOFnn6TQRs8vC4e59Y8h52On+L2Q/ytAa7j3+fb
7OYCe+yWypGeosekamZTMBjHFV3RRxsGdRATSuZkv1uewyUnEPmsy5Ow4doSYZKW
QmKjti+vv1YhAhFxPArob0SG3YOiFuKzZ9rSOhUtzSg01ml/kRyOiC7rfO7NRzHq
idhPUhu2QBmdJTLLOBQLvKDNDOHqDYwKdIHJ7pup2y0Fvm4T96q5bnrSdmz/QAlB
XVw08HWMcjeOeHYiHST3yxYfQivTNm2PlKfUACb7vcrQ6pYhOnVdYgJZm6gkV4Xd
K1HKja36snIevv/gSgsE7bGcBYLVCvf16o3IRt9K8CpDoSsWn0iAVcwUP2CyPLm4
QsqA1afjTUPKQTAgDKRecDPhrT1+FjtBwdpXetpRiBK0UE5exfnI4nszZ9+BYG1l
xGUhoOJp0T++nz6R3TX7Rwk7KmG6xX3vWr/MFu5A3c8fvkqj987Vti5BeBezCXfs
rA==
-----END CERTIFICATE-----
`)

type mockSARevocation struct {
	mocks.StorageAuthority

	known   *corepb.CertificateStatus
	blocked []*sapb.AddBlockedKeyRequest
	revoked map[string]int64
}

func newMockSARevocation(known *x509.Certificate, clk clock.Clock) *mockSARevocation {
	return &mockSARevocation{
		StorageAuthority: *mocks.NewStorageAuthority(clk),
		known: &corepb.CertificateStatus{
			Serial:   core.SerialToString(known.SerialNumber),
			IssuerID: int64(issuance.GetIssuerNameID(known)),
		},
		blocked: make([]*sapb.AddBlockedKeyRequest, 0),
		revoked: make(map[string]int64),
	}
}

func (msar *mockSARevocation) AddBlockedKey(_ context.Context, req *sapb.AddBlockedKeyRequest, _ ...grpc.CallOption) (*emptypb.Empty, error) {
	msar.blocked = append(msar.blocked, req)
	return &emptypb.Empty{}, nil
}

func (msar *mockSARevocation) GetCertificateStatus(_ context.Context, req *sapb.Serial, _ ...grpc.CallOption) (*corepb.CertificateStatus, error) {
	if msar.known != nil && req.Serial == msar.known.Serial {
		return msar.known, nil
	}
	return nil, fmt.Errorf("unknown certificate status")
}

func (msar *mockSARevocation) RevokeCertificate(_ context.Context, req *sapb.RevokeCertificateRequest, _ ...grpc.CallOption) (*emptypb.Empty, error) {
	if _, present := msar.revoked[req.Serial]; present {
		return nil, berrors.AlreadyRevokedError("already revoked")
	}
	msar.revoked[req.Serial] = req.Reason
	msar.known.Status = string(core.OCSPStatusRevoked)
	return &emptypb.Empty{}, nil
}

func (msar *mockSARevocation) UpdateRevokedCertificate(_ context.Context, req *sapb.RevokeCertificateRequest, _ ...grpc.CallOption) (*emptypb.Empty, error) {
	reason, present := msar.revoked[req.Serial]
	if !present {
		return nil, errors.New("not already revoked")
	}
	if present && reason == ocsp.KeyCompromise {
		return nil, berrors.AlreadyRevokedError("already revoked for keyCompromise")
	}
	msar.revoked[req.Serial] = req.Reason
	return &emptypb.Empty{}, nil
}

type mockOCSPA struct {
	mocks.MockCA
}

func (mcao *mockOCSPA) GenerateOCSP(context.Context, *capb.GenerateOCSPRequest, ...grpc.CallOption) (*capb.OCSPResponse, error) {
	return &capb.OCSPResponse{Response: []byte{1, 2, 3}}, nil
}

type mockPurger struct{}

func (mp *mockPurger) Purge(context.Context, *akamaipb.PurgeRequest, ...grpc.CallOption) (*emptypb.Empty, error) {
	return &emptypb.Empty{}, nil
}

type mockSAGenerateOCSP struct {
	mocks.StorageAuthority
	expiration time.Time
}

func (msgo *mockSAGenerateOCSP) GetCertificateStatus(_ context.Context, req *sapb.Serial, _ ...grpc.CallOption) (*corepb.CertificateStatus, error) {
	return &corepb.CertificateStatus{
		Serial:   req.Serial,
		Status:   "good",
		NotAfter: msgo.expiration.UTC().UnixNano(),
	}, nil
}

func TestGenerateOCSP(t *testing.T) {
	_, _, ra, clk, cleanUp := initAuthorities(t)
	defer cleanUp()

	ra.OCSP = &mockOCSPA{}
	ra.SA = &mockSAGenerateOCSP{expiration: clk.Now().Add(time.Hour)}

	req := &rapb.GenerateOCSPRequest{
		Serial: core.SerialToString(big.NewInt(1)),
	}

	resp, err := ra.GenerateOCSP(context.Background(), req)
	test.AssertNotError(t, err, "generating OCSP")
	test.AssertByteEquals(t, resp.Response, []byte{1, 2, 3})

	ra.SA = &mockSAGenerateOCSP{expiration: clk.Now().Add(-time.Hour)}
	_, err = ra.GenerateOCSP(context.Background(), req)
	if !errors.Is(err, berrors.NotFound) {
		t.Errorf("expected NotFound error, got %s", err)
	}
}

<<<<<<< HEAD
=======
func TestRevokerCertificateWithReg(t *testing.T) {
	_, _, ra, clk, cleanUp := initAuthorities(t)
	defer cleanUp()

	ra.OCSP = &mockOCSPA{}
	ra.purger = &mockPurger{}

	k, err := ecdsa.GenerateKey(elliptic.P256(), rand.Reader)
	test.AssertNotError(t, err, "ecdsa.GenerateKey failed")
	digest, err := core.KeyDigest(k.Public())
	test.AssertNotError(t, err, "core.KeyDigest failed")

	template := x509.Certificate{SerialNumber: big.NewInt(257)}
	der, err := x509.CreateCertificate(rand.Reader, &template, &template, k.Public(), k)
	test.AssertNotError(t, err, "x509.CreateCertificate failed")
	cert, err := x509.ParseCertificate(der)
	test.AssertNotError(t, err, "x509.ParseCertificate failed")
	ic, err := issuance.NewCertificate(cert)
	test.AssertNotError(t, err, "failed to create issuer cert")
	ra.issuersByNameID = map[issuance.IssuerNameID]*issuance.Certificate{
		ic.NameID(): ic,
	}
	ra.issuersByID = map[issuance.IssuerID]*issuance.Certificate{
		ic.ID(): ic,
	}
	// Revoking for an unspecified reason should work but not block the key.
	mockSA := newMockSARevocation(cert, clk)
	ra.SA = mockSA
	_, err = ra.RevokeCertificateWithReg(context.Background(), &rapb.RevokeCertificateWithRegRequest{
		Cert:  cert.Raw,
		Code:  ocsp.Unspecified,
		RegID: 0,
	})
	test.AssertNotError(t, err, "RevokeCertificateWithReg failed")
	test.AssertEquals(t, len(mockSA.blocked), 0)
	test.AssertMetricWithLabelsEquals(
		t, ra.revocationReasonCounter, prometheus.Labels{"reason": "unspecified"}, 1)

	// Revoking for key comprommise should work and block the key.
	mockSA = newMockSARevocation(cert, clk)
	ra.SA = mockSA
	_, err = ra.RevokeCertificateWithReg(context.Background(), &rapb.RevokeCertificateWithRegRequest{
		Cert:  cert.Raw,
		Code:  ocsp.KeyCompromise,
		RegID: 0,
	})
	test.AssertNotError(t, err, "RevokeCertificateWithReg failed")
	test.AssertEquals(t, len(mockSA.blocked), 1)
	test.Assert(t, bytes.Equal(digest[:], mockSA.blocked[0].KeyHash), "key hash mismatch")
	test.AssertEquals(t, mockSA.blocked[0].Source, "API")
	test.AssertEquals(t, len(mockSA.blocked[0].Comment), 0)
	test.AssertMetricWithLabelsEquals(
		t, ra.revocationReasonCounter, prometheus.Labels{"reason": "keyCompromise"}, 1)
}

>>>>>>> 89f7fb16
func TestRevokeCertByApplicant_Subscriber(t *testing.T) {
	_, _, ra, clk, cleanUp := initAuthorities(t)
	defer cleanUp()

	_ = features.Set(map[string]bool{features.MozRevocationReasons.String(): false})
	defer features.Reset()

	ra.OCSP = &mockOCSPA{}
	ra.purger = &mockPurger{}

	_, cert := test.ThrowAwayCert(t, 1)
	ic, err := issuance.NewCertificate(cert)
	test.AssertNotError(t, err, "failed to create issuer cert")
	ra.issuersByNameID = map[issuance.IssuerNameID]*issuance.Certificate{
		ic.NameID(): ic,
	}
	ra.issuersByID = map[issuance.IssuerID]*issuance.Certificate{
		ic.ID(): ic,
	}
	ra.SA = newMockSARevocation(cert, clk)

	// Revoking without a regID should fail.
	_, err = ra.RevokeCertByApplicant(context.Background(), &rapb.RevokeCertByApplicantRequest{
		Cert:  cert.Raw,
		Code:  ocsp.Unspecified,
		RegID: 0,
	})
	test.AssertError(t, err, "should have failed with no RegID")
	test.AssertContains(t, err.Error(), "incomplete")

	// Revoking for keyCompromise should fail.
	_, err = ra.RevokeCertByApplicant(context.Background(), &rapb.RevokeCertByApplicantRequest{
		Cert:  cert.Raw,
		Code:  ocsp.KeyCompromise,
		RegID: 1,
	})
	test.AssertError(t, err, "should have failed with bad reasonCode")
	test.AssertContains(t, err.Error(), "disallowed revocation reason")

	// Revoking for a disallowed reason should fail.
	_, err = ra.RevokeCertByApplicant(context.Background(), &rapb.RevokeCertByApplicantRequest{
		Cert:  cert.Raw,
		Code:  ocsp.CertificateHold,
		RegID: 1,
	})
	test.AssertError(t, err, "should have failed with bad reasonCode")
	test.AssertContains(t, err.Error(), "disallowed revocation reason")

	// Revoking with the correct regID should succeed.
	_, err = ra.RevokeCertByApplicant(context.Background(), &rapb.RevokeCertByApplicantRequest{
		Cert:  cert.Raw,
		Code:  ocsp.Unspecified,
		RegID: 1,
	})
	test.AssertNotError(t, err, "should have succeeded")

	// Revoking an already-revoked serial should fail.
	_, err = ra.RevokeCertByApplicant(context.Background(), &rapb.RevokeCertByApplicantRequest{
		Cert:  cert.Raw,
		Code:  ocsp.Unspecified,
		RegID: 1,
	})
	test.AssertError(t, err, "should have failed with bad reasonCode")
	test.AssertContains(t, err.Error(), "already revoked")
}

func TestRevokeCertByApplicant_Subscriber_Moz(t *testing.T) {
	_, _, ra, clk, cleanUp := initAuthorities(t)
	defer cleanUp()

	_ = features.Set(map[string]bool{features.MozRevocationReasons.String(): true})
	defer features.Reset()

	ra.OCSP = &mockOCSPA{}
	ra.purger = &mockPurger{}

	_, cert := test.ThrowAwayCert(t, 1)
	ic, err := issuance.NewCertificate(cert)
	test.AssertNotError(t, err, "failed to create issuer cert")
	ra.issuersByNameID = map[issuance.IssuerNameID]*issuance.Certificate{
		ic.NameID(): ic,
	}
	ra.issuersByID = map[issuance.IssuerID]*issuance.Certificate{
		ic.ID(): ic,
	}
	ra.SA = newMockSARevocation(cert, clk)

	// Revoking without a regID should fail.
	_, err = ra.RevokeCertByApplicant(context.Background(), &rapb.RevokeCertByApplicantRequest{
		Cert:  cert.Raw,
		Code:  ocsp.Unspecified,
		RegID: 0,
	})
	test.AssertError(t, err, "should have failed with no RegID")
	test.AssertContains(t, err.Error(), "incomplete")

	// Revoking for a disallowed reason should fail.
	_, err = ra.RevokeCertByApplicant(context.Background(), &rapb.RevokeCertByApplicantRequest{
		Cert:  cert.Raw,
		Code:  ocsp.CertificateHold,
		RegID: 1,
	})
	test.AssertError(t, err, "should have failed with bad reasonCode")
	test.AssertContains(t, err.Error(), "disallowed revocation reason")

	// Revoking with the correct regID should succeed.
	_, err = ra.RevokeCertByApplicant(context.Background(), &rapb.RevokeCertByApplicantRequest{
		Cert:  cert.Raw,
		Code:  ocsp.Unspecified,
		RegID: 1,
	})
	test.AssertNotError(t, err, "should have succeeded")

	// Revoking an already-revoked serial should fail.
	_, err = ra.RevokeCertByApplicant(context.Background(), &rapb.RevokeCertByApplicantRequest{
		Cert:  cert.Raw,
		Code:  ocsp.Unspecified,
		RegID: 1,
	})
	test.AssertError(t, err, "should have failed with bad reasonCode")
	test.AssertContains(t, err.Error(), "already revoked")
}

func TestRevokeCertByApplicant_Controller(t *testing.T) {
	_, _, ra, clk, cleanUp := initAuthorities(t)
	defer cleanUp()

	_ = features.Set(map[string]bool{features.MozRevocationReasons.String(): false})
	defer features.Reset()

	ra.OCSP = &mockOCSPA{}
	ra.purger = &mockPurger{}

	_, cert := test.ThrowAwayCert(t, 1)
	ic, err := issuance.NewCertificate(cert)
	test.AssertNotError(t, err, "failed to create issuer cert")
	ra.issuersByNameID = map[issuance.IssuerNameID]*issuance.Certificate{
		ic.NameID(): ic,
	}
	ra.issuersByID = map[issuance.IssuerID]*issuance.Certificate{
		ic.ID(): ic,
	}
	mockSA := newMockSARevocation(cert, clk)
	ra.SA = mockSA

	// Revoking with the wrong regID should fail.
	_, err = ra.RevokeCertByApplicant(context.Background(), &rapb.RevokeCertByApplicantRequest{
		Cert:  cert.Raw,
		Code:  ocsp.Unspecified,
		RegID: 2,
	})
	test.AssertError(t, err, "should have failed with wrong RegID")
	test.AssertContains(t, err.Error(), "requester does not control all names")

	// Revoking with a different RegID that has valid authorizations should succeed.
	_, err = ra.RevokeCertByApplicant(context.Background(), &rapb.RevokeCertByApplicantRequest{
		Cert:  cert.Raw,
		Code:  ocsp.Unspecified,
		RegID: 5,
	})
	test.AssertNotError(t, err, "should have succeeded")
	test.AssertEquals(t, mockSA.revoked[core.SerialToString(cert.SerialNumber)], int64(ocsp.Unspecified))
}

func TestRevokeCertByApplicant_Controller_Moz(t *testing.T) {
	_, _, ra, clk, cleanUp := initAuthorities(t)
	defer cleanUp()

	_ = features.Set(map[string]bool{features.MozRevocationReasons.String(): true})
	defer features.Reset()

	ra.OCSP = &mockOCSPA{}
	ra.purger = &mockPurger{}

	_, cert := test.ThrowAwayCert(t, 1)
	ic, err := issuance.NewCertificate(cert)
	test.AssertNotError(t, err, "failed to create issuer cert")
	ra.issuersByNameID = map[issuance.IssuerNameID]*issuance.Certificate{
		ic.NameID(): ic,
	}
	ra.issuersByID = map[issuance.IssuerID]*issuance.Certificate{
		ic.ID(): ic,
	}
	mockSA := newMockSARevocation(cert, clk)
	ra.SA = mockSA

	// Revoking with the wrong regID should fail.
	_, err = ra.RevokeCertByApplicant(context.Background(), &rapb.RevokeCertByApplicantRequest{
		Cert:  cert.Raw,
		Code:  ocsp.Unspecified,
		RegID: 2,
	})
	test.AssertError(t, err, "should have failed with wrong RegID")
	test.AssertContains(t, err.Error(), "requester does not control all names")

	// Revoking with a different RegID that has valid authorizations should succeed,
	// but override the revocation reason to cessationOfOperation.
	_, err = ra.RevokeCertByApplicant(context.Background(), &rapb.RevokeCertByApplicantRequest{
		Cert:  cert.Raw,
		Code:  ocsp.Unspecified,
		RegID: 5,
	})
	test.AssertNotError(t, err, "should have succeeded")
	test.AssertEquals(t, mockSA.revoked[core.SerialToString(cert.SerialNumber)], int64(ocsp.CessationOfOperation))
}

func TestRevokeCertByKey(t *testing.T) {
	_, _, ra, clk, cleanUp := initAuthorities(t)
	defer cleanUp()

	_ = features.Set(map[string]bool{features.MozRevocationReasons.String(): false})
	defer features.Reset()

	ra.OCSP = &mockOCSPA{}
	ra.purger = &mockPurger{}

	k, err := ecdsa.GenerateKey(elliptic.P256(), rand.Reader)
	test.AssertNotError(t, err, "ecdsa.GenerateKey failed")
	digest, err := core.KeyDigest(k.Public())
	test.AssertNotError(t, err, "core.KeyDigest failed")

	template := x509.Certificate{SerialNumber: big.NewInt(257)}
	der, err := x509.CreateCertificate(rand.Reader, &template, &template, k.Public(), k)
	test.AssertNotError(t, err, "x509.CreateCertificate failed")
	cert, err := x509.ParseCertificate(der)
	test.AssertNotError(t, err, "x509.ParseCertificate failed")
	ic, err := issuance.NewCertificate(cert)
	test.AssertNotError(t, err, "failed to create issuer cert")
	ra.issuersByNameID = map[issuance.IssuerNameID]*issuance.Certificate{
		ic.NameID(): ic,
	}
	ra.issuersByID = map[issuance.IssuerID]*issuance.Certificate{
		ic.ID(): ic,
	}
	mockSA := newMockSARevocation(cert, clk)
	ra.SA = mockSA

	// Revoking for a forbidden reason should fail.
	_, err = ra.RevokeCertByKey(context.Background(), &rapb.RevokeCertByKeyRequest{
		Cert: cert.Raw,
		Code: ocsp.CACompromise,
	})
	test.AssertError(t, err, "should have failed")

	// Revoking for any reason should work and preserve the requested reason.
	// It should not block the key.
	_, err = ra.RevokeCertByKey(context.Background(), &rapb.RevokeCertByKeyRequest{
		Cert: cert.Raw,
		Code: ocsp.Unspecified,
	})
	test.AssertNotError(t, err, "should have succeeded")
	test.AssertEquals(t, len(mockSA.blocked), 0)
	test.AssertEquals(t, mockSA.revoked[core.SerialToString(cert.SerialNumber)], int64(ocsp.Unspecified))

	// Re-revoking for any reason should fail, because it isn't enabled.
	_, err = ra.RevokeCertByKey(context.Background(), &rapb.RevokeCertByKeyRequest{
		Cert: cert.Raw,
		Code: ocsp.KeyCompromise,
	})
	test.AssertError(t, err, "should have failed")

	// Enable re-revocation.
	_ = features.Set(map[string]bool{
		features.MozRevocationReasons.String(): false,
		features.AllowReRevocation.String():    true,
	})

	// Re-revoking for the same reason should fail.
	_, err = ra.RevokeCertByKey(context.Background(), &rapb.RevokeCertByKeyRequest{
		Cert: cert.Raw,
		Code: ocsp.Unspecified,
	})
	test.AssertError(t, err, "should have failed")

	// Re-revoking for keyCompromise should succeed, update the reason, and block
	// the key.
	_, err = ra.RevokeCertByKey(context.Background(), &rapb.RevokeCertByKeyRequest{
		Cert: cert.Raw,
		Code: ocsp.KeyCompromise,
	})
	test.AssertNotError(t, err, "should have succeeded")
	test.AssertEquals(t, len(mockSA.blocked), 1)
	test.Assert(t, bytes.Equal(digest[:], mockSA.blocked[0].KeyHash), "key hash mismatch")
	test.AssertEquals(t, mockSA.blocked[0].Source, "API")
	test.AssertEquals(t, len(mockSA.blocked[0].Comment), 0)
	test.AssertEquals(t, mockSA.revoked[core.SerialToString(cert.SerialNumber)], int64(ocsp.KeyCompromise))

	// Re-revoking should fail because it is already revoked for keyCompromise.
	_, err = ra.RevokeCertByKey(context.Background(), &rapb.RevokeCertByKeyRequest{
		Cert: cert.Raw,
		Code: ocsp.Unspecified,
	})
	test.AssertError(t, err, "should have failed")

	// Re-revoking even for keyCompromise should fail for the same reason.
	_, err = ra.RevokeCertByKey(context.Background(), &rapb.RevokeCertByKeyRequest{
		Cert: cert.Raw,
		Code: ocsp.KeyCompromise,
	})
	test.AssertError(t, err, "should have failed")
}

func TestRevokeCertByKey_Moz(t *testing.T) {
	_, _, ra, clk, cleanUp := initAuthorities(t)
	defer cleanUp()

	_ = features.Set(map[string]bool{features.MozRevocationReasons.String(): true})
	defer features.Reset()

	ra.OCSP = &mockOCSPA{}
	ra.purger = &mockPurger{}

	k, err := ecdsa.GenerateKey(elliptic.P256(), rand.Reader)
	test.AssertNotError(t, err, "ecdsa.GenerateKey failed")
	digest, err := core.KeyDigest(k.Public())
	test.AssertNotError(t, err, "core.KeyDigest failed")

	template := x509.Certificate{SerialNumber: big.NewInt(257)}
	der, err := x509.CreateCertificate(rand.Reader, &template, &template, k.Public(), k)
	test.AssertNotError(t, err, "x509.CreateCertificate failed")
	cert, err := x509.ParseCertificate(der)
	test.AssertNotError(t, err, "x509.ParseCertificate failed")
	ic, err := issuance.NewCertificate(cert)
	test.AssertNotError(t, err, "failed to create issuer cert")
	ra.issuersByNameID = map[issuance.IssuerNameID]*issuance.Certificate{
		ic.NameID(): ic,
	}
	ra.issuersByID = map[issuance.IssuerID]*issuance.Certificate{
		ic.ID(): ic,
	}
	mockSA := newMockSARevocation(cert, clk)
	ra.SA = mockSA

	// Revoking should work, but override the requested reason and block the key.
	_, err = ra.RevokeCertByKey(context.Background(), &rapb.RevokeCertByKeyRequest{
		Cert: cert.Raw,
		Code: ocsp.Unspecified,
	})
	test.AssertNotError(t, err, "should have succeeded")
	test.AssertEquals(t, len(mockSA.blocked), 1)
	test.Assert(t, bytes.Equal(digest[:], mockSA.blocked[0].KeyHash), "key hash mismatch")
	test.AssertEquals(t, mockSA.blocked[0].Source, "API")
	test.AssertEquals(t, len(mockSA.blocked[0].Comment), 0)
	test.AssertEquals(t, mockSA.revoked[core.SerialToString(cert.SerialNumber)], int64(ocsp.KeyCompromise))

	// Re-revoking should fail, because re-revocation is not allowed.
	_, err = ra.RevokeCertByKey(context.Background(), &rapb.RevokeCertByKeyRequest{
		Cert: cert.Raw,
	})
	test.AssertError(t, err, "should have failed")

	// Enable re-revocation.
	_ = features.Set(map[string]bool{
		features.MozRevocationReasons.String(): true,
		features.AllowReRevocation.String():    true,
	})

	// Re-revoking should fail, because it is already revoked for keyCompromise.
	_, err = ra.RevokeCertByKey(context.Background(), &rapb.RevokeCertByKeyRequest{
		Cert: cert.Raw,
	})
	test.AssertError(t, err, "should have failed")

	// Reset and have the Subscriber revoke for a different reason.
	// Then re-revoking using the key should work.
	mockSA.revoked = make(map[string]int64)
	_, err = ra.RevokeCertByApplicant(context.Background(), &rapb.RevokeCertByApplicantRequest{
		Cert:  cert.Raw,
		Code:  ocsp.Unspecified,
		RegID: 1,
	})
	test.AssertNotError(t, err, "should have succeeded")
	_, err = ra.RevokeCertByKey(context.Background(), &rapb.RevokeCertByKeyRequest{
		Cert: cert.Raw,
	})
	test.AssertNotError(t, err, "should have succeeded")
}

func TestAdministrativelyRevokeCertificate(t *testing.T) {
	_, _, ra, clk, cleanUp := initAuthorities(t)
	defer cleanUp()

	ra.OCSP = &mockOCSPA{}
	ra.purger = &mockPurger{}

	k, err := ecdsa.GenerateKey(elliptic.P256(), rand.Reader)
	test.AssertNotError(t, err, "ecdsa.GenerateKey failed")
	digest, err := core.KeyDigest(k.Public())
	test.AssertNotError(t, err, "core.KeyDigest failed")

	template := x509.Certificate{SerialNumber: big.NewInt(257)}
	der, err := x509.CreateCertificate(rand.Reader, &template, &template, k.Public(), k)
	test.AssertNotError(t, err, "x509.CreateCertificate failed")
	cert, err := x509.ParseCertificate(der)
	test.AssertNotError(t, err, "x509.ParseCertificate failed")
	ic, err := issuance.NewCertificate(cert)
	test.AssertNotError(t, err, "failed to create issuer cert")
	ra.issuersByNameID = map[issuance.IssuerNameID]*issuance.Certificate{
		ic.NameID(): ic,
	}
	ra.issuersByID = map[issuance.IssuerID]*issuance.Certificate{
		ic.ID(): ic,
	}
	mockSA := newMockSARevocation(cert, clk)
	ra.SA = mockSA

	// Revoking with an empty request should fail immediately.
	_, err = ra.AdministrativelyRevokeCertificate(context.Background(), &rapb.AdministrativelyRevokeCertificateRequest{})
	test.AssertError(t, err, "AdministrativelyRevokeCertificate should have failed for nil request object")

	// Revoking with neither a cert nor a serial should fail immediately.
	_, err = ra.AdministrativelyRevokeCertificate(context.Background(), &rapb.AdministrativelyRevokeCertificateRequest{
		Code:      ocsp.Unspecified,
		AdminName: "root",
	})
	test.AssertError(t, err, "AdministrativelyRevokeCertificate should have failed with no cert or serial")

	// Revoking with a nil cert and no serial should fail immediately.
	_, err = ra.AdministrativelyRevokeCertificate(context.Background(), &rapb.AdministrativelyRevokeCertificateRequest{
		Cert:      []byte{},
		Code:      ocsp.KeyCompromise,
		AdminName: "",
	})
	test.AssertError(t, err, "AdministrativelyRevokeCertificate should have failed for nil `Cert`")

	// Revoking without an admin name should fail immediately.
	_, err = ra.AdministrativelyRevokeCertificate(context.Background(), &rapb.AdministrativelyRevokeCertificateRequest{
		Cert:      cert.Raw,
		Code:      ocsp.KeyCompromise,
		AdminName: "",
	})
	test.AssertError(t, err, "AdministrativelyRevokeCertificate should have failed with empty string for `AdminName`")

	// Revoking for a forbidden reason should fail immediately.
	_, err = ra.AdministrativelyRevokeCertificate(context.Background(), &rapb.AdministrativelyRevokeCertificateRequest{
		Cert:      cert.Raw,
		Code:      ocsp.CertificateHold,
		AdminName: "root",
	})
	test.AssertError(t, err, "AdministrativelyRevokeCertificate should have failed with forbidden revocation reason")

	// Revoking a cert for an unspecified reason should work but not block the key.
	_, err = ra.AdministrativelyRevokeCertificate(context.Background(), &rapb.AdministrativelyRevokeCertificateRequest{
		Cert:      cert.Raw,
		Code:      ocsp.Unspecified,
		AdminName: "root",
	})
	test.AssertNotError(t, err, "AdministrativelyRevokeCertificate failed")
	test.AssertEquals(t, len(mockSA.blocked), 0)
	test.AssertMetricWithLabelsEquals(
		t, ra.revocationReasonCounter, prometheus.Labels{"reason": "unspecified"}, 1)

	// Revoking a serial for an unspecified reason should work but not block the key.
	mockSA.revoked = make(map[string]int64)
	_, err = ra.AdministrativelyRevokeCertificate(context.Background(), &rapb.AdministrativelyRevokeCertificateRequest{
		Serial:    core.SerialToString(cert.SerialNumber),
		Code:      ocsp.Unspecified,
		AdminName: "root",
	})
	test.AssertNotError(t, err, "AdministrativelyRevokeCertificate failed")
	test.AssertEquals(t, len(mockSA.blocked), 0)
	test.AssertMetricWithLabelsEquals(
		t, ra.revocationReasonCounter, prometheus.Labels{"reason": "unspecified"}, 2)

	// Revoking a cert for key compromise should work and block the key.
	mockSA.revoked = make(map[string]int64)
	_, err = ra.AdministrativelyRevokeCertificate(context.Background(), &rapb.AdministrativelyRevokeCertificateRequest{
		Cert:      cert.Raw,
		Code:      ocsp.KeyCompromise,
		AdminName: "root",
	})
	test.AssertNotError(t, err, "AdministrativelyRevokeCertificate failed")
	test.AssertEquals(t, len(mockSA.blocked), 1)
	test.Assert(t, bytes.Equal(digest[:], mockSA.blocked[0].KeyHash), "key hash mismatch")
	test.AssertEquals(t, mockSA.blocked[0].Source, "admin-revoker")
	test.AssertEquals(t, mockSA.blocked[0].Comment, "revoked by root")
	test.AssertMetricWithLabelsEquals(
		t, ra.revocationReasonCounter, prometheus.Labels{"reason": "keyCompromise"}, 1)

	// Revoking a serial for key compromise should fail because we don't have the pubkey to block.
	mockSA.revoked = make(map[string]int64)
	_, err = ra.AdministrativelyRevokeCertificate(context.Background(), &rapb.AdministrativelyRevokeCertificateRequest{
		Serial:    core.SerialToString(cert.SerialNumber),
		Code:      ocsp.KeyCompromise,
		AdminName: "root",
	})
	test.AssertError(t, err, "AdministrativelyRevokeCertificate should have failed with just serial for keyCompromise")
}<|MERGE_RESOLUTION|>--- conflicted
+++ resolved
@@ -3630,11 +3630,218 @@
 	}
 }
 
-<<<<<<< HEAD
-=======
-func TestRevokerCertificateWithReg(t *testing.T) {
+func TestRevokeCertByApplicant_Subscriber(t *testing.T) {
 	_, _, ra, clk, cleanUp := initAuthorities(t)
 	defer cleanUp()
+
+	_ = features.Set(map[string]bool{features.MozRevocationReasons.String(): false})
+	defer features.Reset()
+
+	ra.OCSP = &mockOCSPA{}
+	ra.purger = &mockPurger{}
+
+	_, cert := test.ThrowAwayCert(t, 1)
+	ic, err := issuance.NewCertificate(cert)
+	test.AssertNotError(t, err, "failed to create issuer cert")
+	ra.issuersByNameID = map[issuance.IssuerNameID]*issuance.Certificate{
+		ic.NameID(): ic,
+	}
+	ra.issuersByID = map[issuance.IssuerID]*issuance.Certificate{
+		ic.ID(): ic,
+	}
+	ra.SA = newMockSARevocation(cert, clk)
+
+	// Revoking without a regID should fail.
+	_, err = ra.RevokeCertByApplicant(context.Background(), &rapb.RevokeCertByApplicantRequest{
+		Cert:  cert.Raw,
+		Code:  ocsp.Unspecified,
+		RegID: 0,
+	})
+	test.AssertError(t, err, "should have failed with no RegID")
+	test.AssertContains(t, err.Error(), "incomplete")
+
+	// Revoking for keyCompromise should fail.
+	_, err = ra.RevokeCertByApplicant(context.Background(), &rapb.RevokeCertByApplicantRequest{
+		Cert:  cert.Raw,
+		Code:  ocsp.KeyCompromise,
+		RegID: 1,
+	})
+	test.AssertError(t, err, "should have failed with bad reasonCode")
+	test.AssertContains(t, err.Error(), "disallowed revocation reason")
+
+	// Revoking for a disallowed reason should fail.
+	_, err = ra.RevokeCertByApplicant(context.Background(), &rapb.RevokeCertByApplicantRequest{
+		Cert:  cert.Raw,
+		Code:  ocsp.CertificateHold,
+		RegID: 1,
+	})
+	test.AssertError(t, err, "should have failed with bad reasonCode")
+	test.AssertContains(t, err.Error(), "disallowed revocation reason")
+
+	// Revoking with the correct regID should succeed.
+	_, err = ra.RevokeCertByApplicant(context.Background(), &rapb.RevokeCertByApplicantRequest{
+		Cert:  cert.Raw,
+		Code:  ocsp.Unspecified,
+		RegID: 1,
+	})
+	test.AssertNotError(t, err, "should have succeeded")
+
+	// Revoking an already-revoked serial should fail.
+	_, err = ra.RevokeCertByApplicant(context.Background(), &rapb.RevokeCertByApplicantRequest{
+		Cert:  cert.Raw,
+		Code:  ocsp.Unspecified,
+		RegID: 1,
+	})
+	test.AssertError(t, err, "should have failed with bad reasonCode")
+	test.AssertContains(t, err.Error(), "already revoked")
+}
+
+func TestRevokeCertByApplicant_Subscriber_Moz(t *testing.T) {
+	_, _, ra, clk, cleanUp := initAuthorities(t)
+	defer cleanUp()
+
+	_ = features.Set(map[string]bool{features.MozRevocationReasons.String(): true})
+	defer features.Reset()
+
+	ra.OCSP = &mockOCSPA{}
+	ra.purger = &mockPurger{}
+
+	_, cert := test.ThrowAwayCert(t, 1)
+	ic, err := issuance.NewCertificate(cert)
+	test.AssertNotError(t, err, "failed to create issuer cert")
+	ra.issuersByNameID = map[issuance.IssuerNameID]*issuance.Certificate{
+		ic.NameID(): ic,
+	}
+	ra.issuersByID = map[issuance.IssuerID]*issuance.Certificate{
+		ic.ID(): ic,
+	}
+	ra.SA = newMockSARevocation(cert, clk)
+
+	// Revoking without a regID should fail.
+	_, err = ra.RevokeCertByApplicant(context.Background(), &rapb.RevokeCertByApplicantRequest{
+		Cert:  cert.Raw,
+		Code:  ocsp.Unspecified,
+		RegID: 0,
+	})
+	test.AssertError(t, err, "should have failed with no RegID")
+	test.AssertContains(t, err.Error(), "incomplete")
+
+	// Revoking for a disallowed reason should fail.
+	_, err = ra.RevokeCertByApplicant(context.Background(), &rapb.RevokeCertByApplicantRequest{
+		Cert:  cert.Raw,
+		Code:  ocsp.CertificateHold,
+		RegID: 1,
+	})
+	test.AssertError(t, err, "should have failed with bad reasonCode")
+	test.AssertContains(t, err.Error(), "disallowed revocation reason")
+
+	// Revoking with the correct regID should succeed.
+	_, err = ra.RevokeCertByApplicant(context.Background(), &rapb.RevokeCertByApplicantRequest{
+		Cert:  cert.Raw,
+		Code:  ocsp.Unspecified,
+		RegID: 1,
+	})
+	test.AssertNotError(t, err, "should have succeeded")
+
+	// Revoking an already-revoked serial should fail.
+	_, err = ra.RevokeCertByApplicant(context.Background(), &rapb.RevokeCertByApplicantRequest{
+		Cert:  cert.Raw,
+		Code:  ocsp.Unspecified,
+		RegID: 1,
+	})
+	test.AssertError(t, err, "should have failed with bad reasonCode")
+	test.AssertContains(t, err.Error(), "already revoked")
+}
+
+func TestRevokeCertByApplicant_Controller(t *testing.T) {
+	_, _, ra, clk, cleanUp := initAuthorities(t)
+	defer cleanUp()
+
+	_ = features.Set(map[string]bool{features.MozRevocationReasons.String(): false})
+	defer features.Reset()
+
+	ra.OCSP = &mockOCSPA{}
+	ra.purger = &mockPurger{}
+
+	_, cert := test.ThrowAwayCert(t, 1)
+	ic, err := issuance.NewCertificate(cert)
+	test.AssertNotError(t, err, "failed to create issuer cert")
+	ra.issuersByNameID = map[issuance.IssuerNameID]*issuance.Certificate{
+		ic.NameID(): ic,
+	}
+	ra.issuersByID = map[issuance.IssuerID]*issuance.Certificate{
+		ic.ID(): ic,
+	}
+	mockSA := newMockSARevocation(cert, clk)
+	ra.SA = mockSA
+
+	// Revoking with the wrong regID should fail.
+	_, err = ra.RevokeCertByApplicant(context.Background(), &rapb.RevokeCertByApplicantRequest{
+		Cert:  cert.Raw,
+		Code:  ocsp.Unspecified,
+		RegID: 2,
+	})
+	test.AssertError(t, err, "should have failed with wrong RegID")
+	test.AssertContains(t, err.Error(), "requester does not control all names")
+
+	// Revoking with a different RegID that has valid authorizations should succeed.
+	_, err = ra.RevokeCertByApplicant(context.Background(), &rapb.RevokeCertByApplicantRequest{
+		Cert:  cert.Raw,
+		Code:  ocsp.Unspecified,
+		RegID: 5,
+	})
+	test.AssertNotError(t, err, "should have succeeded")
+	test.AssertEquals(t, mockSA.revoked[core.SerialToString(cert.SerialNumber)], int64(ocsp.Unspecified))
+}
+
+func TestRevokeCertByApplicant_Controller_Moz(t *testing.T) {
+	_, _, ra, clk, cleanUp := initAuthorities(t)
+	defer cleanUp()
+
+	_ = features.Set(map[string]bool{features.MozRevocationReasons.String(): true})
+	defer features.Reset()
+
+	ra.OCSP = &mockOCSPA{}
+	ra.purger = &mockPurger{}
+
+	_, cert := test.ThrowAwayCert(t, 1)
+	ic, err := issuance.NewCertificate(cert)
+	test.AssertNotError(t, err, "failed to create issuer cert")
+	ra.issuersByNameID = map[issuance.IssuerNameID]*issuance.Certificate{
+		ic.NameID(): ic,
+	}
+	ra.issuersByID = map[issuance.IssuerID]*issuance.Certificate{
+		ic.ID(): ic,
+	}
+	mockSA := newMockSARevocation(cert, clk)
+	ra.SA = mockSA
+
+	// Revoking with the wrong regID should fail.
+	_, err = ra.RevokeCertByApplicant(context.Background(), &rapb.RevokeCertByApplicantRequest{
+		Cert:  cert.Raw,
+		Code:  ocsp.Unspecified,
+		RegID: 2,
+	})
+	test.AssertError(t, err, "should have failed with wrong RegID")
+	test.AssertContains(t, err.Error(), "requester does not control all names")
+
+	// Revoking with a different RegID that has valid authorizations should succeed,
+	// but override the revocation reason to cessationOfOperation.
+	_, err = ra.RevokeCertByApplicant(context.Background(), &rapb.RevokeCertByApplicantRequest{
+		Cert:  cert.Raw,
+		Code:  ocsp.Unspecified,
+		RegID: 5,
+	})
+	test.AssertNotError(t, err, "should have succeeded")
+	test.AssertEquals(t, mockSA.revoked[core.SerialToString(cert.SerialNumber)], int64(ocsp.CessationOfOperation))
+}
+
+func TestRevokeCertByKey(t *testing.T) {
+	_, _, ra, clk, cleanUp := initAuthorities(t)
+	defer cleanUp()
+
+	_ = features.Set(map[string]bool{features.MozRevocationReasons.String(): false})
+	defer features.Reset()
 
 	ra.OCSP = &mockOCSPA{}
 	ra.purger = &mockPurger{}
@@ -3657,248 +3864,79 @@
 	ra.issuersByID = map[issuance.IssuerID]*issuance.Certificate{
 		ic.ID(): ic,
 	}
-	// Revoking for an unspecified reason should work but not block the key.
 	mockSA := newMockSARevocation(cert, clk)
 	ra.SA = mockSA
-	_, err = ra.RevokeCertificateWithReg(context.Background(), &rapb.RevokeCertificateWithRegRequest{
-		Cert:  cert.Raw,
-		Code:  ocsp.Unspecified,
-		RegID: 0,
-	})
-	test.AssertNotError(t, err, "RevokeCertificateWithReg failed")
+
+	// Revoking for a forbidden reason should fail.
+	_, err = ra.RevokeCertByKey(context.Background(), &rapb.RevokeCertByKeyRequest{
+		Cert: cert.Raw,
+		Code: ocsp.CACompromise,
+	})
+	test.AssertError(t, err, "should have failed")
+
+	// Revoking for any reason should work and preserve the requested reason.
+	// It should not block the key.
+	_, err = ra.RevokeCertByKey(context.Background(), &rapb.RevokeCertByKeyRequest{
+		Cert: cert.Raw,
+		Code: ocsp.Unspecified,
+	})
+	test.AssertNotError(t, err, "should have succeeded")
 	test.AssertEquals(t, len(mockSA.blocked), 0)
-	test.AssertMetricWithLabelsEquals(
-		t, ra.revocationReasonCounter, prometheus.Labels{"reason": "unspecified"}, 1)
-
-	// Revoking for key comprommise should work and block the key.
-	mockSA = newMockSARevocation(cert, clk)
-	ra.SA = mockSA
-	_, err = ra.RevokeCertificateWithReg(context.Background(), &rapb.RevokeCertificateWithRegRequest{
-		Cert:  cert.Raw,
-		Code:  ocsp.KeyCompromise,
-		RegID: 0,
-	})
-	test.AssertNotError(t, err, "RevokeCertificateWithReg failed")
+	test.AssertEquals(t, mockSA.revoked[core.SerialToString(cert.SerialNumber)], int64(ocsp.Unspecified))
+
+	// Re-revoking for any reason should fail, because it isn't enabled.
+	_, err = ra.RevokeCertByKey(context.Background(), &rapb.RevokeCertByKeyRequest{
+		Cert: cert.Raw,
+		Code: ocsp.KeyCompromise,
+	})
+	test.AssertError(t, err, "should have failed")
+
+	// Enable re-revocation.
+	_ = features.Set(map[string]bool{
+		features.MozRevocationReasons.String(): false,
+		features.AllowReRevocation.String():    true,
+	})
+
+	// Re-revoking for the same reason should fail.
+	_, err = ra.RevokeCertByKey(context.Background(), &rapb.RevokeCertByKeyRequest{
+		Cert: cert.Raw,
+		Code: ocsp.Unspecified,
+	})
+	test.AssertError(t, err, "should have failed")
+
+	// Re-revoking for keyCompromise should succeed, update the reason, and block
+	// the key.
+	_, err = ra.RevokeCertByKey(context.Background(), &rapb.RevokeCertByKeyRequest{
+		Cert: cert.Raw,
+		Code: ocsp.KeyCompromise,
+	})
+	test.AssertNotError(t, err, "should have succeeded")
 	test.AssertEquals(t, len(mockSA.blocked), 1)
 	test.Assert(t, bytes.Equal(digest[:], mockSA.blocked[0].KeyHash), "key hash mismatch")
 	test.AssertEquals(t, mockSA.blocked[0].Source, "API")
 	test.AssertEquals(t, len(mockSA.blocked[0].Comment), 0)
-	test.AssertMetricWithLabelsEquals(
-		t, ra.revocationReasonCounter, prometheus.Labels{"reason": "keyCompromise"}, 1)
-}
-
->>>>>>> 89f7fb16
-func TestRevokeCertByApplicant_Subscriber(t *testing.T) {
+	test.AssertEquals(t, mockSA.revoked[core.SerialToString(cert.SerialNumber)], int64(ocsp.KeyCompromise))
+
+	// Re-revoking should fail because it is already revoked for keyCompromise.
+	_, err = ra.RevokeCertByKey(context.Background(), &rapb.RevokeCertByKeyRequest{
+		Cert: cert.Raw,
+		Code: ocsp.Unspecified,
+	})
+	test.AssertError(t, err, "should have failed")
+
+	// Re-revoking even for keyCompromise should fail for the same reason.
+	_, err = ra.RevokeCertByKey(context.Background(), &rapb.RevokeCertByKeyRequest{
+		Cert: cert.Raw,
+		Code: ocsp.KeyCompromise,
+	})
+	test.AssertError(t, err, "should have failed")
+}
+
+func TestRevokeCertByKey_Moz(t *testing.T) {
 	_, _, ra, clk, cleanUp := initAuthorities(t)
 	defer cleanUp()
 
-	_ = features.Set(map[string]bool{features.MozRevocationReasons.String(): false})
-	defer features.Reset()
-
-	ra.OCSP = &mockOCSPA{}
-	ra.purger = &mockPurger{}
-
-	_, cert := test.ThrowAwayCert(t, 1)
-	ic, err := issuance.NewCertificate(cert)
-	test.AssertNotError(t, err, "failed to create issuer cert")
-	ra.issuersByNameID = map[issuance.IssuerNameID]*issuance.Certificate{
-		ic.NameID(): ic,
-	}
-	ra.issuersByID = map[issuance.IssuerID]*issuance.Certificate{
-		ic.ID(): ic,
-	}
-	ra.SA = newMockSARevocation(cert, clk)
-
-	// Revoking without a regID should fail.
-	_, err = ra.RevokeCertByApplicant(context.Background(), &rapb.RevokeCertByApplicantRequest{
-		Cert:  cert.Raw,
-		Code:  ocsp.Unspecified,
-		RegID: 0,
-	})
-	test.AssertError(t, err, "should have failed with no RegID")
-	test.AssertContains(t, err.Error(), "incomplete")
-
-	// Revoking for keyCompromise should fail.
-	_, err = ra.RevokeCertByApplicant(context.Background(), &rapb.RevokeCertByApplicantRequest{
-		Cert:  cert.Raw,
-		Code:  ocsp.KeyCompromise,
-		RegID: 1,
-	})
-	test.AssertError(t, err, "should have failed with bad reasonCode")
-	test.AssertContains(t, err.Error(), "disallowed revocation reason")
-
-	// Revoking for a disallowed reason should fail.
-	_, err = ra.RevokeCertByApplicant(context.Background(), &rapb.RevokeCertByApplicantRequest{
-		Cert:  cert.Raw,
-		Code:  ocsp.CertificateHold,
-		RegID: 1,
-	})
-	test.AssertError(t, err, "should have failed with bad reasonCode")
-	test.AssertContains(t, err.Error(), "disallowed revocation reason")
-
-	// Revoking with the correct regID should succeed.
-	_, err = ra.RevokeCertByApplicant(context.Background(), &rapb.RevokeCertByApplicantRequest{
-		Cert:  cert.Raw,
-		Code:  ocsp.Unspecified,
-		RegID: 1,
-	})
-	test.AssertNotError(t, err, "should have succeeded")
-
-	// Revoking an already-revoked serial should fail.
-	_, err = ra.RevokeCertByApplicant(context.Background(), &rapb.RevokeCertByApplicantRequest{
-		Cert:  cert.Raw,
-		Code:  ocsp.Unspecified,
-		RegID: 1,
-	})
-	test.AssertError(t, err, "should have failed with bad reasonCode")
-	test.AssertContains(t, err.Error(), "already revoked")
-}
-
-func TestRevokeCertByApplicant_Subscriber_Moz(t *testing.T) {
-	_, _, ra, clk, cleanUp := initAuthorities(t)
-	defer cleanUp()
-
 	_ = features.Set(map[string]bool{features.MozRevocationReasons.String(): true})
-	defer features.Reset()
-
-	ra.OCSP = &mockOCSPA{}
-	ra.purger = &mockPurger{}
-
-	_, cert := test.ThrowAwayCert(t, 1)
-	ic, err := issuance.NewCertificate(cert)
-	test.AssertNotError(t, err, "failed to create issuer cert")
-	ra.issuersByNameID = map[issuance.IssuerNameID]*issuance.Certificate{
-		ic.NameID(): ic,
-	}
-	ra.issuersByID = map[issuance.IssuerID]*issuance.Certificate{
-		ic.ID(): ic,
-	}
-	ra.SA = newMockSARevocation(cert, clk)
-
-	// Revoking without a regID should fail.
-	_, err = ra.RevokeCertByApplicant(context.Background(), &rapb.RevokeCertByApplicantRequest{
-		Cert:  cert.Raw,
-		Code:  ocsp.Unspecified,
-		RegID: 0,
-	})
-	test.AssertError(t, err, "should have failed with no RegID")
-	test.AssertContains(t, err.Error(), "incomplete")
-
-	// Revoking for a disallowed reason should fail.
-	_, err = ra.RevokeCertByApplicant(context.Background(), &rapb.RevokeCertByApplicantRequest{
-		Cert:  cert.Raw,
-		Code:  ocsp.CertificateHold,
-		RegID: 1,
-	})
-	test.AssertError(t, err, "should have failed with bad reasonCode")
-	test.AssertContains(t, err.Error(), "disallowed revocation reason")
-
-	// Revoking with the correct regID should succeed.
-	_, err = ra.RevokeCertByApplicant(context.Background(), &rapb.RevokeCertByApplicantRequest{
-		Cert:  cert.Raw,
-		Code:  ocsp.Unspecified,
-		RegID: 1,
-	})
-	test.AssertNotError(t, err, "should have succeeded")
-
-	// Revoking an already-revoked serial should fail.
-	_, err = ra.RevokeCertByApplicant(context.Background(), &rapb.RevokeCertByApplicantRequest{
-		Cert:  cert.Raw,
-		Code:  ocsp.Unspecified,
-		RegID: 1,
-	})
-	test.AssertError(t, err, "should have failed with bad reasonCode")
-	test.AssertContains(t, err.Error(), "already revoked")
-}
-
-func TestRevokeCertByApplicant_Controller(t *testing.T) {
-	_, _, ra, clk, cleanUp := initAuthorities(t)
-	defer cleanUp()
-
-	_ = features.Set(map[string]bool{features.MozRevocationReasons.String(): false})
-	defer features.Reset()
-
-	ra.OCSP = &mockOCSPA{}
-	ra.purger = &mockPurger{}
-
-	_, cert := test.ThrowAwayCert(t, 1)
-	ic, err := issuance.NewCertificate(cert)
-	test.AssertNotError(t, err, "failed to create issuer cert")
-	ra.issuersByNameID = map[issuance.IssuerNameID]*issuance.Certificate{
-		ic.NameID(): ic,
-	}
-	ra.issuersByID = map[issuance.IssuerID]*issuance.Certificate{
-		ic.ID(): ic,
-	}
-	mockSA := newMockSARevocation(cert, clk)
-	ra.SA = mockSA
-
-	// Revoking with the wrong regID should fail.
-	_, err = ra.RevokeCertByApplicant(context.Background(), &rapb.RevokeCertByApplicantRequest{
-		Cert:  cert.Raw,
-		Code:  ocsp.Unspecified,
-		RegID: 2,
-	})
-	test.AssertError(t, err, "should have failed with wrong RegID")
-	test.AssertContains(t, err.Error(), "requester does not control all names")
-
-	// Revoking with a different RegID that has valid authorizations should succeed.
-	_, err = ra.RevokeCertByApplicant(context.Background(), &rapb.RevokeCertByApplicantRequest{
-		Cert:  cert.Raw,
-		Code:  ocsp.Unspecified,
-		RegID: 5,
-	})
-	test.AssertNotError(t, err, "should have succeeded")
-	test.AssertEquals(t, mockSA.revoked[core.SerialToString(cert.SerialNumber)], int64(ocsp.Unspecified))
-}
-
-func TestRevokeCertByApplicant_Controller_Moz(t *testing.T) {
-	_, _, ra, clk, cleanUp := initAuthorities(t)
-	defer cleanUp()
-
-	_ = features.Set(map[string]bool{features.MozRevocationReasons.String(): true})
-	defer features.Reset()
-
-	ra.OCSP = &mockOCSPA{}
-	ra.purger = &mockPurger{}
-
-	_, cert := test.ThrowAwayCert(t, 1)
-	ic, err := issuance.NewCertificate(cert)
-	test.AssertNotError(t, err, "failed to create issuer cert")
-	ra.issuersByNameID = map[issuance.IssuerNameID]*issuance.Certificate{
-		ic.NameID(): ic,
-	}
-	ra.issuersByID = map[issuance.IssuerID]*issuance.Certificate{
-		ic.ID(): ic,
-	}
-	mockSA := newMockSARevocation(cert, clk)
-	ra.SA = mockSA
-
-	// Revoking with the wrong regID should fail.
-	_, err = ra.RevokeCertByApplicant(context.Background(), &rapb.RevokeCertByApplicantRequest{
-		Cert:  cert.Raw,
-		Code:  ocsp.Unspecified,
-		RegID: 2,
-	})
-	test.AssertError(t, err, "should have failed with wrong RegID")
-	test.AssertContains(t, err.Error(), "requester does not control all names")
-
-	// Revoking with a different RegID that has valid authorizations should succeed,
-	// but override the revocation reason to cessationOfOperation.
-	_, err = ra.RevokeCertByApplicant(context.Background(), &rapb.RevokeCertByApplicantRequest{
-		Cert:  cert.Raw,
-		Code:  ocsp.Unspecified,
-		RegID: 5,
-	})
-	test.AssertNotError(t, err, "should have succeeded")
-	test.AssertEquals(t, mockSA.revoked[core.SerialToString(cert.SerialNumber)], int64(ocsp.CessationOfOperation))
-}
-
-func TestRevokeCertByKey(t *testing.T) {
-	_, _, ra, clk, cleanUp := initAuthorities(t)
-	defer cleanUp()
-
-	_ = features.Set(map[string]bool{features.MozRevocationReasons.String(): false})
 	defer features.Reset()
 
 	ra.OCSP = &mockOCSPA{}
@@ -3925,48 +3963,10 @@
 	mockSA := newMockSARevocation(cert, clk)
 	ra.SA = mockSA
 
-	// Revoking for a forbidden reason should fail.
-	_, err = ra.RevokeCertByKey(context.Background(), &rapb.RevokeCertByKeyRequest{
-		Cert: cert.Raw,
-		Code: ocsp.CACompromise,
-	})
-	test.AssertError(t, err, "should have failed")
-
-	// Revoking for any reason should work and preserve the requested reason.
-	// It should not block the key.
+	// Revoking should work, but override the requested reason and block the key.
 	_, err = ra.RevokeCertByKey(context.Background(), &rapb.RevokeCertByKeyRequest{
 		Cert: cert.Raw,
 		Code: ocsp.Unspecified,
-	})
-	test.AssertNotError(t, err, "should have succeeded")
-	test.AssertEquals(t, len(mockSA.blocked), 0)
-	test.AssertEquals(t, mockSA.revoked[core.SerialToString(cert.SerialNumber)], int64(ocsp.Unspecified))
-
-	// Re-revoking for any reason should fail, because it isn't enabled.
-	_, err = ra.RevokeCertByKey(context.Background(), &rapb.RevokeCertByKeyRequest{
-		Cert: cert.Raw,
-		Code: ocsp.KeyCompromise,
-	})
-	test.AssertError(t, err, "should have failed")
-
-	// Enable re-revocation.
-	_ = features.Set(map[string]bool{
-		features.MozRevocationReasons.String(): false,
-		features.AllowReRevocation.String():    true,
-	})
-
-	// Re-revoking for the same reason should fail.
-	_, err = ra.RevokeCertByKey(context.Background(), &rapb.RevokeCertByKeyRequest{
-		Cert: cert.Raw,
-		Code: ocsp.Unspecified,
-	})
-	test.AssertError(t, err, "should have failed")
-
-	// Re-revoking for keyCompromise should succeed, update the reason, and block
-	// the key.
-	_, err = ra.RevokeCertByKey(context.Background(), &rapb.RevokeCertByKeyRequest{
-		Cert: cert.Raw,
-		Code: ocsp.KeyCompromise,
 	})
 	test.AssertNotError(t, err, "should have succeeded")
 	test.AssertEquals(t, len(mockSA.blocked), 1)
@@ -3975,27 +3975,42 @@
 	test.AssertEquals(t, len(mockSA.blocked[0].Comment), 0)
 	test.AssertEquals(t, mockSA.revoked[core.SerialToString(cert.SerialNumber)], int64(ocsp.KeyCompromise))
 
-	// Re-revoking should fail because it is already revoked for keyCompromise.
+	// Re-revoking should fail, because re-revocation is not allowed.
 	_, err = ra.RevokeCertByKey(context.Background(), &rapb.RevokeCertByKeyRequest{
 		Cert: cert.Raw,
-		Code: ocsp.Unspecified,
 	})
 	test.AssertError(t, err, "should have failed")
 
-	// Re-revoking even for keyCompromise should fail for the same reason.
+	// Enable re-revocation.
+	_ = features.Set(map[string]bool{
+		features.MozRevocationReasons.String(): true,
+		features.AllowReRevocation.String():    true,
+	})
+
+	// Re-revoking should fail, because it is already revoked for keyCompromise.
 	_, err = ra.RevokeCertByKey(context.Background(), &rapb.RevokeCertByKeyRequest{
 		Cert: cert.Raw,
-		Code: ocsp.KeyCompromise,
 	})
 	test.AssertError(t, err, "should have failed")
-}
-
-func TestRevokeCertByKey_Moz(t *testing.T) {
+
+	// Reset and have the Subscriber revoke for a different reason.
+	// Then re-revoking using the key should work.
+	mockSA.revoked = make(map[string]int64)
+	_, err = ra.RevokeCertByApplicant(context.Background(), &rapb.RevokeCertByApplicantRequest{
+		Cert:  cert.Raw,
+		Code:  ocsp.Unspecified,
+		RegID: 1,
+	})
+	test.AssertNotError(t, err, "should have succeeded")
+	_, err = ra.RevokeCertByKey(context.Background(), &rapb.RevokeCertByKeyRequest{
+		Cert: cert.Raw,
+	})
+	test.AssertNotError(t, err, "should have succeeded")
+}
+
+func TestAdministrativelyRevokeCertificate(t *testing.T) {
 	_, _, ra, clk, cleanUp := initAuthorities(t)
 	defer cleanUp()
-
-	_ = features.Set(map[string]bool{features.MozRevocationReasons.String(): true})
-	defer features.Reset()
 
 	ra.OCSP = &mockOCSPA{}
 	ra.purger = &mockPurger{}
@@ -4021,79 +4036,6 @@
 	mockSA := newMockSARevocation(cert, clk)
 	ra.SA = mockSA
 
-	// Revoking should work, but override the requested reason and block the key.
-	_, err = ra.RevokeCertByKey(context.Background(), &rapb.RevokeCertByKeyRequest{
-		Cert: cert.Raw,
-		Code: ocsp.Unspecified,
-	})
-	test.AssertNotError(t, err, "should have succeeded")
-	test.AssertEquals(t, len(mockSA.blocked), 1)
-	test.Assert(t, bytes.Equal(digest[:], mockSA.blocked[0].KeyHash), "key hash mismatch")
-	test.AssertEquals(t, mockSA.blocked[0].Source, "API")
-	test.AssertEquals(t, len(mockSA.blocked[0].Comment), 0)
-	test.AssertEquals(t, mockSA.revoked[core.SerialToString(cert.SerialNumber)], int64(ocsp.KeyCompromise))
-
-	// Re-revoking should fail, because re-revocation is not allowed.
-	_, err = ra.RevokeCertByKey(context.Background(), &rapb.RevokeCertByKeyRequest{
-		Cert: cert.Raw,
-	})
-	test.AssertError(t, err, "should have failed")
-
-	// Enable re-revocation.
-	_ = features.Set(map[string]bool{
-		features.MozRevocationReasons.String(): true,
-		features.AllowReRevocation.String():    true,
-	})
-
-	// Re-revoking should fail, because it is already revoked for keyCompromise.
-	_, err = ra.RevokeCertByKey(context.Background(), &rapb.RevokeCertByKeyRequest{
-		Cert: cert.Raw,
-	})
-	test.AssertError(t, err, "should have failed")
-
-	// Reset and have the Subscriber revoke for a different reason.
-	// Then re-revoking using the key should work.
-	mockSA.revoked = make(map[string]int64)
-	_, err = ra.RevokeCertByApplicant(context.Background(), &rapb.RevokeCertByApplicantRequest{
-		Cert:  cert.Raw,
-		Code:  ocsp.Unspecified,
-		RegID: 1,
-	})
-	test.AssertNotError(t, err, "should have succeeded")
-	_, err = ra.RevokeCertByKey(context.Background(), &rapb.RevokeCertByKeyRequest{
-		Cert: cert.Raw,
-	})
-	test.AssertNotError(t, err, "should have succeeded")
-}
-
-func TestAdministrativelyRevokeCertificate(t *testing.T) {
-	_, _, ra, clk, cleanUp := initAuthorities(t)
-	defer cleanUp()
-
-	ra.OCSP = &mockOCSPA{}
-	ra.purger = &mockPurger{}
-
-	k, err := ecdsa.GenerateKey(elliptic.P256(), rand.Reader)
-	test.AssertNotError(t, err, "ecdsa.GenerateKey failed")
-	digest, err := core.KeyDigest(k.Public())
-	test.AssertNotError(t, err, "core.KeyDigest failed")
-
-	template := x509.Certificate{SerialNumber: big.NewInt(257)}
-	der, err := x509.CreateCertificate(rand.Reader, &template, &template, k.Public(), k)
-	test.AssertNotError(t, err, "x509.CreateCertificate failed")
-	cert, err := x509.ParseCertificate(der)
-	test.AssertNotError(t, err, "x509.ParseCertificate failed")
-	ic, err := issuance.NewCertificate(cert)
-	test.AssertNotError(t, err, "failed to create issuer cert")
-	ra.issuersByNameID = map[issuance.IssuerNameID]*issuance.Certificate{
-		ic.NameID(): ic,
-	}
-	ra.issuersByID = map[issuance.IssuerID]*issuance.Certificate{
-		ic.ID(): ic,
-	}
-	mockSA := newMockSARevocation(cert, clk)
-	ra.SA = mockSA
-
 	// Revoking with an empty request should fail immediately.
 	_, err = ra.AdministrativelyRevokeCertificate(context.Background(), &rapb.AdministrativelyRevokeCertificateRequest{})
 	test.AssertError(t, err, "AdministrativelyRevokeCertificate should have failed for nil request object")
