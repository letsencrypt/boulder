package ra

import (
	"bytes"
	"context"
	"crypto/ecdsa"
	"crypto/elliptic"
	"crypto/rand"
	"crypto/rsa"
	"crypto/x509"
	"crypto/x509/pkix"
	"encoding/json"
	"encoding/pem"
	"errors"
	"fmt"
	"math/big"
	mrand "math/rand/v2"
	"os"
	"regexp"
	"strconv"
	"strings"
	"sync"
	"testing"
	"time"

	"github.com/go-jose/go-jose/v4"
	ctasn1 "github.com/google/certificate-transparency-go/asn1"
	ctx509 "github.com/google/certificate-transparency-go/x509"
	ctpkix "github.com/google/certificate-transparency-go/x509/pkix"
	"github.com/jmhodges/clock"
	"github.com/prometheus/client_golang/prometheus"
	"golang.org/x/crypto/ocsp"
	"google.golang.org/grpc"
	"google.golang.org/grpc/codes"
	"google.golang.org/grpc/status"
	"google.golang.org/protobuf/types/known/emptypb"
	"google.golang.org/protobuf/types/known/timestamppb"

	akamaipb "github.com/letsencrypt/boulder/akamai/proto"
	capb "github.com/letsencrypt/boulder/ca/proto"
	"github.com/letsencrypt/boulder/config"
	"github.com/letsencrypt/boulder/core"
	corepb "github.com/letsencrypt/boulder/core/proto"
	"github.com/letsencrypt/boulder/ctpolicy"
	"github.com/letsencrypt/boulder/ctpolicy/loglist"
	berrors "github.com/letsencrypt/boulder/errors"
	"github.com/letsencrypt/boulder/features"
	"github.com/letsencrypt/boulder/goodkey"
	bgrpc "github.com/letsencrypt/boulder/grpc"
	"github.com/letsencrypt/boulder/identifier"
	"github.com/letsencrypt/boulder/issuance"
	blog "github.com/letsencrypt/boulder/log"
	"github.com/letsencrypt/boulder/metrics"
	"github.com/letsencrypt/boulder/mocks"
	"github.com/letsencrypt/boulder/policy"
	pubpb "github.com/letsencrypt/boulder/publisher/proto"
	rapb "github.com/letsencrypt/boulder/ra/proto"
	"github.com/letsencrypt/boulder/ratelimits"
	"github.com/letsencrypt/boulder/sa"
	sapb "github.com/letsencrypt/boulder/sa/proto"
	"github.com/letsencrypt/boulder/test"
	isa "github.com/letsencrypt/boulder/test/inmem/sa"
	"github.com/letsencrypt/boulder/test/vars"
	"github.com/letsencrypt/boulder/va"
	vapb "github.com/letsencrypt/boulder/va/proto"
)

// randomDomain creates a random domain name for testing.
//
// panics if crypto/rand.Rand.Read fails.
func randomDomain() string {
	var bytes [4]byte
	_, err := rand.Read(bytes[:])
	if err != nil {
		panic(err)
	}
	return fmt.Sprintf("%x.example.com", bytes[:])
}

func createPendingAuthorization(t *testing.T, sa sapb.StorageAuthorityClient, domain string, exp time.Time) *corepb.Authorization {
	t.Helper()

	res, err := sa.NewOrderAndAuthzs(
		context.Background(),
		&sapb.NewOrderAndAuthzsRequest{
			NewOrder: &sapb.NewOrderRequest{
				RegistrationID: Registration.Id,
				Expires:        timestamppb.New(exp),
				DnsNames:       []string{domain},
			},
			NewAuthzs: []*sapb.NewAuthzRequest{
				{
					Identifier:     &corepb.Identifier{Type: string(core.ChallengeTypeDNS01), Value: domain},
					RegistrationID: Registration.Id,
					Expires:        timestamppb.New(exp),
					ChallengeTypes: []string{
						string(core.ChallengeTypeHTTP01),
						string(core.ChallengeTypeDNS01),
						string(core.ChallengeTypeTLSALPN01)},
					Token: core.NewToken(),
				},
			},
		},
	)
	test.AssertNotError(t, err, "sa.NewOrderAndAuthzs failed")

	return getAuthorization(t, fmt.Sprint(res.V2Authorizations[0]), sa)
}

func createFinalizedAuthorization(t *testing.T, sa sapb.StorageAuthorityClient, domain string, exp time.Time, chall core.AcmeChallenge, attemptedAt time.Time) int64 {
	t.Helper()
	pending := createPendingAuthorization(t, sa, domain, exp)
	pendingID, err := strconv.ParseInt(pending.Id, 10, 64)
	test.AssertNotError(t, err, "strconv.ParseInt failed")
	_, err = sa.FinalizeAuthorization2(context.Background(), &sapb.FinalizeAuthorizationRequest{
		Id:          pendingID,
		Status:      "valid",
		Expires:     timestamppb.New(exp),
		Attempted:   string(chall),
		AttemptedAt: timestamppb.New(attemptedAt),
	})
	test.AssertNotError(t, err, "sa.FinalizeAuthorizations2 failed")
	return pendingID
}

func getAuthorization(t *testing.T, id string, sa sapb.StorageAuthorityClient) *corepb.Authorization {
	t.Helper()
	idInt, err := strconv.ParseInt(id, 10, 64)
	test.AssertNotError(t, err, "strconv.ParseInt failed")
	dbAuthz, err := sa.GetAuthorization2(ctx, &sapb.AuthorizationID2{Id: idInt})
	test.AssertNotError(t, err, "Could not fetch authorization from database")
	return dbAuthz
}

func dnsChallIdx(t *testing.T, challenges []*corepb.Challenge) int64 {
	t.Helper()
	var challIdx int64
	var set bool
	for i, ch := range challenges {
		if core.AcmeChallenge(ch.Type) == core.ChallengeTypeDNS01 {
			challIdx = int64(i)
			set = true
			break
		}
	}
	if !set {
		t.Errorf("dnsChallIdx didn't find challenge of type DNS-01")
	}
	return challIdx
}

func numAuthorizations(o *corepb.Order) int {
	return len(o.V2Authorizations)
}

type DummyValidationAuthority struct {
	doDCVRequest chan *vapb.PerformValidationRequest
	doDCVError   error
	doDCVResult  *vapb.ValidationResult

	doCAARequest  chan *vapb.IsCAAValidRequest
	doCAAError    error
	doCAAResponse *vapb.IsCAAValidResponse
}

func (dva *DummyValidationAuthority) PerformValidation(ctx context.Context, req *vapb.PerformValidationRequest, _ ...grpc.CallOption) (*vapb.ValidationResult, error) {
	dcvRes, err := dva.DoDCV(ctx, req)
	if err != nil {
		return nil, err
	}
	if dcvRes.Problem != nil {
		return dcvRes, nil
	}
	caaResp, err := dva.DoCAA(ctx, &vapb.IsCAAValidRequest{
		Domain:           req.DnsName,
		ValidationMethod: req.Challenge.Type,
		AccountURIID:     req.Authz.RegID,
		AuthzID:          req.Authz.Id,
	})
	if err != nil {
		return nil, err
	}
	return &vapb.ValidationResult{
		Records: dcvRes.Records,
		Problem: caaResp.Problem,
	}, nil
}

func (dva *DummyValidationAuthority) IsCAAValid(ctx context.Context, req *vapb.IsCAAValidRequest, _ ...grpc.CallOption) (*vapb.IsCAAValidResponse, error) {
	return nil, status.Error(codes.Unimplemented, "IsCAAValid not implemented")
}

func (dva *DummyValidationAuthority) DoDCV(ctx context.Context, req *vapb.PerformValidationRequest, _ ...grpc.CallOption) (*vapb.ValidationResult, error) {
	dva.doDCVRequest <- req
	return dva.doDCVResult, dva.doDCVError
}

func (dva *DummyValidationAuthority) DoCAA(ctx context.Context, req *vapb.IsCAAValidRequest, _ ...grpc.CallOption) (*vapb.IsCAAValidResponse, error) {
	dva.doCAARequest <- req
	return dva.doCAAResponse, dva.doCAAError
}

var (
	// These values we simulate from the client
	AccountKeyJSONA = []byte(`{
		"kty":"RSA",
		"n":"0vx7agoebGcQSuuPiLJXZptN9nndrQmbXEps2aiAFbWhM78LhWx4cbbfAAtVT86zwu1RK7aPFFxuhDR1L6tSoc_BJECPebWKRXjBZCiFV4n3oknjhMstn64tZ_2W-5JsGY4Hc5n9yBXArwl93lqt7_RN5w6Cf0h4QyQ5v-65YGjQR0_FDW2QvzqY368QQMicAtaSqzs8KJZgnYb9c7d0zgdAZHzu6qMQvRL5hajrn1n91CbOpbISD08qNLyrdkt-bFTWhAI4vMQFh6WeZu0fM4lFd2NcRwr3XPksINHaQ-G_xBniIqbw0Ls1jF44-csFCur-kEgU8awapJzKnqDKgw",
		"e":"AQAB"
	}`)
	AccountKeyA = jose.JSONWebKey{}

	AccountKeyJSONB = []byte(`{
		"kty":"RSA",
		"n":"z8bp-jPtHt4lKBqepeKF28g_QAEOuEsCIou6sZ9ndsQsEjxEOQxQ0xNOQezsKa63eogw8YS3vzjUcPP5BJuVzfPfGd5NVUdT-vSSwxk3wvk_jtNqhrpcoG0elRPQfMVsQWmxCAXCVRz3xbcFI8GTe-syynG3l-g1IzYIIZVNI6jdljCZML1HOMTTW4f7uJJ8mM-08oQCeHbr5ejK7O2yMSSYxW03zY-Tj1iVEebROeMv6IEEJNFSS4yM-hLpNAqVuQxFGetwtwjDMC1Drs1dTWrPuUAAjKGrP151z1_dE74M5evpAhZUmpKv1hY-x85DC6N0hFPgowsanmTNNiV75w",
		"e":"AQAB"
	}`)
	AccountKeyB = jose.JSONWebKey{}

	AccountKeyJSONC = []byte(`{
		"kty":"RSA",
		"n":"rFH5kUBZrlPj73epjJjyCxzVzZuV--JjKgapoqm9pOuOt20BUTdHqVfC2oDclqM7HFhkkX9OSJMTHgZ7WaVqZv9u1X2yjdx9oVmMLuspX7EytW_ZKDZSzL-sCOFCuQAuYKkLbsdcA3eHBK_lwc4zwdeHFMKIulNvLqckkqYB9s8GpgNXBDIQ8GjR5HuJke_WUNjYHSd8jY1LU9swKWsLQe2YoQUz_ekQvBvBCoaFEtrtRaSJKNLIVDObXFr2TLIiFiM0Em90kK01-eQ7ZiruZTKomll64bRFPoNo4_uwubddg3xTqur2vdF3NyhTrYdvAgTem4uC0PFjEQ1bK_djBQ",
		"e":"AQAB"
	}`)
	AccountKeyC = jose.JSONWebKey{}

	// These values we simulate from the client
	AccountPrivateKeyJSON = []byte(`{
		"kty":"RSA",
		"n":"0vx7agoebGcQSuuPiLJXZptN9nndrQmbXEps2aiAFbWhM78LhWx4cbbfAAtVT86zwu1RK7aPFFxuhDR1L6tSoc_BJECPebWKRXjBZCiFV4n3oknjhMstn64tZ_2W-5JsGY4Hc5n9yBXArwl93lqt7_RN5w6Cf0h4QyQ5v-65YGjQR0_FDW2QvzqY368QQMicAtaSqzs8KJZgnYb9c7d0zgdAZHzu6qMQvRL5hajrn1n91CbOpbISD08qNLyrdkt-bFTWhAI4vMQFh6WeZu0fM4lFd2NcRwr3XPksINHaQ-G_xBniIqbw0Ls1jF44-csFCur-kEgU8awapJzKnqDKgw",
		"e":"AQAB",
		"d":"X4cTteJY_gn4FYPsXB8rdXix5vwsg1FLN5E3EaG6RJoVH-HLLKD9M7dx5oo7GURknchnrRweUkC7hT5fJLM0WbFAKNLWY2vv7B6NqXSzUvxT0_YSfqijwp3RTzlBaCxWp4doFk5N2o8Gy_nHNKroADIkJ46pRUohsXywbReAdYaMwFs9tv8d_cPVY3i07a3t8MN6TNwm0dSawm9v47UiCl3Sk5ZiG7xojPLu4sbg1U2jx4IBTNBznbJSzFHK66jT8bgkuqsk0GjskDJk19Z4qwjwbsnn4j2WBii3RL-Us2lGVkY8fkFzme1z0HbIkfz0Y6mqnOYtqc0X4jfcKoAC8Q",
		"p":"83i-7IvMGXoMXCskv73TKr8637FiO7Z27zv8oj6pbWUQyLPQBQxtPVnwD20R-60eTDmD2ujnMt5PoqMrm8RfmNhVWDtjjMmCMjOpSXicFHj7XOuVIYQyqVWlWEh6dN36GVZYk93N8Bc9vY41xy8B9RzzOGVQzXvNEvn7O0nVbfs",
		"q":"3dfOR9cuYq-0S-mkFLzgItgMEfFzB2q3hWehMuG0oCuqnb3vobLyumqjVZQO1dIrdwgTnCdpYzBcOfW5r370AFXjiWft_NGEiovonizhKpo9VVS78TzFgxkIdrecRezsZ-1kYd_s1qDbxtkDEgfAITAG9LUnADun4vIcb6yelxk",
		"dp":"G4sPXkc6Ya9y8oJW9_ILj4xuppu0lzi_H7VTkS8xj5SdX3coE0oimYwxIi2emTAue0UOa5dpgFGyBJ4c8tQ2VF402XRugKDTP8akYhFo5tAA77Qe_NmtuYZc3C3m3I24G2GvR5sSDxUyAN2zq8Lfn9EUms6rY3Ob8YeiKkTiBj0",
		"dq":"s9lAH9fggBsoFR8Oac2R_E2gw282rT2kGOAhvIllETE1efrA6huUUvMfBcMpn8lqeW6vzznYY5SSQF7pMdC_agI3nG8Ibp1BUb0JUiraRNqUfLhcQb_d9GF4Dh7e74WbRsobRonujTYN1xCaP6TO61jvWrX-L18txXw494Q_cgk",
		"qi":"GyM_p6JrXySiz1toFgKbWV-JdI3jQ4ypu9rbMWx3rQJBfmt0FoYzgUIZEVFEcOqwemRN81zoDAaa-Bk0KWNGDjJHZDdDmFhW3AN7lI-puxk_mHZGJ11rxyR8O55XLSe3SPmRfKwZI6yU24ZxvQKFYItdldUKGzO6Ia6zTKhAVRU"
	}`)
	AccountPrivateKey = jose.JSONWebKey{}

	ShortKeyJSON = []byte(`{
		"e": "AQAB",
		"kty": "RSA",
		"n": "tSwgy3ORGvc7YJI9B2qqkelZRUC6F1S5NwXFvM4w5-M0TsxbFsH5UH6adigV0jzsDJ5imAechcSoOhAh9POceCbPN1sTNwLpNbOLiQQ7RD5mY_"
		}`)

	ShortKey = jose.JSONWebKey{}

	ResponseIndex = 0

	ExampleCSR = &x509.CertificateRequest{}

	Registration = &corepb.Registration{Id: 1}

	Identifier = "not-example.com"

	log = blog.UseMock()
)

var ctx = context.Background()

func newAcctKey(t *testing.T) []byte {
	key, _ := ecdsa.GenerateKey(elliptic.P256(), rand.Reader)
	jwk := &jose.JSONWebKey{Key: key.Public()}
	acctKey, err := jwk.MarshalJSON()
	test.AssertNotError(t, err, "failed to marshal account key")
	return acctKey
}

func initAuthorities(t *testing.T) (*DummyValidationAuthority, sapb.StorageAuthorityClient, *RegistrationAuthorityImpl, ratelimits.Source, clock.FakeClock, func()) {
	err := json.Unmarshal(AccountKeyJSONA, &AccountKeyA)
	test.AssertNotError(t, err, "Failed to unmarshal public JWK")
	err = json.Unmarshal(AccountKeyJSONB, &AccountKeyB)
	test.AssertNotError(t, err, "Failed to unmarshal public JWK")
	err = json.Unmarshal(AccountKeyJSONC, &AccountKeyC)
	test.AssertNotError(t, err, "Failed to unmarshal public JWK")

	err = json.Unmarshal(AccountPrivateKeyJSON, &AccountPrivateKey)
	test.AssertNotError(t, err, "Failed to unmarshal private JWK")

	err = json.Unmarshal(ShortKeyJSON, &ShortKey)
	test.AssertNotError(t, err, "Failed to unmarshal JWK")

	fc := clock.NewFake()
	// Set to some non-zero time.
	fc.Set(time.Date(2020, 3, 4, 5, 0, 0, 0, time.UTC))

	dbMap, err := sa.DBMapForTest(vars.DBConnSA)
	if err != nil {
		t.Fatalf("Failed to create dbMap: %s", err)
	}
	ssa, err := sa.NewSQLStorageAuthority(dbMap, dbMap, nil, 1, 0, fc, log, metrics.NoopRegisterer)
	if err != nil {
		t.Fatalf("Failed to create SA: %s", err)
	}
	sa := &isa.SA{Impl: ssa}

	saDBCleanUp := test.ResetBoulderTestDatabase(t)

	dummyVA := &DummyValidationAuthority{
		doDCVRequest: make(chan *vapb.PerformValidationRequest, 1),
		doCAARequest: make(chan *vapb.IsCAAValidRequest, 1),
	}
	va := va.RemoteClients{VAClient: dummyVA, CAAClient: dummyVA}

	pa, err := policy.New(map[core.AcmeChallenge]bool{
		core.ChallengeTypeHTTP01: true,
		core.ChallengeTypeDNS01:  true,
	}, blog.NewMock())
	test.AssertNotError(t, err, "Couldn't create PA")
	err = pa.LoadHostnamePolicyFile("../test/hostname-policy.yaml")
	test.AssertNotError(t, err, "Couldn't set hostname policy")

	stats := metrics.NoopRegisterer

	ca := &mocks.MockCA{
		PEM: eeCertPEM,
	}
	cleanUp := func() {
		saDBCleanUp()
	}

	block, _ := pem.Decode(CSRPEM)
	ExampleCSR, _ = x509.ParseCertificateRequest(block.Bytes)

	test.AssertNotError(t, err, "Couldn't create initial IP")
	Registration, _ = ssa.NewRegistration(ctx, &corepb.Registration{
		Key:    AccountKeyJSONA,
		Status: string(core.StatusValid),
	})

	ctp := ctpolicy.New(&mocks.PublisherClient{}, loglist.List{
		"OperA": {
			"LogA1": {Url: "UrlA1", Key: "KeyA1"},
		},
		"OperB": {
			"LogB1": {Url: "UrlB1", Key: "KeyB1"},
		},
	}, nil, nil, 0, log, metrics.NoopRegisterer)

	rlSource := ratelimits.NewInmemSource()
	limiter, err := ratelimits.NewLimiter(fc, rlSource, stats)
	test.AssertNotError(t, err, "making limiter")
	txnBuilder, err := ratelimits.NewTransactionBuilderFromFiles("../test/config-next/wfe2-ratelimit-defaults.yml", "")
	test.AssertNotError(t, err, "making transaction composer")

	testKeyPolicy, err := goodkey.NewPolicy(nil, nil)
	test.AssertNotError(t, err, "making keypolicy")

	ra := NewRegistrationAuthorityImpl(
		fc, log, stats,
		1, testKeyPolicy, limiter, txnBuilder, 100,
		300*24*time.Hour, 7*24*time.Hour,
		nil,
		7*24*time.Hour, 5*time.Minute,
		ctp, nil, nil)
	ra.SA = sa
	ra.VA = va
	ra.CA = ca
	ra.OCSP = &mocks.MockOCSPGenerator{}
	ra.PA = pa
	return dummyVA, sa, ra, rlSource, fc, cleanUp
}

func TestValidateContacts(t *testing.T) {
	_, _, ra, _, _, cleanUp := initAuthorities(t)
	defer cleanUp()

	ansible := "ansible:earth.sol.milkyway.laniakea/letsencrypt"
	validEmail := "mailto:admin@email.com"
	otherValidEmail := "mailto:other-admin@email.com"
	malformedEmail := "mailto:admin.com"
	nonASCII := "mailto:señor@email.com"
	unparsable := "mailto:a@email.com, b@email.com"
	forbidden := "mailto:a@example.org"

	err := ra.validateContacts([]string{})
	test.AssertNotError(t, err, "No Contacts")

	err = ra.validateContacts([]string{validEmail, otherValidEmail})
	test.AssertError(t, err, "Too Many Contacts")

	err = ra.validateContacts([]string{validEmail})
	test.AssertNotError(t, err, "Valid Email")

	err = ra.validateContacts([]string{malformedEmail})
	test.AssertError(t, err, "Malformed Email")

	err = ra.validateContacts([]string{ansible})
	test.AssertError(t, err, "Unknown scheme")

	err = ra.validateContacts([]string{""})
	test.AssertError(t, err, "Empty URL")

	err = ra.validateContacts([]string{nonASCII})
	test.AssertError(t, err, "Non ASCII email")

	err = ra.validateContacts([]string{unparsable})
	test.AssertError(t, err, "Unparsable email")

	err = ra.validateContacts([]string{forbidden})
	test.AssertError(t, err, "Forbidden email")

	err = ra.validateContacts([]string{"mailto:admin@localhost"})
	test.AssertError(t, err, "Forbidden email")

	err = ra.validateContacts([]string{"mailto:admin@example.not.a.iana.suffix"})
	test.AssertError(t, err, "Forbidden email")

	err = ra.validateContacts([]string{"mailto:admin@1.2.3.4"})
	test.AssertError(t, err, "Forbidden email")

	err = ra.validateContacts([]string{"mailto:admin@[1.2.3.4]"})
	test.AssertError(t, err, "Forbidden email")

	err = ra.validateContacts([]string{"mailto:admin@a.com?no-reminder-emails"})
	test.AssertError(t, err, "No hfields in email")

	err = ra.validateContacts([]string{"mailto:example@a.com?"})
	test.AssertError(t, err, "No hfields in email")

	err = ra.validateContacts([]string{"mailto:example@a.com#"})
	test.AssertError(t, err, "No fragment")

	err = ra.validateContacts([]string{"mailto:example@a.com#optional"})
	test.AssertError(t, err, "No fragment")

	// The registrations.contact field is VARCHAR(191). 175 'a' characters plus
	// the prefix "mailto:" and the suffix "@a.com" makes exactly 191 bytes of
	// encoded JSON. The correct size to hit our maximum DB field length.
	var longStringBuf strings.Builder
	longStringBuf.WriteString("mailto:")
	for range 175 {
		longStringBuf.WriteRune('a')
	}
	longStringBuf.WriteString("@a.com")

	err = ra.validateContacts([]string{longStringBuf.String()})
	test.AssertError(t, err, "Too long contacts")
}

func TestNewRegistration(t *testing.T) {
	_, sa, ra, _, _, cleanUp := initAuthorities(t)
	defer cleanUp()
	mailto := "mailto:foo@letsencrypt.org"
	acctKeyB, err := AccountKeyB.MarshalJSON()
	test.AssertNotError(t, err, "failed to marshal account key")
	input := &corepb.Registration{
		Contact:         []string{mailto},
		ContactsPresent: true,
		Key:             acctKeyB,
	}

	result, err := ra.NewRegistration(ctx, input)
	if err != nil {
		t.Fatalf("could not create new registration: %s", err)
	}
	test.AssertByteEquals(t, result.Key, acctKeyB)
	test.Assert(t, len(result.Contact) == 1, "Wrong number of contacts")
	test.Assert(t, mailto == (result.Contact)[0], "Contact didn't match")
	test.Assert(t, result.Agreement == "", "Agreement didn't default empty")

	reg, err := sa.GetRegistration(ctx, &sapb.RegistrationID{Id: result.Id})
	test.AssertNotError(t, err, "Failed to retrieve registration")
	test.AssertByteEquals(t, reg.Key, acctKeyB)
}

func TestNewRegistrationContactsPresent(t *testing.T) {
	_, _, ra, _, _, cleanUp := initAuthorities(t)
	defer cleanUp()
	testCases := []struct {
		Name        string
		Reg         *corepb.Registration
		ExpectedErr error
	}{
		{
			Name: "No contacts provided by client ContactsPresent false",
			Reg: &corepb.Registration{
				Key: newAcctKey(t),
			},
			ExpectedErr: nil,
		},
		{
			Name: "Empty contact provided by client ContactsPresent true",
			Reg: &corepb.Registration{
				Contact:         []string{},
				ContactsPresent: true,
				Key:             newAcctKey(t),
			},
			ExpectedErr: nil,
		},
		{
			Name: "Valid contact provided by client ContactsPresent true",
			Reg: &corepb.Registration{
				Contact:         []string{"mailto:foo@letsencrypt.org"},
				ContactsPresent: true,
				Key:             newAcctKey(t),
			},
			ExpectedErr: nil,
		},
		{
			Name: "Valid contact provided by client ContactsPresent false",
			Reg: &corepb.Registration{
				Contact:         []string{"mailto:foo@letsencrypt.org"},
				ContactsPresent: false,
				Key:             newAcctKey(t),
			},
			ExpectedErr: fmt.Errorf("account contacts present but contactsPresent false"),
		},
	}
	// For each test case we check that the NewRegistration works as
	// intended with variations of Contact and ContactsPresent fields
	for _, tc := range testCases {
		t.Run(tc.Name, func(t *testing.T) {
			// Create new registration
			_, err := ra.NewRegistration(ctx, tc.Reg)
			// Check error output
			if tc.ExpectedErr == nil {
				test.AssertNotError(t, err, "expected no error for NewRegistration")
			} else {
				test.AssertError(t, err, "expected error for NewRegistration")
				test.AssertEquals(t, err.Error(), tc.ExpectedErr.Error())
			}
		})
	}
}

type mockSAFailsNewRegistration struct {
	sapb.StorageAuthorityClient
}

func (sa *mockSAFailsNewRegistration) NewRegistration(_ context.Context, _ *corepb.Registration, _ ...grpc.CallOption) (*corepb.Registration, error) {
	return &corepb.Registration{}, fmt.Errorf("too bad")
}

func TestNewRegistrationSAFailure(t *testing.T) {
	_, _, ra, _, _, cleanUp := initAuthorities(t)
	defer cleanUp()
	ra.SA = &mockSAFailsNewRegistration{}
	acctKeyB, err := AccountKeyB.MarshalJSON()
	test.AssertNotError(t, err, "failed to marshal account key")
	input := corepb.Registration{
		Contact:         []string{"mailto:test@example.com"},
		ContactsPresent: true,
		Key:             acctKeyB,
	}
	result, err := ra.NewRegistration(ctx, &input)
	if err == nil {
		t.Fatalf("NewRegistration should have failed when SA.NewRegistration failed %#v", result.Key)
	}
}

func TestNewRegistrationNoFieldOverwrite(t *testing.T) {
	_, _, ra, _, _, cleanUp := initAuthorities(t)
	defer cleanUp()
	mailto := "mailto:foo@letsencrypt.org"
	acctKeyC, err := AccountKeyC.MarshalJSON()
	test.AssertNotError(t, err, "failed to marshal account key")
	input := &corepb.Registration{
		Id:              23,
		Key:             acctKeyC,
		Contact:         []string{mailto},
		ContactsPresent: true,
		Agreement:       "I agreed",
	}

	result, err := ra.NewRegistration(ctx, input)
	test.AssertNotError(t, err, "Could not create new registration")
	test.Assert(t, result.Id != 23, "ID shouldn't be set by user")
	// TODO: Enable this test case once we validate terms agreement.
	//test.Assert(t, result.Agreement != "I agreed", "Agreement shouldn't be set with invalid URL")
}

func TestNewRegistrationBadKey(t *testing.T) {
	_, _, ra, _, _, cleanUp := initAuthorities(t)
	defer cleanUp()
	mailto := "mailto:foo@letsencrypt.org"
	shortKey, err := ShortKey.MarshalJSON()
	test.AssertNotError(t, err, "failed to marshal account key")
	input := &corepb.Registration{
		Contact:         []string{mailto},
		ContactsPresent: true,
		Key:             shortKey,
	}
	_, err = ra.NewRegistration(ctx, input)
	test.AssertError(t, err, "Should have rejected authorization with short key")
}

func TestPerformValidationExpired(t *testing.T) {
	_, sa, ra, _, fc, cleanUp := initAuthorities(t)
	defer cleanUp()

	authz := createPendingAuthorization(t, sa, Identifier, fc.Now().Add(-2*time.Hour))

	_, err := ra.PerformValidation(ctx, &rapb.PerformValidationRequest{
		Authz:          authz,
		ChallengeIndex: int64(ResponseIndex),
	})
	test.AssertError(t, err, "Updated expired authorization")
}

func TestPerformValidationAlreadyValid(t *testing.T) {
	va, _, ra, _, _, cleanUp := initAuthorities(t)
	defer cleanUp()

	// Create a finalized authorization
	exp := ra.clk.Now().Add(365 * 24 * time.Hour)
	authz := core.Authorization{
		ID:             "1337",
		Identifier:     identifier.NewDNS("not-example.com"),
		RegistrationID: 1,
		Status:         "valid",
		Expires:        &exp,
		Challenges: []core.Challenge{
			{
				Token:  core.NewToken(),
				Type:   core.ChallengeTypeHTTP01,
				Status: core.StatusPending,
			},
		},
	}
	authzPB, err := bgrpc.AuthzToPB(authz)
	test.AssertNotError(t, err, "bgrpc.AuthzToPB failed")

	va.doDCVResult = &vapb.ValidationResult{
		Records: []*corepb.ValidationRecord{
			{
				AddressUsed: []byte("192.168.0.1"),
				Hostname:    "example.com",
				Port:        "8080",
				Url:         "http://example.com/",
			},
		},
		Problem: nil,
	}
	va.doCAAResponse = &vapb.IsCAAValidResponse{Problem: nil}

	// A subsequent call to perform validation should return nil due
	// to being short-circuited because of valid authz reuse.
	val, err := ra.PerformValidation(ctx, &rapb.PerformValidationRequest{
		Authz:          authzPB,
		ChallengeIndex: int64(ResponseIndex),
	})
	test.Assert(t, core.AcmeStatus(val.Status) == core.StatusValid, "Validation should have been valid")
	test.AssertNotError(t, err, "Error was not nil, but should have been nil")
}

func TestPerformValidationSuccess(t *testing.T) {
	va, sa, ra, _, fc, cleanUp := initAuthorities(t)
	defer cleanUp()

	// We know this is OK because of TestNewAuthorization
	authzPB := createPendingAuthorization(t, sa, Identifier, fc.Now().Add(12*time.Hour))

	va.doDCVResult = &vapb.ValidationResult{
		Records: []*corepb.ValidationRecord{
			{
				AddressUsed:   []byte("192.168.0.1"),
				Hostname:      "example.com",
				Port:          "8080",
				Url:           "http://example.com/",
				ResolverAddrs: []string{"rebound"},
			},
		},
		Problem: nil,
	}
	va.doCAAResponse = &vapb.IsCAAValidResponse{Problem: nil}

	now := fc.Now()
	challIdx := dnsChallIdx(t, authzPB.Challenges)
	authzPB, err := ra.PerformValidation(ctx, &rapb.PerformValidationRequest{
		Authz:          authzPB,
		ChallengeIndex: challIdx,
	})
	test.AssertNotError(t, err, "PerformValidation failed")

	var vaRequest *vapb.PerformValidationRequest
	select {
	case r := <-va.doDCVRequest:
		vaRequest = r
	case <-time.After(time.Second):
		t.Fatal("Timed out waiting for DummyValidationAuthority.PerformValidation to complete")
	}

	// Verify that the VA got the request, and it's the same as the others
	test.AssertEquals(t, authzPB.Challenges[challIdx].Type, vaRequest.Challenge.Type)
	test.AssertEquals(t, authzPB.Challenges[challIdx].Token, vaRequest.Challenge.Token)

	// Sleep so the RA has a chance to write to the SA
	time.Sleep(100 * time.Millisecond)

	dbAuthzPB := getAuthorization(t, authzPB.Id, sa)
	t.Log("dbAuthz:", dbAuthzPB)

	// Verify that the responses are reflected
	challIdx = dnsChallIdx(t, dbAuthzPB.Challenges)
	challenge, err := bgrpc.PBToChallenge(dbAuthzPB.Challenges[challIdx])
	test.AssertNotError(t, err, "Failed to marshall corepb.Challenge to core.Challenge.")

	test.AssertNotNil(t, vaRequest.Challenge, "Request passed to VA has no challenge")
	test.Assert(t, challenge.Status == core.StatusValid, "challenge was not marked as valid")

	// The DB authz's expiry should be equal to the current time plus the
	// configured authorization lifetime
	test.AssertEquals(t, dbAuthzPB.Expires.AsTime(), now.Add(ra.authorizationLifetime))

	// Check that validated timestamp was recorded, stored, and retrieved
	expectedValidated := fc.Now()
	test.Assert(t, *challenge.Validated == expectedValidated, "Validated timestamp incorrect or missing")
}

// mockSAWithSyncPause is a mock sapb.StorageAuthorityClient that forwards all
// method calls to an inner SA, but also performs a blocking write to a channel
// when PauseIdentifiers is called to allow the tests to synchronize.
type mockSAWithSyncPause struct {
	sapb.StorageAuthorityClient
	out chan<- *sapb.PauseRequest
}

func (msa mockSAWithSyncPause) PauseIdentifiers(ctx context.Context, req *sapb.PauseRequest, _ ...grpc.CallOption) (*sapb.PauseIdentifiersResponse, error) {
	res, err := msa.StorageAuthorityClient.PauseIdentifiers(ctx, req)
	msa.out <- req
	return res, err
}

func TestPerformValidation_FailedValidationsTriggerPauseIdentifiersRatelimit(t *testing.T) {
	va, sa, ra, rl, fc, cleanUp := initAuthorities(t)
	defer cleanUp()

	features.Set(features.Config{AutomaticallyPauseZombieClients: true})
	defer features.Reset()

	// Replace the SA with one that will block when PauseIdentifiers is called.
	pauseChan := make(chan *sapb.PauseRequest)
	defer close(pauseChan)
	ra.SA = mockSAWithSyncPause{
		StorageAuthorityClient: ra.SA,
		out:                    pauseChan,
	}

	// Set the default ratelimits to only allow one failed validation per 24
	// hours before pausing.
	txnBuilder, err := ratelimits.NewTransactionBuilder(ratelimits.LimitConfigs{
		ratelimits.FailedAuthorizationsForPausingPerDomainPerAccount.String(): &ratelimits.LimitConfig{
			Burst:  1,
			Count:  1,
			Period: config.Duration{Duration: time.Hour * 24}},
	})
	test.AssertNotError(t, err, "making transaction composer")
	ra.txnBuilder = txnBuilder

	// Set up a fake domain, authz, and bucket key to care about.
	domain := randomDomain()
	authzPB := createPendingAuthorization(t, sa, domain, fc.Now().Add(12*time.Hour))
	bucketKey, err := ratelimits.NewRegIdDomainBucketKey(ratelimits.FailedAuthorizationsForPausingPerDomainPerAccount, authzPB.RegistrationID, domain)
	test.AssertNotError(t, err, "constructing test bucket key")

	// Set the stored TAT to indicate that this bucket has exhausted its quota.
	err = rl.BatchSet(context.Background(), map[string]time.Time{
		bucketKey: fc.Now().Add(25 * time.Hour),
	})
	test.AssertNotError(t, err, "updating rate limit bucket")

	// Now a failed validation should result in the identifier being paused
	// due to the strict ratelimit.
	va.doDCVResult = &vapb.ValidationResult{
		Records: []*corepb.ValidationRecord{
			{
				AddressUsed:   []byte("192.168.0.1"),
				Hostname:      domain,
				Port:          "8080",
				Url:           fmt.Sprintf("http://%s/", domain),
				ResolverAddrs: []string{"rebound"},
			},
		},
		Problem: nil,
	}
	va.doCAAResponse = &vapb.IsCAAValidResponse{
		Problem: &corepb.ProblemDetails{
			Detail: fmt.Sprintf("CAA invalid for %s", domain),
		},
	}

	_, err = ra.PerformValidation(ctx, &rapb.PerformValidationRequest{
		Authz:          authzPB,
		ChallengeIndex: dnsChallIdx(t, authzPB.Challenges),
	})
	test.AssertNotError(t, err, "PerformValidation failed")

	// Wait for the RA to finish processing the validation, and ensure that the paused
	// account+identifier is what we expect.
	paused := <-pauseChan
	test.AssertEquals(t, len(paused.Identifiers), 1)
	test.AssertEquals(t, paused.Identifiers[0].Value, domain)
}

// mockRLSourceWithSyncDelete is a mock ratelimits.Source that forwards all
// method calls to an inner Source, but also performs a blocking write to a
// channel when Delete is called to allow the tests to synchronize.
type mockRLSourceWithSyncDelete struct {
	ratelimits.Source
	out chan<- string
}

func (rl mockRLSourceWithSyncDelete) Delete(ctx context.Context, bucketKey string) error {
	err := rl.Source.Delete(ctx, bucketKey)
	rl.out <- bucketKey
	return err
}

func TestPerformValidation_FailedThenSuccessfulValidationResetsPauseIdentifiersRatelimit(t *testing.T) {
	va, sa, ra, rl, fc, cleanUp := initAuthorities(t)
	defer cleanUp()

	features.Set(features.Config{AutomaticallyPauseZombieClients: true})
	defer features.Reset()

	// Replace the rate limit source with one that will block when Delete is called.
	keyChan := make(chan string)
	defer close(keyChan)
	limiter, err := ratelimits.NewLimiter(fc, mockRLSourceWithSyncDelete{
		Source: rl,
		out:    keyChan,
	}, metrics.NoopRegisterer)
	test.AssertNotError(t, err, "creating mock limiter")
	ra.limiter = limiter

	// Set up a fake domain, authz, and bucket key to care about.
	domain := randomDomain()
	authzPB := createPendingAuthorization(t, sa, domain, fc.Now().Add(12*time.Hour))
	bucketKey, err := ratelimits.NewRegIdDomainBucketKey(ratelimits.FailedAuthorizationsForPausingPerDomainPerAccount, authzPB.RegistrationID, domain)
	test.AssertNotError(t, err, "constructing test bucket key")

	// Set a stored TAT so that we can tell when it's been reset.
	err = rl.BatchSet(context.Background(), map[string]time.Time{
		bucketKey: fc.Now().Add(25 * time.Hour),
	})
	test.AssertNotError(t, err, "updating rate limit bucket")

	va.doDCVResult = &vapb.ValidationResult{
		Records: []*corepb.ValidationRecord{
			{
				AddressUsed:   []byte("192.168.0.1"),
				Hostname:      domain,
				Port:          "8080",
				Url:           fmt.Sprintf("http://%s/", domain),
				ResolverAddrs: []string{"rebound"},
			},
		},
		Problem: nil,
	}
	va.doCAAResponse = &vapb.IsCAAValidResponse{Problem: nil}

	_, err = ra.PerformValidation(ctx, &rapb.PerformValidationRequest{
		Authz:          authzPB,
		ChallengeIndex: dnsChallIdx(t, authzPB.Challenges),
	})
	test.AssertNotError(t, err, "PerformValidation failed")

	// Wait for the RA to finish processesing the validation, and ensure that
	// the reset bucket key is what we expect.
	reset := <-keyChan
	test.AssertEquals(t, reset, bucketKey)

	// Verify that the bucket no longer exists (because the limiter reset has
	// deleted it). This indicates the accountID:identifier bucket has regained
	// capacity avoiding being inadvertently paused.
	_, err = rl.Get(ctx, bucketKey)
	test.AssertErrorIs(t, err, ratelimits.ErrBucketNotFound)
}

func TestPerformValidationVAError(t *testing.T) {
	va, sa, ra, _, fc, cleanUp := initAuthorities(t)
	defer cleanUp()

	authzPB := createPendingAuthorization(t, sa, Identifier, fc.Now().Add(12*time.Hour))

	va.doDCVError = fmt.Errorf("Something went wrong")

	challIdx := dnsChallIdx(t, authzPB.Challenges)
	authzPB, err := ra.PerformValidation(ctx, &rapb.PerformValidationRequest{
		Authz:          authzPB,
		ChallengeIndex: challIdx,
	})

	test.AssertNotError(t, err, "PerformValidation completely failed")

	var vaRequest *vapb.PerformValidationRequest
	select {
	case r := <-va.doDCVRequest:
		vaRequest = r
	case <-time.After(time.Second):
		t.Fatal("Timed out waiting for DummyValidationAuthority.PerformValidation to complete")
	}

	// Verify that the VA got the request, and it's the same as the others
	test.AssertEquals(t, authzPB.Challenges[challIdx].Type, vaRequest.Challenge.Type)
	test.AssertEquals(t, authzPB.Challenges[challIdx].Token, vaRequest.Challenge.Token)

	// Sleep so the RA has a chance to write to the SA
	time.Sleep(100 * time.Millisecond)

	dbAuthzPB := getAuthorization(t, authzPB.Id, sa)
	t.Log("dbAuthz:", dbAuthzPB)

	// Verify that the responses are reflected
	challIdx = dnsChallIdx(t, dbAuthzPB.Challenges)
	challenge, err := bgrpc.PBToChallenge(dbAuthzPB.Challenges[challIdx])
	test.AssertNotError(t, err, "Failed to marshall corepb.Challenge to core.Challenge.")
	test.Assert(t, challenge.Status == core.StatusInvalid, "challenge was not marked as invalid")
	test.AssertContains(t, challenge.Error.Error(), "Could not communicate with VA")
	test.Assert(t, challenge.ValidationRecord == nil, "challenge had a ValidationRecord")

	// Check that validated timestamp was recorded, stored, and retrieved
	expectedValidated := fc.Now()
	test.Assert(t, *challenge.Validated == expectedValidated, "Validated timestamp incorrect or missing")
}

func TestCertificateKeyNotEqualAccountKey(t *testing.T) {
	_, sa, ra, _, _, cleanUp := initAuthorities(t)
	defer cleanUp()

	exp := ra.clk.Now().Add(365 * 24 * time.Hour)

	authzID := createFinalizedAuthorization(t, sa, "www.example.com", exp, core.ChallengeTypeHTTP01, ra.clk.Now())

	order, err := sa.NewOrderAndAuthzs(context.Background(), &sapb.NewOrderAndAuthzsRequest{
		NewOrder: &sapb.NewOrderRequest{
			RegistrationID:   Registration.Id,
			Expires:          timestamppb.New(exp),
			DnsNames:         []string{"www.example.com"},
			V2Authorizations: []int64{authzID},
		},
	})
	test.AssertNotError(t, err, "Could not add test order with finalized authz IDs, ready status")

	csrBytes, err := x509.CreateCertificateRequest(rand.Reader, &x509.CertificateRequest{
		// Registration has key == AccountKeyA
		PublicKey:          AccountKeyA.Key,
		SignatureAlgorithm: x509.SHA256WithRSA,
		DNSNames:           []string{"www.example.com"},
	}, AccountPrivateKey.Key)
	test.AssertNotError(t, err, "Failed to sign CSR")

	_, err = ra.FinalizeOrder(ctx, &rapb.FinalizeOrderRequest{
		Order: &corepb.Order{
			Status:         string(core.StatusReady),
			DnsNames:       []string{"www.example.com"},
			Id:             order.Id,
			RegistrationID: Registration.Id,
		},
		Csr: csrBytes,
	})
	test.AssertError(t, err, "Should have rejected cert with key = account key")
	test.AssertEquals(t, err.Error(), "certificate public key must be different than account key")
}

<<<<<<< HEAD
// mockInvalidAuthorizationsAuthority is a mock which claims that the given
// domain has one invalid authorization.
type mockInvalidAuthorizationsAuthority struct {
	sapb.StorageAuthorityClient
	domainWithFailures string
}

func (sa *mockInvalidAuthorizationsAuthority) CountInvalidAuthorizations2(ctx context.Context, req *sapb.CountInvalidAuthorizationsRequest, _ ...grpc.CallOption) (*sapb.Count, error) {
	if req.DnsName == sa.domainWithFailures {
		return &sapb.Count{Count: 1}, nil
	} else {
		return &sapb.Count{}, nil
	}
}

func TestAuthzFailedRateLimitingNewOrder(t *testing.T) {
	_, _, ra, _, _, cleanUp := initAuthorities(t)
	defer cleanUp()

	txnBuilder, err := ratelimits.NewTransactionBuilder(ratelimits.LimitConfigs{
		ratelimits.FailedAuthorizationsForPausingPerDomainPerAccount.String(): &ratelimits.LimitConfig{
			Burst:  1,
			Count:  1,
			Period: config.Duration{Duration: time.Hour * 1}},
	})
	test.AssertNotError(t, err, "making transaction composer")
	ra.txnBuilder = txnBuilder

	limit := ra.rlPolicies.InvalidAuthorizationsPerAccount()
	ra.SA = &mockInvalidAuthorizationsAuthority{domainWithFailures: "all.i.do.is.lose.com"}
	err = ra.checkInvalidAuthorizationLimits(ctx, Registration.Id,
		[]string{"charlie.brown.com", "all.i.do.is.lose.com"}, limit)
	test.AssertError(t, err, "checkInvalidAuthorizationLimits did not encounter expected rate limit error")
	test.AssertEquals(t, err.Error(), "too many failed authorizations recently: see https://letsencrypt.org/docs/rate-limits/#authorization-failures-per-hostname-per-account")
}

type mockSAWithNameCounts struct {
	sapb.StorageAuthorityClient
	nameCounts *sapb.CountByNames
	t          *testing.T
	clk        clock.FakeClock
}

func (m *mockSAWithNameCounts) CountCertificatesByNames(ctx context.Context, req *sapb.CountCertificatesByNamesRequest, _ ...grpc.CallOption) (*sapb.CountByNames, error) {
	expectedLatest := m.clk.Now()
	if req.Range.Latest.AsTime() != expectedLatest {
		m.t.Errorf("incorrect latest: got '%v', expected '%v'", req.Range.Latest.AsTime(), expectedLatest)
	}
	expectedEarliest := m.clk.Now().Add(-23 * time.Hour)
	if req.Range.Earliest.AsTime() != expectedEarliest {
		m.t.Errorf("incorrect earliest: got '%v', expected '%v'", req.Range.Earliest.AsTime(), expectedEarliest)
	}
	counts := make(map[string]int64)
	for _, name := range req.DnsNames {
		if count, ok := m.nameCounts.Counts[name]; ok {
			counts[name] = count
		}
	}
	return &sapb.CountByNames{Counts: counts}, nil
}

// FQDNSetExists is a mock which always returns false, so the test requests
// aren't considered to be renewals.
func (m *mockSAWithNameCounts) FQDNSetExists(ctx context.Context, req *sapb.FQDNSetExistsRequest, _ ...grpc.CallOption) (*sapb.Exists, error) {
	return &sapb.Exists{Exists: false}, nil
}

func TestCheckCertificatesPerNameLimit(t *testing.T) {
	_, _, ra, _, fc, cleanUp := initAuthorities(t)
	defer cleanUp()

	rlp := ratelimit.RateLimitPolicy{
		Threshold: 3,
		Window:    config.Duration{Duration: 23 * time.Hour},
		Overrides: map[string]int64{
			"bigissuer.com":     100,
			"smallissuer.co.uk": 1,
		},
	}

	mockSA := &mockSAWithNameCounts{
		nameCounts: &sapb.CountByNames{Counts: map[string]int64{"example.com": 1}},
		clk:        fc,
		t:          t,
	}

	ra.SA = mockSA

	// One base domain, below threshold
	err := ra.checkCertificatesPerNameLimit(ctx, []string{"www.example.com", "example.com"}, rlp, 99)
	test.AssertNotError(t, err, "rate limited example.com incorrectly")

	// Two base domains, one above threshold, one below
	mockSA.nameCounts.Counts["example.com"] = 10
	mockSA.nameCounts.Counts["good-example.com"] = 1
	err = ra.checkCertificatesPerNameLimit(ctx, []string{"www.example.com", "example.com", "good-example.com"}, rlp, 99)
	test.AssertError(t, err, "incorrectly failed to rate limit example.com")
	test.AssertErrorIs(t, err, berrors.RateLimit)
	// There are no overrides for "example.com", so the override usage gauge
	// should contain 0 entries with labels matching it.
	test.AssertMetricWithLabelsEquals(t, ra.rlOverrideUsageGauge, prometheus.Labels{"limit": ratelimit.CertificatesPerName, "override_key": "example.com"}, 0)
	// Verify it has no sub errors as there is only one bad name
	test.AssertEquals(t, err.Error(), "too many certificates already issued for \"example.com\". Retry after 1970-01-01T23:00:00Z: see https://letsencrypt.org/docs/rate-limits/#new-orders-per-account")
	var bErr *berrors.BoulderError
	test.AssertErrorWraps(t, err, &bErr)
	test.AssertEquals(t, len(bErr.SubErrors), 0)

	// Three base domains, two above threshold, one below
	mockSA.nameCounts.Counts["example.com"] = 10
	mockSA.nameCounts.Counts["other-example.com"] = 10
	mockSA.nameCounts.Counts["good-example.com"] = 1
	err = ra.checkCertificatesPerNameLimit(ctx, []string{"example.com", "other-example.com", "good-example.com"}, rlp, 99)
	test.AssertError(t, err, "incorrectly failed to rate limit example.com, other-example.com")
	test.AssertErrorIs(t, err, berrors.RateLimit)
	// Verify it has two sub errors as there are two bad names
	test.AssertEquals(t, err.Error(), "too many certificates already issued for multiple names (\"example.com\" and 2 others). Retry after 1970-01-01T23:00:00Z: see https://letsencrypt.org/docs/rate-limits/#new-orders-per-account")
	test.AssertErrorWraps(t, err, &bErr)
	test.AssertEquals(t, len(bErr.SubErrors), 2)

	// SA misbehaved and didn't send back a count for every input name
	err = ra.checkCertificatesPerNameLimit(ctx, []string{"zombo.com", "www.example.com", "example.com"}, rlp, 99)
	test.AssertError(t, err, "incorrectly failed to error on misbehaving SA")

	// Two base domains, one above threshold but with an override.
	mockSA.nameCounts.Counts["example.com"] = 0
	mockSA.nameCounts.Counts["bigissuer.com"] = 50
	ra.rlOverrideUsageGauge.WithLabelValues(ratelimit.CertificatesPerName, "bigissuer.com").Set(.5)
	err = ra.checkCertificatesPerNameLimit(ctx, []string{"www.example.com", "subdomain.bigissuer.com"}, rlp, 99)
	test.AssertNotError(t, err, "incorrectly rate limited bigissuer")
	// "bigissuer.com" has an override of 100 and they've issued 50. Accounting
	// for the anticipated issuance, we expect to see 51% utilization.
	test.AssertMetricWithLabelsEquals(t, ra.rlOverrideUsageGauge, prometheus.Labels{"limit": ratelimit.CertificatesPerName, "override_key": "bigissuer.com"}, .51)

	// Two base domains, one above its override
	mockSA.nameCounts.Counts["example.com"] = 10
	mockSA.nameCounts.Counts["bigissuer.com"] = 100
	ra.rlOverrideUsageGauge.WithLabelValues(ratelimit.CertificatesPerName, "bigissuer.com").Set(1)
	err = ra.checkCertificatesPerNameLimit(ctx, []string{"www.example.com", "subdomain.bigissuer.com"}, rlp, 99)
	test.AssertError(t, err, "incorrectly failed to rate limit bigissuer")
	test.AssertErrorIs(t, err, berrors.RateLimit)
	// "bigissuer.com" has an override of 100 and they've issued 100. They're
	// already at 100% utilization, so we expect to see 100% utilization.
	test.AssertMetricWithLabelsEquals(t, ra.rlOverrideUsageGauge, prometheus.Labels{"limit": ratelimit.CertificatesPerName, "override_key": "bigissuer.com"}, 1)

	// One base domain, above its override (which is below threshold)
	mockSA.nameCounts.Counts["smallissuer.co.uk"] = 1
	ra.rlOverrideUsageGauge.WithLabelValues(ratelimit.CertificatesPerName, "smallissuer.co.uk").Set(1)
	err = ra.checkCertificatesPerNameLimit(ctx, []string{"www.smallissuer.co.uk"}, rlp, 99)
	test.AssertError(t, err, "incorrectly failed to rate limit smallissuer")
	test.AssertErrorIs(t, err, berrors.RateLimit)
	// "smallissuer.co.uk" has an override of 1 and they've issued 1. They're
	// already at 100% utilization, so we expect to see 100% utilization.
	test.AssertMetricWithLabelsEquals(t, ra.rlOverrideUsageGauge, prometheus.Labels{"limit": ratelimit.CertificatesPerName, "override_key": "smallissuer.co.uk"}, 1)
}

// TestCheckExactCertificateLimit tests that the duplicate certificate limit
// applied to FQDN sets is respected.
func TestCheckExactCertificateLimit(t *testing.T) {
	_, _, ra, _, _, cleanUp := initAuthorities(t)
	defer cleanUp()

	// Create a rate limit with a small threshold
	const dupeCertLimit = 3
	rlp := ratelimit.RateLimitPolicy{
		Threshold: dupeCertLimit,
		Window:    config.Duration{Duration: 24 * time.Hour},
	}

	// Create a mock SA that has a count of already issued certificates for some
	// test names
	firstIssuanceTimestamp := ra.clk.Now().Add(-rlp.Window.Duration)
	fITS2 := firstIssuanceTimestamp.Add(time.Hour * 23)
	fITS3 := firstIssuanceTimestamp.Add(time.Hour * 16)
	fITS4 := firstIssuanceTimestamp.Add(time.Hour * 8)
	issuanceTimestampsNS := []int64{
		fITS2.UnixNano(),
		fITS3.UnixNano(),
		fITS4.UnixNano(),
		firstIssuanceTimestamp.UnixNano(),
	}
	issuanceTimestamps := []*timestamppb.Timestamp{
		timestamppb.New(fITS2),
		timestamppb.New(fITS3),
		timestamppb.New(fITS4),
		timestamppb.New(firstIssuanceTimestamp),
	}
	// Our window is 24 hours and our threshold is 3 issuance. If our most
	// recent issuance was 1 hour ago, we expect the next token to be available
	// 8 hours from issuance time or 7 hours from now.
	expectRetryAfterNS := time.Unix(0, issuanceTimestampsNS[0]).Add(time.Hour * 8).Format(time.RFC3339)
	expectRetryAfter := issuanceTimestamps[0].AsTime().Add(time.Hour * 8).Format(time.RFC3339)
	test.AssertEquals(t, expectRetryAfterNS, expectRetryAfter)
	ra.SA = &mockSAWithFQDNSet{
		issuanceTimestamps: map[string]*sapb.Timestamps{
			"none.example.com":          {Timestamps: []*timestamppb.Timestamp{}},
			"under.example.com":         {Timestamps: issuanceTimestamps[3:3]},
			"equalbutvalid.example.com": {Timestamps: issuanceTimestamps[1:3]},
			"over.example.com":          {Timestamps: issuanceTimestamps[0:3]},
		},
		t: t,
	}

	testCases := []struct {
		Name        string
		Domain      string
		ExpectedErr error
	}{
		{
			Name:        "FQDN set issuances none",
			Domain:      "none.example.com",
			ExpectedErr: nil,
		},
		{
			Name:        "FQDN set issuances less than limit",
			Domain:      "under.example.com",
			ExpectedErr: nil,
		},
		{
			Name:        "FQDN set issuances equal to limit",
			Domain:      "equalbutvalid.example.com",
			ExpectedErr: nil,
		},
		{
			Name:   "FQDN set issuances above limit NS",
			Domain: "over.example.com",
			ExpectedErr: fmt.Errorf(
				"too many certificates (3) already issued for this exact set of domains in the last 24 hours: over.example.com, retry after %s: see https://letsencrypt.org/docs/rate-limits/#new-certificates-per-exact-set-of-hostnames",
				expectRetryAfterNS,
			),
		},
		{
			Name:   "FQDN set issuances above limit",
			Domain: "over.example.com",
			ExpectedErr: fmt.Errorf(
				"too many certificates (3) already issued for this exact set of domains in the last 24 hours: over.example.com, retry after %s: see https://letsencrypt.org/docs/rate-limits/#new-certificates-per-exact-set-of-hostnames",
				expectRetryAfter,
			),
		},
	}

	// For each test case we check that the certificatesPerFQDNSetLimit is applied
	// as we expect
	for _, tc := range testCases {
		t.Run(tc.Name, func(t *testing.T) {
			result := ra.checkCertificatesPerFQDNSetLimit(ctx, []string{tc.Domain}, rlp, 0)
			if tc.ExpectedErr == nil {
				test.AssertNotError(t, result, fmt.Sprintf("Expected no error for %q", tc.Domain))
			} else {
				test.AssertError(t, result, fmt.Sprintf("Expected error for %q", tc.Domain))
				test.AssertEquals(t, result.Error(), tc.ExpectedErr.Error())
			}
		})
	}
}

// A mockSAWithFQDNSet is a mock StorageAuthority that supports
// CountCertificatesByName as well as FQDNSetExists. This allows testing
// checkCertificatesPerNameRateLimit's FQDN exemption logic.
type mockSAWithFQDNSet struct {
	sapb.StorageAuthorityClient
	fqdnSet            map[string]bool
	issuanceTimestamps map[string]*sapb.Timestamps

	t *testing.T
}

// Construct the FQDN Set key the same way as the SA (by using
// `core.UniqueLowerNames`, joining the names with a `,` and hashing them)
// but return a string so it can be used as a key in m.fqdnSet.
func (m mockSAWithFQDNSet) hashNames(names []string) string {
	names = core.UniqueLowerNames(names)
	hash := sha256.Sum256([]byte(strings.Join(names, ",")))
	return string(hash[:])
}

// Search for a set of domain names in the FQDN set map
func (m mockSAWithFQDNSet) FQDNSetExists(_ context.Context, req *sapb.FQDNSetExistsRequest, _ ...grpc.CallOption) (*sapb.Exists, error) {
	hash := m.hashNames(req.DnsNames)
	if _, exists := m.fqdnSet[hash]; exists {
		return &sapb.Exists{Exists: true}, nil
	}
	return &sapb.Exists{Exists: false}, nil
}

// Return a map of domain -> certificate count.
func (m mockSAWithFQDNSet) CountCertificatesByNames(ctx context.Context, req *sapb.CountCertificatesByNamesRequest, _ ...grpc.CallOption) (*sapb.CountByNames, error) {
	counts := make(map[string]int64)
	for _, name := range req.DnsNames {
		entry, ok := m.issuanceTimestamps[name]
		if ok {
			counts[name] = int64(len(entry.Timestamps))
		}
	}
	return &sapb.CountByNames{Counts: counts}, nil
}

func (m mockSAWithFQDNSet) FQDNSetTimestampsForWindow(_ context.Context, req *sapb.CountFQDNSetsRequest, _ ...grpc.CallOption) (*sapb.Timestamps, error) {
	if len(req.DnsNames) == 1 {
		return m.issuanceTimestamps[req.DnsNames[0]], nil
	} else {
		return nil, fmt.Errorf("FQDNSetTimestampsForWindow mock only supports a single domain")
	}
}

// TestExactPublicSuffixCertLimit tests the behaviour of issue #2681.
// See https://github.com/letsencrypt/boulder/issues/2681
func TestExactPublicSuffixCertLimit(t *testing.T) {
	_, _, ra, _, fc, cleanUp := initAuthorities(t)
	defer cleanUp()

	// Simple policy that only allows 2 certificates per name.
	certsPerNamePolicy := ratelimit.RateLimitPolicy{
		Threshold: 2,
		Window:    config.Duration{Duration: 23 * time.Hour},
	}

	// We use "dedyn.io" and "dynv6.net" domains for the test on the implicit
	// assumption that both domains are present on the public suffix list.
	// Quickly verify that this is true before continuing with the rest of the test.
	_, err := publicsuffix.Domain("dedyn.io")
	test.AssertError(t, err, "dedyn.io was not on the public suffix list, invaliding the test")
	_, err = publicsuffix.Domain("dynv6.net")
	test.AssertError(t, err, "dynv6.net was not on the public suffix list, invaliding the test")

	// Back the mock SA with counts as if so far we have issued the following
	// certificates for the following domains:
	//   - test.dedyn.io (once)
	//   - test2.dedyn.io (once)
	//   - dynv6.net (twice)
	mockSA := &mockSAWithNameCounts{
		nameCounts: &sapb.CountByNames{
			Counts: map[string]int64{
				"test.dedyn.io":  1,
				"test2.dedyn.io": 1,
				"test3.dedyn.io": 0,
				"dedyn.io":       0,
				"dynv6.net":      2,
			},
		},
		clk: fc,
		t:   t,
	}
	ra.SA = mockSA

	// Trying to issue for "test3.dedyn.io" and "dedyn.io" should succeed because
	// test3.dedyn.io has no certificates and "dedyn.io" is an exact public suffix
	// match with no certificates issued for it.
	err = ra.checkCertificatesPerNameLimit(ctx, []string{"test3.dedyn.io", "dedyn.io"}, certsPerNamePolicy, 99)
	test.AssertNotError(t, err, "certificate per name rate limit not applied correctly")

	// Trying to issue for "test3.dedyn.io" and "dynv6.net" should fail because
	// "dynv6.net" is an exact public suffix match with 2 certificates issued for
	// it.
	err = ra.checkCertificatesPerNameLimit(ctx, []string{"test3.dedyn.io", "dynv6.net"}, certsPerNamePolicy, 99)
	test.AssertError(t, err, "certificate per name rate limit not applied correctly")
=======
func TestRegistrationUpdate(t *testing.T) {
	oldURL := "http://old.invalid"
	newURL := "http://new.invalid"
	base := &corepb.Registration{
		Id:        1,
		Contact:   []string{oldURL},
		Agreement: "",
	}
	update := &corepb.Registration{
		Contact:         []string{newURL},
		ContactsPresent: true,
		Agreement:       "totally!",
	}

	res, changed := mergeUpdate(base, update)
	test.AssertEquals(t, changed, true)
	test.AssertEquals(t, res.Contact[0], update.Contact[0])
	test.AssertEquals(t, res.Agreement, update.Agreement)

	// Make sure that a `MergeUpdate` call with an empty string doesn't produce an
	// error and results in a change to the base reg.
	emptyUpdate := &corepb.Registration{
		Contact:         []string{""},
		ContactsPresent: true,
		Agreement:       "totally!",
	}
	_, changed = mergeUpdate(res, emptyUpdate)
	test.AssertEquals(t, changed, true)
}

func TestRegistrationContactUpdate(t *testing.T) {
	contactURL := "mailto://example@example.com"

	// Test that a registration contact can be removed by updating with an empty
	// Contact slice.
	base := &corepb.Registration{
		Id:        1,
		Contact:   []string{contactURL},
		Agreement: "totally!",
	}
	update := &corepb.Registration{
		Id:              1,
		Contact:         []string{},
		ContactsPresent: true,
		Agreement:       "totally!",
	}
	res, changed := mergeUpdate(base, update)
	test.AssertEquals(t, changed, true)
	test.Assert(t, len(res.Contact) == 0, "Contact was not deleted in update")

	// Test that a registration contact isn't changed when an update is performed
	// with no Contact field
	base = &corepb.Registration{
		Id:        1,
		Contact:   []string{contactURL},
		Agreement: "totally!",
	}
	update = &corepb.Registration{
		Id:        1,
		Agreement: "totally!",
	}
	res, changed = mergeUpdate(base, update)
	test.AssertEquals(t, changed, false)
	test.Assert(t, len(res.Contact) == 1, "len(Contact) was updated unexpectedly")
	test.Assert(t, (res.Contact)[0] == contactURL, "Contact was changed unexpectedly")
}

func TestRegistrationKeyUpdate(t *testing.T) {
	oldKey, err := rsa.GenerateKey(rand.Reader, 512)
	test.AssertNotError(t, err, "rsa.GenerateKey() for oldKey failed")
	oldKeyJSON, err := jose.JSONWebKey{Key: oldKey}.MarshalJSON()
	test.AssertNotError(t, err, "MarshalJSON for oldKey failed")

	base := &corepb.Registration{Key: oldKeyJSON}
	update := &corepb.Registration{}
	_, changed := mergeUpdate(base, update)
	test.Assert(t, !changed, "mergeUpdate changed the key with empty update")

	newKey, err := rsa.GenerateKey(rand.Reader, 1024)
	test.AssertNotError(t, err, "rsa.GenerateKey() for newKey failed")
	newKeyJSON, err := jose.JSONWebKey{Key: newKey}.MarshalJSON()
	test.AssertNotError(t, err, "MarshalJSON for newKey failed")

	update = &corepb.Registration{Key: newKeyJSON}
	res, changed := mergeUpdate(base, update)
	test.Assert(t, changed, "mergeUpdate didn't change the key with non-empty update")
	test.AssertByteEquals(t, res.Key, update.Key)
>>>>>>> 8a01611b
}

func TestDeactivateAuthorization(t *testing.T) {
	_, sa, ra, _, _, cleanUp := initAuthorities(t)
	defer cleanUp()

	exp := ra.clk.Now().Add(365 * 24 * time.Hour)
	authzID := createFinalizedAuthorization(t, sa, "not-example.com", exp, core.ChallengeTypeHTTP01, ra.clk.Now())
	dbAuthzPB := getAuthorization(t, fmt.Sprint(authzID), sa)
	_, err := ra.DeactivateAuthorization(ctx, dbAuthzPB)
	test.AssertNotError(t, err, "Could not deactivate authorization")
	deact, err := sa.GetAuthorization2(ctx, &sapb.AuthorizationID2{Id: authzID})
	test.AssertNotError(t, err, "Could not get deactivated authorization with ID "+dbAuthzPB.Id)
	test.AssertEquals(t, deact.Status, string(core.StatusDeactivated))
}

type mockSARecordingPauses struct {
	sapb.StorageAuthorityClient
	recv *sapb.PauseRequest
}

func (sa *mockSARecordingPauses) PauseIdentifiers(ctx context.Context, req *sapb.PauseRequest, _ ...grpc.CallOption) (*sapb.PauseIdentifiersResponse, error) {
	sa.recv = req
	return &sapb.PauseIdentifiersResponse{Paused: int64(len(req.Identifiers))}, nil
}

func (sa *mockSARecordingPauses) DeactivateAuthorization2(_ context.Context, _ *sapb.AuthorizationID2, _ ...grpc.CallOption) (*emptypb.Empty, error) {
	return nil, nil
}

func TestDeactivateAuthorization_Pausing(t *testing.T) {
	_, _, ra, _, _, cleanUp := initAuthorities(t)
	defer cleanUp()

	if ra.limiter == nil {
		t.Skip("no redis limiter configured")
	}

	msa := mockSARecordingPauses{}
	ra.SA = &msa

	features.Set(features.Config{AutomaticallyPauseZombieClients: true})
	defer features.Reset()

	// Set the default ratelimits to only allow one failed validation per 24
	// hours before pausing.
	txnBuilder, err := ratelimits.NewTransactionBuilder(ratelimits.LimitConfigs{
		ratelimits.FailedAuthorizationsForPausingPerDomainPerAccount.String(): &ratelimits.LimitConfig{
			Burst:  1,
			Count:  1,
			Period: config.Duration{Duration: time.Hour * 24}},
	})
	test.AssertNotError(t, err, "making transaction composer")
	ra.txnBuilder = txnBuilder

	// The first deactivation of a pending authz should work and nothing should
	// get paused.
	_, err = ra.DeactivateAuthorization(ctx, &corepb.Authorization{
		Id:             "1",
		RegistrationID: 1,
		DnsName:        "example.com",
		Status:         string(core.StatusPending),
	})
	test.AssertNotError(t, err, "mock deactivation should work")
	test.AssertBoxedNil(t, msa.recv, "shouldn't be a pause request yet")

	// Deactivating a valid authz shouldn't increment any limits or pause anything.
	_, err = ra.DeactivateAuthorization(ctx, &corepb.Authorization{
		Id:             "2",
		RegistrationID: 1,
		DnsName:        "example.com",
		Status:         string(core.StatusValid),
	})
	test.AssertNotError(t, err, "mock deactivation should work")
	test.AssertBoxedNil(t, msa.recv, "deactivating valid authz should never pause")

	// Deactivating a second pending authz should surpass the limit and result
	// in a pause request.
	_, err = ra.DeactivateAuthorization(ctx, &corepb.Authorization{
		Id:             "3",
		RegistrationID: 1,
		DnsName:        "example.com",
		Status:         string(core.StatusPending),
	})
	test.AssertNotError(t, err, "mock deactivation should work")
	test.AssertNotNil(t, msa.recv, "should have recorded a pause request")
	test.AssertEquals(t, msa.recv.RegistrationID, int64(1))
	test.AssertEquals(t, msa.recv.Identifiers[0].Value, "example.com")
}

func TestDeactivateRegistration(t *testing.T) {
	_, _, ra, _, _, cleanUp := initAuthorities(t)
	defer cleanUp()

	// Deactivate failure because incomplete registration provided
	_, err := ra.DeactivateRegistration(context.Background(), &corepb.Registration{})
	test.AssertDeepEquals(t, err, fmt.Errorf("incomplete gRPC request message"))

	// Deactivate failure because registration status already deactivated
	_, err = ra.DeactivateRegistration(context.Background(),
		&corepb.Registration{Id: 1, Status: string(core.StatusDeactivated)})
	test.AssertError(t, err, "DeactivateRegistration failed with a non-valid registration")

	// Deactivate success with valid registration
	_, err = ra.DeactivateRegistration(context.Background(),
		&corepb.Registration{Id: 1, Status: string(core.StatusValid)})
	test.AssertNotError(t, err, "DeactivateRegistration failed")

	// Check db to make sure account is deactivated
	dbReg, err := ra.SA.GetRegistration(context.Background(), &sapb.RegistrationID{Id: 1})
	test.AssertNotError(t, err, "GetRegistration failed")
	test.AssertEquals(t, dbReg.Status, string(core.StatusDeactivated))
}

// noopCAA implements vapb.CAAClient, always returning nil
type noopCAA struct{}

func (cr noopCAA) IsCAAValid(
	ctx context.Context,
	in *vapb.IsCAAValidRequest,
	opts ...grpc.CallOption,
) (*vapb.IsCAAValidResponse, error) {
	return &vapb.IsCAAValidResponse{}, nil
}

func (cr noopCAA) DoCAA(
	ctx context.Context,
	in *vapb.IsCAAValidRequest,
	opts ...grpc.CallOption,
) (*vapb.IsCAAValidResponse, error) {
	return &vapb.IsCAAValidResponse{}, nil
}

// caaRecorder implements vapb.CAAClient, always returning nil, but recording
// the names it was called for.
type caaRecorder struct {
	sync.Mutex
	names map[string]bool
}

func (cr *caaRecorder) IsCAAValid(
	ctx context.Context,
	in *vapb.IsCAAValidRequest,
	opts ...grpc.CallOption,
) (*vapb.IsCAAValidResponse, error) {
	cr.Lock()
	defer cr.Unlock()
	cr.names[in.Domain] = true
	return &vapb.IsCAAValidResponse{}, nil
}

func (cr *caaRecorder) DoCAA(
	ctx context.Context,
	in *vapb.IsCAAValidRequest,
	opts ...grpc.CallOption,
) (*vapb.IsCAAValidResponse, error) {
	cr.Lock()
	defer cr.Unlock()
	cr.names[in.Domain] = true
	return &vapb.IsCAAValidResponse{}, nil
}

// Test that the right set of domain names have their CAA rechecked, based on
// their `Validated` (attemptedAt in the database) timestamp.
func TestRecheckCAADates(t *testing.T) {
	_, _, ra, _, fc, cleanUp := initAuthorities(t)
	defer cleanUp()
	recorder := &caaRecorder{names: make(map[string]bool)}
	ra.VA = va.RemoteClients{CAAClient: recorder}
	ra.authorizationLifetime = 15 * time.Hour

	recentValidated := fc.Now().Add(-1 * time.Hour)
	recentExpires := fc.Now().Add(15 * time.Hour)
	olderValidated := fc.Now().Add(-8 * time.Hour)
	olderExpires := fc.Now().Add(5 * time.Hour)

	authzs := map[identifier.ACMEIdentifier]*core.Authorization{
		identifier.NewDNS("recent.com"): {
			Identifier: identifier.NewDNS("recent.com"),
			Expires:    &recentExpires,
			Challenges: []core.Challenge{
				{
					Status:    core.StatusValid,
					Type:      core.ChallengeTypeHTTP01,
					Token:     "exampleToken",
					Validated: &recentValidated,
				},
			},
		},
		identifier.NewDNS("older.com"): {
			Identifier: identifier.NewDNS("older.com"),
			Expires:    &olderExpires,
			Challenges: []core.Challenge{
				{
					Status:    core.StatusValid,
					Type:      core.ChallengeTypeHTTP01,
					Token:     "exampleToken",
					Validated: &olderValidated,
				},
			},
		},
		identifier.NewDNS("older2.com"): {
			Identifier: identifier.NewDNS("older2.com"),
			Expires:    &olderExpires,
			Challenges: []core.Challenge{
				{
					Status:    core.StatusValid,
					Type:      core.ChallengeTypeHTTP01,
					Token:     "exampleToken",
					Validated: &olderValidated,
				},
			},
		},
		identifier.NewDNS("wildcard.com"): {
			Identifier: identifier.NewDNS("wildcard.com"),
			Expires:    &olderExpires,
			Challenges: []core.Challenge{
				{
					Status:    core.StatusValid,
					Type:      core.ChallengeTypeHTTP01,
					Token:     "exampleToken",
					Validated: &olderValidated,
				},
			},
		},
		identifier.NewDNS("*.wildcard.com"): {
			Identifier: identifier.NewDNS("*.wildcard.com"),
			Expires:    &olderExpires,
			Challenges: []core.Challenge{
				{
					Status:    core.StatusValid,
					Type:      core.ChallengeTypeHTTP01,
					Token:     "exampleToken",
					Validated: &olderValidated,
				},
			},
		},
	}
	twoChallenges := map[identifier.ACMEIdentifier]*core.Authorization{
		identifier.NewDNS("twochallenges.com"): {
			ID:         "twochal",
			Identifier: identifier.NewDNS("twochallenges.com"),
			Expires:    &recentExpires,
			Challenges: []core.Challenge{
				{
					Status:    core.StatusValid,
					Type:      core.ChallengeTypeHTTP01,
					Token:     "exampleToken",
					Validated: &olderValidated,
				},
				{
					Status:    core.StatusValid,
					Type:      core.ChallengeTypeDNS01,
					Token:     "exampleToken",
					Validated: &olderValidated,
				},
			},
		},
	}
	noChallenges := map[identifier.ACMEIdentifier]*core.Authorization{
		identifier.NewDNS("nochallenges.com"): {
			ID:         "nochal",
			Identifier: identifier.NewDNS("nochallenges.com"),
			Expires:    &recentExpires,
			Challenges: []core.Challenge{},
		},
	}
	noValidationTime := map[identifier.ACMEIdentifier]*core.Authorization{
		identifier.NewDNS("novalidationtime.com"): {
			ID:         "noval",
			Identifier: identifier.NewDNS("novalidationtime.com"),
			Expires:    &recentExpires,
			Challenges: []core.Challenge{
				{
					Status:    core.StatusValid,
					Type:      core.ChallengeTypeHTTP01,
					Token:     "exampleToken",
					Validated: nil,
				},
			},
		},
	}

	// NOTE: The names provided here correspond to authorizations in the
	// `mockSAWithRecentAndOlder`
	err := ra.checkAuthorizationsCAA(context.Background(), Registration.Id, authzs, fc.Now())
	// We expect that there is no error rechecking authorizations for these names
	if err != nil {
		t.Errorf("expected nil err, got %s", err)
	}

	// Should error if a authorization has `!= 1` challenge
	err = ra.checkAuthorizationsCAA(context.Background(), Registration.Id, twoChallenges, fc.Now())
	test.AssertEquals(t, err.Error(), "authorization has incorrect number of challenges. 1 expected, 2 found for: id twochal")

	// Should error if a authorization has `!= 1` challenge
	err = ra.checkAuthorizationsCAA(context.Background(), Registration.Id, noChallenges, fc.Now())
	test.AssertEquals(t, err.Error(), "authorization has incorrect number of challenges. 1 expected, 0 found for: id nochal")

	// Should error if authorization's challenge has no validated timestamp
	err = ra.checkAuthorizationsCAA(context.Background(), Registration.Id, noValidationTime, fc.Now())
	test.AssertEquals(t, err.Error(), "authorization's challenge has no validated timestamp for: id noval")

	// We expect that "recent.com" is not checked because its mock authorization
	// isn't expired
	if _, present := recorder.names["recent.com"]; present {
		t.Errorf("Rechecked CAA unnecessarily for recent.com")
	}

	// We expect that "older.com" is checked
	if _, present := recorder.names["older.com"]; !present {
		t.Errorf("Failed to recheck CAA for older.com")
	}

	// We expect that "older2.com" is checked
	if _, present := recorder.names["older2.com"]; !present {
		t.Errorf("Failed to recheck CAA for older2.com")
	}

	// We expect that the "wildcard.com" domain (without the `*.` prefix) is checked.
	if _, present := recorder.names["wildcard.com"]; !present {
		t.Errorf("Failed to recheck CAA for wildcard.com")
	}

	// We expect that "*.wildcard.com" is checked (with the `*.` prefix, because
	// it is stripped at a lower layer than we are testing)
	if _, present := recorder.names["*.wildcard.com"]; !present {
		t.Errorf("Failed to recheck CAA for *.wildcard.com")
	}
}

type caaFailer struct{}

func (cf *caaFailer) IsCAAValid(
	ctx context.Context,
	in *vapb.IsCAAValidRequest,
	opts ...grpc.CallOption,
) (*vapb.IsCAAValidResponse, error) {
	cvrpb := &vapb.IsCAAValidResponse{}
	switch in.Domain {
	case "a.com":
		cvrpb.Problem = &corepb.ProblemDetails{
			Detail: "CAA invalid for a.com",
		}
	case "c.com":
		cvrpb.Problem = &corepb.ProblemDetails{
			Detail: "CAA invalid for c.com",
		}
	case "d.com":
		return nil, fmt.Errorf("Error checking CAA for d.com")
	}
	return cvrpb, nil
}

func (cf *caaFailer) DoCAA(
	ctx context.Context,
	in *vapb.IsCAAValidRequest,
	opts ...grpc.CallOption,
) (*vapb.IsCAAValidResponse, error) {
	cvrpb := &vapb.IsCAAValidResponse{}
	switch in.Domain {
	case "a.com":
		cvrpb.Problem = &corepb.ProblemDetails{
			Detail: "CAA invalid for a.com",
		}
	case "c.com":
		cvrpb.Problem = &corepb.ProblemDetails{
			Detail: "CAA invalid for c.com",
		}
	case "d.com":
		return nil, fmt.Errorf("Error checking CAA for d.com")
	}
	return cvrpb, nil
}

func TestRecheckCAAEmpty(t *testing.T) {
	_, _, ra, _, _, cleanUp := initAuthorities(t)
	defer cleanUp()
	err := ra.recheckCAA(context.Background(), nil)
	test.AssertNotError(t, err, "expected nil")
}

func makeHTTP01Authorization(domain string) *core.Authorization {
	return &core.Authorization{
		Identifier: identifier.NewDNS(domain),
		Challenges: []core.Challenge{{Status: core.StatusValid, Type: core.ChallengeTypeHTTP01}},
	}
}

func TestRecheckCAASuccess(t *testing.T) {
	_, _, ra, _, _, cleanUp := initAuthorities(t)
	defer cleanUp()
	ra.VA = va.RemoteClients{CAAClient: &noopCAA{}}
	authzs := []*core.Authorization{
		makeHTTP01Authorization("a.com"),
		makeHTTP01Authorization("b.com"),
		makeHTTP01Authorization("c.com"),
	}
	err := ra.recheckCAA(context.Background(), authzs)
	test.AssertNotError(t, err, "expected nil")
}

func TestRecheckCAAFail(t *testing.T) {
	_, _, ra, _, _, cleanUp := initAuthorities(t)
	defer cleanUp()
	ra.VA = va.RemoteClients{CAAClient: &caaFailer{}}
	authzs := []*core.Authorization{
		makeHTTP01Authorization("a.com"),
		makeHTTP01Authorization("b.com"),
		makeHTTP01Authorization("c.com"),
	}
	err := ra.recheckCAA(context.Background(), authzs)

	test.AssertError(t, err, "expected err, got nil")
	var berr *berrors.BoulderError
	test.AssertErrorWraps(t, err, &berr)
	test.AssertErrorIs(t, berr, berrors.CAA)
	test.AssertEquals(t, len(berr.SubErrors), 2)

	// We don't know whether the asynchronous a.com or c.com CAA recheck will fail
	// first. Whichever does will be mentioned in the top level problem detail.
	expectedDetailRegex := regexp.MustCompile(
		`Rechecking CAA for "(?:a\.com|c\.com)" and 1 more identifiers failed. Refer to sub-problems for more information`,
	)
	if !expectedDetailRegex.MatchString(berr.Detail) {
		t.Errorf("expected suberror detail to match expected regex, got %q", err)
	}

	// There should be a sub error for both a.com and c.com with the correct type
	subErrMap := make(map[string]berrors.SubBoulderError, len(berr.SubErrors))
	for _, subErr := range berr.SubErrors {
		subErrMap[subErr.Identifier.Value] = subErr
	}
	subErrA, foundA := subErrMap["a.com"]
	subErrB, foundB := subErrMap["c.com"]
	test.AssertEquals(t, foundA, true)
	test.AssertEquals(t, foundB, true)
	test.AssertEquals(t, subErrA.Type, berrors.CAA)
	test.AssertEquals(t, subErrB.Type, berrors.CAA)

	// Recheck CAA with just one bad authz
	authzs = []*core.Authorization{
		makeHTTP01Authorization("a.com"),
	}
	err = ra.recheckCAA(context.Background(), authzs)
	// It should error
	test.AssertError(t, err, "expected err from recheckCAA")
	// It should be a berror
	test.AssertErrorWraps(t, err, &berr)
	// There should be *no* suberrors because there was only one overall error
	test.AssertEquals(t, len(berr.SubErrors), 0)
}

func TestRecheckCAAInternalServerError(t *testing.T) {
	_, _, ra, _, _, cleanUp := initAuthorities(t)
	defer cleanUp()
	ra.VA = va.RemoteClients{CAAClient: &caaFailer{}}
	authzs := []*core.Authorization{
		makeHTTP01Authorization("a.com"),
		makeHTTP01Authorization("b.com"),
		makeHTTP01Authorization("d.com"),
	}
	err := ra.recheckCAA(context.Background(), authzs)
	test.AssertError(t, err, "expected err, got nil")
	test.AssertErrorIs(t, err, berrors.InternalServer)
}

func TestNewOrder(t *testing.T) {
	_, _, ra, _, fc, cleanUp := initAuthorities(t)
	defer cleanUp()

	now := fc.Now()
	orderA, err := ra.NewOrder(context.Background(), &rapb.NewOrderRequest{
		RegistrationID:         Registration.Id,
		CertificateProfileName: "test",
		DnsNames:               []string{"b.com", "a.com", "a.com", "C.COM"},
	})
	test.AssertNotError(t, err, "ra.NewOrder failed")
	test.AssertEquals(t, orderA.RegistrationID, int64(1))
	test.AssertEquals(t, orderA.Expires.AsTime(), now.Add(ra.orderLifetime))
	test.AssertEquals(t, len(orderA.DnsNames), 3)
	test.AssertEquals(t, orderA.CertificateProfileName, "test")
	// We expect the order names to have been sorted, deduped, and lowercased
	test.AssertDeepEquals(t, orderA.DnsNames, []string{"a.com", "b.com", "c.com"})
	test.AssertEquals(t, orderA.Id, int64(1))
	test.AssertEquals(t, numAuthorizations(orderA), 3)

	_, err = ra.NewOrder(context.Background(), &rapb.NewOrderRequest{
		RegistrationID: Registration.Id,
		DnsNames:       []string{"a"},
	})
	test.AssertError(t, err, "NewOrder with invalid names did not error")
	test.AssertEquals(t, err.Error(), "Cannot issue for \"a\": Domain name needs at least one dot")
}

// TestNewOrderReuse tests that subsequent requests by an ACME account to create
// an identical order results in only one order being created & subsequently
// reused.
func TestNewOrder_OrderReusex(t *testing.T) {
	_, _, ra, _, _, cleanUp := initAuthorities(t)
	defer cleanUp()

	// Create an initial order with regA and names
	names := []string{"zombo.com", "welcome.to.zombo.com"}
	orderReq := &rapb.NewOrderRequest{
		RegistrationID: Registration.Id,
		DnsNames:       names,
	}
	firstOrder, err := ra.NewOrder(context.Background(), orderReq)
	test.AssertNotError(t, err, "Adding an initial order for regA failed")

	// Create a second registration to reference
	acctKeyB, err := AccountKeyB.MarshalJSON()
	test.AssertNotError(t, err, "failed to marshal account key")
	input := &corepb.Registration{Key: acctKeyB}
	secondReg, err := ra.NewRegistration(context.Background(), input)
	test.AssertNotError(t, err, "Error creating a second test registration")

	testCases := []struct {
		Name           string
		RegistrationID int64
		DnsNames       []string
		ExpectReuse    bool
	}{
		{
			Name:           "Duplicate order, same regID",
			RegistrationID: Registration.Id,
			DnsNames:       names,
			// We expect reuse since the order matches firstOrder
			ExpectReuse: true,
		},
		{
			Name:           "Subset of order names, same regID",
			RegistrationID: Registration.Id,
			DnsNames:       names[:1],
			// We do not expect reuse because the order names don't match firstOrder
			ExpectReuse: false,
		},
		{
			Name:           "Superset of order names, same regID",
			RegistrationID: Registration.Id,
			DnsNames:       append(names, "blog.zombo.com"),
			// We do not expect reuse because the order names don't match firstOrder
			ExpectReuse: false,
		},
		{
			Name:           "Duplicate order, different regID",
			RegistrationID: secondReg.Id,
			DnsNames:       names,
			// We do not expect reuse because the order regID differs from firstOrder
			ExpectReuse: false,
		},
		// TODO(#7324): Integrate certificate profile variance into this test.
	}

	for _, tc := range testCases {
		t.Run(tc.Name, func(t *testing.T) {
			// Add the order for the test request
			order, err := ra.NewOrder(context.Background(), &rapb.NewOrderRequest{
				RegistrationID: tc.RegistrationID,
				DnsNames:       tc.DnsNames,
			})
			test.AssertNotError(t, err, "NewOrder returned an unexpected error")
			test.AssertNotNil(t, order.Id, "NewOrder returned an order with a nil Id")

			if tc.ExpectReuse {
				// If we expected order reuse for this testcase assert that the order
				// has the same ID as the firstOrder
				test.AssertEquals(t, order.Id, firstOrder.Id)
			} else {
				// Otherwise assert that the order doesn't have the same ID as the
				// firstOrder
				test.AssertNotEquals(t, order.Id, firstOrder.Id)
			}
		})
	}
}

// TestNewOrder_OrderReuse_Profile tests that order reuse respects profiles.
// This is not simply a test case in TestNewOrder_OrderReuse because it relies
// on feature-flag gated behavior. It should be unified with that function when
// the feature flag is removed.
func TestNewOrder_OrderReuse_Profile(t *testing.T) {
	// TODO(#7324): Integrate these cases into TestNewOrder_OrderReuse.
	if !strings.Contains(os.Getenv("BOULDER_CONFIG_DIR"), "test/config-next") {
		t.Skip("this test requires the db to have the certificateProfileName column in the orders table")
	}

	_, _, ra, _, _, cleanUp := initAuthorities(t)
	defer cleanUp()

	features.Set(features.Config{MultipleCertificateProfiles: true})
	defer features.Reset()

	// Create an initial order with a profile name.
	extant, err := ra.NewOrder(context.Background(), &rapb.NewOrderRequest{
		RegistrationID:         Registration.Id,
		CertificateProfileName: "test",
		DnsNames:               []string{"a.com", "b.com"},
	})
	test.AssertNotError(t, err, "creating test order")

	// Creating an identical order should reuse the first one.
	new, err := ra.NewOrder(context.Background(), &rapb.NewOrderRequest{
		RegistrationID:         Registration.Id,
		CertificateProfileName: "test",
		DnsNames:               []string{"a.com", "b.com"},
	})
	test.AssertNotError(t, err, "creating test order")
	test.AssertEquals(t, new.Id, extant.Id)

	// Creating a new order for the same names but a different profile should not
	// reuse the first one.
	new, err = ra.NewOrder(context.Background(), &rapb.NewOrderRequest{
		RegistrationID:         Registration.Id,
		CertificateProfileName: "test2",
		DnsNames:               []string{"a.com", "b.com"},
	})
	test.AssertNotError(t, err, "creating test order")
	test.AssertNotEquals(t, new.Id, extant.Id)
}

// TestNewOrder_OrderReuse_Expired tests that expired orders are not reused.
// This is not simply a test case in TestNewOrder_OrderReuse because it has
// side effects.
func TestNewOrder_OrderReuse_Expired(t *testing.T) {
	_, _, ra, _, fc, cleanUp := initAuthorities(t)
	defer cleanUp()

	// Set the order lifetime to something short and known.
	ra.orderLifetime = time.Hour

	// Create an initial order.
	extant, err := ra.NewOrder(context.Background(), &rapb.NewOrderRequest{
		RegistrationID: Registration.Id,
		DnsNames:       []string{"a.com", "b.com"},
	})
	test.AssertNotError(t, err, "creating test order")

	// Transition the original order to status invalid by jumping forward in time
	// to when it has expired.
	fc.Set(extant.Expires.AsTime().Add(2 * time.Hour))

	// Now a new order for the same names should not reuse the first one.
	new, err := ra.NewOrder(context.Background(), &rapb.NewOrderRequest{
		RegistrationID: Registration.Id,
		DnsNames:       []string{"a.com", "b.com"},
	})
	test.AssertNotError(t, err, "creating test order")
	test.AssertNotEquals(t, new.Id, extant.Id)
}

// TestNewOrder_OrderReuse_Invalid tests that invalid orders are not reused.
// This is not simply a test case in TestNewOrder_OrderReuse because it has
// side effects.
func TestNewOrder_OrderReuse_Invalid(t *testing.T) {
	_, sa, ra, _, _, cleanUp := initAuthorities(t)
	defer cleanUp()

	// Create an initial order.
	extant, err := ra.NewOrder(context.Background(), &rapb.NewOrderRequest{
		RegistrationID: Registration.Id,
		DnsNames:       []string{"a.com", "b.com"},
	})
	test.AssertNotError(t, err, "creating test order")

	// Transition the original order to status invalid by invalidating one of its
	// authorizations.
	_, err = sa.DeactivateAuthorization2(context.Background(), &sapb.AuthorizationID2{
		Id: extant.V2Authorizations[0],
	})
	test.AssertNotError(t, err, "deactivating test authorization")

	// Now a new order for the same names should not reuse the first one.
	new, err := ra.NewOrder(context.Background(), &rapb.NewOrderRequest{
		RegistrationID: Registration.Id,
		DnsNames:       []string{"a.com", "b.com"},
	})
	test.AssertNotError(t, err, "creating test order")
	test.AssertNotEquals(t, new.Id, extant.Id)
}

func TestNewOrder_AuthzReuse(t *testing.T) {
	_, sa, ra, _, fc, cleanUp := initAuthorities(t)
	defer cleanUp()

	// Create three initial authzs by creating an initial order, then updating
	// the individual authz statuses.
	const (
		pending = "a-pending.com"
		valid   = "b-valid.com"
		invalid = "c-invalid.com"
	)
	extant, err := ra.NewOrder(context.Background(), &rapb.NewOrderRequest{
		RegistrationID: Registration.Id,
		DnsNames:       []string{pending, valid, invalid},
	})
	test.AssertNotError(t, err, "creating test order")
	extantAuthzs := map[string]int64{
		// Take advantage of the fact that authz IDs are returned in the same order
		// as the lexicographically-sorted identifiers.
		pending: extant.V2Authorizations[0],
		valid:   extant.V2Authorizations[1],
		invalid: extant.V2Authorizations[2],
	}
	_, err = sa.FinalizeAuthorization2(context.Background(), &sapb.FinalizeAuthorizationRequest{
		Id:        extantAuthzs[valid],
		Status:    string(core.StatusValid),
		Attempted: "hello",
		Expires:   timestamppb.New(fc.Now().Add(48 * time.Hour)),
	})
	test.AssertNotError(t, err, "marking test authz as valid")
	_, err = sa.DeactivateAuthorization2(context.Background(), &sapb.AuthorizationID2{
		Id: extantAuthzs[invalid],
	})
	test.AssertNotError(t, err, "marking test authz as invalid")

	// Create a second registration to reference later.
	acctKeyB, err := AccountKeyB.MarshalJSON()
	test.AssertNotError(t, err, "failed to marshal account key")
	input := &corepb.Registration{Key: acctKeyB}
	secondReg, err := ra.NewRegistration(context.Background(), input)
	test.AssertNotError(t, err, "Error creating a second test registration")

	testCases := []struct {
		Name           string
		RegistrationID int64
		DnsName        string
		ExpectReuse    bool
	}{
		{
			Name:           "Reuse pending authz",
			RegistrationID: Registration.Id,
			DnsName:        pending,
			ExpectReuse:    true, // TODO(#7715): Invert this.
		},
		{
			Name:           "Reuse valid authz",
			RegistrationID: Registration.Id,
			DnsName:        valid,
			ExpectReuse:    true,
		},
		{
			Name:           "Don't reuse invalid authz",
			RegistrationID: Registration.Id,
			DnsName:        invalid,
			ExpectReuse:    false,
		},
		{
			Name:           "Don't reuse valid authz from other acct",
			RegistrationID: secondReg.Id,
			DnsName:        valid,
			ExpectReuse:    false,
		},
	}

	for _, tc := range testCases {
		t.Run(tc.Name, func(t *testing.T) {
			new, err := ra.NewOrder(context.Background(), &rapb.NewOrderRequest{
				RegistrationID: tc.RegistrationID,
				DnsNames:       []string{tc.DnsName},
			})
			test.AssertNotError(t, err, "creating test order")
			test.AssertNotEquals(t, new.Id, extant.Id)

			if tc.ExpectReuse {
				test.AssertEquals(t, new.V2Authorizations[0], extantAuthzs[tc.DnsName])
			} else {
				test.AssertNotEquals(t, new.V2Authorizations[0], extantAuthzs[tc.DnsName])
			}
		})
	}
}

// TestNewOrder_AuthzReuse_NoPending tests that authz reuse doesn't reuse
// pending authzs when a feature flag is set.
// This is not simply a test case in TestNewOrder_OrderReuse because it relies
// on feature-flag gated behavior. It should be unified with that function when
// the feature flag is removed.
func TestNewOrder_AuthzReuse_NoPending(t *testing.T) {
	// TODO(#7715): Integrate these cases into TestNewOrder_AuthzReuse.
	_, _, ra, _, _, cleanUp := initAuthorities(t)
	defer cleanUp()

	features.Set(features.Config{NoPendingAuthzReuse: true})
	defer features.Reset()

	// Create an initial order and two pending authzs.
	extant, err := ra.NewOrder(context.Background(), &rapb.NewOrderRequest{
		RegistrationID: Registration.Id,
		DnsNames:       []string{"a.com", "b.com"},
	})
	test.AssertNotError(t, err, "creating test order")

	// With the feature flag enabled, creating a new order for one of these names
	// should not reuse the existing pending authz.
	new, err := ra.NewOrder(context.Background(), &rapb.NewOrderRequest{
		RegistrationID: Registration.Id,
		DnsNames:       []string{"a.com"},
	})
	test.AssertNotError(t, err, "creating test order")
	test.AssertNotEquals(t, new.Id, extant.Id)
	test.AssertNotEquals(t, new.V2Authorizations[0], extant.V2Authorizations[0])
}

// mockSAWithAuthzs has a GetAuthorizations2 method that returns the protobuf
// version of its authzs struct member. It also has a fake GetOrderForNames
// which always fails, and a fake NewOrderAndAuthzs which always succeeds, to
// facilitate the full execution of RA.NewOrder.
type mockSAWithAuthzs struct {
	sapb.StorageAuthorityClient
	authzs []*core.Authorization
}

// GetOrderForNames is a mock which always returns NotFound so that NewOrder
// proceeds to attempt authz reuse instead of wholesale order reuse.
func (msa *mockSAWithAuthzs) GetOrderForNames(ctx context.Context, req *sapb.GetOrderForNamesRequest, _ ...grpc.CallOption) (*corepb.Order, error) {
	return nil, berrors.NotFoundError("no such order")
}

// GetValidAuthorizations2 returns a _bizarre_ authorization for "*.zombo.com" that
// was validated by HTTP-01. This should never happen in real life since the
// name is a wildcard. We use this mock to test that we reject this bizarre
// situation correctly.
func (msa *mockSAWithAuthzs) GetValidAuthorizations2(ctx context.Context, req *sapb.GetValidAuthorizationsRequest, _ ...grpc.CallOption) (*sapb.Authorizations, error) {
	resp := &sapb.Authorizations{}
	for _, v := range msa.authzs {
		authzPB, err := bgrpc.AuthzToPB(*v)
		if err != nil {
			return nil, err
		}
		resp.Authzs = append(resp.Authzs, authzPB)
	}
	return resp, nil
}

func (msa *mockSAWithAuthzs) GetAuthorizations2(ctx context.Context, req *sapb.GetAuthorizationsRequest, _ ...grpc.CallOption) (*sapb.Authorizations, error) {
	return msa.GetValidAuthorizations2(ctx, &sapb.GetValidAuthorizationsRequest{
		RegistrationID: req.RegistrationID,
		DnsNames:       req.DnsNames,
		ValidUntil:     req.ValidUntil,
	})
}

func (msa *mockSAWithAuthzs) GetAuthorization2(ctx context.Context, req *sapb.AuthorizationID2, _ ...grpc.CallOption) (*corepb.Authorization, error) {
	for _, authz := range msa.authzs {
		if authz.ID == fmt.Sprintf("%d", req.Id) {
			return bgrpc.AuthzToPB(*authz)
		}
	}
	return nil, berrors.NotFoundError("no such authz")
}

// NewOrderAndAuthzs is a mock which just reflects the incoming request back,
// pretending to have created new db rows for the requested newAuthzs.
func (msa *mockSAWithAuthzs) NewOrderAndAuthzs(ctx context.Context, req *sapb.NewOrderAndAuthzsRequest, _ ...grpc.CallOption) (*corepb.Order, error) {
	authzIDs := req.NewOrder.V2Authorizations
	for range req.NewAuthzs {
		authzIDs = append(authzIDs, mrand.Int64())
	}
	return &corepb.Order{
		// Fields from the input new order request.
		RegistrationID:         req.NewOrder.RegistrationID,
		Expires:                req.NewOrder.Expires,
		DnsNames:               req.NewOrder.DnsNames,
		V2Authorizations:       authzIDs,
		CertificateProfileName: req.NewOrder.CertificateProfileName,
		// Mock new fields generated by the database transaction.
		Id:      mrand.Int64(),
		Created: timestamppb.Now(),
		// A new order is never processing because it can't have been finalized yet.
		BeganProcessing: false,
		Status:          string(core.StatusPending),
	}, nil
}

// TestNewOrderAuthzReuseSafety checks that the RA's safety check for reusing an
// authorization for a new-order request with a wildcard name works correctly.
// We want to ensure that we never reuse a non-Wildcard authorization (e.g. one
// with more than just a DNS-01 challenge) for a wildcard name. See Issue #3420
// for background - this safety check was previously broken!
// https://github.com/letsencrypt/boulder/issues/3420
func TestNewOrderAuthzReuseSafety(t *testing.T) {
	_, _, ra, _, _, cleanUp := initAuthorities(t)
	defer cleanUp()

	ctx := context.Background()
	names := []string{"*.zombo.com"}

	// Use a mock SA that always returns a valid HTTP-01 authz for the name
	// "zombo.com"
	expires := time.Now()
	ra.SA = &mockSAWithAuthzs{
		authzs: []*core.Authorization{
			{
				// A static fake ID we can check for in a unit test
				ID:             "1",
				Identifier:     identifier.NewDNS("*.zombo.com"),
				RegistrationID: Registration.Id,
				// Authz is valid
				Status:  "valid",
				Expires: &expires,
				Challenges: []core.Challenge{
					// HTTP-01 challenge is valid
					{
						Type:   core.ChallengeTypeHTTP01, // The dreaded HTTP-01! X__X
						Status: core.StatusValid,
						Token:  core.NewToken(),
					},
					// DNS-01 challenge is pending
					{
						Type:   core.ChallengeTypeDNS01,
						Status: core.StatusPending,
						Token:  core.NewToken(),
					},
				},
			},
			{
				// A static fake ID we can check for in a unit test
				ID:             "2",
				Identifier:     identifier.NewDNS("zombo.com"),
				RegistrationID: Registration.Id,
				// Authz is valid
				Status:  "valid",
				Expires: &expires,
				Challenges: []core.Challenge{
					// HTTP-01 challenge is valid
					{
						Type:   core.ChallengeTypeHTTP01,
						Status: core.StatusValid,
						Token:  core.NewToken(),
					},
					// DNS-01 challenge is pending
					{
						Type:   core.ChallengeTypeDNS01,
						Status: core.StatusPending,
						Token:  core.NewToken(),
					},
				},
			},
		},
	}

	// Create an initial request with regA and names
	orderReq := &rapb.NewOrderRequest{
		RegistrationID: Registration.Id,
		DnsNames:       names,
	}

	// Create an order for that request
	order, err := ra.NewOrder(ctx, orderReq)
	// It shouldn't fail
	test.AssertNotError(t, err, "Adding an initial order for regA failed")
	test.AssertEquals(t, numAuthorizations(order), 1)
	// It should *not* be the bad authorization!
	test.AssertNotEquals(t, order.V2Authorizations[0], int64(1))
}

func TestNewOrderWildcard(t *testing.T) {
	_, _, ra, _, _, cleanUp := initAuthorities(t)
	defer cleanUp()

	orderNames := []string{"example.com", "*.welcome.zombo.com"}
	wildcardOrderRequest := &rapb.NewOrderRequest{
		RegistrationID: Registration.Id,
		DnsNames:       orderNames,
	}

	order, err := ra.NewOrder(context.Background(), wildcardOrderRequest)
	test.AssertNotError(t, err, "NewOrder failed for a wildcard order request")

	// We expect the order to be pending
	test.AssertEquals(t, order.Status, string(core.StatusPending))
	// We expect the order to have two names
	test.AssertEquals(t, len(order.DnsNames), 2)
	// We expect the order to have the names we requested
	test.AssertDeepEquals(t,
		core.UniqueLowerNames(order.DnsNames),
		core.UniqueLowerNames(orderNames))
	test.AssertEquals(t, numAuthorizations(order), 2)

	// Check each of the authz IDs in the order
	for _, authzID := range order.V2Authorizations {
		// We should be able to retrieve the authz from the db without error
		authzID := authzID
		authzPB, err := ra.SA.GetAuthorization2(ctx, &sapb.AuthorizationID2{Id: authzID})
		test.AssertNotError(t, err, "sa.GetAuthorization2 failed")
		authz, err := bgrpc.PBToAuthz(authzPB)
		test.AssertNotError(t, err, "bgrpc.PBToAuthz failed")

		// We expect the authz is in Pending status
		test.AssertEquals(t, authz.Status, core.StatusPending)

		name := authz.Identifier.Value
		switch name {
		case "*.welcome.zombo.com":
			// If the authz is for *.welcome.zombo.com, we expect that it only has one
			// pending challenge with DNS-01 type
			test.AssertEquals(t, len(authz.Challenges), 1)
			test.AssertEquals(t, authz.Challenges[0].Status, core.StatusPending)
			test.AssertEquals(t, authz.Challenges[0].Type, core.ChallengeTypeDNS01)
		case "example.com":
			// If the authz is for example.com, we expect it has normal challenges
			test.AssertEquals(t, len(authz.Challenges), 3)
		default:
			t.Fatalf("Received an authorization for a name not requested: %q", name)
		}
	}

	// An order for a base domain and a wildcard for the same base domain should
	// return just 2 authz's, one for the wildcard with a DNS-01
	// challenge and one for the base domain with the normal challenges.
	orderNames = []string{"zombo.com", "*.zombo.com"}
	wildcardOrderRequest = &rapb.NewOrderRequest{
		RegistrationID: Registration.Id,
		DnsNames:       orderNames,
	}
	order, err = ra.NewOrder(context.Background(), wildcardOrderRequest)
	test.AssertNotError(t, err, "NewOrder failed for a wildcard order request")

	// We expect the order to be pending
	test.AssertEquals(t, order.Status, string(core.StatusPending))
	// We expect the order to have two names
	test.AssertEquals(t, len(order.DnsNames), 2)
	// We expect the order to have the names we requested
	test.AssertDeepEquals(t,
		core.UniqueLowerNames(order.DnsNames),
		core.UniqueLowerNames(orderNames))
	test.AssertEquals(t, numAuthorizations(order), 2)

	for _, authzID := range order.V2Authorizations {
		// We should be able to retrieve the authz from the db without error
		authzID := authzID
		authzPB, err := ra.SA.GetAuthorization2(ctx, &sapb.AuthorizationID2{Id: authzID})
		test.AssertNotError(t, err, "sa.GetAuthorization2 failed")
		authz, err := bgrpc.PBToAuthz(authzPB)
		test.AssertNotError(t, err, "bgrpc.PBToAuthz failed")
		// We expect the authz is in Pending status
		test.AssertEquals(t, authz.Status, core.StatusPending)
		switch authz.Identifier.Value {
		case "zombo.com":
			// We expect that the base domain identifier auth has the normal number of
			// challenges
			test.AssertEquals(t, len(authz.Challenges), 3)
		case "*.zombo.com":
			// We expect that the wildcard identifier auth has only a pending
			// DNS-01 type challenge
			test.AssertEquals(t, len(authz.Challenges), 1)
			test.AssertEquals(t, authz.Challenges[0].Status, core.StatusPending)
			test.AssertEquals(t, authz.Challenges[0].Type, core.ChallengeTypeDNS01)
		default:
			t.Fatal("Unexpected authorization value returned from new-order")
		}
	}

	// Make an order for a single domain, no wildcards. This will create a new
	// pending authz for the domain
	normalOrderReq := &rapb.NewOrderRequest{
		RegistrationID: Registration.Id,
		DnsNames:       []string{"everything.is.possible.zombo.com"},
	}
	normalOrder, err := ra.NewOrder(context.Background(), normalOrderReq)
	test.AssertNotError(t, err, "NewOrder failed for a normal non-wildcard order")

	test.AssertEquals(t, numAuthorizations(normalOrder), 1)
	// We expect the order is in Pending status
	test.AssertEquals(t, order.Status, string(core.StatusPending))
	var authz core.Authorization
	authzPB, err := ra.SA.GetAuthorization2(ctx, &sapb.AuthorizationID2{Id: normalOrder.V2Authorizations[0]})
	test.AssertNotError(t, err, "sa.GetAuthorization2 failed")
	authz, err = bgrpc.PBToAuthz(authzPB)
	test.AssertNotError(t, err, "bgrpc.PBToAuthz failed")
	// We expect the authz is in Pending status
	test.AssertEquals(t, authz.Status, core.StatusPending)
	// We expect the authz is for the identifier the correct domain
	test.AssertEquals(t, authz.Identifier.Value, "everything.is.possible.zombo.com")
	// We expect the authz has the normal # of challenges
	test.AssertEquals(t, len(authz.Challenges), 3)

	// Now submit an order request for a wildcard of the domain we just created an
	// order for. We should **NOT** reuse the authorization from the previous
	// order since we now require a DNS-01 challenge for the `*.` prefixed name.
	orderNames = []string{"*.everything.is.possible.zombo.com"}
	wildcardOrderRequest = &rapb.NewOrderRequest{
		RegistrationID: Registration.Id,
		DnsNames:       orderNames,
	}
	order, err = ra.NewOrder(context.Background(), wildcardOrderRequest)
	test.AssertNotError(t, err, "NewOrder failed for a wildcard order request")
	// We expect the order is in Pending status
	test.AssertEquals(t, order.Status, string(core.StatusPending))
	test.AssertEquals(t, numAuthorizations(order), 1)
	// The authz should be a different ID than the previous authz
	test.AssertNotEquals(t, order.V2Authorizations[0], normalOrder.V2Authorizations[0])
	// We expect the authorization is available
	authzPB, err = ra.SA.GetAuthorization2(ctx, &sapb.AuthorizationID2{Id: order.V2Authorizations[0]})
	test.AssertNotError(t, err, "sa.GetAuthorization2 failed")
	authz, err = bgrpc.PBToAuthz(authzPB)
	test.AssertNotError(t, err, "bgrpc.PBToAuthz failed")
	// We expect the authz is in Pending status
	test.AssertEquals(t, authz.Status, core.StatusPending)
	// We expect the authz is for a identifier with the correct domain
	test.AssertEquals(t, authz.Identifier.Value, "*.everything.is.possible.zombo.com")
	// We expect the authz has only one challenge
	test.AssertEquals(t, len(authz.Challenges), 1)
	// We expect the one challenge is pending
	test.AssertEquals(t, authz.Challenges[0].Status, core.StatusPending)
	// We expect that the one challenge is a DNS01 type challenge
	test.AssertEquals(t, authz.Challenges[0].Type, core.ChallengeTypeDNS01)

	// Submit an identical wildcard order request
	dupeOrder, err := ra.NewOrder(context.Background(), wildcardOrderRequest)
	test.AssertNotError(t, err, "NewOrder failed for a wildcard order request")
	// We expect the order is in Pending status
	test.AssertEquals(t, dupeOrder.Status, string(core.StatusPending))
	test.AssertEquals(t, numAuthorizations(dupeOrder), 1)
	// The authz should be the same ID as the previous order's authz. We already
	// checked that order.Authorizations[0] only has a DNS-01 challenge above so
	// we don't need to recheck that here.
	test.AssertEquals(t, dupeOrder.V2Authorizations[0], order.V2Authorizations[0])
}

func TestNewOrderExpiry(t *testing.T) {
	_, _, ra, _, clk, cleanUp := initAuthorities(t)
	defer cleanUp()

	ctx := context.Background()
	names := []string{"zombo.com"}

	// Set the order lifetime to 48 hours.
	ra.orderLifetime = 48 * time.Hour

	// Use an expiry that is sooner than the configured order expiry but greater
	// than 24 hours away.
	fakeAuthzExpires := clk.Now().Add(35 * time.Hour)

	// Use a mock SA that always returns a soon-to-be-expired valid authz for
	// "zombo.com".
	ra.SA = &mockSAWithAuthzs{
		authzs: []*core.Authorization{
			{
				// A static fake ID we can check for in a unit test
				ID:             "1",
				Identifier:     identifier.NewDNS("zombo.com"),
				RegistrationID: Registration.Id,
				Expires:        &fakeAuthzExpires,
				Status:         "valid",
				Challenges: []core.Challenge{
					{
						Type:   core.ChallengeTypeHTTP01,
						Status: core.StatusValid,
						Token:  core.NewToken(),
					},
				},
			},
		},
	}

	// Create an initial request with regA and names
	orderReq := &rapb.NewOrderRequest{
		RegistrationID: Registration.Id,
		DnsNames:       names,
	}

	// Create an order for that request
	order, err := ra.NewOrder(ctx, orderReq)
	// It shouldn't fail
	test.AssertNotError(t, err, "Adding an order for regA failed")
	test.AssertEquals(t, numAuthorizations(order), 1)
	// It should be the fake near-expired-authz authz
	test.AssertEquals(t, order.V2Authorizations[0], int64(1))
	// The order's expiry should be the fake authz's expiry since it is sooner
	// than the order's own expiry.
	test.AssertEquals(t, order.Expires.AsTime(), fakeAuthzExpires)

	// Set the order lifetime to be lower than the fakeAuthzLifetime
	ra.orderLifetime = 12 * time.Hour
	expectedOrderExpiry := clk.Now().Add(ra.orderLifetime)
	// Create the order again
	order, err = ra.NewOrder(ctx, orderReq)
	// It shouldn't fail
	test.AssertNotError(t, err, "Adding an order for regA failed")
	test.AssertEquals(t, numAuthorizations(order), 1)
	// It should be the fake near-expired-authz authz
	test.AssertEquals(t, order.V2Authorizations[0], int64(1))
	// The order's expiry should be the order's own expiry since it is sooner than
	// the fake authz's expiry.
	test.AssertEquals(t, order.Expires.AsTime(), expectedOrderExpiry)
}

func TestFinalizeOrder(t *testing.T) {
	_, sa, ra, _, _, cleanUp := initAuthorities(t)
	defer cleanUp()

	// Create one finalized authorization for not-example.com and one finalized
	// authorization for www.not-example.org
	now := ra.clk.Now()
	exp := now.Add(365 * 24 * time.Hour)
	authzIDA := createFinalizedAuthorization(t, sa, "not-example.com", exp, core.ChallengeTypeHTTP01, ra.clk.Now())
	authzIDB := createFinalizedAuthorization(t, sa, "www.not-example.com", exp, core.ChallengeTypeHTTP01, ra.clk.Now())

	testKey, err := rsa.GenerateKey(rand.Reader, 2048)
	test.AssertNotError(t, err, "error generating test key")

	policyForbidCSR, err := x509.CreateCertificateRequest(rand.Reader, &x509.CertificateRequest{
		PublicKey:          testKey.PublicKey,
		SignatureAlgorithm: x509.SHA256WithRSA,
		DNSNames:           []string{"example.org"},
	}, testKey)
	test.AssertNotError(t, err, "Error creating policy forbid CSR")

	oneDomainCSR, err := x509.CreateCertificateRequest(rand.Reader, &x509.CertificateRequest{
		PublicKey:          testKey.PublicKey,
		SignatureAlgorithm: x509.SHA256WithRSA,
		DNSNames:           []string{"a.com"},
	}, testKey)
	test.AssertNotError(t, err, "Error creating CSR with one DNS name")

	twoDomainCSR, err := x509.CreateCertificateRequest(rand.Reader, &x509.CertificateRequest{
		PublicKey:          testKey.PublicKey,
		SignatureAlgorithm: x509.SHA256WithRSA,
		DNSNames:           []string{"a.com", "b.com"},
	}, testKey)
	test.AssertNotError(t, err, "Error creating CSR with two DNS names")

	validCSR, err := x509.CreateCertificateRequest(rand.Reader, &x509.CertificateRequest{
		PublicKey:          testKey.Public(),
		SignatureAlgorithm: x509.SHA256WithRSA,
		DNSNames:           []string{"not-example.com", "www.not-example.com"},
	}, testKey)
	test.AssertNotError(t, err, "Error creating CSR with authorized names")

	expectedCert := &x509.Certificate{
		SerialNumber:          big.NewInt(0),
		Subject:               pkix.Name{CommonName: "not-example.com"},
		DNSNames:              []string{"not-example.com", "www.not-example.com"},
		PublicKey:             testKey.Public(),
		NotBefore:             now,
		BasicConstraintsValid: true,
		ExtKeyUsage:           []x509.ExtKeyUsage{x509.ExtKeyUsageServerAuth, x509.ExtKeyUsageClientAuth},
	}
	certDER, err := x509.CreateCertificate(rand.Reader, expectedCert, expectedCert, testKey.Public(), testKey)
	test.AssertNotError(t, err, "failed to construct test certificate")
	ra.CA.(*mocks.MockCA).PEM = pem.EncodeToMemory(&pem.Block{Bytes: certDER, Type: "CERTIFICATE"})

	fakeRegID := int64(0xB00)

	// NOTE(@cpu): We use unique `names` for each of these orders because
	// otherwise only *one* order is created & reused. The first test case to
	// finalize the order will put it into processing state and the other tests
	// will fail because you can't finalize an order that is already being
	// processed.
	// Add a new order for the fake reg ID
	fakeRegOrder, err := ra.NewOrder(context.Background(), &rapb.NewOrderRequest{
		RegistrationID: Registration.Id,
		DnsNames:       []string{"001.example.com"},
	})
	test.AssertNotError(t, err, "Could not add test order for fake reg ID order ID")

	missingAuthzOrder, err := ra.NewOrder(context.Background(), &rapb.NewOrderRequest{
		RegistrationID: Registration.Id,
		DnsNames:       []string{"002.example.com"},
	})
	test.AssertNotError(t, err, "Could not add test order for missing authz order ID")

	validatedOrder, err := sa.NewOrderAndAuthzs(context.Background(), &sapb.NewOrderAndAuthzsRequest{
		NewOrder: &sapb.NewOrderRequest{
			RegistrationID:   Registration.Id,
			Expires:          timestamppb.New(exp),
			DnsNames:         []string{"not-example.com", "www.not-example.com"},
			V2Authorizations: []int64{authzIDA, authzIDB},
		},
	})
	test.AssertNotError(t, err, "Could not add test order with finalized authz IDs, ready status")

	testCases := []struct {
		Name           string
		OrderReq       *rapb.FinalizeOrderRequest
		ExpectedErrMsg string
		ExpectIssuance bool
	}{
		{
			Name: "No id in order",
			OrderReq: &rapb.FinalizeOrderRequest{
				Order: &corepb.Order{},
				Csr:   oneDomainCSR,
			},
			ExpectedErrMsg: "invalid order ID: 0",
		},
		{
			Name: "No account id in order",
			OrderReq: &rapb.FinalizeOrderRequest{
				Order: &corepb.Order{
					Id: 1,
				},
				Csr: oneDomainCSR,
			},
			ExpectedErrMsg: "invalid account ID: 0",
		},
		{
			Name: "No names in order",
			OrderReq: &rapb.FinalizeOrderRequest{
				Order: &corepb.Order{
					Id:             1,
					RegistrationID: 1,
					Status:         string(core.StatusReady),
					DnsNames:       []string{},
				},
				Csr: oneDomainCSR,
			},
			ExpectedErrMsg: "Order has no associated names",
		},
		{
			Name: "Wrong order state (valid)",
			OrderReq: &rapb.FinalizeOrderRequest{
				Order: &corepb.Order{
					Id:             1,
					RegistrationID: 1,
					Status:         string(core.StatusValid),
					DnsNames:       []string{"a.com"},
				},
				Csr: oneDomainCSR,
			},
			ExpectedErrMsg: `Order's status ("valid") is not acceptable for finalization`,
		},
		{
			Name: "Wrong order state (pending)",
			OrderReq: &rapb.FinalizeOrderRequest{
				Order: &corepb.Order{
					Id:             1,
					RegistrationID: 1,
					Status:         string(core.StatusPending),
					DnsNames:       []string{"a.com"},
				},
				Csr: oneDomainCSR,
			},
			ExpectIssuance: false,
			ExpectedErrMsg: `Order's status ("pending") is not acceptable for finalization`,
		},
		{
			Name: "Invalid CSR",
			OrderReq: &rapb.FinalizeOrderRequest{
				Order: &corepb.Order{
					Id:             1,
					RegistrationID: 1,
					Status:         string(core.StatusReady),
					DnsNames:       []string{"a.com"},
				},
				Csr: []byte{0xC0, 0xFF, 0xEE},
			},
			ExpectedErrMsg: "unable to parse CSR: asn1: syntax error: truncated tag or length",
		},
		{
			Name: "CSR and Order with diff number of names",
			OrderReq: &rapb.FinalizeOrderRequest{
				Order: &corepb.Order{
					Id:             1,
					RegistrationID: 1,
					Status:         string(core.StatusReady),
					DnsNames:       []string{"a.com", "b.com"},
				},
				Csr: oneDomainCSR,
			},
			ExpectedErrMsg: "CSR does not specify same identifiers as Order",
		},
		{
			Name: "CSR and Order with diff number of names (other way)",
			OrderReq: &rapb.FinalizeOrderRequest{
				Order: &corepb.Order{
					Id:             1,
					RegistrationID: 1,
					Status:         string(core.StatusReady),
					DnsNames:       []string{"a.com"},
				},
				Csr: twoDomainCSR,
			},
			ExpectedErrMsg: "CSR does not specify same identifiers as Order",
		},
		{
			Name: "CSR missing an order name",
			OrderReq: &rapb.FinalizeOrderRequest{
				Order: &corepb.Order{
					Id:             1,
					RegistrationID: 1,
					Status:         string(core.StatusReady),
					DnsNames:       []string{"foobar.com"},
				},
				Csr: oneDomainCSR,
			},
			ExpectedErrMsg: "CSR does not specify same identifiers as Order",
		},
		{
			Name: "CSR with policy forbidden name",
			OrderReq: &rapb.FinalizeOrderRequest{
				Order: &corepb.Order{
					Id:                1,
					RegistrationID:    1,
					Status:            string(core.StatusReady),
					DnsNames:          []string{"example.org"},
					Expires:           timestamppb.New(exp),
					CertificateSerial: "",
					BeganProcessing:   false,
				},
				Csr: policyForbidCSR,
			},
			ExpectedErrMsg: "Cannot issue for \"example.org\": The ACME server refuses to issue a certificate for this domain name, because it is forbidden by policy",
		},
		{
			Name: "Order with missing registration",
			OrderReq: &rapb.FinalizeOrderRequest{
				Order: &corepb.Order{
					Status:            string(core.StatusReady),
					DnsNames:          []string{"a.com"},
					Id:                fakeRegOrder.Id,
					RegistrationID:    fakeRegID,
					Expires:           timestamppb.New(exp),
					CertificateSerial: "",
					BeganProcessing:   false,
					Created:           timestamppb.New(now),
				},
				Csr: oneDomainCSR,
			},
			ExpectedErrMsg: fmt.Sprintf("registration with ID '%d' not found", fakeRegID),
		},
		{
			Name: "Order with missing authorizations",
			OrderReq: &rapb.FinalizeOrderRequest{
				Order: &corepb.Order{
					Status:            string(core.StatusReady),
					DnsNames:          []string{"a.com", "b.com"},
					Id:                missingAuthzOrder.Id,
					RegistrationID:    Registration.Id,
					Expires:           timestamppb.New(exp),
					CertificateSerial: "",
					BeganProcessing:   false,
					Created:           timestamppb.New(now),
				},
				Csr: twoDomainCSR,
			},
			ExpectedErrMsg: "authorizations for these identifiers not found: a.com, b.com",
		},
		{
			Name: "Order with correct authorizations, ready status",
			OrderReq: &rapb.FinalizeOrderRequest{
				Order: validatedOrder,
				Csr:   validCSR,
			},
			ExpectIssuance: true,
		},
	}

	for _, tc := range testCases {
		t.Run(tc.Name, func(t *testing.T) {
			_, result := ra.FinalizeOrder(context.Background(), tc.OrderReq)
			// If we don't expect issuance we expect an error
			if !tc.ExpectIssuance {
				// Check that the error happened and the message matches expected
				test.AssertError(t, result, "FinalizeOrder did not fail when expected to")
				test.AssertEquals(t, result.Error(), tc.ExpectedErrMsg)
			} else {
				// Otherwise we expect an issuance and no error
				test.AssertNotError(t, result, fmt.Sprintf("FinalizeOrder result was %#v, expected nil", result))
				// Check that the order now has a serial for the issued certificate
				updatedOrder, err := sa.GetOrder(
					context.Background(),
					&sapb.OrderRequest{Id: tc.OrderReq.Order.Id})
				test.AssertNotError(t, err, "Error getting order to check serial")
				test.AssertNotEquals(t, updatedOrder.CertificateSerial, "")
				test.AssertEquals(t, updatedOrder.Status, "valid")
				test.AssertEquals(t, updatedOrder.Expires.AsTime(), exp)
			}
		})
	}
}

func TestFinalizeOrderWithMixedSANAndCN(t *testing.T) {
	_, sa, ra, _, _, cleanUp := initAuthorities(t)
	defer cleanUp()

	// Pick an expiry in the future
	now := ra.clk.Now()
	exp := now.Add(365 * 24 * time.Hour)

	// Create one finalized authorization for Registration.Id for not-example.com and
	// one finalized authorization for Registration.Id for www.not-example.org
	authzIDA := createFinalizedAuthorization(t, sa, "not-example.com", exp, core.ChallengeTypeHTTP01, ra.clk.Now())
	authzIDB := createFinalizedAuthorization(t, sa, "www.not-example.com", exp, core.ChallengeTypeHTTP01, ra.clk.Now())

	// Create a new order to finalize with names in SAN and CN
	mixedOrder, err := sa.NewOrderAndAuthzs(context.Background(), &sapb.NewOrderAndAuthzsRequest{
		NewOrder: &sapb.NewOrderRequest{
			RegistrationID:   Registration.Id,
			Expires:          timestamppb.New(exp),
			DnsNames:         []string{"not-example.com", "www.not-example.com"},
			V2Authorizations: []int64{authzIDA, authzIDB},
		},
	})
	test.AssertNotError(t, err, "Could not add test order with finalized authz IDs")
	testKey, err := rsa.GenerateKey(rand.Reader, 2048)
	test.AssertNotError(t, err, "error generating test key")
	mixedCSR, err := x509.CreateCertificateRequest(rand.Reader, &x509.CertificateRequest{
		PublicKey:          testKey.PublicKey,
		SignatureAlgorithm: x509.SHA256WithRSA,
		Subject:            pkix.Name{CommonName: "not-example.com"},
		DNSNames:           []string{"www.not-example.com"},
	}, testKey)
	test.AssertNotError(t, err, "Could not create mixed CSR")

	template := &x509.Certificate{
		SerialNumber:          big.NewInt(12),
		Subject:               pkix.Name{CommonName: "not-example.com"},
		DNSNames:              []string{"www.not-example.com", "not-example.com"},
		NotBefore:             time.Now(),
		BasicConstraintsValid: true,
		ExtKeyUsage:           []x509.ExtKeyUsage{x509.ExtKeyUsageServerAuth, x509.ExtKeyUsageClientAuth},
	}
	cert, err := x509.CreateCertificate(rand.Reader, template, template, testKey.Public(), testKey)
	test.AssertNotError(t, err, "Failed to create mixed cert")

	ra.CA = &mocks.MockCA{
		PEM: pem.EncodeToMemory(&pem.Block{
			Bytes: cert,
		}),
	}

	_, result := ra.FinalizeOrder(context.Background(), &rapb.FinalizeOrderRequest{Order: mixedOrder, Csr: mixedCSR})
	test.AssertNotError(t, result, "FinalizeOrder failed")
	// Check that the order now has a serial for the issued certificate
	updatedOrder, err := sa.GetOrder(
		context.Background(),
		&sapb.OrderRequest{Id: mixedOrder.Id})
	test.AssertNotError(t, err, "Error getting order to check serial")
	test.AssertNotEquals(t, updatedOrder.CertificateSerial, "")
	test.AssertEquals(t, updatedOrder.Status, "valid")
}

func TestFinalizeOrderWildcard(t *testing.T) {
	_, sa, ra, _, _, cleanUp := initAuthorities(t)
	defer cleanUp()

	// Pick an expiry in the future
	now := ra.clk.Now()
	exp := now.Add(365 * 24 * time.Hour)

	testKey, err := rsa.GenerateKey(rand.Reader, 2048)
	test.AssertNotError(t, err, "Error creating test RSA key")
	wildcardCSR, err := x509.CreateCertificateRequest(rand.Reader, &x509.CertificateRequest{
		PublicKey:          testKey.PublicKey,
		SignatureAlgorithm: x509.SHA256WithRSA,
		DNSNames:           []string{"*.zombo.com"},
	}, testKey)
	test.AssertNotError(t, err, "Error creating CSR with wildcard DNS name")

	template := &x509.Certificate{
		SerialNumber:          big.NewInt(1337),
		NotBefore:             time.Now(),
		NotAfter:              time.Now().AddDate(0, 0, 1),
		KeyUsage:              x509.KeyUsageDigitalSignature | x509.KeyUsageCertSign,
		ExtKeyUsage:           []x509.ExtKeyUsage{x509.ExtKeyUsageServerAuth, x509.ExtKeyUsageClientAuth},
		BasicConstraintsValid: true,
		Subject:               pkix.Name{CommonName: "*.zombo.com"},
		DNSNames:              []string{"*.zombo.com"},
	}

	certBytes, err := x509.CreateCertificate(rand.Reader, template, template, testKey.Public(), testKey)
	test.AssertNotError(t, err, "Error creating test certificate")

	certPEM := pem.EncodeToMemory(&pem.Block{
		Type:  "CERTIFICATE",
		Bytes: certBytes,
	})

	// Set up a mock CA capable of giving back a cert for the wildcardCSR above
	ca := &mocks.MockCA{
		PEM: certPEM,
	}
	ra.CA = ca

	// Create a new order for a wildcard domain
	orderNames := []string{"*.zombo.com"}
	wildcardOrderRequest := &rapb.NewOrderRequest{
		RegistrationID: Registration.Id,
		DnsNames:       orderNames,
	}
	order, err := ra.NewOrder(context.Background(), wildcardOrderRequest)
	test.AssertNotError(t, err, "NewOrder failed for wildcard domain order")

	// Create one standard finalized authorization for Registration.Id for zombo.com
	_ = createFinalizedAuthorization(t, sa, "zombo.com", exp, core.ChallengeTypeHTTP01, ra.clk.Now())

	// Finalizing the order should *not* work since the existing validated authz
	// is not a special DNS-01-Wildcard challenge authz, so the order will be
	// "pending" not "ready".
	finalizeReq := &rapb.FinalizeOrderRequest{
		Order: order,
		Csr:   wildcardCSR,
	}
	_, err = ra.FinalizeOrder(context.Background(), finalizeReq)
	test.AssertError(t, err, "FinalizeOrder did not fail for unauthorized "+
		"wildcard order")
	test.AssertEquals(t, err.Error(),
		`Order's status ("pending") is not acceptable for finalization`)

	// Creating another order for the wildcard name
	validOrder, err := ra.NewOrder(context.Background(), wildcardOrderRequest)
	test.AssertNotError(t, err, "NewOrder failed for wildcard domain order")
	test.AssertEquals(t, numAuthorizations(validOrder), 1)
	// We expect to be able to get the authorization by ID
	_, err = sa.GetAuthorization2(ctx, &sapb.AuthorizationID2{Id: validOrder.V2Authorizations[0]})
	test.AssertNotError(t, err, "sa.GetAuthorization2 failed")

	// Finalize the authorization with the challenge validated
	expires := now.Add(time.Hour * 24 * 7)
	_, err = sa.FinalizeAuthorization2(ctx, &sapb.FinalizeAuthorizationRequest{
		Id:          validOrder.V2Authorizations[0],
		Status:      string(core.StatusValid),
		Expires:     timestamppb.New(expires),
		Attempted:   string(core.ChallengeTypeDNS01),
		AttemptedAt: timestamppb.New(now),
	})
	test.AssertNotError(t, err, "sa.FinalizeAuthorization2 failed")

	// Refresh the order so the SA sets its status
	validOrder, err = sa.GetOrder(ctx, &sapb.OrderRequest{
		Id: validOrder.Id,
	})
	test.AssertNotError(t, err, "Could not refresh valid order from SA")

	// Now it should be possible to finalize the order
	finalizeReq = &rapb.FinalizeOrderRequest{
		Order: validOrder,
		Csr:   wildcardCSR,
	}
	_, err = ra.FinalizeOrder(context.Background(), finalizeReq)
	test.AssertNotError(t, err, "FinalizeOrder failed for authorized "+
		"wildcard order")
}

func TestFinalizeOrderDisabledChallenge(t *testing.T) {
	_, sa, ra, _, fc, cleanUp := initAuthorities(t)
	defer cleanUp()

	domain := randomDomain()

	// Create a finalized authorization for that domain
	authzID := createFinalizedAuthorization(
		t, sa, domain, fc.Now().Add(24*time.Hour), core.ChallengeTypeHTTP01, fc.Now().Add(-1*time.Hour))

	// Create an order that reuses that authorization
	order, err := ra.NewOrder(context.Background(), &rapb.NewOrderRequest{
		RegistrationID: Registration.Id,
		DnsNames:       []string{domain},
	})
	test.AssertNotError(t, err, "creating test order")
	test.AssertEquals(t, order.V2Authorizations[0], authzID)

	// Create a CSR for this order
	testKey, err := ecdsa.GenerateKey(elliptic.P256(), rand.Reader)
	test.AssertNotError(t, err, "generating test key")
	csr, err := x509.CreateCertificateRequest(rand.Reader, &x509.CertificateRequest{
		PublicKey: testKey.PublicKey,
		DNSNames:  []string{domain},
	}, testKey)
	test.AssertNotError(t, err, "Error creating policy forbid CSR")

	// Replace the Policy Authority with one which has this challenge type disabled
	pa, err := policy.New(map[core.AcmeChallenge]bool{
		core.ChallengeTypeDNS01:     true,
		core.ChallengeTypeTLSALPN01: true,
	}, ra.log)
	test.AssertNotError(t, err, "creating test PA")
	err = pa.LoadHostnamePolicyFile("../test/hostname-policy.yaml")
	test.AssertNotError(t, err, "loading test hostname policy")
	ra.PA = pa

	// Now finalizing this order should fail
	_, err = ra.FinalizeOrder(context.Background(), &rapb.FinalizeOrderRequest{
		Order: order,
		Csr:   csr,
	})
	test.AssertError(t, err, "finalization should fail")

	// Unfortunately we can't test for the PA's "which is now disabled" error
	// message directly, because the RA discards it and collects all invalid names
	// into a single more generic error message. But it does at least distinguish
	// between missing, expired, and invalid, so we can test for "invalid".
	test.AssertContains(t, err.Error(), "authorizations for these identifiers not valid")
}

func TestIssueCertificateAuditLog(t *testing.T) {
	_, sa, ra, _, _, cleanUp := initAuthorities(t)
	defer cleanUp()

	// Make some valid authorizations for some names using different challenge types
	names := []string{"not-example.com", "www.not-example.com", "still.not-example.com", "definitely.not-example.com"}
	exp := ra.clk.Now().Add(ra.orderLifetime)
	challs := []core.AcmeChallenge{core.ChallengeTypeHTTP01, core.ChallengeTypeDNS01, core.ChallengeTypeHTTP01, core.ChallengeTypeDNS01}
	var authzIDs []int64
	for i, name := range names {
		authzIDs = append(authzIDs, createFinalizedAuthorization(t, sa, name, exp, challs[i], ra.clk.Now()))
	}

	// Create a pending order for all of the names
	order, err := sa.NewOrderAndAuthzs(context.Background(), &sapb.NewOrderAndAuthzsRequest{
		NewOrder: &sapb.NewOrderRequest{
			RegistrationID:   Registration.Id,
			Expires:          timestamppb.New(exp),
			DnsNames:         names,
			V2Authorizations: authzIDs,
		},
	})
	test.AssertNotError(t, err, "Could not add test order with finalized authz IDs")

	// Generate a CSR covering the order names with a random RSA key
	testKey, err := rsa.GenerateKey(rand.Reader, 2048)
	test.AssertNotError(t, err, "error generating test key")
	csr, err := x509.CreateCertificateRequest(rand.Reader, &x509.CertificateRequest{
		PublicKey:          testKey.PublicKey,
		SignatureAlgorithm: x509.SHA256WithRSA,
		Subject:            pkix.Name{CommonName: "not-example.com"},
		DNSNames:           names,
	}, testKey)
	test.AssertNotError(t, err, "Could not create test order CSR")

	// Create a mock certificate for the fake CA to return
	template := &x509.Certificate{
		SerialNumber: big.NewInt(12),
		Subject: pkix.Name{
			CommonName: "not-example.com",
		},
		DNSNames:              names,
		NotBefore:             time.Now(),
		NotAfter:              time.Now().AddDate(0, 0, 1),
		BasicConstraintsValid: true,
		ExtKeyUsage:           []x509.ExtKeyUsage{x509.ExtKeyUsageServerAuth, x509.ExtKeyUsageClientAuth},
	}
	cert, err := x509.CreateCertificate(rand.Reader, template, template, testKey.Public(), testKey)
	test.AssertNotError(t, err, "Failed to create mock cert for test CA")

	// Set up the RA's CA with a mock that returns the cert from above
	ra.CA = &mocks.MockCA{
		PEM: pem.EncodeToMemory(&pem.Block{
			Bytes: cert,
		}),
	}

	// The mock cert needs to be parsed to get its notbefore/notafter dates
	parsedCerts, err := x509.ParseCertificates(cert)
	test.AssertNotError(t, err, "Failed to parse mock cert DER bytes")
	test.AssertEquals(t, len(parsedCerts), 1)
	parsedCert := parsedCerts[0]

	// Cast the RA's mock log so we can ensure its cleared and can access the
	// matched log lines
	mockLog := ra.log.(*blog.Mock)
	mockLog.Clear()

	// Finalize the order with the CSR
	order.Status = string(core.StatusReady)
	_, err = ra.FinalizeOrder(context.Background(), &rapb.FinalizeOrderRequest{
		Order: order,
		Csr:   csr,
	})
	test.AssertNotError(t, err, "Error finalizing test order")

	// Get the logged lines from the audit logger
	loglines := mockLog.GetAllMatching("Certificate request - successful JSON=")

	// There should be exactly 1 matching log line
	test.AssertEquals(t, len(loglines), 1)
	// Strip away the stuff before 'JSON='
	jsonContent := strings.TrimPrefix(loglines[0], "INFO: [AUDIT] Certificate request - successful JSON=")

	// Unmarshal the JSON into a certificate request event object
	var event certificateRequestEvent
	err = json.Unmarshal([]byte(jsonContent), &event)
	// The JSON should unmarshal without error
	test.AssertNotError(t, err, "Error unmarshalling logged JSON issuance event")
	// The event should have no error
	test.AssertEquals(t, event.Error, "")
	// The event requester should be the expected reg ID
	test.AssertEquals(t, event.Requester, Registration.Id)
	// The event order ID should be the expected order ID
	test.AssertEquals(t, event.OrderID, order.Id)
	// The event serial number should be the expected serial number
	test.AssertEquals(t, event.SerialNumber, core.SerialToString(template.SerialNumber))
	// The event verified fields should be the expected value
	test.AssertDeepEquals(t, event.VerifiedFields, []string{"subject.commonName", "subjectAltName"})
	// The event CommonName should match the expected common name
	test.AssertEquals(t, event.CommonName, "not-example.com")
	// The event names should match the order names
	test.AssertDeepEquals(t, core.UniqueLowerNames(event.Names), core.UniqueLowerNames(order.DnsNames))
	// The event's NotBefore and NotAfter should match the cert's
	test.AssertEquals(t, event.NotBefore, parsedCert.NotBefore)
	test.AssertEquals(t, event.NotAfter, parsedCert.NotAfter)

	// There should be one event Authorization entry for each name
	test.AssertEquals(t, len(event.Authorizations), len(names))

	// Check the authz entry for each name
	for i, name := range names {
		authzEntry := event.Authorizations[name]
		// The authz entry should have the correct authz ID
		test.AssertEquals(t, authzEntry.ID, fmt.Sprintf("%d", authzIDs[i]))
		// The authz entry should have the correct challenge type
		test.AssertEquals(t, authzEntry.ChallengeType, challs[i])
	}
}

func TestIssueCertificateCAACheckLog(t *testing.T) {
	_, sa, ra, _, fc, cleanUp := initAuthorities(t)
	defer cleanUp()
	ra.VA = va.RemoteClients{CAAClient: &noopCAA{}}

	exp := fc.Now().Add(24 * time.Hour)
	recent := fc.Now().Add(-1 * time.Hour)
	older := fc.Now().Add(-8 * time.Hour)

	// Make some valid authzs for four names. Half of them were validated
	// recently and half were validated in excess of our CAA recheck time.
	names := []string{"not-example.com", "www.not-example.com", "still.not-example.com", "definitely.not-example.com"}
	var authzIDs []int64
	for i, name := range names {
		attemptedAt := older
		if i%2 == 0 {
			attemptedAt = recent
		}
		authzIDs = append(authzIDs, createFinalizedAuthorization(t, sa, name, exp, core.ChallengeTypeHTTP01, attemptedAt))
	}

	// Create a pending order for all of the names.
	order, err := sa.NewOrderAndAuthzs(context.Background(), &sapb.NewOrderAndAuthzsRequest{
		NewOrder: &sapb.NewOrderRequest{
			RegistrationID:   Registration.Id,
			Expires:          timestamppb.New(exp),
			DnsNames:         names,
			V2Authorizations: authzIDs,
		},
	})
	test.AssertNotError(t, err, "Could not add test order with finalized authz IDs")

	// Generate a CSR covering the order names with a random RSA key.
	testKey, err := rsa.GenerateKey(rand.Reader, 2048)
	test.AssertNotError(t, err, "error generating test key")
	csr, err := x509.CreateCertificateRequest(rand.Reader, &x509.CertificateRequest{
		PublicKey:          testKey.PublicKey,
		SignatureAlgorithm: x509.SHA256WithRSA,
		Subject:            pkix.Name{CommonName: "not-example.com"},
		DNSNames:           names,
	}, testKey)
	test.AssertNotError(t, err, "Could not create test order CSR")

	// Create a mock certificate for the fake CA to return.
	template := &x509.Certificate{
		SerialNumber: big.NewInt(12),
		Subject: pkix.Name{
			CommonName: "not-example.com",
		},
		DNSNames:              names,
		NotBefore:             time.Now(),
		NotAfter:              time.Now().AddDate(0, 0, 1),
		BasicConstraintsValid: true,
		ExtKeyUsage:           []x509.ExtKeyUsage{x509.ExtKeyUsageServerAuth, x509.ExtKeyUsageClientAuth},
	}
	cert, err := x509.CreateCertificate(rand.Reader, template, template, testKey.Public(), testKey)
	test.AssertNotError(t, err, "Failed to create mock cert for test CA")

	// Set up the RA's CA with a mock that returns the cert from above.
	ra.CA = &mocks.MockCA{
		PEM: pem.EncodeToMemory(&pem.Block{
			Bytes: cert,
		}),
	}

	// Cast the RA's mock log so we can ensure its cleared and can access the
	// matched log lines.
	mockLog := ra.log.(*blog.Mock)
	mockLog.Clear()

	// Finalize the order with the CSR.
	order.Status = string(core.StatusReady)
	_, err = ra.FinalizeOrder(context.Background(), &rapb.FinalizeOrderRequest{
		Order: order,
		Csr:   csr,
	})
	test.AssertNotError(t, err, "Error finalizing test order")

	// Get the logged lines from the mock logger.
	loglines := mockLog.GetAllMatching("FinalizationCaaCheck JSON=")
	// There should be exactly 1 matching log line.
	test.AssertEquals(t, len(loglines), 1)

	// Strip away the stuff before 'JSON='.
	jsonContent := strings.TrimPrefix(loglines[0], "INFO: FinalizationCaaCheck JSON=")

	// Unmarshal the JSON into an event object.
	var event finalizationCAACheckEvent
	err = json.Unmarshal([]byte(jsonContent), &event)
	// The JSON should unmarshal without error.
	test.AssertNotError(t, err, "Error unmarshalling logged JSON issuance event.")
	// The event requester should be the expected registration ID.
	test.AssertEquals(t, event.Requester, Registration.Id)
	// The event should have the expected number of Authzs where CAA was reused.
	test.AssertEquals(t, event.Reused, 2)
	// The event should have the expected number of Authzs where CAA was
	// rechecked.
	test.AssertEquals(t, event.Rechecked, 2)
}

// TestUpdateMissingAuthorization tests the race condition where a challenge is
// updated to valid concurrently with another attempt to have the challenge
// updated. Previously this would return a `berrors.InternalServer` error when
// the row was found missing from `pendingAuthorizations` by the 2nd update
// since the 1st had already deleted it. We accept this may happen and now test
// for a `berrors.NotFound` error return.
//
// See https://github.com/letsencrypt/boulder/issues/3201
func TestUpdateMissingAuthorization(t *testing.T) {
	_, sa, ra, _, fc, cleanUp := initAuthorities(t)
	defer cleanUp()
	ctx := context.Background()

	authzPB := createPendingAuthorization(t, sa, Identifier, fc.Now().Add(12*time.Hour))
	authz, err := bgrpc.PBToAuthz(authzPB)
	test.AssertNotError(t, err, "failed to deserialize authz")

	// Twiddle the authz to pretend its been validated by the VA
	authz.Challenges[0].Status = "valid"
	err = ra.recordValidation(ctx, authz.ID, authz.Expires, &authz.Challenges[0])
	test.AssertNotError(t, err, "ra.recordValidation failed")

	// Try to record the same validation a second time.
	err = ra.recordValidation(ctx, authz.ID, authz.Expires, &authz.Challenges[0])
	test.AssertError(t, err, "ra.recordValidation didn't fail")
	test.AssertErrorIs(t, err, berrors.NotFound)
}

func TestPerformValidationBadChallengeType(t *testing.T) {
	_, _, ra, _, fc, cleanUp := initAuthorities(t)
	defer cleanUp()
	pa, err := policy.New(map[core.AcmeChallenge]bool{}, blog.NewMock())
	test.AssertNotError(t, err, "Couldn't create PA")
	ra.PA = pa

	exp := fc.Now().Add(10 * time.Hour)
	authz := core.Authorization{
		ID:             "1337",
		Identifier:     identifier.NewDNS("not-example.com"),
		RegistrationID: 1,
		Status:         "valid",
		Challenges: []core.Challenge{
			{
				Status: core.StatusValid,
				Type:   core.ChallengeTypeHTTP01,
				Token:  "exampleToken",
			},
		},
		Expires: &exp,
	}
	authzPB, err := bgrpc.AuthzToPB(authz)
	test.AssertNotError(t, err, "AuthzToPB failed")

	_, err = ra.PerformValidation(context.Background(), &rapb.PerformValidationRequest{
		Authz:          authzPB,
		ChallengeIndex: 0,
	})
	test.AssertError(t, err, "ra.PerformValidation allowed a update to a authorization")
	test.AssertEquals(t, err.Error(), "challenge type \"http-01\" no longer allowed")
}

type timeoutPub struct {
}

func (mp *timeoutPub) SubmitToSingleCTWithResult(_ context.Context, _ *pubpb.Request, _ ...grpc.CallOption) (*pubpb.Result, error) {
	return nil, context.DeadlineExceeded
}

func TestCTPolicyMeasurements(t *testing.T) {
	_, ssa, ra, _, _, cleanup := initAuthorities(t)
	defer cleanup()

	ra.ctpolicy = ctpolicy.New(&timeoutPub{}, loglist.List{
		"OperA": {
			"LogA1": {Url: "UrlA1", Key: "KeyA1"},
		},
		"OperB": {
			"LogB1": {Url: "UrlB1", Key: "KeyB1"},
		},
	}, nil, nil, 0, log, metrics.NoopRegisterer)

	// Create valid authorizations for not-example.com and www.not-example.com
	exp := ra.clk.Now().Add(365 * 24 * time.Hour)
	authzIDA := createFinalizedAuthorization(t, ssa, "not-example.com", exp, core.ChallengeTypeHTTP01, ra.clk.Now())
	authzIDB := createFinalizedAuthorization(t, ssa, "www.not-example.com", exp, core.ChallengeTypeHTTP01, ra.clk.Now())

	order, err := ra.SA.NewOrderAndAuthzs(context.Background(), &sapb.NewOrderAndAuthzsRequest{
		NewOrder: &sapb.NewOrderRequest{
			RegistrationID:   Registration.Id,
			Expires:          timestamppb.New(exp),
			DnsNames:         []string{"not-example.com", "www.not-example.com"},
			V2Authorizations: []int64{authzIDA, authzIDB},
		},
	})
	test.AssertNotError(t, err, "error generating test order")

	testKey, err := rsa.GenerateKey(rand.Reader, 2048)
	test.AssertNotError(t, err, "error generating test key")

	csr, err := x509.CreateCertificateRequest(rand.Reader, &x509.CertificateRequest{
		PublicKey:          testKey.Public(),
		SignatureAlgorithm: x509.SHA256WithRSA,
		DNSNames:           []string{"not-example.com", "www.not-example.com"},
	}, testKey)
	test.AssertNotError(t, err, "error generating test CSR")

	_, err = ra.FinalizeOrder(context.Background(), &rapb.FinalizeOrderRequest{
		Order: order,
		Csr:   csr,
	})
	test.AssertError(t, err, "FinalizeOrder should have failed when SCTs timed out")
	test.AssertContains(t, err.Error(), "getting SCTs")
	test.AssertMetricWithLabelsEquals(t, ra.ctpolicyResults, prometheus.Labels{"result": "failure"}, 1)
}

func TestWildcardOverlap(t *testing.T) {
	err := wildcardOverlap([]string{
		"*.example.com",
		"*.example.net",
	})
	if err != nil {
		t.Errorf("Got error %q, expected none", err)
	}
	err = wildcardOverlap([]string{
		"*.example.com",
		"*.example.net",
		"www.example.com",
	})
	if err == nil {
		t.Errorf("Got no error, expected one")
	}
	test.AssertErrorIs(t, err, berrors.Malformed)

	err = wildcardOverlap([]string{
		"*.foo.example.com",
		"*.example.net",
		"www.example.com",
	})
	if err != nil {
		t.Errorf("Got error %q, expected none", err)
	}
}

// mockCAFailPrecert is a mock CA that always returns an error from `IssuePrecertificate`
type mockCAFailPrecert struct {
	mocks.MockCA
	err error
}

func (ca *mockCAFailPrecert) IssuePrecertificate(
	context.Context,
	*capb.IssueCertificateRequest,
	...grpc.CallOption) (*capb.IssuePrecertificateResponse, error) {
	return nil, ca.err
}

// mockCAFailCertForPrecert is a mock CA that always returns an error from
// `IssueCertificateForPrecertificate`
type mockCAFailCertForPrecert struct {
	mocks.MockCA
	err error
}

// IssuePrecertificate needs to be mocked for mockCAFailCertForPrecert's `IssueCertificateForPrecertificate` to get called.
func (ca *mockCAFailCertForPrecert) IssuePrecertificate(
	ctx context.Context,
	req *capb.IssueCertificateRequest,
	opts ...grpc.CallOption) (*capb.IssuePrecertificateResponse, error) {
	k, err := ecdsa.GenerateKey(elliptic.P256(), rand.Reader)
	if err != nil {
		return nil, err
	}
	parsedCSR, err := x509.ParseCertificateRequest(req.Csr)
	if err != nil {
		return nil, err
	}
	tmpl := &ctx509.Certificate{
		SerialNumber: big.NewInt(1),
		DNSNames:     parsedCSR.DNSNames,
		ExtraExtensions: []ctpkix.Extension{
			{
				Id:       ctx509.OIDExtensionCTPoison,
				Critical: true,
				Value:    ctasn1.NullBytes,
			},
		},
	}
	precert, err := ctx509.CreateCertificate(rand.Reader, tmpl, tmpl, k.Public(), k)
	if err != nil {
		return nil, err
	}
	return &capb.IssuePrecertificateResponse{
		DER: precert,
	}, nil
}

func (ca *mockCAFailCertForPrecert) IssueCertificateForPrecertificate(
	context.Context,
	*capb.IssueCertificateForPrecertificateRequest,
	...grpc.CallOption) (*corepb.Certificate, error) {
	return &corepb.Certificate{}, ca.err
}

// TestIssueCertificateInnerErrs tests that errors from the CA caught during
// `ra.issueCertificateInner` are propagated correctly, with the part of the
// issuance process that failed prefixed on the error message.
func TestIssueCertificateInnerErrs(t *testing.T) {
	_, sa, ra, _, _, cleanUp := initAuthorities(t)
	defer cleanUp()

	// Make some valid authorizations for some names
	names := []string{"not-example.com", "www.not-example.com", "still.not-example.com", "definitely.not-example.com"}
	exp := ra.clk.Now().Add(ra.orderLifetime)
	var authzIDs []int64
	for _, name := range names {
		authzIDs = append(authzIDs, createFinalizedAuthorization(t, sa, name, exp, core.ChallengeTypeHTTP01, ra.clk.Now()))
	}

	// Create a pending order for all of the names
	order, err := sa.NewOrderAndAuthzs(context.Background(), &sapb.NewOrderAndAuthzsRequest{
		NewOrder: &sapb.NewOrderRequest{
			RegistrationID:   Registration.Id,
			Expires:          timestamppb.New(exp),
			DnsNames:         names,
			V2Authorizations: authzIDs,
		},
	})
	test.AssertNotError(t, err, "Could not add test order with finalized authz IDs")

	// Generate a CSR covering the order names with a random RSA key
	testKey, err := rsa.GenerateKey(rand.Reader, 2048)
	test.AssertNotError(t, err, "error generating test key")
	csr, err := x509.CreateCertificateRequest(rand.Reader, &x509.CertificateRequest{
		PublicKey:          testKey.PublicKey,
		SignatureAlgorithm: x509.SHA256WithRSA,
		Subject:            pkix.Name{CommonName: "not-example.com"},
		DNSNames:           names,
	}, testKey)
	test.AssertNotError(t, err, "Could not create test order CSR")

	csrOb, err := x509.ParseCertificateRequest(csr)
	test.AssertNotError(t, err, "Error pasring generated CSR")

	testCases := []struct {
		Name         string
		Mock         capb.CertificateAuthorityClient
		ExpectedErr  error
		ExpectedProb *berrors.BoulderError
	}{
		{
			Name: "vanilla error during IssuePrecertificate",
			Mock: &mockCAFailPrecert{
				err: fmt.Errorf("bad bad not good"),
			},
			ExpectedErr: fmt.Errorf("issuing precertificate: bad bad not good"),
		},
		{
			Name: "malformed problem during IssuePrecertificate",
			Mock: &mockCAFailPrecert{
				err: berrors.MalformedError("detected 1x whack attack"),
			},
			ExpectedProb: &berrors.BoulderError{
				Detail: "issuing precertificate: detected 1x whack attack",
				Type:   berrors.Malformed,
			},
		},
		{
			Name: "vanilla error during IssueCertificateForPrecertificate",
			Mock: &mockCAFailCertForPrecert{
				err: fmt.Errorf("aaaaaaaaaaaaaaaaaaaa!!"),
			},
			ExpectedErr: fmt.Errorf("issuing certificate for precertificate: aaaaaaaaaaaaaaaaaaaa!!"),
		},
		{
			Name: "malformed problem during IssueCertificateForPrecertificate",
			Mock: &mockCAFailCertForPrecert{
				err: berrors.MalformedError("provided DER is DERanged"),
			},
			ExpectedProb: &berrors.BoulderError{
				Detail: "issuing certificate for precertificate: provided DER is DERanged",
				Type:   berrors.Malformed,
			},
		},
	}

	for _, tc := range testCases {
		t.Run(tc.Name, func(t *testing.T) {
			// Mock the CA
			ra.CA = tc.Mock
			// Attempt issuance
			_, _, err = ra.issueCertificateInner(ctx, csrOb, false, order.CertificateProfileName, accountID(Registration.Id), orderID(order.Id))
			// We expect all of the testcases to fail because all use mocked CAs that deliberately error
			test.AssertError(t, err, "issueCertificateInner with failing mock CA did not fail")
			// If there is an expected `error` then match the error message
			if tc.ExpectedErr != nil {
				test.AssertEquals(t, err.Error(), tc.ExpectedErr.Error())
			} else if tc.ExpectedProb != nil {
				// If there is an expected `berrors.BoulderError` then we expect the
				// `issueCertificateInner` error to be a `berrors.BoulderError`
				var berr *berrors.BoulderError
				test.AssertErrorWraps(t, err, &berr)
				// Match the expected berror Type and Detail to the observed
				test.AssertErrorIs(t, berr, tc.ExpectedProb.Type)
				test.AssertEquals(t, berr.Detail, tc.ExpectedProb.Detail)
			}
		})
	}
}

type MockCARecordingProfile struct {
	inner       *mocks.MockCA
	profileName string
	profileHash []byte
}

func (ca *MockCARecordingProfile) IssuePrecertificate(ctx context.Context, req *capb.IssueCertificateRequest, _ ...grpc.CallOption) (*capb.IssuePrecertificateResponse, error) {
	ca.profileName = req.CertProfileName
	return ca.inner.IssuePrecertificate(ctx, req)
}

func (ca *MockCARecordingProfile) IssueCertificateForPrecertificate(ctx context.Context, req *capb.IssueCertificateForPrecertificateRequest, _ ...grpc.CallOption) (*corepb.Certificate, error) {
	ca.profileHash = req.CertProfileHash
	return ca.inner.IssueCertificateForPrecertificate(ctx, req)
}

type mockSAWithFinalize struct {
	sapb.StorageAuthorityClient
}

func (sa *mockSAWithFinalize) FinalizeOrder(ctx context.Context, req *sapb.FinalizeOrderRequest, _ ...grpc.CallOption) (*emptypb.Empty, error) {
	return &emptypb.Empty{}, nil
}

func (sa *mockSAWithFinalize) FQDNSetTimestampsForWindow(ctx context.Context, in *sapb.CountFQDNSetsRequest, opts ...grpc.CallOption) (*sapb.Timestamps, error) {
	return &sapb.Timestamps{
		Timestamps: []*timestamppb.Timestamp{
			timestamppb.Now(),
		},
	}, nil
}

func TestIssueCertificateInnerWithProfile(t *testing.T) {
	_, _, ra, _, fc, cleanup := initAuthorities(t)
	defer cleanup()

	// Generate a reasonable-looking CSR and cert to pass the matchesCSR check.
	testKey, err := ecdsa.GenerateKey(elliptic.P256(), rand.Reader)
	test.AssertNotError(t, err, "generating test key")
	csrDER, err := x509.CreateCertificateRequest(rand.Reader, &x509.CertificateRequest{DNSNames: []string{"example.com"}}, testKey)
	test.AssertNotError(t, err, "creating test csr")
	csr, err := x509.ParseCertificateRequest(csrDER)
	test.AssertNotError(t, err, "parsing test csr")
	certDER, err := x509.CreateCertificate(rand.Reader, &x509.Certificate{
		SerialNumber:          big.NewInt(1),
		DNSNames:              []string{"example.com"},
		NotBefore:             fc.Now(),
		BasicConstraintsValid: true,
		ExtKeyUsage:           []x509.ExtKeyUsage{x509.ExtKeyUsageServerAuth, x509.ExtKeyUsageClientAuth},
	}, &x509.Certificate{}, testKey.Public(), testKey)
	test.AssertNotError(t, err, "creating test cert")
	certPEM := pem.EncodeToMemory(&pem.Block{Type: "CERTIFICATE", Bytes: certDER})

	// Use a mock CA that will record the profile name and profile hash included
	// in the RA's request messages. Populate it with the cert generated above.
	mockCA := MockCARecordingProfile{inner: &mocks.MockCA{PEM: certPEM}}
	ra.CA = &mockCA

	ra.SA = &mockSAWithFinalize{}

	// Call issueCertificateInner with the CSR generated above and the profile
	// name "default", which will cause the mockCA to return a specific hash.
	_, cpId, err := ra.issueCertificateInner(context.Background(), csr, false, "default", 1, 1)
	test.AssertNotError(t, err, "issuing cert with profile name")
	test.AssertEquals(t, mockCA.profileName, cpId.name)
	test.AssertByteEquals(t, mockCA.profileHash, cpId.hash)
}

func TestIssueCertificateOuter(t *testing.T) {
	_, sa, ra, _, fc, cleanup := initAuthorities(t)
	defer cleanup()

	// Make some valid authorizations for some names
	names := []string{"not-example.com", "www.not-example.com", "still.not-example.com", "definitely.not-example.com"}
	exp := ra.clk.Now().Add(ra.orderLifetime)
	var authzIDs []int64
	for _, name := range names {
		authzIDs = append(authzIDs, createFinalizedAuthorization(t, sa, name, exp, core.ChallengeTypeHTTP01, ra.clk.Now()))
	}

	// Create a pending order for all of the names
	order, err := sa.NewOrderAndAuthzs(context.Background(), &sapb.NewOrderAndAuthzsRequest{
		NewOrder: &sapb.NewOrderRequest{
			RegistrationID:         Registration.Id,
			Expires:                timestamppb.New(exp),
			DnsNames:               names,
			V2Authorizations:       authzIDs,
			CertificateProfileName: "philsProfile",
		},
	})
	test.AssertNotError(t, err, "Could not add test order with finalized authz IDs")

	testKey, err := ecdsa.GenerateKey(elliptic.P256(), rand.Reader)
	test.AssertNotError(t, err, "generating test key")
	csrDER, err := x509.CreateCertificateRequest(rand.Reader, &x509.CertificateRequest{DNSNames: []string{"example.com"}}, testKey)
	test.AssertNotError(t, err, "creating test csr")
	csr, err := x509.ParseCertificateRequest(csrDER)
	test.AssertNotError(t, err, "parsing test csr")
	certDER, err := x509.CreateCertificate(rand.Reader, &x509.Certificate{
		SerialNumber:          big.NewInt(1),
		DNSNames:              []string{"example.com"},
		NotBefore:             fc.Now(),
		BasicConstraintsValid: true,
		ExtKeyUsage:           []x509.ExtKeyUsage{x509.ExtKeyUsageServerAuth, x509.ExtKeyUsageClientAuth},
	}, &x509.Certificate{}, testKey.Public(), testKey)
	test.AssertNotError(t, err, "creating test cert")
	certPEM := pem.EncodeToMemory(&pem.Block{Type: "CERTIFICATE", Bytes: certDER})

	// Use a mock CA that will record the profile name and profile hash included
	// in the RA's request messages. Populate it with the cert generated above.
	mockCA := MockCARecordingProfile{inner: &mocks.MockCA{PEM: certPEM}}
	ra.CA = &mockCA

	ra.SA = &mockSAWithFinalize{}

	_, err = ra.issueCertificateOuter(context.Background(), order, csr, certificateRequestEvent{})
	test.AssertNotError(t, err, "Could not issue certificate")
	test.AssertMetricWithLabelsEquals(t, ra.newCertCounter, prometheus.Labels{"profileName": mockCA.profileName, "profileHash": fmt.Sprintf("%x", mockCA.profileHash)}, 1)
}

func TestNewOrderMaxNames(t *testing.T) {
	_, _, ra, _, _, cleanUp := initAuthorities(t)
	defer cleanUp()

	ra.maxNames = 2
	_, err := ra.NewOrder(context.Background(), &rapb.NewOrderRequest{
		RegistrationID: 1,
		DnsNames: []string{
			"a",
			"b",
			"c",
		},
	})
	test.AssertError(t, err, "NewOrder didn't fail with too many names in request")
	test.AssertEquals(t, err.Error(), "Order cannot contain more than 2 DNS names")
	test.AssertErrorIs(t, err, berrors.Malformed)
}

// CSR generated by Go:
// * Random public key
// * CN = not-example.com
// * DNSNames = not-example.com, www.not-example.com
var CSRPEM = []byte(`
-----BEGIN CERTIFICATE REQUEST-----
MIICrjCCAZYCAQAwJzELMAkGA1UEBhMCVVMxGDAWBgNVBAMTD25vdC1leGFtcGxl
LmNvbTCCASIwDQYJKoZIhvcNAQEBBQADggEPADCCAQoCggEBAKT1B7UsonZuLOp7
qq2pw+COo0I9ZheuhN9ltu1+bAMWBYUb8KFPNGGp8Ygt6YCLjlnWOche7Fjb5lPj
hV6U2BkEt85mdaGTDg6mU3qjk2/cnZeAvJWW5ewYOBGxN/g/KHgdYZ+uhHH/PbGt
Wktcv5bRJ9Dxbjxsy7l8SLQ6fd/MF/3z6sBJzIHkcDupDOFdPN/Z0KOw7BOPHAbg
ghLJTmiESA1Ljxb8848bENlCz8pVizIu2Ilr4xBPtA5oUfO0FJKbT1T66JZoqwy/
drfrlHA7F6c8kYlAmwiOfWHzlWCkE1YuZPJrZQrt4tJ70rrPxV1qEGJDumzgcEbU
/aYYiBsCAwEAAaBCMEAGCSqGSIb3DQEJDjEzMDEwLwYDVR0RBCgwJoIPbm90LWV4
YW1wbGUuY29tghN3d3cubm90LWV4YW1wbGUuY29tMA0GCSqGSIb3DQEBCwUAA4IB
AQBuFo5SHqN1lWmM6rKaOBXFezAdzZyGb9x8+5Zq/eh9pSxpn0MTOmq/u+sDHxsC
ywcshUO3P9//9u4ALtNn/jsJmSrElsTvG3SH5owl9muNEiOgf+6/rY/X8Zcnv/e0
Ar9r73BcCkjoAOFbr7xiLLYu5EaBQjSj6/m4ujwJTWS2SqobK5VfdpzmDp4wT3eB
V4FPLxyxxOLuWLzcBkDdLw/zh922HtR5fqk155Y4pj3WS9NnI/NMHmclrlfY/2P4
dJrBVM+qVbPTzM19QplMkiy7FxpDx6toUXDYM4KdKKV0+yX/zw/V0/Gb7K7yIjVB
wqjllqgMjN4nvHjiDXFx/kPY
-----END CERTIFICATE REQUEST-----
`)

var eeCertPEM = []byte(`
-----BEGIN CERTIFICATE-----
MIIEfTCCAmWgAwIBAgISCr9BRk0C9OOGVke6CAa8F+AXMA0GCSqGSIb3DQEBCwUA
MDExCzAJBgNVBAYTAlVTMRAwDgYDVQQKDAdUZXN0IENBMRAwDgYDVQQDDAdUZXN0
IENBMB4XDTE2MDMyMDE4MTEwMFoXDTE2MDMyMDE5MTEwMFowHjEcMBoGA1UEAxMT
d3d3Lm5vdC1leGFtcGxlLmNvbTCCASIwDQYJKoZIhvcNAQEBBQADggEPADCCAQoC
ggEBAKT1B7UsonZuLOp7qq2pw+COo0I9ZheuhN9ltu1+bAMWBYUb8KFPNGGp8Ygt
6YCLjlnWOche7Fjb5lPjhV6U2BkEt85mdaGTDg6mU3qjk2/cnZeAvJWW5ewYOBGx
N/g/KHgdYZ+uhHH/PbGtWktcv5bRJ9Dxbjxsy7l8SLQ6fd/MF/3z6sBJzIHkcDup
DOFdPN/Z0KOw7BOPHAbgghLJTmiESA1Ljxb8848bENlCz8pVizIu2Ilr4xBPtA5o
UfO0FJKbT1T66JZoqwy/drfrlHA7F6c8kYlAmwiOfWHzlWCkE1YuZPJrZQrt4tJ7
0rrPxV1qEGJDumzgcEbU/aYYiBsCAwEAAaOBoTCBnjAdBgNVHSUEFjAUBggrBgEF
BQcDAQYIKwYBBQUHAwIwDAYDVR0TAQH/BAIwADAdBgNVHQ4EFgQUIEr9ryJ0aJuD
CwBsCp7Eun8Hx4AwHwYDVR0jBBgwFoAUmiamd/N/8knrCb1QlhwB4WXCqaswLwYD
VR0RBCgwJoIPbm90LWV4YW1wbGUuY29tghN3d3cubm90LWV4YW1wbGUuY29tMA0G
CSqGSIb3DQEBCwUAA4ICAQBpGLrCt38Z+knbuE1ALEB3hqUQCAm1OPDW6HR+v2nO
f2ERxTwL9Cad++3vONxgB68+6KQeIf5ph48OGnS5DgO13mb2cxLlmM2IJpkbSFtW
VeRNFt/WxRJafpbKw2hgQNJ/sxEAsCyA+kVeh1oCxGQyPO7IIXtw5FecWfIiNNwM
mVM17uchtvsM5BRePvet9xZxrKOFnn6TQRs8vC4e59Y8h52On+L2Q/ytAa7j3+fb
7OYCe+yWypGeosekamZTMBjHFV3RRxsGdRATSuZkv1uewyUnEPmsy5Ow4doSYZKW
QmKjti+vv1YhAhFxPArob0SG3YOiFuKzZ9rSOhUtzSg01ml/kRyOiC7rfO7NRzHq
idhPUhu2QBmdJTLLOBQLvKDNDOHqDYwKdIHJ7pup2y0Fvm4T96q5bnrSdmz/QAlB
XVw08HWMcjeOeHYiHST3yxYfQivTNm2PlKfUACb7vcrQ6pYhOnVdYgJZm6gkV4Xd
K1HKja36snIevv/gSgsE7bGcBYLVCvf16o3IRt9K8CpDoSsWn0iAVcwUP2CyPLm4
QsqA1afjTUPKQTAgDKRecDPhrT1+FjtBwdpXetpRiBK0UE5exfnI4nszZ9+BYG1l
xGUhoOJp0T++nz6R3TX7Rwk7KmG6xX3vWr/MFu5A3c8fvkqj987Vti5BeBezCXfs
rA==
-----END CERTIFICATE-----
`)

// mockSARevocation is a fake which includes all of the SA methods called in the
// course of a revocation. Its behavior can be customized by providing sets of
// issued (known) certs, already-revoked certs, and already-blocked keys. It
// also updates the sets of revoked certs and blocked keys when certain methods
// are called, to allow for more complex test logic.
type mockSARevocation struct {
	sapb.StorageAuthorityClient

	known   map[string]*x509.Certificate
	revoked map[string]*corepb.CertificateStatus
	blocked []*sapb.AddBlockedKeyRequest
}

func newMockSARevocation(known *x509.Certificate) *mockSARevocation {
	return &mockSARevocation{
		known:   map[string]*x509.Certificate{core.SerialToString(known.SerialNumber): known},
		revoked: make(map[string]*corepb.CertificateStatus),
		blocked: make([]*sapb.AddBlockedKeyRequest, 0),
	}
}

func (msar *mockSARevocation) reset() {
	msar.revoked = make(map[string]*corepb.CertificateStatus)
	msar.blocked = make([]*sapb.AddBlockedKeyRequest, 0)
}

func (msar *mockSARevocation) AddBlockedKey(_ context.Context, req *sapb.AddBlockedKeyRequest, _ ...grpc.CallOption) (*emptypb.Empty, error) {
	msar.blocked = append(msar.blocked, req)
	return &emptypb.Empty{}, nil
}

func (msar *mockSARevocation) GetSerialMetadata(_ context.Context, req *sapb.Serial, _ ...grpc.CallOption) (*sapb.SerialMetadata, error) {
	if cert, present := msar.known[req.Serial]; present {
		return &sapb.SerialMetadata{
			Serial:         req.Serial,
			RegistrationID: 1,
			Created:        timestamppb.New(cert.NotBefore),
			Expires:        timestamppb.New(cert.NotAfter),
		}, nil
	}
	return nil, berrors.UnknownSerialError()
}

func (msar *mockSARevocation) GetLintPrecertificate(_ context.Context, req *sapb.Serial, _ ...grpc.CallOption) (*corepb.Certificate, error) {
	if cert, present := msar.known[req.Serial]; present {
		return &corepb.Certificate{Der: cert.Raw}, nil
	}
	return nil, berrors.UnknownSerialError()
}

func (msar *mockSARevocation) GetCertificateStatus(_ context.Context, req *sapb.Serial, _ ...grpc.CallOption) (*corepb.CertificateStatus, error) {
	if status, present := msar.revoked[req.Serial]; present {
		return status, nil
	}
	if cert, present := msar.known[req.Serial]; present {
		return &corepb.CertificateStatus{
			Serial:   core.SerialToString(cert.SerialNumber),
			IssuerID: int64(issuance.IssuerNameID(cert)),
		}, nil
	}
	return nil, berrors.UnknownSerialError()
}

func (msar *mockSARevocation) RevokeCertificate(_ context.Context, req *sapb.RevokeCertificateRequest, _ ...grpc.CallOption) (*emptypb.Empty, error) {
	if _, present := msar.revoked[req.Serial]; present {
		return nil, berrors.AlreadyRevokedError("already revoked")
	}
	cert, present := msar.known[req.Serial]
	if !present {
		return nil, berrors.UnknownSerialError()
	}
	msar.revoked[req.Serial] = &corepb.CertificateStatus{
		Serial:        req.Serial,
		IssuerID:      int64(issuance.IssuerNameID(cert)),
		Status:        string(core.OCSPStatusRevoked),
		RevokedReason: req.Reason,
	}
	return &emptypb.Empty{}, nil
}

func (msar *mockSARevocation) UpdateRevokedCertificate(_ context.Context, req *sapb.RevokeCertificateRequest, _ ...grpc.CallOption) (*emptypb.Empty, error) {
	status, present := msar.revoked[req.Serial]
	if !present {
		return nil, errors.New("not already revoked")
	}
	if req.Reason != ocsp.KeyCompromise {
		return nil, errors.New("cannot re-revoke except for keyCompromise")
	}
	if present && status.RevokedReason == ocsp.KeyCompromise {
		return nil, berrors.AlreadyRevokedError("already revoked for keyCompromise")
	}
	msar.revoked[req.Serial].RevokedReason = req.Reason
	return &emptypb.Empty{}, nil
}

type mockOCSPA struct {
	mocks.MockCA
}

func (mcao *mockOCSPA) GenerateOCSP(context.Context, *capb.GenerateOCSPRequest, ...grpc.CallOption) (*capb.OCSPResponse, error) {
	return &capb.OCSPResponse{Response: []byte{1, 2, 3}}, nil
}

type mockPurger struct{}

func (mp *mockPurger) Purge(context.Context, *akamaipb.PurgeRequest, ...grpc.CallOption) (*emptypb.Empty, error) {
	return &emptypb.Empty{}, nil
}

// mockSAGenerateOCSP is a mock SA that always returns a good OCSP response, with a constant NotAfter.
type mockSAGenerateOCSP struct {
	sapb.StorageAuthorityClient
	expiration time.Time
}

func (msgo *mockSAGenerateOCSP) GetCertificateStatus(_ context.Context, req *sapb.Serial, _ ...grpc.CallOption) (*corepb.CertificateStatus, error) {
	return &corepb.CertificateStatus{
		Serial:   req.Serial,
		Status:   "good",
		NotAfter: timestamppb.New(msgo.expiration.UTC()),
	}, nil
}

func TestGenerateOCSP(t *testing.T) {
	_, _, ra, _, clk, cleanUp := initAuthorities(t)
	defer cleanUp()

	ra.OCSP = &mockOCSPA{}
	ra.SA = &mockSAGenerateOCSP{expiration: clk.Now().Add(time.Hour)}

	req := &rapb.GenerateOCSPRequest{
		Serial: core.SerialToString(big.NewInt(1)),
	}

	resp, err := ra.GenerateOCSP(context.Background(), req)
	test.AssertNotError(t, err, "generating OCSP")
	test.AssertByteEquals(t, resp.Response, []byte{1, 2, 3})

	ra.SA = &mockSAGenerateOCSP{expiration: clk.Now().Add(-time.Hour)}
	_, err = ra.GenerateOCSP(context.Background(), req)
	if !errors.Is(err, berrors.NotFound) {
		t.Errorf("expected NotFound error, got %s", err)
	}
}

// mockSALongExpiredSerial is a mock SA that treats every serial as if it expired a long time ago.
// Specifically, it returns NotFound to GetCertificateStatus (simulating the serial having been
// removed from the certificateStatus table), but returns success to GetSerialMetadata (simulating
// a serial number staying in the `serials` table indefinitely).
type mockSALongExpiredSerial struct {
	sapb.StorageAuthorityClient
}

func (msgo *mockSALongExpiredSerial) GetCertificateStatus(_ context.Context, req *sapb.Serial, _ ...grpc.CallOption) (*corepb.CertificateStatus, error) {
	return nil, berrors.NotFoundError("not found")
}

func (msgo *mockSALongExpiredSerial) GetSerialMetadata(_ context.Context, req *sapb.Serial, _ ...grpc.CallOption) (*sapb.SerialMetadata, error) {
	return &sapb.SerialMetadata{
		Serial: req.Serial,
	}, nil
}

func TestGenerateOCSPLongExpiredSerial(t *testing.T) {
	_, _, ra, _, _, cleanUp := initAuthorities(t)
	defer cleanUp()

	ra.OCSP = &mockOCSPA{}
	ra.SA = &mockSALongExpiredSerial{}

	req := &rapb.GenerateOCSPRequest{
		Serial: core.SerialToString(big.NewInt(1)),
	}

	_, err := ra.GenerateOCSP(context.Background(), req)
	test.AssertError(t, err, "generating OCSP")
	if !errors.Is(err, berrors.NotFound) {
		t.Errorf("expected NotFound error, got %#v", err)
	}
}

// mockSAUnknownSerial is a mock SA that always returns NotFound to certificate status and serial lookups.
// It emulates an SA that has never issued a certificate.
type mockSAUnknownSerial struct {
	mockSALongExpiredSerial
}

func (msgo *mockSAUnknownSerial) GetSerialMetadata(_ context.Context, req *sapb.Serial, _ ...grpc.CallOption) (*sapb.SerialMetadata, error) {
	return nil, berrors.NotFoundError("not found")
}

func TestGenerateOCSPUnknownSerial(t *testing.T) {
	_, _, ra, _, _, cleanUp := initAuthorities(t)
	defer cleanUp()

	ra.OCSP = &mockOCSPA{}
	ra.SA = &mockSAUnknownSerial{}

	req := &rapb.GenerateOCSPRequest{
		Serial: core.SerialToString(big.NewInt(1)),
	}

	_, err := ra.GenerateOCSP(context.Background(), req)
	test.AssertError(t, err, "generating OCSP")
	if !errors.Is(err, berrors.UnknownSerial) {
		t.Errorf("expected UnknownSerial error, got %#v", err)
	}
}

func TestRevokeCertByApplicant_Subscriber(t *testing.T) {
	_, _, ra, _, clk, cleanUp := initAuthorities(t)
	defer cleanUp()

	ra.OCSP = &mockOCSPA{}
	ra.purger = &mockPurger{}

	// Use the same self-signed cert as both issuer and issuee for revocation.
	_, cert := test.ThrowAwayCert(t, clk)
	cert.IsCA = true
	ic, err := issuance.NewCertificate(cert)
	test.AssertNotError(t, err, "failed to create issuer cert")
	ra.issuersByNameID = map[issuance.NameID]*issuance.Certificate{
		ic.NameID(): ic,
	}
	ra.SA = newMockSARevocation(cert)

	// Revoking without a regID should fail.
	_, err = ra.RevokeCertByApplicant(context.Background(), &rapb.RevokeCertByApplicantRequest{
		Cert:  cert.Raw,
		Code:  ocsp.Unspecified,
		RegID: 0,
	})
	test.AssertError(t, err, "should have failed with no RegID")
	test.AssertContains(t, err.Error(), "incomplete")

	// Revoking for a disallowed reason should fail.
	_, err = ra.RevokeCertByApplicant(context.Background(), &rapb.RevokeCertByApplicantRequest{
		Cert:  cert.Raw,
		Code:  ocsp.CertificateHold,
		RegID: 1,
	})
	test.AssertError(t, err, "should have failed with bad reasonCode")
	test.AssertContains(t, err.Error(), "disallowed revocation reason")

	// Revoking with the correct regID should succeed.
	_, err = ra.RevokeCertByApplicant(context.Background(), &rapb.RevokeCertByApplicantRequest{
		Cert:  cert.Raw,
		Code:  ocsp.Unspecified,
		RegID: 1,
	})
	test.AssertNotError(t, err, "should have succeeded")

	// Revoking an already-revoked serial should fail.
	_, err = ra.RevokeCertByApplicant(context.Background(), &rapb.RevokeCertByApplicantRequest{
		Cert:  cert.Raw,
		Code:  ocsp.Unspecified,
		RegID: 1,
	})
	test.AssertError(t, err, "should have failed with bad reasonCode")
	test.AssertContains(t, err.Error(), "already revoked")
}

// mockSARevocationWithAuthzs embeds a mockSARevocation and so inherits all its
// methods, but also adds GetValidAuthorizations2 so that it can pretend to
// either be authorized or not for all of the names in the to-be-revoked cert.
type mockSARevocationWithAuthzs struct {
	*mockSARevocation
	authorized bool
}

func (msa *mockSARevocationWithAuthzs) GetValidAuthorizations2(ctx context.Context, req *sapb.GetValidAuthorizationsRequest, _ ...grpc.CallOption) (*sapb.Authorizations, error) {
	authzs := &sapb.Authorizations{}

	if !msa.authorized {
		return authzs, nil
	}

	for _, name := range req.DnsNames {
		authzs.Authzs = append(authzs.Authzs, &corepb.Authorization{DnsName: name})
	}

	return authzs, nil
}

func TestRevokeCertByApplicant_Controller(t *testing.T) {
	_, _, ra, _, clk, cleanUp := initAuthorities(t)
	defer cleanUp()

	ra.OCSP = &mockOCSPA{}
	ra.purger = &mockPurger{}

	// Use the same self-signed cert as both issuer and issuee for revocation.
	_, cert := test.ThrowAwayCert(t, clk)
	cert.IsCA = true
	ic, err := issuance.NewCertificate(cert)
	test.AssertNotError(t, err, "failed to create issuer cert")
	ra.issuersByNameID = map[issuance.NameID]*issuance.Certificate{
		ic.NameID(): ic,
	}
	mockSA := newMockSARevocation(cert)

	// Revoking when the account doesn't have valid authzs for the name should fail.
	// We use RegID 2 here and below because the mockSARevocation believes regID 1
	// is the original issuer.
	ra.SA = &mockSARevocationWithAuthzs{mockSA, false}
	_, err = ra.RevokeCertByApplicant(context.Background(), &rapb.RevokeCertByApplicantRequest{
		Cert:  cert.Raw,
		Code:  ocsp.Unspecified,
		RegID: 2,
	})
	test.AssertError(t, err, "should have failed with wrong RegID")
	test.AssertContains(t, err.Error(), "requester does not control all names")

	// Revoking when the account does have valid authzs for the name should succeed,
	// but override the revocation reason to cessationOfOperation.
	ra.SA = &mockSARevocationWithAuthzs{mockSA, true}
	_, err = ra.RevokeCertByApplicant(context.Background(), &rapb.RevokeCertByApplicantRequest{
		Cert:  cert.Raw,
		Code:  ocsp.Unspecified,
		RegID: 2,
	})
	test.AssertNotError(t, err, "should have succeeded")
	test.AssertEquals(t, mockSA.revoked[core.SerialToString(cert.SerialNumber)].RevokedReason, int64(ocsp.CessationOfOperation))
}

func TestRevokeCertByKey(t *testing.T) {
	_, _, ra, _, clk, cleanUp := initAuthorities(t)
	defer cleanUp()

	ra.OCSP = &mockOCSPA{}
	ra.purger = &mockPurger{}

	// Use the same self-signed cert as both issuer and issuee for revocation.
	_, cert := test.ThrowAwayCert(t, clk)
	digest, err := core.KeyDigest(cert.PublicKey)
	test.AssertNotError(t, err, "core.KeyDigest failed")
	cert.IsCA = true
	ic, err := issuance.NewCertificate(cert)
	test.AssertNotError(t, err, "failed to create issuer cert")
	ra.issuersByNameID = map[issuance.NameID]*issuance.Certificate{
		ic.NameID(): ic,
	}
	mockSA := newMockSARevocation(cert)
	ra.SA = mockSA

	// Revoking should work, but override the requested reason and block the key.
	_, err = ra.RevokeCertByKey(context.Background(), &rapb.RevokeCertByKeyRequest{
		Cert: cert.Raw,
	})
	test.AssertNotError(t, err, "should have succeeded")
	test.AssertEquals(t, len(mockSA.blocked), 1)
	test.Assert(t, bytes.Equal(digest[:], mockSA.blocked[0].KeyHash), "key hash mismatch")
	test.AssertEquals(t, mockSA.blocked[0].Source, "API")
	test.AssertEquals(t, len(mockSA.blocked[0].Comment), 0)
	test.AssertEquals(t, mockSA.revoked[core.SerialToString(cert.SerialNumber)].RevokedReason, int64(ocsp.KeyCompromise))

	// Re-revoking should fail, because it is already revoked for keyCompromise.
	_, err = ra.RevokeCertByKey(context.Background(), &rapb.RevokeCertByKeyRequest{
		Cert: cert.Raw,
	})
	test.AssertError(t, err, "should have failed")

	// Reset and have the Subscriber revoke for a different reason.
	// Then re-revoking using the key should work.
	mockSA.revoked = make(map[string]*corepb.CertificateStatus)
	_, err = ra.RevokeCertByApplicant(context.Background(), &rapb.RevokeCertByApplicantRequest{
		Cert:  cert.Raw,
		Code:  ocsp.Unspecified,
		RegID: 1,
	})
	test.AssertNotError(t, err, "should have succeeded")
	_, err = ra.RevokeCertByKey(context.Background(), &rapb.RevokeCertByKeyRequest{
		Cert: cert.Raw,
	})
	test.AssertNotError(t, err, "should have succeeded")
}

func TestAdministrativelyRevokeCertificate(t *testing.T) {
	_, _, ra, _, clk, cleanUp := initAuthorities(t)
	defer cleanUp()

	ra.OCSP = &mockOCSPA{}
	ra.purger = &mockPurger{}

	// Use the same self-signed cert as both issuer and issuee for revocation.
	serial, cert := test.ThrowAwayCert(t, clk)
	digest, err := core.KeyDigest(cert.PublicKey)
	test.AssertNotError(t, err, "core.KeyDigest failed")
	cert.IsCA = true
	ic, err := issuance.NewCertificate(cert)
	test.AssertNotError(t, err, "failed to create issuer cert")
	ra.issuersByNameID = map[issuance.NameID]*issuance.Certificate{
		ic.NameID(): ic,
	}
	mockSA := newMockSARevocation(cert)
	ra.SA = mockSA

	// Revoking with an empty request should fail immediately.
	_, err = ra.AdministrativelyRevokeCertificate(context.Background(), &rapb.AdministrativelyRevokeCertificateRequest{})
	test.AssertError(t, err, "AdministrativelyRevokeCertificate should have failed for nil request object")

	// Revoking with no serial should fail immediately.
	mockSA.reset()
	_, err = ra.AdministrativelyRevokeCertificate(context.Background(), &rapb.AdministrativelyRevokeCertificateRequest{
		Code:      ocsp.Unspecified,
		AdminName: "root",
	})
	test.AssertError(t, err, "AdministrativelyRevokeCertificate should have failed with no cert or serial")

	// Revoking without an admin name should fail immediately.
	mockSA.reset()
	_, err = ra.AdministrativelyRevokeCertificate(context.Background(), &rapb.AdministrativelyRevokeCertificateRequest{
		Serial:    serial,
		Code:      ocsp.Unspecified,
		AdminName: "",
	})
	test.AssertError(t, err, "AdministrativelyRevokeCertificate should have failed with empty string for `AdminName`")

	// Revoking for a forbidden reason should fail immediately.
	mockSA.reset()
	_, err = ra.AdministrativelyRevokeCertificate(context.Background(), &rapb.AdministrativelyRevokeCertificateRequest{
		Serial:    serial,
		Code:      ocsp.CertificateHold,
		AdminName: "root",
	})
	test.AssertError(t, err, "AdministrativelyRevokeCertificate should have failed with forbidden revocation reason")

	// Revoking a cert for an unspecified reason should work but not block the key.
	mockSA.reset()
	_, err = ra.AdministrativelyRevokeCertificate(context.Background(), &rapb.AdministrativelyRevokeCertificateRequest{
		Serial:    serial,
		Code:      ocsp.Unspecified,
		AdminName: "root",
	})
	test.AssertNotError(t, err, "AdministrativelyRevokeCertificate failed")
	test.AssertEquals(t, len(mockSA.blocked), 0)
	test.AssertMetricWithLabelsEquals(
		t, ra.revocationReasonCounter, prometheus.Labels{"reason": "unspecified"}, 1)

	// Revoking a serial for an unspecified reason should work but not block the key.
	mockSA.reset()
	_, err = ra.AdministrativelyRevokeCertificate(context.Background(), &rapb.AdministrativelyRevokeCertificateRequest{
		Serial:    serial,
		Code:      ocsp.Unspecified,
		AdminName: "root",
	})
	test.AssertNotError(t, err, "AdministrativelyRevokeCertificate failed")
	test.AssertEquals(t, len(mockSA.blocked), 0)
	test.AssertMetricWithLabelsEquals(
		t, ra.revocationReasonCounter, prometheus.Labels{"reason": "unspecified"}, 2)

	// Duplicate administrative revocation of a serial for an unspecified reason
	// should succeed because the akamai cache purge succeeds.
	// Note that we *don't* call reset() here, so it recognizes the duplicate.
	_, err = ra.AdministrativelyRevokeCertificate(context.Background(), &rapb.AdministrativelyRevokeCertificateRequest{
		Serial:    serial,
		Code:      ocsp.Unspecified,
		AdminName: "root",
	})
	test.AssertNotError(t, err, "AdministrativelyRevokeCertificate failed")
	test.AssertEquals(t, len(mockSA.blocked), 0)
	test.AssertMetricWithLabelsEquals(
		t, ra.revocationReasonCounter, prometheus.Labels{"reason": "unspecified"}, 2)

	// Duplicate administrative revocation of a serial for a *malformed* cert for
	// an unspecified reason should fail because we can't attempt an akamai cache
	// purge so the underlying AlreadyRevoked error gets propagated upwards.
	// Note that we *don't* call reset() here, so it recognizes the duplicate.
	_, err = ra.AdministrativelyRevokeCertificate(context.Background(), &rapb.AdministrativelyRevokeCertificateRequest{
		Serial:    serial,
		Code:      ocsp.Unspecified,
		AdminName: "root",
		Malformed: true,
	})
	test.AssertError(t, err, "Should be revoked")
	test.AssertContains(t, err.Error(), "already revoked")
	test.AssertEquals(t, len(mockSA.blocked), 0)
	test.AssertMetricWithLabelsEquals(
		t, ra.revocationReasonCounter, prometheus.Labels{"reason": "unspecified"}, 2)

	// Revoking a cert for key compromise with skipBlockKey set should work but
	// not block the key.
	mockSA.reset()
	_, err = ra.AdministrativelyRevokeCertificate(context.Background(), &rapb.AdministrativelyRevokeCertificateRequest{
		Serial:       serial,
		Code:         ocsp.KeyCompromise,
		AdminName:    "root",
		SkipBlockKey: true,
	})
	test.AssertNotError(t, err, "AdministrativelyRevokeCertificate failed")
	test.AssertEquals(t, len(mockSA.blocked), 0)
	test.AssertMetricWithLabelsEquals(
		t, ra.revocationReasonCounter, prometheus.Labels{"reason": "keyCompromise"}, 1)

	// Revoking a cert for key compromise should work and block the key.
	mockSA.reset()
	_, err = ra.AdministrativelyRevokeCertificate(context.Background(), &rapb.AdministrativelyRevokeCertificateRequest{
		Serial:    serial,
		Code:      ocsp.KeyCompromise,
		AdminName: "root",
	})
	test.AssertNotError(t, err, "AdministrativelyRevokeCertificate failed")
	test.AssertEquals(t, len(mockSA.blocked), 1)
	test.Assert(t, bytes.Equal(digest[:], mockSA.blocked[0].KeyHash), "key hash mismatch")
	test.AssertEquals(t, mockSA.blocked[0].Source, "admin-revoker")
	test.AssertEquals(t, mockSA.blocked[0].Comment, "revoked by root")
	test.AssertEquals(t, mockSA.blocked[0].Added.AsTime(), clk.Now())
	test.AssertMetricWithLabelsEquals(
		t, ra.revocationReasonCounter, prometheus.Labels{"reason": "keyCompromise"}, 2)

	// Revoking a malformed cert for key compromise should fail because we don't
	// have the pubkey to block.
	mockSA.reset()
	_, err = ra.AdministrativelyRevokeCertificate(context.Background(), &rapb.AdministrativelyRevokeCertificateRequest{
		Serial:    core.SerialToString(cert.SerialNumber),
		Code:      ocsp.KeyCompromise,
		AdminName: "root",
		Malformed: true,
	})
	test.AssertError(t, err, "AdministrativelyRevokeCertificate should have failed with just serial for keyCompromise")
}

// An authority that returns an error from NewOrderAndAuthzs if the
// "ReplacesSerial" field of the request is empty.
type mockNewOrderMustBeReplacementAuthority struct {
	mockSAWithAuthzs
}

func (sa *mockNewOrderMustBeReplacementAuthority) NewOrderAndAuthzs(ctx context.Context, req *sapb.NewOrderAndAuthzsRequest, _ ...grpc.CallOption) (*corepb.Order, error) {
	if req.NewOrder.ReplacesSerial == "" {
		return nil, status.Error(codes.InvalidArgument, "NewOrder is not a replacement")
	}
	return &corepb.Order{
		Id:             1,
		RegistrationID: req.NewOrder.RegistrationID,
		Expires:        req.NewOrder.Expires,
		Status:         string(core.StatusPending),
		Created:        timestamppb.New(time.Now()),
		DnsNames:       req.NewOrder.DnsNames,
	}, nil
}

func TestNewOrderReplacesSerialCarriesThroughToSA(t *testing.T) {
	_, _, ra, _, _, cleanUp := initAuthorities(t)
	defer cleanUp()

	exampleOrder := &rapb.NewOrderRequest{
		RegistrationID: Registration.Id,
		DnsNames:       []string{"example.com"},
		ReplacesSerial: "1234",
	}

	// Mock SA that returns an error from NewOrderAndAuthzs if the
	// "ReplacesSerial" field of the request is empty.
	ra.SA = &mockNewOrderMustBeReplacementAuthority{mockSAWithAuthzs{}}

	_, err := ra.NewOrder(ctx, exampleOrder)
	test.AssertNotError(t, err, "order with ReplacesSerial should have succeeded")
}

// newMockSAUnpauseAccount is a fake which includes all of the SA methods called
// in the course of an account unpause. Its behavior can be customized by
// providing the number of unpaused account identifiers to allow testing of
// various scenarios.
type mockSAUnpauseAccount struct {
	sapb.StorageAuthorityClient
	identsToUnpause int64
	receivedRegID   int64
}

func (sa *mockSAUnpauseAccount) UnpauseAccount(_ context.Context, req *sapb.RegistrationID, _ ...grpc.CallOption) (*sapb.Count, error) {
	sa.receivedRegID = req.Id
	return &sapb.Count{Count: sa.identsToUnpause}, nil
}

// TestUnpauseAccount tests that the RA's UnpauseAccount method correctly passes
// the requested RegID to the SA, and correctly passes the SA's count back to
// the caller.
func TestUnpauseAccount(t *testing.T) {
	_, _, ra, _, _, cleanUp := initAuthorities(t)
	defer cleanUp()

	mockSA := mockSAUnpauseAccount{identsToUnpause: 0}
	ra.SA = &mockSA

	res, err := ra.UnpauseAccount(context.Background(), &rapb.UnpauseAccountRequest{
		RegistrationID: 1,
	})
	test.AssertNotError(t, err, "Should have been able to unpause account")
	test.AssertEquals(t, res.Count, int64(0))
	test.AssertEquals(t, mockSA.receivedRegID, int64(1))

	mockSA.identsToUnpause = 50001
	res, err = ra.UnpauseAccount(context.Background(), &rapb.UnpauseAccountRequest{
		RegistrationID: 1,
	})
	test.AssertNotError(t, err, "Should have been able to unpause account")
	test.AssertEquals(t, res.Count, int64(50001))
}

func TestGetAuthorization(t *testing.T) {
	_, _, ra, _, _, cleanup := initAuthorities(t)
	defer cleanup()

	ra.SA = &mockSAWithAuthzs{
		authzs: []*core.Authorization{
			{
				ID:         "1",
				Identifier: identifier.NewDNS("example.com"),
				Status:     "valid",
				Challenges: []core.Challenge{
					{
						Type:   core.ChallengeTypeHTTP01,
						Status: core.StatusValid,
					},
				},
			},
		},
	}

	// With HTTP01 enabled, GetAuthorization should pass the mock challenge through.
	pa, err := policy.New(map[core.AcmeChallenge]bool{
		core.ChallengeTypeHTTP01: true,
		core.ChallengeTypeDNS01:  true,
	}, blog.NewMock())
	test.AssertNotError(t, err, "Couldn't create PA")
	ra.PA = pa
	authz, err := ra.GetAuthorization(context.Background(), &rapb.GetAuthorizationRequest{Id: 1})
	test.AssertNotError(t, err, "should not fail")
	test.AssertEquals(t, len(authz.Challenges), 1)
	test.AssertEquals(t, authz.Challenges[0].Type, string(core.ChallengeTypeHTTP01))

	// With HTTP01 disabled, GetAuthorization should filter out the mock challenge.
	pa, err = policy.New(map[core.AcmeChallenge]bool{
		core.ChallengeTypeDNS01: true,
	}, blog.NewMock())
	test.AssertNotError(t, err, "Couldn't create PA")
	ra.PA = pa
	authz, err = ra.GetAuthorization(context.Background(), &rapb.GetAuthorizationRequest{Id: 1})
	test.AssertNotError(t, err, "should not fail")
	test.AssertEquals(t, len(authz.Challenges), 0)
}

type NoUpdateSA struct {
	sapb.StorageAuthorityClient
}

func (sa *NoUpdateSA) UpdateRegistrationContact(_ context.Context, _ *sapb.UpdateRegistrationContactRequest, _ ...grpc.CallOption) (*corepb.Registration, error) {
	return nil, fmt.Errorf("UpdateRegistrationContact() is mocked to always error")
}

func (sa *NoUpdateSA) UpdateRegistrationKey(_ context.Context, _ *sapb.UpdateRegistrationKeyRequest, _ ...grpc.CallOption) (*corepb.Registration, error) {
	return nil, fmt.Errorf("UpdateRegistrationKey() is mocked to always error")
}

// mockSARecordingRegistration tests UpdateRegistrationContact and UpdateRegistrationKey.
type mockSARecordingRegistration struct {
	sapb.StorageAuthorityClient
	providedRegistrationID int64
	providedContacts       []string
	providedJwk            []byte
}

// UpdateRegistrationContact records the registration ID and updated contacts
// (optional) provided.
func (sa *mockSARecordingRegistration) UpdateRegistrationContact(ctx context.Context, req *sapb.UpdateRegistrationContactRequest, _ ...grpc.CallOption) (*corepb.Registration, error) {
	sa.providedRegistrationID = req.RegistrationID
	sa.providedContacts = req.Contacts

	return &corepb.Registration{
		Id:      req.RegistrationID,
		Contact: req.Contacts,
	}, nil
}

// UpdateRegistrationKey records the registration ID and updated key provided.
func (sa *mockSARecordingRegistration) UpdateRegistrationKey(ctx context.Context, req *sapb.UpdateRegistrationKeyRequest, _ ...grpc.CallOption) (*corepb.Registration, error) {
	sa.providedRegistrationID = req.RegistrationID
	sa.providedJwk = req.Jwk

	return &corepb.Registration{
		Id:  req.RegistrationID,
		Key: req.Jwk,
	}, nil
}

// TestUpdateRegistrationContact tests that the RA's UpdateRegistrationContact
// method correctly: requires a registration ID; validates the contact provided;
// does not require a contact; passes the requested registration ID and contact
// to the SA; passes the updated Registration back to the caller; and can return
// an error.
func TestUpdateRegistrationContact(t *testing.T) {
	_, _, ra, _, _, cleanUp := initAuthorities(t)
	defer cleanUp()

	expectRegID := int64(1)
	expectContacts := []string{"mailto:test@contoso.com"}
	mockSA := mockSARecordingRegistration{}
	ra.SA = &mockSA

	_, err := ra.UpdateRegistrationContact(context.Background(), &rapb.UpdateRegistrationContactRequest{})
	test.AssertError(t, err, "should not have been able to update registration contact without a registration ID")
	test.AssertContains(t, err.Error(), "incomplete gRPC request message")

	_, err = ra.UpdateRegistrationContact(context.Background(), &rapb.UpdateRegistrationContactRequest{
		RegistrationID: expectRegID,
		Contacts:       []string{"tel:+44123"},
	})
	test.AssertError(t, err, "should not have been able to update registration contact to an invalid contact")
	test.AssertContains(t, err.Error(), "invalid contact")

	res, err := ra.UpdateRegistrationContact(context.Background(), &rapb.UpdateRegistrationContactRequest{
		RegistrationID: expectRegID,
	})
	test.AssertNotError(t, err, "should have been able to update registration with a blank contact")
	test.AssertEquals(t, res.Id, expectRegID)
	test.AssertEquals(t, mockSA.providedRegistrationID, expectRegID)
	test.AssertDeepEquals(t, res.Contact, []string(nil))
	test.AssertDeepEquals(t, mockSA.providedContacts, []string(nil))

	res, err = ra.UpdateRegistrationContact(context.Background(), &rapb.UpdateRegistrationContactRequest{
		RegistrationID: expectRegID,
		Contacts:       expectContacts,
	})
	test.AssertNotError(t, err, "should have been able to update registration with a populated contact")
	test.AssertEquals(t, res.Id, expectRegID)
	test.AssertEquals(t, mockSA.providedRegistrationID, expectRegID)
	test.AssertDeepEquals(t, res.Contact, expectContacts)
	test.AssertDeepEquals(t, mockSA.providedContacts, expectContacts)

	// Switch to a mock SA that will always error if UpdateRegistrationContact()
	// is called.
	ra.SA = &NoUpdateSA{}
	_, err = ra.UpdateRegistrationContact(context.Background(), &rapb.UpdateRegistrationContactRequest{
		RegistrationID: expectRegID,
		Contacts:       expectContacts,
	})
	test.AssertError(t, err, "should have received an error from the SA")
	test.AssertContains(t, err.Error(), "failed to update registration contact")
	test.AssertContains(t, err.Error(), "mocked to always error")
}

// TestUpdateRegistrationKey tests that the RA's UpdateRegistrationKey method
// correctly requires a registration ID and key, passes them to the SA, and
// passes the updated Registration back to the caller.
func TestUpdateRegistrationKey(t *testing.T) {
	_, _, ra, _, _, cleanUp := initAuthorities(t)
	defer cleanUp()

	expectRegID := int64(1)
	expectJwk := AccountKeyJSONA
	mockSA := mockSARecordingRegistration{}
	ra.SA = &mockSA

	_, err := ra.UpdateRegistrationKey(context.Background(), &rapb.UpdateRegistrationKeyRequest{})
	test.AssertError(t, err, "should not have been able to update registration key without a registration ID or key")
	test.AssertContains(t, err.Error(), "incomplete gRPC request message")

	_, err = ra.UpdateRegistrationKey(context.Background(), &rapb.UpdateRegistrationKeyRequest{RegistrationID: expectRegID})
	test.AssertError(t, err, "should not have been able to update registration key without a key")
	test.AssertContains(t, err.Error(), "incomplete gRPC request message")

	_, err = ra.UpdateRegistrationKey(context.Background(), &rapb.UpdateRegistrationKeyRequest{Jwk: expectJwk})
	test.AssertError(t, err, "should not have been able to update registration key without a registration ID")
	test.AssertContains(t, err.Error(), "incomplete gRPC request message")

	res, err := ra.UpdateRegistrationKey(context.Background(), &rapb.UpdateRegistrationKeyRequest{
		RegistrationID: expectRegID,
		Jwk:            expectJwk,
	})
	test.AssertNotError(t, err, "should have been able to update registration key")
	test.AssertEquals(t, res.Id, expectRegID)
	test.AssertEquals(t, mockSA.providedRegistrationID, expectRegID)
	test.AssertDeepEquals(t, res.Key, expectJwk)
	test.AssertDeepEquals(t, mockSA.providedJwk, expectJwk)

	// Switch to a mock SA that will always error if UpdateRegistrationKey() is
	// called.
	ra.SA = &NoUpdateSA{}
	_, err = ra.UpdateRegistrationKey(context.Background(), &rapb.UpdateRegistrationKeyRequest{
		RegistrationID: expectRegID,
		Jwk:            expectJwk,
	})
	test.AssertError(t, err, "should have received an error from the SA")
	test.AssertContains(t, err.Error(), "failed to update registration key")
	test.AssertContains(t, err.Error(), "mocked to always error")
}<|MERGE_RESOLUTION|>--- conflicted
+++ resolved
@@ -952,453 +952,6 @@
 	})
 	test.AssertError(t, err, "Should have rejected cert with key = account key")
 	test.AssertEquals(t, err.Error(), "certificate public key must be different than account key")
-}
-
-<<<<<<< HEAD
-// mockInvalidAuthorizationsAuthority is a mock which claims that the given
-// domain has one invalid authorization.
-type mockInvalidAuthorizationsAuthority struct {
-	sapb.StorageAuthorityClient
-	domainWithFailures string
-}
-
-func (sa *mockInvalidAuthorizationsAuthority) CountInvalidAuthorizations2(ctx context.Context, req *sapb.CountInvalidAuthorizationsRequest, _ ...grpc.CallOption) (*sapb.Count, error) {
-	if req.DnsName == sa.domainWithFailures {
-		return &sapb.Count{Count: 1}, nil
-	} else {
-		return &sapb.Count{}, nil
-	}
-}
-
-func TestAuthzFailedRateLimitingNewOrder(t *testing.T) {
-	_, _, ra, _, _, cleanUp := initAuthorities(t)
-	defer cleanUp()
-
-	txnBuilder, err := ratelimits.NewTransactionBuilder(ratelimits.LimitConfigs{
-		ratelimits.FailedAuthorizationsForPausingPerDomainPerAccount.String(): &ratelimits.LimitConfig{
-			Burst:  1,
-			Count:  1,
-			Period: config.Duration{Duration: time.Hour * 1}},
-	})
-	test.AssertNotError(t, err, "making transaction composer")
-	ra.txnBuilder = txnBuilder
-
-	limit := ra.rlPolicies.InvalidAuthorizationsPerAccount()
-	ra.SA = &mockInvalidAuthorizationsAuthority{domainWithFailures: "all.i.do.is.lose.com"}
-	err = ra.checkInvalidAuthorizationLimits(ctx, Registration.Id,
-		[]string{"charlie.brown.com", "all.i.do.is.lose.com"}, limit)
-	test.AssertError(t, err, "checkInvalidAuthorizationLimits did not encounter expected rate limit error")
-	test.AssertEquals(t, err.Error(), "too many failed authorizations recently: see https://letsencrypt.org/docs/rate-limits/#authorization-failures-per-hostname-per-account")
-}
-
-type mockSAWithNameCounts struct {
-	sapb.StorageAuthorityClient
-	nameCounts *sapb.CountByNames
-	t          *testing.T
-	clk        clock.FakeClock
-}
-
-func (m *mockSAWithNameCounts) CountCertificatesByNames(ctx context.Context, req *sapb.CountCertificatesByNamesRequest, _ ...grpc.CallOption) (*sapb.CountByNames, error) {
-	expectedLatest := m.clk.Now()
-	if req.Range.Latest.AsTime() != expectedLatest {
-		m.t.Errorf("incorrect latest: got '%v', expected '%v'", req.Range.Latest.AsTime(), expectedLatest)
-	}
-	expectedEarliest := m.clk.Now().Add(-23 * time.Hour)
-	if req.Range.Earliest.AsTime() != expectedEarliest {
-		m.t.Errorf("incorrect earliest: got '%v', expected '%v'", req.Range.Earliest.AsTime(), expectedEarliest)
-	}
-	counts := make(map[string]int64)
-	for _, name := range req.DnsNames {
-		if count, ok := m.nameCounts.Counts[name]; ok {
-			counts[name] = count
-		}
-	}
-	return &sapb.CountByNames{Counts: counts}, nil
-}
-
-// FQDNSetExists is a mock which always returns false, so the test requests
-// aren't considered to be renewals.
-func (m *mockSAWithNameCounts) FQDNSetExists(ctx context.Context, req *sapb.FQDNSetExistsRequest, _ ...grpc.CallOption) (*sapb.Exists, error) {
-	return &sapb.Exists{Exists: false}, nil
-}
-
-func TestCheckCertificatesPerNameLimit(t *testing.T) {
-	_, _, ra, _, fc, cleanUp := initAuthorities(t)
-	defer cleanUp()
-
-	rlp := ratelimit.RateLimitPolicy{
-		Threshold: 3,
-		Window:    config.Duration{Duration: 23 * time.Hour},
-		Overrides: map[string]int64{
-			"bigissuer.com":     100,
-			"smallissuer.co.uk": 1,
-		},
-	}
-
-	mockSA := &mockSAWithNameCounts{
-		nameCounts: &sapb.CountByNames{Counts: map[string]int64{"example.com": 1}},
-		clk:        fc,
-		t:          t,
-	}
-
-	ra.SA = mockSA
-
-	// One base domain, below threshold
-	err := ra.checkCertificatesPerNameLimit(ctx, []string{"www.example.com", "example.com"}, rlp, 99)
-	test.AssertNotError(t, err, "rate limited example.com incorrectly")
-
-	// Two base domains, one above threshold, one below
-	mockSA.nameCounts.Counts["example.com"] = 10
-	mockSA.nameCounts.Counts["good-example.com"] = 1
-	err = ra.checkCertificatesPerNameLimit(ctx, []string{"www.example.com", "example.com", "good-example.com"}, rlp, 99)
-	test.AssertError(t, err, "incorrectly failed to rate limit example.com")
-	test.AssertErrorIs(t, err, berrors.RateLimit)
-	// There are no overrides for "example.com", so the override usage gauge
-	// should contain 0 entries with labels matching it.
-	test.AssertMetricWithLabelsEquals(t, ra.rlOverrideUsageGauge, prometheus.Labels{"limit": ratelimit.CertificatesPerName, "override_key": "example.com"}, 0)
-	// Verify it has no sub errors as there is only one bad name
-	test.AssertEquals(t, err.Error(), "too many certificates already issued for \"example.com\". Retry after 1970-01-01T23:00:00Z: see https://letsencrypt.org/docs/rate-limits/#new-orders-per-account")
-	var bErr *berrors.BoulderError
-	test.AssertErrorWraps(t, err, &bErr)
-	test.AssertEquals(t, len(bErr.SubErrors), 0)
-
-	// Three base domains, two above threshold, one below
-	mockSA.nameCounts.Counts["example.com"] = 10
-	mockSA.nameCounts.Counts["other-example.com"] = 10
-	mockSA.nameCounts.Counts["good-example.com"] = 1
-	err = ra.checkCertificatesPerNameLimit(ctx, []string{"example.com", "other-example.com", "good-example.com"}, rlp, 99)
-	test.AssertError(t, err, "incorrectly failed to rate limit example.com, other-example.com")
-	test.AssertErrorIs(t, err, berrors.RateLimit)
-	// Verify it has two sub errors as there are two bad names
-	test.AssertEquals(t, err.Error(), "too many certificates already issued for multiple names (\"example.com\" and 2 others). Retry after 1970-01-01T23:00:00Z: see https://letsencrypt.org/docs/rate-limits/#new-orders-per-account")
-	test.AssertErrorWraps(t, err, &bErr)
-	test.AssertEquals(t, len(bErr.SubErrors), 2)
-
-	// SA misbehaved and didn't send back a count for every input name
-	err = ra.checkCertificatesPerNameLimit(ctx, []string{"zombo.com", "www.example.com", "example.com"}, rlp, 99)
-	test.AssertError(t, err, "incorrectly failed to error on misbehaving SA")
-
-	// Two base domains, one above threshold but with an override.
-	mockSA.nameCounts.Counts["example.com"] = 0
-	mockSA.nameCounts.Counts["bigissuer.com"] = 50
-	ra.rlOverrideUsageGauge.WithLabelValues(ratelimit.CertificatesPerName, "bigissuer.com").Set(.5)
-	err = ra.checkCertificatesPerNameLimit(ctx, []string{"www.example.com", "subdomain.bigissuer.com"}, rlp, 99)
-	test.AssertNotError(t, err, "incorrectly rate limited bigissuer")
-	// "bigissuer.com" has an override of 100 and they've issued 50. Accounting
-	// for the anticipated issuance, we expect to see 51% utilization.
-	test.AssertMetricWithLabelsEquals(t, ra.rlOverrideUsageGauge, prometheus.Labels{"limit": ratelimit.CertificatesPerName, "override_key": "bigissuer.com"}, .51)
-
-	// Two base domains, one above its override
-	mockSA.nameCounts.Counts["example.com"] = 10
-	mockSA.nameCounts.Counts["bigissuer.com"] = 100
-	ra.rlOverrideUsageGauge.WithLabelValues(ratelimit.CertificatesPerName, "bigissuer.com").Set(1)
-	err = ra.checkCertificatesPerNameLimit(ctx, []string{"www.example.com", "subdomain.bigissuer.com"}, rlp, 99)
-	test.AssertError(t, err, "incorrectly failed to rate limit bigissuer")
-	test.AssertErrorIs(t, err, berrors.RateLimit)
-	// "bigissuer.com" has an override of 100 and they've issued 100. They're
-	// already at 100% utilization, so we expect to see 100% utilization.
-	test.AssertMetricWithLabelsEquals(t, ra.rlOverrideUsageGauge, prometheus.Labels{"limit": ratelimit.CertificatesPerName, "override_key": "bigissuer.com"}, 1)
-
-	// One base domain, above its override (which is below threshold)
-	mockSA.nameCounts.Counts["smallissuer.co.uk"] = 1
-	ra.rlOverrideUsageGauge.WithLabelValues(ratelimit.CertificatesPerName, "smallissuer.co.uk").Set(1)
-	err = ra.checkCertificatesPerNameLimit(ctx, []string{"www.smallissuer.co.uk"}, rlp, 99)
-	test.AssertError(t, err, "incorrectly failed to rate limit smallissuer")
-	test.AssertErrorIs(t, err, berrors.RateLimit)
-	// "smallissuer.co.uk" has an override of 1 and they've issued 1. They're
-	// already at 100% utilization, so we expect to see 100% utilization.
-	test.AssertMetricWithLabelsEquals(t, ra.rlOverrideUsageGauge, prometheus.Labels{"limit": ratelimit.CertificatesPerName, "override_key": "smallissuer.co.uk"}, 1)
-}
-
-// TestCheckExactCertificateLimit tests that the duplicate certificate limit
-// applied to FQDN sets is respected.
-func TestCheckExactCertificateLimit(t *testing.T) {
-	_, _, ra, _, _, cleanUp := initAuthorities(t)
-	defer cleanUp()
-
-	// Create a rate limit with a small threshold
-	const dupeCertLimit = 3
-	rlp := ratelimit.RateLimitPolicy{
-		Threshold: dupeCertLimit,
-		Window:    config.Duration{Duration: 24 * time.Hour},
-	}
-
-	// Create a mock SA that has a count of already issued certificates for some
-	// test names
-	firstIssuanceTimestamp := ra.clk.Now().Add(-rlp.Window.Duration)
-	fITS2 := firstIssuanceTimestamp.Add(time.Hour * 23)
-	fITS3 := firstIssuanceTimestamp.Add(time.Hour * 16)
-	fITS4 := firstIssuanceTimestamp.Add(time.Hour * 8)
-	issuanceTimestampsNS := []int64{
-		fITS2.UnixNano(),
-		fITS3.UnixNano(),
-		fITS4.UnixNano(),
-		firstIssuanceTimestamp.UnixNano(),
-	}
-	issuanceTimestamps := []*timestamppb.Timestamp{
-		timestamppb.New(fITS2),
-		timestamppb.New(fITS3),
-		timestamppb.New(fITS4),
-		timestamppb.New(firstIssuanceTimestamp),
-	}
-	// Our window is 24 hours and our threshold is 3 issuance. If our most
-	// recent issuance was 1 hour ago, we expect the next token to be available
-	// 8 hours from issuance time or 7 hours from now.
-	expectRetryAfterNS := time.Unix(0, issuanceTimestampsNS[0]).Add(time.Hour * 8).Format(time.RFC3339)
-	expectRetryAfter := issuanceTimestamps[0].AsTime().Add(time.Hour * 8).Format(time.RFC3339)
-	test.AssertEquals(t, expectRetryAfterNS, expectRetryAfter)
-	ra.SA = &mockSAWithFQDNSet{
-		issuanceTimestamps: map[string]*sapb.Timestamps{
-			"none.example.com":          {Timestamps: []*timestamppb.Timestamp{}},
-			"under.example.com":         {Timestamps: issuanceTimestamps[3:3]},
-			"equalbutvalid.example.com": {Timestamps: issuanceTimestamps[1:3]},
-			"over.example.com":          {Timestamps: issuanceTimestamps[0:3]},
-		},
-		t: t,
-	}
-
-	testCases := []struct {
-		Name        string
-		Domain      string
-		ExpectedErr error
-	}{
-		{
-			Name:        "FQDN set issuances none",
-			Domain:      "none.example.com",
-			ExpectedErr: nil,
-		},
-		{
-			Name:        "FQDN set issuances less than limit",
-			Domain:      "under.example.com",
-			ExpectedErr: nil,
-		},
-		{
-			Name:        "FQDN set issuances equal to limit",
-			Domain:      "equalbutvalid.example.com",
-			ExpectedErr: nil,
-		},
-		{
-			Name:   "FQDN set issuances above limit NS",
-			Domain: "over.example.com",
-			ExpectedErr: fmt.Errorf(
-				"too many certificates (3) already issued for this exact set of domains in the last 24 hours: over.example.com, retry after %s: see https://letsencrypt.org/docs/rate-limits/#new-certificates-per-exact-set-of-hostnames",
-				expectRetryAfterNS,
-			),
-		},
-		{
-			Name:   "FQDN set issuances above limit",
-			Domain: "over.example.com",
-			ExpectedErr: fmt.Errorf(
-				"too many certificates (3) already issued for this exact set of domains in the last 24 hours: over.example.com, retry after %s: see https://letsencrypt.org/docs/rate-limits/#new-certificates-per-exact-set-of-hostnames",
-				expectRetryAfter,
-			),
-		},
-	}
-
-	// For each test case we check that the certificatesPerFQDNSetLimit is applied
-	// as we expect
-	for _, tc := range testCases {
-		t.Run(tc.Name, func(t *testing.T) {
-			result := ra.checkCertificatesPerFQDNSetLimit(ctx, []string{tc.Domain}, rlp, 0)
-			if tc.ExpectedErr == nil {
-				test.AssertNotError(t, result, fmt.Sprintf("Expected no error for %q", tc.Domain))
-			} else {
-				test.AssertError(t, result, fmt.Sprintf("Expected error for %q", tc.Domain))
-				test.AssertEquals(t, result.Error(), tc.ExpectedErr.Error())
-			}
-		})
-	}
-}
-
-// A mockSAWithFQDNSet is a mock StorageAuthority that supports
-// CountCertificatesByName as well as FQDNSetExists. This allows testing
-// checkCertificatesPerNameRateLimit's FQDN exemption logic.
-type mockSAWithFQDNSet struct {
-	sapb.StorageAuthorityClient
-	fqdnSet            map[string]bool
-	issuanceTimestamps map[string]*sapb.Timestamps
-
-	t *testing.T
-}
-
-// Construct the FQDN Set key the same way as the SA (by using
-// `core.UniqueLowerNames`, joining the names with a `,` and hashing them)
-// but return a string so it can be used as a key in m.fqdnSet.
-func (m mockSAWithFQDNSet) hashNames(names []string) string {
-	names = core.UniqueLowerNames(names)
-	hash := sha256.Sum256([]byte(strings.Join(names, ",")))
-	return string(hash[:])
-}
-
-// Search for a set of domain names in the FQDN set map
-func (m mockSAWithFQDNSet) FQDNSetExists(_ context.Context, req *sapb.FQDNSetExistsRequest, _ ...grpc.CallOption) (*sapb.Exists, error) {
-	hash := m.hashNames(req.DnsNames)
-	if _, exists := m.fqdnSet[hash]; exists {
-		return &sapb.Exists{Exists: true}, nil
-	}
-	return &sapb.Exists{Exists: false}, nil
-}
-
-// Return a map of domain -> certificate count.
-func (m mockSAWithFQDNSet) CountCertificatesByNames(ctx context.Context, req *sapb.CountCertificatesByNamesRequest, _ ...grpc.CallOption) (*sapb.CountByNames, error) {
-	counts := make(map[string]int64)
-	for _, name := range req.DnsNames {
-		entry, ok := m.issuanceTimestamps[name]
-		if ok {
-			counts[name] = int64(len(entry.Timestamps))
-		}
-	}
-	return &sapb.CountByNames{Counts: counts}, nil
-}
-
-func (m mockSAWithFQDNSet) FQDNSetTimestampsForWindow(_ context.Context, req *sapb.CountFQDNSetsRequest, _ ...grpc.CallOption) (*sapb.Timestamps, error) {
-	if len(req.DnsNames) == 1 {
-		return m.issuanceTimestamps[req.DnsNames[0]], nil
-	} else {
-		return nil, fmt.Errorf("FQDNSetTimestampsForWindow mock only supports a single domain")
-	}
-}
-
-// TestExactPublicSuffixCertLimit tests the behaviour of issue #2681.
-// See https://github.com/letsencrypt/boulder/issues/2681
-func TestExactPublicSuffixCertLimit(t *testing.T) {
-	_, _, ra, _, fc, cleanUp := initAuthorities(t)
-	defer cleanUp()
-
-	// Simple policy that only allows 2 certificates per name.
-	certsPerNamePolicy := ratelimit.RateLimitPolicy{
-		Threshold: 2,
-		Window:    config.Duration{Duration: 23 * time.Hour},
-	}
-
-	// We use "dedyn.io" and "dynv6.net" domains for the test on the implicit
-	// assumption that both domains are present on the public suffix list.
-	// Quickly verify that this is true before continuing with the rest of the test.
-	_, err := publicsuffix.Domain("dedyn.io")
-	test.AssertError(t, err, "dedyn.io was not on the public suffix list, invaliding the test")
-	_, err = publicsuffix.Domain("dynv6.net")
-	test.AssertError(t, err, "dynv6.net was not on the public suffix list, invaliding the test")
-
-	// Back the mock SA with counts as if so far we have issued the following
-	// certificates for the following domains:
-	//   - test.dedyn.io (once)
-	//   - test2.dedyn.io (once)
-	//   - dynv6.net (twice)
-	mockSA := &mockSAWithNameCounts{
-		nameCounts: &sapb.CountByNames{
-			Counts: map[string]int64{
-				"test.dedyn.io":  1,
-				"test2.dedyn.io": 1,
-				"test3.dedyn.io": 0,
-				"dedyn.io":       0,
-				"dynv6.net":      2,
-			},
-		},
-		clk: fc,
-		t:   t,
-	}
-	ra.SA = mockSA
-
-	// Trying to issue for "test3.dedyn.io" and "dedyn.io" should succeed because
-	// test3.dedyn.io has no certificates and "dedyn.io" is an exact public suffix
-	// match with no certificates issued for it.
-	err = ra.checkCertificatesPerNameLimit(ctx, []string{"test3.dedyn.io", "dedyn.io"}, certsPerNamePolicy, 99)
-	test.AssertNotError(t, err, "certificate per name rate limit not applied correctly")
-
-	// Trying to issue for "test3.dedyn.io" and "dynv6.net" should fail because
-	// "dynv6.net" is an exact public suffix match with 2 certificates issued for
-	// it.
-	err = ra.checkCertificatesPerNameLimit(ctx, []string{"test3.dedyn.io", "dynv6.net"}, certsPerNamePolicy, 99)
-	test.AssertError(t, err, "certificate per name rate limit not applied correctly")
-=======
-func TestRegistrationUpdate(t *testing.T) {
-	oldURL := "http://old.invalid"
-	newURL := "http://new.invalid"
-	base := &corepb.Registration{
-		Id:        1,
-		Contact:   []string{oldURL},
-		Agreement: "",
-	}
-	update := &corepb.Registration{
-		Contact:         []string{newURL},
-		ContactsPresent: true,
-		Agreement:       "totally!",
-	}
-
-	res, changed := mergeUpdate(base, update)
-	test.AssertEquals(t, changed, true)
-	test.AssertEquals(t, res.Contact[0], update.Contact[0])
-	test.AssertEquals(t, res.Agreement, update.Agreement)
-
-	// Make sure that a `MergeUpdate` call with an empty string doesn't produce an
-	// error and results in a change to the base reg.
-	emptyUpdate := &corepb.Registration{
-		Contact:         []string{""},
-		ContactsPresent: true,
-		Agreement:       "totally!",
-	}
-	_, changed = mergeUpdate(res, emptyUpdate)
-	test.AssertEquals(t, changed, true)
-}
-
-func TestRegistrationContactUpdate(t *testing.T) {
-	contactURL := "mailto://example@example.com"
-
-	// Test that a registration contact can be removed by updating with an empty
-	// Contact slice.
-	base := &corepb.Registration{
-		Id:        1,
-		Contact:   []string{contactURL},
-		Agreement: "totally!",
-	}
-	update := &corepb.Registration{
-		Id:              1,
-		Contact:         []string{},
-		ContactsPresent: true,
-		Agreement:       "totally!",
-	}
-	res, changed := mergeUpdate(base, update)
-	test.AssertEquals(t, changed, true)
-	test.Assert(t, len(res.Contact) == 0, "Contact was not deleted in update")
-
-	// Test that a registration contact isn't changed when an update is performed
-	// with no Contact field
-	base = &corepb.Registration{
-		Id:        1,
-		Contact:   []string{contactURL},
-		Agreement: "totally!",
-	}
-	update = &corepb.Registration{
-		Id:        1,
-		Agreement: "totally!",
-	}
-	res, changed = mergeUpdate(base, update)
-	test.AssertEquals(t, changed, false)
-	test.Assert(t, len(res.Contact) == 1, "len(Contact) was updated unexpectedly")
-	test.Assert(t, (res.Contact)[0] == contactURL, "Contact was changed unexpectedly")
-}
-
-func TestRegistrationKeyUpdate(t *testing.T) {
-	oldKey, err := rsa.GenerateKey(rand.Reader, 512)
-	test.AssertNotError(t, err, "rsa.GenerateKey() for oldKey failed")
-	oldKeyJSON, err := jose.JSONWebKey{Key: oldKey}.MarshalJSON()
-	test.AssertNotError(t, err, "MarshalJSON for oldKey failed")
-
-	base := &corepb.Registration{Key: oldKeyJSON}
-	update := &corepb.Registration{}
-	_, changed := mergeUpdate(base, update)
-	test.Assert(t, !changed, "mergeUpdate changed the key with empty update")
-
-	newKey, err := rsa.GenerateKey(rand.Reader, 1024)
-	test.AssertNotError(t, err, "rsa.GenerateKey() for newKey failed")
-	newKeyJSON, err := jose.JSONWebKey{Key: newKey}.MarshalJSON()
-	test.AssertNotError(t, err, "MarshalJSON for newKey failed")
-
-	update = &corepb.Registration{Key: newKeyJSON}
-	res, changed := mergeUpdate(base, update)
-	test.Assert(t, changed, "mergeUpdate didn't change the key with non-empty update")
-	test.AssertByteEquals(t, res.Key, update.Key)
->>>>>>> 8a01611b
 }
 
 func TestDeactivateAuthorization(t *testing.T) {
