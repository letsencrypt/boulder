--- conflicted
+++ resolved
@@ -7,6 +7,7 @@
 	"crypto/elliptic"
 	"crypto/rand"
 	"crypto/rsa"
+	"crypto/sha256"
 	"crypto/x509"
 	"crypto/x509/pkix"
 	"encoding/json"
@@ -1010,101 +1011,6 @@
 	test.AssertEquals(t, err.Error(), "certificate public key must be different than account key")
 }
 
-<<<<<<< HEAD
-func TestNewOrderRateLimiting(t *testing.T) {
-	_, _, ra, _, fc, cleanUp := initAuthorities(t)
-	defer cleanUp()
-
-	// Create a dummy rate limit config that sets a NewOrdersPerAccount rate
-	// limit with a very low threshold/short window
-	rateLimitDuration := 5 * time.Minute
-	ra.rlPolicies = &dummyRateLimitConfig{
-		NewOrdersPerAccountPolicy: ratelimit.RateLimitPolicy{
-			Threshold: 1,
-			Window:    config.Duration{Duration: rateLimitDuration},
-		},
-	}
-
-	orderOne := &rapb.NewOrderRequest{
-		RegistrationID: Registration.Id,
-		DnsNames:       []string{"first.example.com"},
-	}
-	orderTwo := &rapb.NewOrderRequest{
-		RegistrationID: Registration.Id,
-		DnsNames:       []string{"second.example.com"},
-	}
-
-	// To start, it should be possible to create a new order
-	_, err := ra.NewOrder(ctx, orderOne)
-	test.AssertNotError(t, err, "NewOrder for orderOne failed")
-
-	// Advance the clock 1s to separate the orders in time
-	fc.Add(time.Second)
-
-	// Creating an order immediately after the first with different names
-	// should fail
-	_, err = ra.NewOrder(ctx, orderTwo)
-	test.AssertError(t, err, "NewOrder for orderTwo succeeded, should have been ratelimited")
-
-	// Creating the first order again should succeed because of order reuse, no
-	// new pending order is produced.
-	_, err = ra.NewOrder(ctx, orderOne)
-	test.AssertNotError(t, err, "Reuse of orderOne failed")
-
-	// Advancing the clock by 2 * the rate limit duration should allow orderTwo to
-	// succeed
-	fc.Add(2 * rateLimitDuration)
-	_, err = ra.NewOrder(ctx, orderTwo)
-	test.AssertNotError(t, err, "NewOrder for orderTwo failed after advancing clock")
-}
-
-// TestEarlyOrderRateLimiting tests that NewOrder applies the certificates per
-// name/per FQDN rate limits against the order names.
-func TestEarlyOrderRateLimiting(t *testing.T) {
-	_, _, ra, _, _, cleanUp := initAuthorities(t)
-	defer cleanUp()
-
-	rateLimitDuration := 5 * time.Minute
-
-	domain := "early-ratelimit-example.com"
-
-	// Set a mock RL policy with a CertificatesPerName threshold for the domain
-	// name so low if it were enforced it would prevent a new order for any names.
-	ra.rlPolicies = &dummyRateLimitConfig{
-		CertificatesPerNamePolicy: ratelimit.RateLimitPolicy{
-			Threshold: 10,
-			Window:    config.Duration{Duration: rateLimitDuration},
-			// Setting the Threshold to 0 skips applying the rate limit. Setting an
-			// override to 0 does the trick.
-			Overrides: map[string]int64{
-				domain: 0,
-			},
-		},
-		NewOrdersPerAccountPolicy: ratelimit.RateLimitPolicy{
-			Threshold: 10,
-			Window:    config.Duration{Duration: rateLimitDuration},
-		},
-	}
-
-	// Request an order for the test domain
-	newOrder := &rapb.NewOrderRequest{
-		RegistrationID: Registration.Id,
-		DnsNames:       []string{domain},
-	}
-
-	// With the feature flag enabled the NewOrder request should fail because of
-	// the CertificatesPerNamePolicy.
-	_, err := ra.NewOrder(ctx, newOrder)
-	test.AssertError(t, err, "NewOrder did not apply cert rate limits with feature flag enabled")
-
-	var bErr *berrors.BoulderError
-	test.Assert(t, errors.As(err, &bErr), "NewOrder did not return a boulder error")
-	test.AssertEquals(t, bErr.RetryAfter, rateLimitDuration)
-
-	// The err should be the expected rate limit error
-	expected := "too many certificates already issued for \"early-ratelimit-example.com\". Retry after 2020-03-04T05:05:00Z: see https://letsencrypt.org/docs/rate-limits/#new-orders-per-account"
-	test.AssertEquals(t, bErr.Error(), expected)
-=======
 // mockInvalidAuthorizationsAuthority is a mock which claims that the given
 // domain has one invalid authorization.
 type mockInvalidAuthorizationsAuthority struct {
@@ -1358,7 +1264,6 @@
 			}
 		})
 	}
->>>>>>> 62299362
 }
 
 func TestRegistrationUpdate(t *testing.T) {
@@ -1450,8 +1355,6 @@
 	test.AssertByteEquals(t, res.Key, update.Key)
 }
 
-<<<<<<< HEAD
-=======
 // A mockSAWithFQDNSet is a mock StorageAuthority that supports
 // CountCertificatesByName as well as FQDNSetExists. This allows testing
 // checkCertificatesPerNameRateLimit's FQDN exemption logic.
@@ -1554,7 +1457,6 @@
 	test.AssertError(t, err, "certificate per name rate limit not applied correctly")
 }
 
->>>>>>> 62299362
 func TestDeactivateAuthorization(t *testing.T) {
 	_, sa, ra, _, _, cleanUp := initAuthorities(t)
 	defer cleanUp()
@@ -2358,7 +2260,6 @@
 	test.AssertNotEquals(t, new.V2Authorizations[0], extant.V2Authorizations[0])
 }
 
-<<<<<<< HEAD
 // An authority that returns nonzero failures for CountInvalidAuthorizations2,
 // and also returns existing authzs for the same domain from GetAuthorizations2
 type mockInvalidPlusValidAuthzAuthority struct {
@@ -2433,8 +2334,6 @@
 	test.AssertEquals(t, err.Error(), "too many failed authorizations recently: see https://letsencrypt.org/docs/rate-limits/#authorization-failures-per-hostname-per-account")
 }
 
-=======
->>>>>>> 62299362
 // mockSAWithAuthzs has a GetAuthorizations2 method that returns the protobuf
 // version of its authzs struct member. It also has a fake GetOrderForNames
 // which always fails, and a fake NewOrderAndAuthzs which always succeeds, to
