package ra

import (
	"bytes"
	"context"
	"crypto/ecdsa"
	"crypto/elliptic"
	"crypto/rand"
	"crypto/rsa"
	"crypto/x509"
	"crypto/x509/pkix"
	"encoding/asn1"
	"encoding/json"
	"encoding/pem"
	"errors"
	"fmt"
	"math"
	"math/big"
	mrand "math/rand/v2"
	"regexp"
	"strconv"
	"strings"
	"sync"
	"testing"
	"time"

	"github.com/go-jose/go-jose/v4"
	"github.com/jmhodges/clock"
	"github.com/prometheus/client_golang/prometheus"
	"golang.org/x/crypto/ocsp"
	"google.golang.org/grpc"
	"google.golang.org/grpc/codes"
	"google.golang.org/grpc/status"
	"google.golang.org/protobuf/types/known/emptypb"
	"google.golang.org/protobuf/types/known/timestamppb"

	akamaipb "github.com/letsencrypt/boulder/akamai/proto"
	"github.com/letsencrypt/boulder/allowlist"
	capb "github.com/letsencrypt/boulder/ca/proto"
	"github.com/letsencrypt/boulder/config"
	"github.com/letsencrypt/boulder/core"
	corepb "github.com/letsencrypt/boulder/core/proto"
	"github.com/letsencrypt/boulder/ctpolicy"
	"github.com/letsencrypt/boulder/ctpolicy/loglist"
	berrors "github.com/letsencrypt/boulder/errors"
	"github.com/letsencrypt/boulder/features"
	"github.com/letsencrypt/boulder/goodkey"
	bgrpc "github.com/letsencrypt/boulder/grpc"
	"github.com/letsencrypt/boulder/identifier"
	"github.com/letsencrypt/boulder/issuance"
	blog "github.com/letsencrypt/boulder/log"
	"github.com/letsencrypt/boulder/metrics"
	"github.com/letsencrypt/boulder/mocks"
	"github.com/letsencrypt/boulder/policy"
	pubpb "github.com/letsencrypt/boulder/publisher/proto"
	rapb "github.com/letsencrypt/boulder/ra/proto"
	"github.com/letsencrypt/boulder/ratelimits"
	"github.com/letsencrypt/boulder/sa"
	sapb "github.com/letsencrypt/boulder/sa/proto"
	"github.com/letsencrypt/boulder/test"
	isa "github.com/letsencrypt/boulder/test/inmem/sa"
	"github.com/letsencrypt/boulder/test/vars"
	"github.com/letsencrypt/boulder/va"
	vapb "github.com/letsencrypt/boulder/va/proto"
)

// randomDomain creates a random domain name for testing.
//
// panics if crypto/rand.Rand.Read fails.
func randomDomain() string {
	var bytes [4]byte
	_, err := rand.Read(bytes[:])
	if err != nil {
		panic(err)
	}
	return fmt.Sprintf("%x.example.com", bytes[:])
}

func createPendingAuthorization(t *testing.T, sa sapb.StorageAuthorityClient, ident identifier.ACMEIdentifier, exp time.Time) *corepb.Authorization {
	t.Helper()

	res, err := sa.NewOrderAndAuthzs(
		context.Background(),
		&sapb.NewOrderAndAuthzsRequest{
			NewOrder: &sapb.NewOrderRequest{
				RegistrationID: Registration.Id,
				Expires:        timestamppb.New(exp),
				DnsNames:       []string{ident.Value},
				Identifiers:    []*corepb.Identifier{ident.AsProto()},
			},
			NewAuthzs: []*sapb.NewAuthzRequest{
				{
					Identifier:     ident.AsProto(),
					RegistrationID: Registration.Id,
					Expires:        timestamppb.New(exp),
					ChallengeTypes: []string{
						string(core.ChallengeTypeHTTP01),
						string(core.ChallengeTypeDNS01),
						string(core.ChallengeTypeTLSALPN01)},
					Token: core.NewToken(),
				},
			},
		},
	)
	test.AssertNotError(t, err, "sa.NewOrderAndAuthzs failed")

	return getAuthorization(t, fmt.Sprint(res.V2Authorizations[0]), sa)
}

func createFinalizedAuthorization(t *testing.T, sa sapb.StorageAuthorityClient, ident identifier.ACMEIdentifier, exp time.Time, chall core.AcmeChallenge, attemptedAt time.Time) int64 {
	t.Helper()
	pending := createPendingAuthorization(t, sa, ident, exp)
	pendingID, err := strconv.ParseInt(pending.Id, 10, 64)
	test.AssertNotError(t, err, "strconv.ParseInt failed")
	_, err = sa.FinalizeAuthorization2(context.Background(), &sapb.FinalizeAuthorizationRequest{
		Id:          pendingID,
		Status:      "valid",
		Expires:     timestamppb.New(exp),
		Attempted:   string(chall),
		AttemptedAt: timestamppb.New(attemptedAt),
	})
	test.AssertNotError(t, err, "sa.FinalizeAuthorizations2 failed")
	return pendingID
}

func getAuthorization(t *testing.T, id string, sa sapb.StorageAuthorityClient) *corepb.Authorization {
	t.Helper()
	idInt, err := strconv.ParseInt(id, 10, 64)
	test.AssertNotError(t, err, "strconv.ParseInt failed")
	dbAuthz, err := sa.GetAuthorization2(ctx, &sapb.AuthorizationID2{Id: idInt})
	test.AssertNotError(t, err, "Could not fetch authorization from database")
	return dbAuthz
}

func dnsChallIdx(t *testing.T, challenges []*corepb.Challenge) int64 {
	t.Helper()
	var challIdx int64
	var set bool
	for i, ch := range challenges {
		if core.AcmeChallenge(ch.Type) == core.ChallengeTypeDNS01 {
			challIdx = int64(i)
			set = true
			break
		}
	}
	if !set {
		t.Errorf("dnsChallIdx didn't find challenge of type DNS-01")
	}
	return challIdx
}

func numAuthorizations(o *corepb.Order) int {
	return len(o.V2Authorizations)
}

// def is a test-only helper that returns the default validation profile
// and is guaranteed to succeed because the validationProfile constructor
// ensures that the default name has a corresponding profile.
func (vp *validationProfiles) def() *validationProfile {
	return vp.byName[vp.defaultName]
}

type DummyValidationAuthority struct {
	doDCVRequest chan *vapb.PerformValidationRequest
	doDCVError   error
	doDCVResult  *vapb.ValidationResult

	doCAARequest  chan *vapb.IsCAAValidRequest
	doCAAError    error
	doCAAResponse *vapb.IsCAAValidResponse
}

func (dva *DummyValidationAuthority) PerformValidation(ctx context.Context, req *vapb.PerformValidationRequest, _ ...grpc.CallOption) (*vapb.ValidationResult, error) {
	dcvRes, err := dva.DoDCV(ctx, req)
	if err != nil {
		return nil, err
	}
	if dcvRes.Problem != nil {
		return dcvRes, nil
	}
	caaResp, err := dva.DoCAA(ctx, &vapb.IsCAAValidRequest{
		Domain:           req.DnsName,
		ValidationMethod: req.Challenge.Type,
		AccountURIID:     req.Authz.RegID,
		AuthzID:          req.Authz.Id,
	})
	if err != nil {
		return nil, err
	}
	return &vapb.ValidationResult{
		Records: dcvRes.Records,
		Problem: caaResp.Problem,
	}, nil
}

func (dva *DummyValidationAuthority) IsCAAValid(ctx context.Context, req *vapb.IsCAAValidRequest, _ ...grpc.CallOption) (*vapb.IsCAAValidResponse, error) {
	return nil, status.Error(codes.Unimplemented, "IsCAAValid not implemented")
}

func (dva *DummyValidationAuthority) DoDCV(ctx context.Context, req *vapb.PerformValidationRequest, _ ...grpc.CallOption) (*vapb.ValidationResult, error) {
	dva.doDCVRequest <- req
	return dva.doDCVResult, dva.doDCVError
}

func (dva *DummyValidationAuthority) DoCAA(ctx context.Context, req *vapb.IsCAAValidRequest, _ ...grpc.CallOption) (*vapb.IsCAAValidResponse, error) {
	dva.doCAARequest <- req
	return dva.doCAAResponse, dva.doCAAError
}

var (
	// These values we simulate from the client
	AccountKeyJSONA = []byte(`{
		"kty":"RSA",
		"n":"0vx7agoebGcQSuuPiLJXZptN9nndrQmbXEps2aiAFbWhM78LhWx4cbbfAAtVT86zwu1RK7aPFFxuhDR1L6tSoc_BJECPebWKRXjBZCiFV4n3oknjhMstn64tZ_2W-5JsGY4Hc5n9yBXArwl93lqt7_RN5w6Cf0h4QyQ5v-65YGjQR0_FDW2QvzqY368QQMicAtaSqzs8KJZgnYb9c7d0zgdAZHzu6qMQvRL5hajrn1n91CbOpbISD08qNLyrdkt-bFTWhAI4vMQFh6WeZu0fM4lFd2NcRwr3XPksINHaQ-G_xBniIqbw0Ls1jF44-csFCur-kEgU8awapJzKnqDKgw",
		"e":"AQAB"
	}`)
	AccountKeyA = jose.JSONWebKey{}

	AccountKeyJSONB = []byte(`{
		"kty":"RSA",
		"n":"z8bp-jPtHt4lKBqepeKF28g_QAEOuEsCIou6sZ9ndsQsEjxEOQxQ0xNOQezsKa63eogw8YS3vzjUcPP5BJuVzfPfGd5NVUdT-vSSwxk3wvk_jtNqhrpcoG0elRPQfMVsQWmxCAXCVRz3xbcFI8GTe-syynG3l-g1IzYIIZVNI6jdljCZML1HOMTTW4f7uJJ8mM-08oQCeHbr5ejK7O2yMSSYxW03zY-Tj1iVEebROeMv6IEEJNFSS4yM-hLpNAqVuQxFGetwtwjDMC1Drs1dTWrPuUAAjKGrP151z1_dE74M5evpAhZUmpKv1hY-x85DC6N0hFPgowsanmTNNiV75w",
		"e":"AQAB"
	}`)
	AccountKeyB = jose.JSONWebKey{}

	AccountKeyJSONC = []byte(`{
		"kty":"RSA",
		"n":"rFH5kUBZrlPj73epjJjyCxzVzZuV--JjKgapoqm9pOuOt20BUTdHqVfC2oDclqM7HFhkkX9OSJMTHgZ7WaVqZv9u1X2yjdx9oVmMLuspX7EytW_ZKDZSzL-sCOFCuQAuYKkLbsdcA3eHBK_lwc4zwdeHFMKIulNvLqckkqYB9s8GpgNXBDIQ8GjR5HuJke_WUNjYHSd8jY1LU9swKWsLQe2YoQUz_ekQvBvBCoaFEtrtRaSJKNLIVDObXFr2TLIiFiM0Em90kK01-eQ7ZiruZTKomll64bRFPoNo4_uwubddg3xTqur2vdF3NyhTrYdvAgTem4uC0PFjEQ1bK_djBQ",
		"e":"AQAB"
	}`)
	AccountKeyC = jose.JSONWebKey{}

	// These values we simulate from the client
	AccountPrivateKeyJSON = []byte(`{
		"kty":"RSA",
		"n":"0vx7agoebGcQSuuPiLJXZptN9nndrQmbXEps2aiAFbWhM78LhWx4cbbfAAtVT86zwu1RK7aPFFxuhDR1L6tSoc_BJECPebWKRXjBZCiFV4n3oknjhMstn64tZ_2W-5JsGY4Hc5n9yBXArwl93lqt7_RN5w6Cf0h4QyQ5v-65YGjQR0_FDW2QvzqY368QQMicAtaSqzs8KJZgnYb9c7d0zgdAZHzu6qMQvRL5hajrn1n91CbOpbISD08qNLyrdkt-bFTWhAI4vMQFh6WeZu0fM4lFd2NcRwr3XPksINHaQ-G_xBniIqbw0Ls1jF44-csFCur-kEgU8awapJzKnqDKgw",
		"e":"AQAB",
		"d":"X4cTteJY_gn4FYPsXB8rdXix5vwsg1FLN5E3EaG6RJoVH-HLLKD9M7dx5oo7GURknchnrRweUkC7hT5fJLM0WbFAKNLWY2vv7B6NqXSzUvxT0_YSfqijwp3RTzlBaCxWp4doFk5N2o8Gy_nHNKroADIkJ46pRUohsXywbReAdYaMwFs9tv8d_cPVY3i07a3t8MN6TNwm0dSawm9v47UiCl3Sk5ZiG7xojPLu4sbg1U2jx4IBTNBznbJSzFHK66jT8bgkuqsk0GjskDJk19Z4qwjwbsnn4j2WBii3RL-Us2lGVkY8fkFzme1z0HbIkfz0Y6mqnOYtqc0X4jfcKoAC8Q",
		"p":"83i-7IvMGXoMXCskv73TKr8637FiO7Z27zv8oj6pbWUQyLPQBQxtPVnwD20R-60eTDmD2ujnMt5PoqMrm8RfmNhVWDtjjMmCMjOpSXicFHj7XOuVIYQyqVWlWEh6dN36GVZYk93N8Bc9vY41xy8B9RzzOGVQzXvNEvn7O0nVbfs",
		"q":"3dfOR9cuYq-0S-mkFLzgItgMEfFzB2q3hWehMuG0oCuqnb3vobLyumqjVZQO1dIrdwgTnCdpYzBcOfW5r370AFXjiWft_NGEiovonizhKpo9VVS78TzFgxkIdrecRezsZ-1kYd_s1qDbxtkDEgfAITAG9LUnADun4vIcb6yelxk",
		"dp":"G4sPXkc6Ya9y8oJW9_ILj4xuppu0lzi_H7VTkS8xj5SdX3coE0oimYwxIi2emTAue0UOa5dpgFGyBJ4c8tQ2VF402XRugKDTP8akYhFo5tAA77Qe_NmtuYZc3C3m3I24G2GvR5sSDxUyAN2zq8Lfn9EUms6rY3Ob8YeiKkTiBj0",
		"dq":"s9lAH9fggBsoFR8Oac2R_E2gw282rT2kGOAhvIllETE1efrA6huUUvMfBcMpn8lqeW6vzznYY5SSQF7pMdC_agI3nG8Ibp1BUb0JUiraRNqUfLhcQb_d9GF4Dh7e74WbRsobRonujTYN1xCaP6TO61jvWrX-L18txXw494Q_cgk",
		"qi":"GyM_p6JrXySiz1toFgKbWV-JdI3jQ4ypu9rbMWx3rQJBfmt0FoYzgUIZEVFEcOqwemRN81zoDAaa-Bk0KWNGDjJHZDdDmFhW3AN7lI-puxk_mHZGJ11rxyR8O55XLSe3SPmRfKwZI6yU24ZxvQKFYItdldUKGzO6Ia6zTKhAVRU"
	}`)
	AccountPrivateKey = jose.JSONWebKey{}

	ShortKeyJSON = []byte(`{
		"e": "AQAB",
		"kty": "RSA",
		"n": "tSwgy3ORGvc7YJI9B2qqkelZRUC6F1S5NwXFvM4w5-M0TsxbFsH5UH6adigV0jzsDJ5imAechcSoOhAh9POceCbPN1sTNwLpNbOLiQQ7RD5mY_"
		}`)

	ShortKey = jose.JSONWebKey{}

	ResponseIndex = 0

	ExampleCSR = &x509.CertificateRequest{}

	Registration = &corepb.Registration{Id: 1}

	Identifier = "not-example.com"

	log = blog.UseMock()
)

var ctx = context.Background()

func initAuthorities(t *testing.T) (*DummyValidationAuthority, sapb.StorageAuthorityClient, *RegistrationAuthorityImpl, ratelimits.Source, clock.FakeClock, func()) {
	err := json.Unmarshal(AccountKeyJSONA, &AccountKeyA)
	test.AssertNotError(t, err, "Failed to unmarshal public JWK")
	err = json.Unmarshal(AccountKeyJSONB, &AccountKeyB)
	test.AssertNotError(t, err, "Failed to unmarshal public JWK")
	err = json.Unmarshal(AccountKeyJSONC, &AccountKeyC)
	test.AssertNotError(t, err, "Failed to unmarshal public JWK")

	err = json.Unmarshal(AccountPrivateKeyJSON, &AccountPrivateKey)
	test.AssertNotError(t, err, "Failed to unmarshal private JWK")

	err = json.Unmarshal(ShortKeyJSON, &ShortKey)
	test.AssertNotError(t, err, "Failed to unmarshal JWK")

	fc := clock.NewFake()
	// Set to some non-zero time.
	fc.Set(time.Date(2020, 3, 4, 5, 0, 0, 0, time.UTC))

	dbMap, err := sa.DBMapForTest(vars.DBConnSA)
	if err != nil {
		t.Fatalf("Failed to create dbMap: %s", err)
	}
	ssa, err := sa.NewSQLStorageAuthority(dbMap, dbMap, nil, 1, 0, fc, log, metrics.NoopRegisterer)
	if err != nil {
		t.Fatalf("Failed to create SA: %s", err)
	}
	sa := &isa.SA{Impl: ssa}

	saDBCleanUp := test.ResetBoulderTestDatabase(t)

	dummyVA := &DummyValidationAuthority{
		doDCVRequest: make(chan *vapb.PerformValidationRequest, 1),
		doCAARequest: make(chan *vapb.IsCAAValidRequest, 1),
	}
	va := va.RemoteClients{VAClient: dummyVA, CAAClient: dummyVA}

	pa, err := policy.New(map[core.AcmeChallenge]bool{
		core.ChallengeTypeHTTP01: true,
		core.ChallengeTypeDNS01:  true,
	}, blog.NewMock())
	test.AssertNotError(t, err, "Couldn't create PA")
	err = pa.LoadHostnamePolicyFile("../test/hostname-policy.yaml")
	test.AssertNotError(t, err, "Couldn't set hostname policy")

	stats := metrics.NoopRegisterer

	ca := &mocks.MockCA{
		PEM: eeCertPEM,
	}
	cleanUp := func() {
		saDBCleanUp()
	}

	block, _ := pem.Decode(CSRPEM)
	ExampleCSR, _ = x509.ParseCertificateRequest(block.Bytes)

	test.AssertNotError(t, err, "Couldn't create initial IP")
	Registration, _ = ssa.NewRegistration(ctx, &corepb.Registration{
		Key:    AccountKeyJSONA,
		Status: string(core.StatusValid),
	})

	ctp := ctpolicy.New(&mocks.PublisherClient{}, loglist.List{
		"OperA": {
			"LogA1": {Url: "UrlA1", Key: "KeyA1"},
		},
		"OperB": {
			"LogB1": {Url: "UrlB1", Key: "KeyB1"},
		},
	}, nil, nil, 0, log, metrics.NoopRegisterer)

	rlSource := ratelimits.NewInmemSource()
	limiter, err := ratelimits.NewLimiter(fc, rlSource, stats)
	test.AssertNotError(t, err, "making limiter")
	txnBuilder, err := ratelimits.NewTransactionBuilderFromFiles("../test/config-next/wfe2-ratelimit-defaults.yml", "")
	test.AssertNotError(t, err, "making transaction composer")

	testKeyPolicy, err := goodkey.NewPolicy(nil, nil)
	test.AssertNotError(t, err, "making keypolicy")

	profiles := &validationProfiles{
		defaultName: "test",
		byName: map[string]*validationProfile{"test": {
			pendingAuthzLifetime: 7 * 24 * time.Hour,
			validAuthzLifetime:   300 * 24 * time.Hour,
			orderLifetime:        7 * 24 * time.Hour,
			maxNames:             100,
		}},
	}

	ra := NewRegistrationAuthorityImpl(
		fc, log, stats,
		1, testKeyPolicy, limiter, txnBuilder, 100,
		profiles, nil, nil, 5*time.Minute, ctp, nil, nil)
	ra.SA = sa
	ra.VA = va
	ra.CA = ca
	ra.OCSP = &mocks.MockOCSPGenerator{}
	ra.PA = pa
	return dummyVA, sa, ra, rlSource, fc, cleanUp
}

func TestValidateContacts(t *testing.T) {
	_, _, ra, _, _, cleanUp := initAuthorities(t)
	defer cleanUp()

	ansible := "ansible:earth.sol.milkyway.laniakea/letsencrypt"
	validEmail := "mailto:admin@email.com"
	otherValidEmail := "mailto:other-admin@email.com"
	malformedEmail := "mailto:admin.com"
	nonASCII := "mailto:señor@email.com"
	unparsable := "mailto:a@email.com, b@email.com"
	forbidden := "mailto:a@example.org"

	err := ra.validateContacts([]string{})
	test.AssertNotError(t, err, "No Contacts")

	err = ra.validateContacts([]string{validEmail, otherValidEmail})
	test.AssertError(t, err, "Too Many Contacts")

	err = ra.validateContacts([]string{validEmail})
	test.AssertNotError(t, err, "Valid Email")

	err = ra.validateContacts([]string{malformedEmail})
	test.AssertError(t, err, "Malformed Email")

	err = ra.validateContacts([]string{ansible})
	test.AssertError(t, err, "Unknown scheme")

	err = ra.validateContacts([]string{""})
	test.AssertError(t, err, "Empty URL")

	err = ra.validateContacts([]string{nonASCII})
	test.AssertError(t, err, "Non ASCII email")

	err = ra.validateContacts([]string{unparsable})
	test.AssertError(t, err, "Unparsable email")

	err = ra.validateContacts([]string{forbidden})
	test.AssertError(t, err, "Forbidden email")

	err = ra.validateContacts([]string{"mailto:admin@localhost"})
	test.AssertError(t, err, "Forbidden email")

	err = ra.validateContacts([]string{"mailto:admin@example.not.a.iana.suffix"})
	test.AssertError(t, err, "Forbidden email")

	err = ra.validateContacts([]string{"mailto:admin@1.2.3.4"})
	test.AssertError(t, err, "Forbidden email")

	err = ra.validateContacts([]string{"mailto:admin@[1.2.3.4]"})
	test.AssertError(t, err, "Forbidden email")

	err = ra.validateContacts([]string{"mailto:admin@a.com?no-reminder-emails"})
	test.AssertError(t, err, "No hfields in email")

	err = ra.validateContacts([]string{"mailto:example@a.com?"})
	test.AssertError(t, err, "No hfields in email")

	err = ra.validateContacts([]string{"mailto:example@a.com#"})
	test.AssertError(t, err, "No fragment")

	err = ra.validateContacts([]string{"mailto:example@a.com#optional"})
	test.AssertError(t, err, "No fragment")

	// The registrations.contact field is VARCHAR(191). 175 'a' characters plus
	// the prefix "mailto:" and the suffix "@a.com" makes exactly 191 bytes of
	// encoded JSON. The correct size to hit our maximum DB field length.
	var longStringBuf strings.Builder
	longStringBuf.WriteString("mailto:")
	for range 175 {
		longStringBuf.WriteRune('a')
	}
	longStringBuf.WriteString("@a.com")

	err = ra.validateContacts([]string{longStringBuf.String()})
	test.AssertError(t, err, "Too long contacts")
}

func TestNewRegistration(t *testing.T) {
	_, sa, ra, _, _, cleanUp := initAuthorities(t)
	defer cleanUp()
	mailto := "mailto:foo@letsencrypt.org"
	acctKeyB, err := AccountKeyB.MarshalJSON()
	test.AssertNotError(t, err, "failed to marshal account key")
	input := &corepb.Registration{
		Contact: []string{mailto},
		Key:     acctKeyB,
	}

	result, err := ra.NewRegistration(ctx, input)
	if err != nil {
		t.Fatalf("could not create new registration: %s", err)
	}
	test.AssertByteEquals(t, result.Key, acctKeyB)
	test.Assert(t, len(result.Contact) == 1, "Wrong number of contacts")
	test.Assert(t, mailto == (result.Contact)[0], "Contact didn't match")
	test.Assert(t, result.Agreement == "", "Agreement didn't default empty")

	reg, err := sa.GetRegistration(ctx, &sapb.RegistrationID{Id: result.Id})
	test.AssertNotError(t, err, "Failed to retrieve registration")
	test.AssertByteEquals(t, reg.Key, acctKeyB)
}

type mockSAFailsNewRegistration struct {
	sapb.StorageAuthorityClient
}

func (sa *mockSAFailsNewRegistration) NewRegistration(_ context.Context, _ *corepb.Registration, _ ...grpc.CallOption) (*corepb.Registration, error) {
	return &corepb.Registration{}, fmt.Errorf("too bad")
}

func TestNewRegistrationSAFailure(t *testing.T) {
	_, _, ra, _, _, cleanUp := initAuthorities(t)
	defer cleanUp()
	ra.SA = &mockSAFailsNewRegistration{}
	acctKeyB, err := AccountKeyB.MarshalJSON()
	test.AssertNotError(t, err, "failed to marshal account key")
	input := corepb.Registration{
		Contact: []string{"mailto:test@example.com"},
		Key:     acctKeyB,
	}
	result, err := ra.NewRegistration(ctx, &input)
	if err == nil {
		t.Fatalf("NewRegistration should have failed when SA.NewRegistration failed %#v", result.Key)
	}
}

func TestNewRegistrationNoFieldOverwrite(t *testing.T) {
	_, _, ra, _, _, cleanUp := initAuthorities(t)
	defer cleanUp()
	mailto := "mailto:foo@letsencrypt.org"
	acctKeyC, err := AccountKeyC.MarshalJSON()
	test.AssertNotError(t, err, "failed to marshal account key")
	input := &corepb.Registration{
		Id:        23,
		Key:       acctKeyC,
		Contact:   []string{mailto},
		Agreement: "I agreed",
	}

	result, err := ra.NewRegistration(ctx, input)
	test.AssertNotError(t, err, "Could not create new registration")
	test.Assert(t, result.Id != 23, "ID shouldn't be set by user")
	// TODO: Enable this test case once we validate terms agreement.
	//test.Assert(t, result.Agreement != "I agreed", "Agreement shouldn't be set with invalid URL")
}

func TestNewRegistrationBadKey(t *testing.T) {
	_, _, ra, _, _, cleanUp := initAuthorities(t)
	defer cleanUp()
	mailto := "mailto:foo@letsencrypt.org"
	shortKey, err := ShortKey.MarshalJSON()
	test.AssertNotError(t, err, "failed to marshal account key")
	input := &corepb.Registration{
		Contact: []string{mailto},
		Key:     shortKey,
	}
	_, err = ra.NewRegistration(ctx, input)
	test.AssertError(t, err, "Should have rejected authorization with short key")
}

func TestPerformValidationExpired(t *testing.T) {
	_, sa, ra, _, fc, cleanUp := initAuthorities(t)
	defer cleanUp()

	authz := createPendingAuthorization(t, sa, identifier.NewDNS("example.com"), fc.Now().Add(-2*time.Hour))

	_, err := ra.PerformValidation(ctx, &rapb.PerformValidationRequest{
		Authz:          authz,
		ChallengeIndex: int64(ResponseIndex),
	})
	test.AssertError(t, err, "Updated expired authorization")
}

func TestPerformValidationAlreadyValid(t *testing.T) {
	va, _, ra, _, _, cleanUp := initAuthorities(t)
	defer cleanUp()

	// Create a finalized authorization
	exp := ra.clk.Now().Add(365 * 24 * time.Hour)
	authz := core.Authorization{
		ID:             "1337",
		Identifier:     identifier.NewDNS("not-example.com"),
		RegistrationID: 1,
		Status:         "valid",
		Expires:        &exp,
		Challenges: []core.Challenge{
			{
				Token:  core.NewToken(),
				Type:   core.ChallengeTypeHTTP01,
				Status: core.StatusPending,
			},
		},
	}
	authzPB, err := bgrpc.AuthzToPB(authz)
	test.AssertNotError(t, err, "bgrpc.AuthzToPB failed")

	va.doDCVResult = &vapb.ValidationResult{
		Records: []*corepb.ValidationRecord{
			{
				AddressUsed: []byte("192.168.0.1"),
				Hostname:    "example.com",
				Port:        "8080",
				Url:         "http://example.com/",
			},
		},
		Problem: nil,
	}
	va.doCAAResponse = &vapb.IsCAAValidResponse{Problem: nil}

	// A subsequent call to perform validation should return nil due
	// to being short-circuited because of valid authz reuse.
	val, err := ra.PerformValidation(ctx, &rapb.PerformValidationRequest{
		Authz:          authzPB,
		ChallengeIndex: int64(ResponseIndex),
	})
	test.Assert(t, core.AcmeStatus(val.Status) == core.StatusValid, "Validation should have been valid")
	test.AssertNotError(t, err, "Error was not nil, but should have been nil")
}

func TestPerformValidationSuccess(t *testing.T) {
	va, sa, ra, _, fc, cleanUp := initAuthorities(t)
	defer cleanUp()

	// We know this is OK because of TestNewAuthorization
	authzPB := createPendingAuthorization(t, sa, identifier.NewDNS("example.com"), fc.Now().Add(12*time.Hour))

	va.doDCVResult = &vapb.ValidationResult{
		Records: []*corepb.ValidationRecord{
			{
				AddressUsed:   []byte("192.168.0.1"),
				Hostname:      "example.com",
				Port:          "8080",
				Url:           "http://example.com/",
				ResolverAddrs: []string{"rebound"},
			},
		},
		Problem: nil,
	}
	va.doCAAResponse = &vapb.IsCAAValidResponse{Problem: nil}

	now := fc.Now()
	challIdx := dnsChallIdx(t, authzPB.Challenges)
	authzPB, err := ra.PerformValidation(ctx, &rapb.PerformValidationRequest{
		Authz:          authzPB,
		ChallengeIndex: challIdx,
	})
	test.AssertNotError(t, err, "PerformValidation failed")

	var vaRequest *vapb.PerformValidationRequest
	select {
	case r := <-va.doDCVRequest:
		vaRequest = r
	case <-time.After(time.Second):
		t.Fatal("Timed out waiting for DummyValidationAuthority.PerformValidation to complete")
	}

	// Verify that the VA got the request, and it's the same as the others
	test.AssertEquals(t, authzPB.Challenges[challIdx].Type, vaRequest.Challenge.Type)
	test.AssertEquals(t, authzPB.Challenges[challIdx].Token, vaRequest.Challenge.Token)

	// Sleep so the RA has a chance to write to the SA
	time.Sleep(100 * time.Millisecond)

	dbAuthzPB := getAuthorization(t, authzPB.Id, sa)
	t.Log("dbAuthz:", dbAuthzPB)

	// Verify that the responses are reflected
	challIdx = dnsChallIdx(t, dbAuthzPB.Challenges)
	challenge, err := bgrpc.PBToChallenge(dbAuthzPB.Challenges[challIdx])
	test.AssertNotError(t, err, "Failed to marshall corepb.Challenge to core.Challenge.")

	test.AssertNotNil(t, vaRequest.Challenge, "Request passed to VA has no challenge")
	test.Assert(t, challenge.Status == core.StatusValid, "challenge was not marked as valid")

	// The DB authz's expiry should be equal to the current time plus the
	// configured authorization lifetime
	test.AssertEquals(t, dbAuthzPB.Expires.AsTime(), now.Add(ra.profiles.def().validAuthzLifetime))

	// Check that validated timestamp was recorded, stored, and retrieved
	expectedValidated := fc.Now()
	test.Assert(t, *challenge.Validated == expectedValidated, "Validated timestamp incorrect or missing")
}

// mockSAWithSyncPause is a mock sapb.StorageAuthorityClient that forwards all
// method calls to an inner SA, but also performs a blocking write to a channel
// when PauseIdentifiers is called to allow the tests to synchronize.
type mockSAWithSyncPause struct {
	sapb.StorageAuthorityClient
	out chan<- *sapb.PauseRequest
}

func (msa mockSAWithSyncPause) PauseIdentifiers(ctx context.Context, req *sapb.PauseRequest, _ ...grpc.CallOption) (*sapb.PauseIdentifiersResponse, error) {
	res, err := msa.StorageAuthorityClient.PauseIdentifiers(ctx, req)
	msa.out <- req
	return res, err
}

func TestPerformValidation_FailedValidationsTriggerPauseIdentifiersRatelimit(t *testing.T) {
	va, sa, ra, rl, fc, cleanUp := initAuthorities(t)
	defer cleanUp()

	features.Set(features.Config{AutomaticallyPauseZombieClients: true})
	defer features.Reset()

	// Replace the SA with one that will block when PauseIdentifiers is called.
	pauseChan := make(chan *sapb.PauseRequest)
	defer close(pauseChan)
	ra.SA = mockSAWithSyncPause{
		StorageAuthorityClient: ra.SA,
		out:                    pauseChan,
	}

	// Set the default ratelimits to only allow one failed validation per 24
	// hours before pausing.
	txnBuilder, err := ratelimits.NewTransactionBuilder(ratelimits.LimitConfigs{
		ratelimits.FailedAuthorizationsForPausingPerDomainPerAccount.String(): &ratelimits.LimitConfig{
			Burst:  1,
			Count:  1,
			Period: config.Duration{Duration: time.Hour * 24}},
	})
	test.AssertNotError(t, err, "making transaction composer")
	ra.txnBuilder = txnBuilder

	// Set up a fake domain, authz, and bucket key to care about.
	domain := randomDomain()
	ident := identifier.NewDNS(domain)
	authzPB := createPendingAuthorization(t, sa, ident, fc.Now().Add(12*time.Hour))
	bucketKey, err := ratelimits.NewRegIdDomainBucketKey(ratelimits.FailedAuthorizationsForPausingPerDomainPerAccount, authzPB.RegistrationID, domain)
	test.AssertNotError(t, err, "constructing test bucket key")

	// Set the stored TAT to indicate that this bucket has exhausted its quota.
	err = rl.BatchSet(context.Background(), map[string]time.Time{
		bucketKey: fc.Now().Add(25 * time.Hour),
	})
	test.AssertNotError(t, err, "updating rate limit bucket")

	// Now a failed validation should result in the identifier being paused
	// due to the strict ratelimit.
	va.doDCVResult = &vapb.ValidationResult{
		Records: []*corepb.ValidationRecord{
			{
				AddressUsed:   []byte("192.168.0.1"),
				Hostname:      domain,
				Port:          "8080",
				Url:           fmt.Sprintf("http://%s/", domain),
				ResolverAddrs: []string{"rebound"},
			},
		},
		Problem: nil,
	}
	va.doCAAResponse = &vapb.IsCAAValidResponse{
		Problem: &corepb.ProblemDetails{
			Detail: fmt.Sprintf("CAA invalid for %s", domain),
		},
	}

	_, err = ra.PerformValidation(ctx, &rapb.PerformValidationRequest{
		Authz:          authzPB,
		ChallengeIndex: dnsChallIdx(t, authzPB.Challenges),
	})
	test.AssertNotError(t, err, "PerformValidation failed")

	// Wait for the RA to finish processing the validation, and ensure that the paused
	// account+identifier is what we expect.
	paused := <-pauseChan
	test.AssertEquals(t, len(paused.Identifiers), 1)
	test.AssertEquals(t, paused.Identifiers[0].Value, domain)
}

// mockRLSourceWithSyncDelete is a mock ratelimits.Source that forwards all
// method calls to an inner Source, but also performs a blocking write to a
// channel when Delete is called to allow the tests to synchronize.
type mockRLSourceWithSyncDelete struct {
	ratelimits.Source
	out chan<- string
}

func (rl mockRLSourceWithSyncDelete) Delete(ctx context.Context, bucketKey string) error {
	err := rl.Source.Delete(ctx, bucketKey)
	rl.out <- bucketKey
	return err
}

func TestPerformValidation_FailedThenSuccessfulValidationResetsPauseIdentifiersRatelimit(t *testing.T) {
	va, sa, ra, rl, fc, cleanUp := initAuthorities(t)
	defer cleanUp()

	features.Set(features.Config{AutomaticallyPauseZombieClients: true})
	defer features.Reset()

	// Replace the rate limit source with one that will block when Delete is called.
	keyChan := make(chan string)
	defer close(keyChan)
	limiter, err := ratelimits.NewLimiter(fc, mockRLSourceWithSyncDelete{
		Source: rl,
		out:    keyChan,
	}, metrics.NoopRegisterer)
	test.AssertNotError(t, err, "creating mock limiter")
	ra.limiter = limiter

	// Set up a fake domain, authz, and bucket key to care about.
	domain := randomDomain()
	ident := identifier.NewDNS(domain)
	authzPB := createPendingAuthorization(t, sa, ident, fc.Now().Add(12*time.Hour))
	bucketKey, err := ratelimits.NewRegIdDomainBucketKey(ratelimits.FailedAuthorizationsForPausingPerDomainPerAccount, authzPB.RegistrationID, domain)
	test.AssertNotError(t, err, "constructing test bucket key")

	// Set a stored TAT so that we can tell when it's been reset.
	err = rl.BatchSet(context.Background(), map[string]time.Time{
		bucketKey: fc.Now().Add(25 * time.Hour),
	})
	test.AssertNotError(t, err, "updating rate limit bucket")

	va.doDCVResult = &vapb.ValidationResult{
		Records: []*corepb.ValidationRecord{
			{
				AddressUsed:   []byte("192.168.0.1"),
				Hostname:      domain,
				Port:          "8080",
				Url:           fmt.Sprintf("http://%s/", domain),
				ResolverAddrs: []string{"rebound"},
			},
		},
		Problem: nil,
	}
	va.doCAAResponse = &vapb.IsCAAValidResponse{Problem: nil}

	_, err = ra.PerformValidation(ctx, &rapb.PerformValidationRequest{
		Authz:          authzPB,
		ChallengeIndex: dnsChallIdx(t, authzPB.Challenges),
	})
	test.AssertNotError(t, err, "PerformValidation failed")

	// Wait for the RA to finish processesing the validation, and ensure that
	// the reset bucket key is what we expect.
	reset := <-keyChan
	test.AssertEquals(t, reset, bucketKey)

	// Verify that the bucket no longer exists (because the limiter reset has
	// deleted it). This indicates the accountID:identifier bucket has regained
	// capacity avoiding being inadvertently paused.
	_, err = rl.Get(ctx, bucketKey)
	test.AssertErrorIs(t, err, ratelimits.ErrBucketNotFound)
}

func TestPerformValidationVAError(t *testing.T) {
	va, sa, ra, _, fc, cleanUp := initAuthorities(t)
	defer cleanUp()

	authzPB := createPendingAuthorization(t, sa, identifier.NewDNS("example.com"), fc.Now().Add(12*time.Hour))

	va.doDCVError = fmt.Errorf("Something went wrong")

	challIdx := dnsChallIdx(t, authzPB.Challenges)
	authzPB, err := ra.PerformValidation(ctx, &rapb.PerformValidationRequest{
		Authz:          authzPB,
		ChallengeIndex: challIdx,
	})

	test.AssertNotError(t, err, "PerformValidation completely failed")

	var vaRequest *vapb.PerformValidationRequest
	select {
	case r := <-va.doDCVRequest:
		vaRequest = r
	case <-time.After(time.Second):
		t.Fatal("Timed out waiting for DummyValidationAuthority.PerformValidation to complete")
	}

	// Verify that the VA got the request, and it's the same as the others
	test.AssertEquals(t, authzPB.Challenges[challIdx].Type, vaRequest.Challenge.Type)
	test.AssertEquals(t, authzPB.Challenges[challIdx].Token, vaRequest.Challenge.Token)

	// Sleep so the RA has a chance to write to the SA
	time.Sleep(100 * time.Millisecond)

	dbAuthzPB := getAuthorization(t, authzPB.Id, sa)
	t.Log("dbAuthz:", dbAuthzPB)

	// Verify that the responses are reflected
	challIdx = dnsChallIdx(t, dbAuthzPB.Challenges)
	challenge, err := bgrpc.PBToChallenge(dbAuthzPB.Challenges[challIdx])
	test.AssertNotError(t, err, "Failed to marshall corepb.Challenge to core.Challenge.")
	test.Assert(t, challenge.Status == core.StatusInvalid, "challenge was not marked as invalid")
	test.AssertContains(t, challenge.Error.Error(), "Could not communicate with VA")
	test.Assert(t, challenge.ValidationRecord == nil, "challenge had a ValidationRecord")

	// Check that validated timestamp was recorded, stored, and retrieved
	expectedValidated := fc.Now()
	test.Assert(t, *challenge.Validated == expectedValidated, "Validated timestamp incorrect or missing")
}

func TestCertificateKeyNotEqualAccountKey(t *testing.T) {
	_, sa, ra, _, _, cleanUp := initAuthorities(t)
	defer cleanUp()

	exp := ra.clk.Now().Add(365 * 24 * time.Hour)

	authzID := createFinalizedAuthorization(t, sa, identifier.NewDNS("www.example.com"), exp, core.ChallengeTypeHTTP01, ra.clk.Now())

	order, err := sa.NewOrderAndAuthzs(context.Background(), &sapb.NewOrderAndAuthzsRequest{
		NewOrder: &sapb.NewOrderRequest{
			RegistrationID:   Registration.Id,
			Expires:          timestamppb.New(exp),
			DnsNames:         []string{"www.example.com"},
			Identifiers:      []*corepb.Identifier{identifier.NewDNS("www.example.com").AsProto()},
			V2Authorizations: []int64{authzID},
		},
	})
	test.AssertNotError(t, err, "Could not add test order with finalized authz IDs, ready status")

	csrBytes, err := x509.CreateCertificateRequest(rand.Reader, &x509.CertificateRequest{
		// Registration has key == AccountKeyA
		PublicKey:          AccountKeyA.Key,
		SignatureAlgorithm: x509.SHA256WithRSA,
		DNSNames:           []string{"www.example.com"},
	}, AccountPrivateKey.Key)
	test.AssertNotError(t, err, "Failed to sign CSR")

	_, err = ra.FinalizeOrder(ctx, &rapb.FinalizeOrderRequest{
		Order: &corepb.Order{
			Status:         string(core.StatusReady),
			DnsNames:       []string{"www.example.com"},
			Identifiers:    []*corepb.Identifier{identifier.NewDNS("www.example.com").AsProto()},
			Id:             order.Id,
			RegistrationID: Registration.Id,
		},
		Csr: csrBytes,
	})
	test.AssertError(t, err, "Should have rejected cert with key = account key")
	test.AssertEquals(t, err.Error(), "certificate public key must be different than account key")
}

func TestDeactivateAuthorization(t *testing.T) {
	_, sa, ra, _, _, cleanUp := initAuthorities(t)
	defer cleanUp()

	exp := ra.clk.Now().Add(365 * 24 * time.Hour)
	authzID := createFinalizedAuthorization(t, sa, identifier.NewDNS("not-example.com"), exp, core.ChallengeTypeHTTP01, ra.clk.Now())
	dbAuthzPB := getAuthorization(t, fmt.Sprint(authzID), sa)
	_, err := ra.DeactivateAuthorization(ctx, dbAuthzPB)
	test.AssertNotError(t, err, "Could not deactivate authorization")
	deact, err := sa.GetAuthorization2(ctx, &sapb.AuthorizationID2{Id: authzID})
	test.AssertNotError(t, err, "Could not get deactivated authorization with ID "+dbAuthzPB.Id)
	test.AssertEquals(t, deact.Status, string(core.StatusDeactivated))
}

type mockSARecordingPauses struct {
	sapb.StorageAuthorityClient
	recv *sapb.PauseRequest
}

func (sa *mockSARecordingPauses) PauseIdentifiers(ctx context.Context, req *sapb.PauseRequest, _ ...grpc.CallOption) (*sapb.PauseIdentifiersResponse, error) {
	sa.recv = req
	return &sapb.PauseIdentifiersResponse{Paused: int64(len(req.Identifiers))}, nil
}

func (sa *mockSARecordingPauses) DeactivateAuthorization2(_ context.Context, _ *sapb.AuthorizationID2, _ ...grpc.CallOption) (*emptypb.Empty, error) {
	return nil, nil
}

func TestDeactivateAuthorization_Pausing(t *testing.T) {
	_, _, ra, _, _, cleanUp := initAuthorities(t)
	defer cleanUp()

	if ra.limiter == nil {
		t.Skip("no redis limiter configured")
	}

	msa := mockSARecordingPauses{}
	ra.SA = &msa

	features.Set(features.Config{AutomaticallyPauseZombieClients: true})
	defer features.Reset()

	// Set the default ratelimits to only allow one failed validation per 24
	// hours before pausing.
	txnBuilder, err := ratelimits.NewTransactionBuilder(ratelimits.LimitConfigs{
		ratelimits.FailedAuthorizationsForPausingPerDomainPerAccount.String(): &ratelimits.LimitConfig{
			Burst:  1,
			Count:  1,
			Period: config.Duration{Duration: time.Hour * 24}},
	})
	test.AssertNotError(t, err, "making transaction composer")
	ra.txnBuilder = txnBuilder

	// The first deactivation of a pending authz should work and nothing should
	// get paused.
	_, err = ra.DeactivateAuthorization(ctx, &corepb.Authorization{
		Id:             "1",
		RegistrationID: 1,
		DnsName:        "example.com",
		Identifier:     identifier.NewDNS("example.com").AsProto(),
		Status:         string(core.StatusPending),
	})
	test.AssertNotError(t, err, "mock deactivation should work")
	test.AssertBoxedNil(t, msa.recv, "shouldn't be a pause request yet")

	// Deactivating a valid authz shouldn't increment any limits or pause anything.
	_, err = ra.DeactivateAuthorization(ctx, &corepb.Authorization{
		Id:             "2",
		RegistrationID: 1,
		DnsName:        "example.com",
		Identifier:     identifier.NewDNS("example.com").AsProto(),
		Status:         string(core.StatusValid),
	})
	test.AssertNotError(t, err, "mock deactivation should work")
	test.AssertBoxedNil(t, msa.recv, "deactivating valid authz should never pause")

	// Deactivating a second pending authz should surpass the limit and result
	// in a pause request.
	_, err = ra.DeactivateAuthorization(ctx, &corepb.Authorization{
		Id:             "3",
		RegistrationID: 1,
		DnsName:        "example.com",
		Identifier:     identifier.NewDNS("example.com").AsProto(),
		Status:         string(core.StatusPending),
	})
	test.AssertNotError(t, err, "mock deactivation should work")
	test.AssertNotNil(t, msa.recv, "should have recorded a pause request")
	test.AssertEquals(t, msa.recv.RegistrationID, int64(1))
	test.AssertEquals(t, msa.recv.Identifiers[0].Value, "example.com")
}

func TestDeactivateRegistration(t *testing.T) {
	_, _, ra, _, _, cleanUp := initAuthorities(t)
	defer cleanUp()

	// Deactivate failure because incomplete registration provided
	_, err := ra.DeactivateRegistration(context.Background(), &corepb.Registration{})
	test.AssertDeepEquals(t, err, fmt.Errorf("incomplete gRPC request message"))

	// Deactivate failure because registration status already deactivated
	_, err = ra.DeactivateRegistration(context.Background(),
		&corepb.Registration{Id: 1, Status: string(core.StatusDeactivated)})
	test.AssertError(t, err, "DeactivateRegistration failed with a non-valid registration")

	// Deactivate success with valid registration
	_, err = ra.DeactivateRegistration(context.Background(),
		&corepb.Registration{Id: 1, Status: string(core.StatusValid)})
	test.AssertNotError(t, err, "DeactivateRegistration failed")

	// Check db to make sure account is deactivated
	dbReg, err := ra.SA.GetRegistration(context.Background(), &sapb.RegistrationID{Id: 1})
	test.AssertNotError(t, err, "GetRegistration failed")
	test.AssertEquals(t, dbReg.Status, string(core.StatusDeactivated))
}

// noopCAA implements vapb.CAAClient, always returning nil
type noopCAA struct{}

func (cr noopCAA) IsCAAValid(
	ctx context.Context,
	in *vapb.IsCAAValidRequest,
	opts ...grpc.CallOption,
) (*vapb.IsCAAValidResponse, error) {
	return &vapb.IsCAAValidResponse{}, nil
}

func (cr noopCAA) DoCAA(
	ctx context.Context,
	in *vapb.IsCAAValidRequest,
	opts ...grpc.CallOption,
) (*vapb.IsCAAValidResponse, error) {
	return &vapb.IsCAAValidResponse{}, nil
}

// caaRecorder implements vapb.CAAClient, always returning nil, but recording
// the names it was called for.
type caaRecorder struct {
	sync.Mutex
	names map[string]bool
}

func (cr *caaRecorder) IsCAAValid(
	ctx context.Context,
	in *vapb.IsCAAValidRequest,
	opts ...grpc.CallOption,
) (*vapb.IsCAAValidResponse, error) {
	cr.Lock()
	defer cr.Unlock()
	cr.names[in.Domain] = true
	return &vapb.IsCAAValidResponse{}, nil
}

func (cr *caaRecorder) DoCAA(
	ctx context.Context,
	in *vapb.IsCAAValidRequest,
	opts ...grpc.CallOption,
) (*vapb.IsCAAValidResponse, error) {
	cr.Lock()
	defer cr.Unlock()
	cr.names[in.Domain] = true
	return &vapb.IsCAAValidResponse{}, nil
}

// Test that the right set of domain names have their CAA rechecked, based on
// their `Validated` (attemptedAt in the database) timestamp.
func TestRecheckCAADates(t *testing.T) {
	_, _, ra, _, fc, cleanUp := initAuthorities(t)
	defer cleanUp()
	recorder := &caaRecorder{names: make(map[string]bool)}
	ra.VA = va.RemoteClients{CAAClient: recorder}
	ra.profiles.def().validAuthzLifetime = 15 * time.Hour

	recentValidated := fc.Now().Add(-1 * time.Hour)
	recentExpires := fc.Now().Add(15 * time.Hour)
	olderValidated := fc.Now().Add(-8 * time.Hour)
	olderExpires := fc.Now().Add(5 * time.Hour)

	authzs := map[identifier.ACMEIdentifier]*core.Authorization{
		identifier.NewDNS("recent.com"): {
			Identifier: identifier.NewDNS("recent.com"),
			Expires:    &recentExpires,
			Challenges: []core.Challenge{
				{
					Status:    core.StatusValid,
					Type:      core.ChallengeTypeHTTP01,
					Token:     "exampleToken",
					Validated: &recentValidated,
				},
			},
		},
		identifier.NewDNS("older.com"): {
			Identifier: identifier.NewDNS("older.com"),
			Expires:    &olderExpires,
			Challenges: []core.Challenge{
				{
					Status:    core.StatusValid,
					Type:      core.ChallengeTypeHTTP01,
					Token:     "exampleToken",
					Validated: &olderValidated,
				},
			},
		},
		identifier.NewDNS("older2.com"): {
			Identifier: identifier.NewDNS("older2.com"),
			Expires:    &olderExpires,
			Challenges: []core.Challenge{
				{
					Status:    core.StatusValid,
					Type:      core.ChallengeTypeHTTP01,
					Token:     "exampleToken",
					Validated: &olderValidated,
				},
			},
		},
		identifier.NewDNS("wildcard.com"): {
			Identifier: identifier.NewDNS("wildcard.com"),
			Expires:    &olderExpires,
			Challenges: []core.Challenge{
				{
					Status:    core.StatusValid,
					Type:      core.ChallengeTypeHTTP01,
					Token:     "exampleToken",
					Validated: &olderValidated,
				},
			},
		},
		identifier.NewDNS("*.wildcard.com"): {
			Identifier: identifier.NewDNS("*.wildcard.com"),
			Expires:    &olderExpires,
			Challenges: []core.Challenge{
				{
					Status:    core.StatusValid,
					Type:      core.ChallengeTypeHTTP01,
					Token:     "exampleToken",
					Validated: &olderValidated,
				},
			},
		},
	}
	twoChallenges := map[identifier.ACMEIdentifier]*core.Authorization{
		identifier.NewDNS("twochallenges.com"): {
			ID:         "twochal",
			Identifier: identifier.NewDNS("twochallenges.com"),
			Expires:    &recentExpires,
			Challenges: []core.Challenge{
				{
					Status:    core.StatusValid,
					Type:      core.ChallengeTypeHTTP01,
					Token:     "exampleToken",
					Validated: &olderValidated,
				},
				{
					Status:    core.StatusValid,
					Type:      core.ChallengeTypeDNS01,
					Token:     "exampleToken",
					Validated: &olderValidated,
				},
			},
		},
	}
	noChallenges := map[identifier.ACMEIdentifier]*core.Authorization{
		identifier.NewDNS("nochallenges.com"): {
			ID:         "nochal",
			Identifier: identifier.NewDNS("nochallenges.com"),
			Expires:    &recentExpires,
			Challenges: []core.Challenge{},
		},
	}
	noValidationTime := map[identifier.ACMEIdentifier]*core.Authorization{
		identifier.NewDNS("novalidationtime.com"): {
			ID:         "noval",
			Identifier: identifier.NewDNS("novalidationtime.com"),
			Expires:    &recentExpires,
			Challenges: []core.Challenge{
				{
					Status:    core.StatusValid,
					Type:      core.ChallengeTypeHTTP01,
					Token:     "exampleToken",
					Validated: nil,
				},
			},
		},
	}

	// NOTE: The names provided here correspond to authorizations in the
	// `mockSAWithRecentAndOlder`
	err := ra.checkAuthorizationsCAA(context.Background(), Registration.Id, authzs, fc.Now())
	// We expect that there is no error rechecking authorizations for these names
	if err != nil {
		t.Errorf("expected nil err, got %s", err)
	}

	// Should error if a authorization has `!= 1` challenge
	err = ra.checkAuthorizationsCAA(context.Background(), Registration.Id, twoChallenges, fc.Now())
	test.AssertEquals(t, err.Error(), "authorization has incorrect number of challenges. 1 expected, 2 found for: id twochal")

	// Should error if a authorization has `!= 1` challenge
	err = ra.checkAuthorizationsCAA(context.Background(), Registration.Id, noChallenges, fc.Now())
	test.AssertEquals(t, err.Error(), "authorization has incorrect number of challenges. 1 expected, 0 found for: id nochal")

	// Should error if authorization's challenge has no validated timestamp
	err = ra.checkAuthorizationsCAA(context.Background(), Registration.Id, noValidationTime, fc.Now())
	test.AssertEquals(t, err.Error(), "authorization's challenge has no validated timestamp for: id noval")

	// We expect that "recent.com" is not checked because its mock authorization
	// isn't expired
	if _, present := recorder.names["recent.com"]; present {
		t.Errorf("Rechecked CAA unnecessarily for recent.com")
	}

	// We expect that "older.com" is checked
	if _, present := recorder.names["older.com"]; !present {
		t.Errorf("Failed to recheck CAA for older.com")
	}

	// We expect that "older2.com" is checked
	if _, present := recorder.names["older2.com"]; !present {
		t.Errorf("Failed to recheck CAA for older2.com")
	}

	// We expect that the "wildcard.com" domain (without the `*.` prefix) is checked.
	if _, present := recorder.names["wildcard.com"]; !present {
		t.Errorf("Failed to recheck CAA for wildcard.com")
	}

	// We expect that "*.wildcard.com" is checked (with the `*.` prefix, because
	// it is stripped at a lower layer than we are testing)
	if _, present := recorder.names["*.wildcard.com"]; !present {
		t.Errorf("Failed to recheck CAA for *.wildcard.com")
	}
}

type caaFailer struct{}

func (cf *caaFailer) IsCAAValid(
	ctx context.Context,
	in *vapb.IsCAAValidRequest,
	opts ...grpc.CallOption,
) (*vapb.IsCAAValidResponse, error) {
	cvrpb := &vapb.IsCAAValidResponse{}
	switch in.Domain {
	case "a.com":
		cvrpb.Problem = &corepb.ProblemDetails{
			Detail: "CAA invalid for a.com",
		}
	case "c.com":
		cvrpb.Problem = &corepb.ProblemDetails{
			Detail: "CAA invalid for c.com",
		}
	case "d.com":
		return nil, fmt.Errorf("Error checking CAA for d.com")
	}
	return cvrpb, nil
}

func (cf *caaFailer) DoCAA(
	ctx context.Context,
	in *vapb.IsCAAValidRequest,
	opts ...grpc.CallOption,
) (*vapb.IsCAAValidResponse, error) {
	cvrpb := &vapb.IsCAAValidResponse{}
	switch in.Domain {
	case "a.com":
		cvrpb.Problem = &corepb.ProblemDetails{
			Detail: "CAA invalid for a.com",
		}
	case "c.com":
		cvrpb.Problem = &corepb.ProblemDetails{
			Detail: "CAA invalid for c.com",
		}
	case "d.com":
		return nil, fmt.Errorf("Error checking CAA for d.com")
	}
	return cvrpb, nil
}

func TestRecheckCAAEmpty(t *testing.T) {
	_, _, ra, _, _, cleanUp := initAuthorities(t)
	defer cleanUp()
	err := ra.recheckCAA(context.Background(), nil)
	test.AssertNotError(t, err, "expected nil")
}

func makeHTTP01Authorization(domain string) *core.Authorization {
	return &core.Authorization{
		Identifier: identifier.NewDNS(domain),
		Challenges: []core.Challenge{{Status: core.StatusValid, Type: core.ChallengeTypeHTTP01}},
	}
}

func TestRecheckCAASuccess(t *testing.T) {
	_, _, ra, _, _, cleanUp := initAuthorities(t)
	defer cleanUp()
	ra.VA = va.RemoteClients{CAAClient: &noopCAA{}}
	authzs := []*core.Authorization{
		makeHTTP01Authorization("a.com"),
		makeHTTP01Authorization("b.com"),
		makeHTTP01Authorization("c.com"),
	}
	err := ra.recheckCAA(context.Background(), authzs)
	test.AssertNotError(t, err, "expected nil")
}

func TestRecheckCAAFail(t *testing.T) {
	_, _, ra, _, _, cleanUp := initAuthorities(t)
	defer cleanUp()
	ra.VA = va.RemoteClients{CAAClient: &caaFailer{}}
	authzs := []*core.Authorization{
		makeHTTP01Authorization("a.com"),
		makeHTTP01Authorization("b.com"),
		makeHTTP01Authorization("c.com"),
	}
	err := ra.recheckCAA(context.Background(), authzs)

	test.AssertError(t, err, "expected err, got nil")
	var berr *berrors.BoulderError
	test.AssertErrorWraps(t, err, &berr)
	test.AssertErrorIs(t, berr, berrors.CAA)
	test.AssertEquals(t, len(berr.SubErrors), 2)

	// We don't know whether the asynchronous a.com or c.com CAA recheck will fail
	// first. Whichever does will be mentioned in the top level problem detail.
	expectedDetailRegex := regexp.MustCompile(
		`Rechecking CAA for "(?:a\.com|c\.com)" and 1 more identifiers failed. Refer to sub-problems for more information`,
	)
	if !expectedDetailRegex.MatchString(berr.Detail) {
		t.Errorf("expected suberror detail to match expected regex, got %q", err)
	}

	// There should be a sub error for both a.com and c.com with the correct type
	subErrMap := make(map[string]berrors.SubBoulderError, len(berr.SubErrors))
	for _, subErr := range berr.SubErrors {
		subErrMap[subErr.Identifier.Value] = subErr
	}
	subErrA, foundA := subErrMap["a.com"]
	subErrB, foundB := subErrMap["c.com"]
	test.AssertEquals(t, foundA, true)
	test.AssertEquals(t, foundB, true)
	test.AssertEquals(t, subErrA.Type, berrors.CAA)
	test.AssertEquals(t, subErrB.Type, berrors.CAA)

	// Recheck CAA with just one bad authz
	authzs = []*core.Authorization{
		makeHTTP01Authorization("a.com"),
	}
	err = ra.recheckCAA(context.Background(), authzs)
	// It should error
	test.AssertError(t, err, "expected err from recheckCAA")
	// It should be a berror
	test.AssertErrorWraps(t, err, &berr)
	// There should be *no* suberrors because there was only one overall error
	test.AssertEquals(t, len(berr.SubErrors), 0)
}

func TestRecheckCAAInternalServerError(t *testing.T) {
	_, _, ra, _, _, cleanUp := initAuthorities(t)
	defer cleanUp()
	ra.VA = va.RemoteClients{CAAClient: &caaFailer{}}
	authzs := []*core.Authorization{
		makeHTTP01Authorization("a.com"),
		makeHTTP01Authorization("b.com"),
		makeHTTP01Authorization("d.com"),
	}
	err := ra.recheckCAA(context.Background(), authzs)
	test.AssertError(t, err, "expected err, got nil")
	test.AssertErrorIs(t, err, berrors.InternalServer)
}

func TestNewOrder(t *testing.T) {
	_, _, ra, _, fc, cleanUp := initAuthorities(t)
	defer cleanUp()

	now := fc.Now()
	orderA, err := ra.NewOrder(context.Background(), &rapb.NewOrderRequest{
		RegistrationID:         Registration.Id,
		CertificateProfileName: "test",
		DnsNames:               []string{"b.com", "a.com", "a.com", "C.COM"},
		Identifiers: []*corepb.Identifier{
			identifier.NewDNS("b.com").AsProto(),
			identifier.NewDNS("a.com").AsProto(),
			identifier.NewDNS("a.com").AsProto(),
			identifier.NewDNS("C.COM").AsProto(),
		},
	})
	test.AssertNotError(t, err, "ra.NewOrder failed")
	test.AssertEquals(t, orderA.RegistrationID, int64(1))
	test.AssertEquals(t, orderA.Expires.AsTime(), now.Add(ra.profiles.def().orderLifetime))
	test.AssertEquals(t, len(orderA.DnsNames), 3)
	test.AssertEquals(t, len(orderA.Identifiers), 3)
	test.AssertEquals(t, orderA.CertificateProfileName, "test")
	// We expect the order names to have been sorted, deduped, and lowercased
	test.AssertDeepEquals(t, orderA.DnsNames, []string{"a.com", "b.com", "c.com"})
	test.AssertDeepEquals(t, orderA.Identifiers, []*corepb.Identifier{
		identifier.NewDNS("a.com").AsProto(),
		identifier.NewDNS("b.com").AsProto(),
		identifier.NewDNS("c.com").AsProto(),
	})

	test.AssertEquals(t, orderA.Id, int64(1))
	test.AssertEquals(t, numAuthorizations(orderA), 3)

	_, err = ra.NewOrder(context.Background(), &rapb.NewOrderRequest{
		RegistrationID: Registration.Id,
		DnsNames:       []string{"a"},
		Identifiers:    []*corepb.Identifier{identifier.NewDNS("a").AsProto()},
	})
	test.AssertError(t, err, "NewOrder with invalid names did not error")
	test.AssertEquals(t, err.Error(), "Cannot issue for \"a\": Domain name needs at least one dot")
}

// TestNewOrder_Identifiers tests that NewOrder works when other microservices
// don't yet understand Identifiers, or have stopped understanding DnsNames.
func TestNewOrder_Identifiers(t *testing.T) {
	_, _, ra, _, _, cleanUp := initAuthorities(t)
	defer cleanUp()

	_, err := ra.NewOrder(context.Background(), &rapb.NewOrderRequest{
		RegistrationID:         Registration.Id,
		CertificateProfileName: "test",
		DnsNames:               []string{"a.com"},
	})
	test.AssertNotError(t, err, "ra.NewOrder failed without Identifiers")

	_, err = ra.NewOrder(context.Background(), &rapb.NewOrderRequest{
		RegistrationID:         Registration.Id,
		CertificateProfileName: "test",
		Identifiers:            []*corepb.Identifier{identifier.NewDNS("a.com").AsProto()},
	})
	test.AssertNotError(t, err, "ra.NewOrder failed without DnsNames")
}

// TestNewOrder_OrderReuse tests that subsequent requests by an ACME account to create
// an identical order results in only one order being created & subsequently
// reused.
func TestNewOrder_OrderReuse(t *testing.T) {
	_, _, ra, _, _, cleanUp := initAuthorities(t)
	defer cleanUp()

	// Create an initial order with regA and names
	names := []string{"zombo.com", "welcome.to.zombo.com"}
	idents := []identifier.ACMEIdentifier{
		identifier.NewDNS("zombo.com"),
		identifier.NewDNS("welcome.to.zombo.com"),
	}

	orderReq := &rapb.NewOrderRequest{
		RegistrationID:         Registration.Id,
		DnsNames:               names,
		Identifiers:            identifier.SliceAsProto(idents),
		CertificateProfileName: "test",
	}
	firstOrder, err := ra.NewOrder(context.Background(), orderReq)
	test.AssertNotError(t, err, "Adding an initial order for regA failed")

	// Create a second registration to reference
	acctKeyB, err := AccountKeyB.MarshalJSON()
	test.AssertNotError(t, err, "failed to marshal account key")
	input := &corepb.Registration{Key: acctKeyB}
	secondReg, err := ra.NewRegistration(context.Background(), input)
	test.AssertNotError(t, err, "Error creating a second test registration")

	// Insert a second (albeit identical) profile to reference
	ra.profiles.byName["different"] = ra.profiles.def()

	testCases := []struct {
		Name           string
		RegistrationID int64
		DnsNames       []string
		Identifiers    []identifier.ACMEIdentifier
		Profile        string
		ExpectReuse    bool
	}{
		{
			Name:           "Duplicate order, same regID",
			RegistrationID: Registration.Id,
			DnsNames:       names,
			Identifiers:    idents,
			Profile:        "test",
			// We expect reuse since the order matches firstOrder
			ExpectReuse: true,
		},
		{
			Name:           "Subset of order names, same regID",
			RegistrationID: Registration.Id,
			DnsNames:       names[:1],
			Identifiers:    idents[:1],
			Profile:        "test",
			// We do not expect reuse because the order names don't match firstOrder
			ExpectReuse: false,
		},
		{
			Name:           "Superset of order names, same regID",
			RegistrationID: Registration.Id,
			DnsNames:       append(names, "blog.zombo.com"),
			Identifiers:    append(idents, identifier.NewDNS("blog.zombo.com")),
			Profile:        "test",
			// We do not expect reuse because the order names don't match firstOrder
			ExpectReuse: false,
		},
		{
			Name:           "Missing profile, same regID",
			RegistrationID: Registration.Id,
			DnsNames:       append(names, "blog.zombo.com"),
			Identifiers:    append(idents, identifier.NewDNS("blog.zombo.com")),
			// We do not expect reuse because the profile is missing
			ExpectReuse: false,
		},
		{
			Name:           "Missing profile, same regID",
			RegistrationID: Registration.Id,
			DnsNames:       append(names, "blog.zombo.com"),
			Identifiers:    append(idents, identifier.NewDNS("blog.zombo.com")),
			Profile:        "different",
			// We do not expect reuse because a different profile is specified
			ExpectReuse: false,
		},
		{
			Name:           "Duplicate order, different regID",
			RegistrationID: secondReg.Id,
			DnsNames:       names,
			Identifiers:    idents,
			Profile:        "test",
			// We do not expect reuse because the order regID differs from firstOrder
			ExpectReuse: false,
		},
		// TODO(#7324): Integrate certificate profile variance into this test.
	}

	for _, tc := range testCases {
		t.Run(tc.Name, func(t *testing.T) {
			// Add the order for the test request
			order, err := ra.NewOrder(context.Background(), &rapb.NewOrderRequest{
				RegistrationID:         tc.RegistrationID,
				DnsNames:               tc.DnsNames,
				Identifiers:            identifier.SliceAsProto(tc.Identifiers),
				CertificateProfileName: tc.Profile,
			})
			test.AssertNotError(t, err, "NewOrder returned an unexpected error")
			test.AssertNotNil(t, order.Id, "NewOrder returned an order with a nil Id")

			if tc.ExpectReuse {
				// If we expected order reuse for this testcase assert that the order
				// has the same ID as the firstOrder
				test.AssertEquals(t, order.Id, firstOrder.Id)
			} else {
				// Otherwise assert that the order doesn't have the same ID as the
				// firstOrder
				test.AssertNotEquals(t, order.Id, firstOrder.Id)
			}
		})
	}
}

// TestNewOrder_OrderReuse_Expired tests that expired orders are not reused.
// This is not simply a test case in TestNewOrder_OrderReuse because it has
// side effects.
func TestNewOrder_OrderReuse_Expired(t *testing.T) {
	_, _, ra, _, fc, cleanUp := initAuthorities(t)
	defer cleanUp()

	// Set the order lifetime to something short and known.
	ra.profiles.def().orderLifetime = time.Hour

	// Create an initial order.
	extant, err := ra.NewOrder(context.Background(), &rapb.NewOrderRequest{
		RegistrationID: Registration.Id,
		DnsNames:       []string{"a.com", "b.com"},
		Identifiers: []*corepb.Identifier{
			identifier.NewDNS("a.com").AsProto(),
			identifier.NewDNS("b.com").AsProto(),
		},
	})
	test.AssertNotError(t, err, "creating test order")

	// Transition the original order to status invalid by jumping forward in time
	// to when it has expired.
	fc.Set(extant.Expires.AsTime().Add(2 * time.Hour))

	// Now a new order for the same names should not reuse the first one.
	new, err := ra.NewOrder(context.Background(), &rapb.NewOrderRequest{
		RegistrationID: Registration.Id,
		DnsNames:       []string{"a.com", "b.com"},
		Identifiers: []*corepb.Identifier{
			identifier.NewDNS("a.com").AsProto(),
			identifier.NewDNS("b.com").AsProto(),
		},
	})
	test.AssertNotError(t, err, "creating test order")
	test.AssertNotEquals(t, new.Id, extant.Id)
}

// TestNewOrder_OrderReuse_Invalid tests that invalid orders are not reused.
// This is not simply a test case in TestNewOrder_OrderReuse because it has
// side effects.
func TestNewOrder_OrderReuse_Invalid(t *testing.T) {
	_, sa, ra, _, _, cleanUp := initAuthorities(t)
	defer cleanUp()

	// Create an initial order.
	extant, err := ra.NewOrder(context.Background(), &rapb.NewOrderRequest{
		RegistrationID: Registration.Id,
		DnsNames:       []string{"a.com", "b.com"},
		Identifiers: []*corepb.Identifier{
			identifier.NewDNS("a.com").AsProto(),
			identifier.NewDNS("b.com").AsProto(),
		},
	})
	test.AssertNotError(t, err, "creating test order")

	// Transition the original order to status invalid by invalidating one of its
	// authorizations.
	_, err = sa.DeactivateAuthorization2(context.Background(), &sapb.AuthorizationID2{
		Id: extant.V2Authorizations[0],
	})
	test.AssertNotError(t, err, "deactivating test authorization")

	// Now a new order for the same names should not reuse the first one.
	new, err := ra.NewOrder(context.Background(), &rapb.NewOrderRequest{
		RegistrationID: Registration.Id,
		DnsNames:       []string{"a.com", "b.com"},
		Identifiers: []*corepb.Identifier{
			identifier.NewDNS("a.com").AsProto(),
			identifier.NewDNS("b.com").AsProto(),
		},
	})
	test.AssertNotError(t, err, "creating test order")
	test.AssertNotEquals(t, new.Id, extant.Id)
}

func TestNewOrder_AuthzReuse(t *testing.T) {
	_, sa, ra, _, fc, cleanUp := initAuthorities(t)
	defer cleanUp()

	// Create three initial authzs by creating an initial order, then updating
	// the individual authz statuses.
	const (
		pending = "a-pending.com"
		valid   = "b-valid.com"
		invalid = "c-invalid.com"
	)
	extant, err := ra.NewOrder(context.Background(), &rapb.NewOrderRequest{
		RegistrationID: Registration.Id,
		DnsNames:       []string{pending, valid, invalid},
		Identifiers: []*corepb.Identifier{
			identifier.NewDNS(pending).AsProto(),
			identifier.NewDNS(valid).AsProto(),
			identifier.NewDNS(invalid).AsProto(),
		},
	})
	test.AssertNotError(t, err, "creating test order")
	extantAuthzs := map[string]int64{
		// Take advantage of the fact that authz IDs are returned in the same order
		// as the lexicographically-sorted identifiers.
		pending: extant.V2Authorizations[0],
		valid:   extant.V2Authorizations[1],
		invalid: extant.V2Authorizations[2],
	}
	_, err = sa.FinalizeAuthorization2(context.Background(), &sapb.FinalizeAuthorizationRequest{
		Id:        extantAuthzs[valid],
		Status:    string(core.StatusValid),
		Attempted: "hello",
		Expires:   timestamppb.New(fc.Now().Add(48 * time.Hour)),
	})
	test.AssertNotError(t, err, "marking test authz as valid")
	_, err = sa.DeactivateAuthorization2(context.Background(), &sapb.AuthorizationID2{
		Id: extantAuthzs[invalid],
	})
	test.AssertNotError(t, err, "marking test authz as invalid")

	// Create a second registration to reference later.
	acctKeyB, err := AccountKeyB.MarshalJSON()
	test.AssertNotError(t, err, "failed to marshal account key")
	input := &corepb.Registration{Key: acctKeyB}
	secondReg, err := ra.NewRegistration(context.Background(), input)
	test.AssertNotError(t, err, "Error creating a second test registration")

	testCases := []struct {
		Name           string
		RegistrationID int64
		DnsName        string
		Identifier     identifier.ACMEIdentifier
		Profile        string
		ExpectReuse    bool
	}{
		{
			Name:           "Reuse pending authz",
			RegistrationID: Registration.Id,
			DnsName:        pending,
			Identifier:     identifier.NewDNS(pending),
			ExpectReuse:    true, // TODO(#7715): Invert this.
		},
		{
			Name:           "Reuse valid authz",
			RegistrationID: Registration.Id,
			DnsName:        valid,
			Identifier:     identifier.NewDNS(valid),
			ExpectReuse:    true,
		},
		{
			Name:           "Don't reuse invalid authz",
			RegistrationID: Registration.Id,
			DnsName:        invalid,
			Identifier:     identifier.NewDNS(invalid),
			ExpectReuse:    false,
		},
		{
			Name:           "Don't reuse valid authz with wrong profile",
			RegistrationID: Registration.Id,
			DnsName:        valid,
			Identifier:     identifier.NewDNS(valid),
			Profile:        "test",
			ExpectReuse:    false,
		},
		{
			Name:           "Don't reuse valid authz from other acct",
			RegistrationID: secondReg.Id,
			DnsName:        valid,
			Identifier:     identifier.NewDNS(valid),
			ExpectReuse:    false,
		},
	}

	for _, tc := range testCases {
		t.Run(tc.Name, func(t *testing.T) {
			new, err := ra.NewOrder(context.Background(), &rapb.NewOrderRequest{
				RegistrationID:         tc.RegistrationID,
				DnsNames:               []string{tc.DnsName},
				Identifiers:            []*corepb.Identifier{tc.Identifier.AsProto()},
				CertificateProfileName: tc.Profile,
			})
			test.AssertNotError(t, err, "creating test order")
			test.AssertNotEquals(t, new.Id, extant.Id)

			if tc.ExpectReuse {
				test.AssertEquals(t, new.V2Authorizations[0], extantAuthzs[tc.DnsName])
			} else {
				test.AssertNotEquals(t, new.V2Authorizations[0], extantAuthzs[tc.DnsName])
			}
		})
	}
}

// TestNewOrder_AuthzReuse_NoPending tests that authz reuse doesn't reuse
// pending authzs when a feature flag is set.
// This is not simply a test case in TestNewOrder_OrderReuse because it relies
// on feature-flag gated behavior. It should be unified with that function when
// the feature flag is removed.
func TestNewOrder_AuthzReuse_NoPending(t *testing.T) {
	// TODO(#7715): Integrate these cases into TestNewOrder_AuthzReuse.
	_, _, ra, _, _, cleanUp := initAuthorities(t)
	defer cleanUp()

	features.Set(features.Config{NoPendingAuthzReuse: true})
	defer features.Reset()

	// Create an initial order and two pending authzs.
	extant, err := ra.NewOrder(context.Background(), &rapb.NewOrderRequest{
		RegistrationID: Registration.Id,
		DnsNames:       []string{"a.com", "b.com"},
		Identifiers: []*corepb.Identifier{
			identifier.NewDNS("a.com").AsProto(),
			identifier.NewDNS("b.com").AsProto(),
		},
	})
	test.AssertNotError(t, err, "creating test order")

	// With the feature flag enabled, creating a new order for one of these names
	// should not reuse the existing pending authz.
	new, err := ra.NewOrder(context.Background(), &rapb.NewOrderRequest{
		RegistrationID: Registration.Id,
		DnsNames:       []string{"a.com"},
		Identifiers:    []*corepb.Identifier{identifier.NewDNS("a.com").AsProto()},
	})
	test.AssertNotError(t, err, "creating test order")
	test.AssertNotEquals(t, new.Id, extant.Id)
	test.AssertNotEquals(t, new.V2Authorizations[0], extant.V2Authorizations[0])
}

func TestNewOrder_ValidationProfiles(t *testing.T) {
	_, _, ra, _, _, cleanUp := initAuthorities(t)
	defer cleanUp()

	ra.profiles = &validationProfiles{
		defaultName: "one",
		byName: map[string]*validationProfile{
			"one": {
				pendingAuthzLifetime: 1 * 24 * time.Hour,
				validAuthzLifetime:   1 * 24 * time.Hour,
				orderLifetime:        1 * 24 * time.Hour,
				maxNames:             10,
			},
			"two": {
				pendingAuthzLifetime: 2 * 24 * time.Hour,
				validAuthzLifetime:   2 * 24 * time.Hour,
				orderLifetime:        2 * 24 * time.Hour,
				maxNames:             10,
			},
		},
	}

	for _, tc := range []struct {
		name        string
		profile     string
		wantExpires time.Time
	}{
		{
			// A request with no profile should get an order and authzs with one-day lifetimes.
			name:        "no profile specified",
			profile:     "",
			wantExpires: ra.clk.Now().Add(1 * 24 * time.Hour),
		},
		{
			// A request for profile one should get an order and authzs with one-day lifetimes.
			name:        "profile one",
			profile:     "one",
			wantExpires: ra.clk.Now().Add(1 * 24 * time.Hour),
		},
		{
			// A request for profile two should get an order and authzs with one-day lifetimes.
			name:        "profile two",
			profile:     "two",
			wantExpires: ra.clk.Now().Add(2 * 24 * time.Hour),
		},
	} {
		t.Run(tc.name, func(t *testing.T) {
			domain := randomDomain()
			order, err := ra.NewOrder(context.Background(), &rapb.NewOrderRequest{
				RegistrationID:         Registration.Id,
				DnsNames:               []string{domain},
				Identifiers:            []*corepb.Identifier{identifier.NewDNS(domain).AsProto()},
				CertificateProfileName: tc.profile,
			})
			if err != nil {
				t.Fatalf("creating order: %s", err)
			}
			gotExpires := order.Expires.AsTime()
			if gotExpires != tc.wantExpires {
				t.Errorf("NewOrder(profile: %q).Expires = %s, expected %s", tc.profile, gotExpires, tc.wantExpires)
			}

			authz, err := ra.GetAuthorization(context.Background(), &rapb.GetAuthorizationRequest{
				Id: order.V2Authorizations[0],
			})
			if err != nil {
				t.Fatalf("fetching test authz: %s", err)
			}
			gotExpires = authz.Expires.AsTime()
			if gotExpires != tc.wantExpires {
				t.Errorf("GetAuthorization(profile: %q).Expires = %s, expected %s", tc.profile, gotExpires, tc.wantExpires)
			}
		})
	}
}

func TestNewOrder_ProfileSelectionAllowList(t *testing.T) {
	_, _, ra, _, _, cleanUp := initAuthorities(t)
	defer cleanUp()

	testCases := []struct {
		name              string
		profile           validationProfile
		expectErr         bool
		expectErrContains string
	}{
		{
			name:      "Allow all account IDs",
			profile:   validationProfile{allowList: nil},
			expectErr: false,
		},
		{
			name:              "Deny all but account Id 1337",
			profile:           validationProfile{allowList: allowlist.NewList([]int64{1337})},
			expectErr:         true,
			expectErrContains: "not permitted to use certificate profile",
		},
		{
			name:              "Deny all",
			profile:           validationProfile{allowList: allowlist.NewList([]int64{})},
			expectErr:         true,
			expectErrContains: "not permitted to use certificate profile",
		},
		{
			name:      "Allow Registration.Id",
			profile:   validationProfile{allowList: allowlist.NewList([]int64{Registration.Id})},
			expectErr: false,
		},
	}

	for _, tc := range testCases {
		t.Run(tc.name, func(t *testing.T) {
			tc.profile.maxNames = 1
			ra.profiles.byName = map[string]*validationProfile{
				"test": &tc.profile,
			}

			domain := randomDomain()

			orderReq := &rapb.NewOrderRequest{
				RegistrationID:         Registration.Id,
				DnsNames:               []string{domain},
				Identifiers:            []*corepb.Identifier{identifier.NewDNS(domain).AsProto()},
				CertificateProfileName: "test",
			}
			_, err := ra.NewOrder(context.Background(), orderReq)

			if tc.expectErrContains != "" {
				test.AssertErrorIs(t, err, berrors.Unauthorized)
				test.AssertContains(t, err.Error(), tc.expectErrContains)
			} else {
				test.AssertNotError(t, err, "NewOrder failed")
			}
		})
	}
}

// mockSAWithAuthzs has a GetAuthorizations2 method that returns the protobuf
// version of its authzs struct member. It also has a fake GetOrderForNames
// which always fails, and a fake NewOrderAndAuthzs which always succeeds, to
// facilitate the full execution of RA.NewOrder.
type mockSAWithAuthzs struct {
	sapb.StorageAuthorityClient
	authzs []*core.Authorization
}

// GetOrderForNames is a mock which always returns NotFound so that NewOrder
// proceeds to attempt authz reuse instead of wholesale order reuse.
func (msa *mockSAWithAuthzs) GetOrderForNames(ctx context.Context, req *sapb.GetOrderForNamesRequest, _ ...grpc.CallOption) (*corepb.Order, error) {
	return nil, berrors.NotFoundError("no such order")
}

// GetValidAuthorizations2 returns a _bizarre_ authorization for "*.zombo.com" that
// was validated by HTTP-01. This should never happen in real life since the
// name is a wildcard. We use this mock to test that we reject this bizarre
// situation correctly.
func (msa *mockSAWithAuthzs) GetValidAuthorizations2(ctx context.Context, req *sapb.GetValidAuthorizationsRequest, _ ...grpc.CallOption) (*sapb.Authorizations, error) {
	resp := &sapb.Authorizations{}
	for _, v := range msa.authzs {
		authzPB, err := bgrpc.AuthzToPB(*v)
		if err != nil {
			return nil, err
		}
		resp.Authzs = append(resp.Authzs, authzPB)
	}
	return resp, nil
}

func (msa *mockSAWithAuthzs) GetAuthorizations2(ctx context.Context, req *sapb.GetAuthorizationsRequest, _ ...grpc.CallOption) (*sapb.Authorizations, error) {
	return msa.GetValidAuthorizations2(ctx, &sapb.GetValidAuthorizationsRequest{
		RegistrationID: req.RegistrationID,
		DnsNames:       req.DnsNames,
		Identifiers:    req.Identifiers,
		ValidUntil:     req.ValidUntil,
	})
}

func (msa *mockSAWithAuthzs) GetAuthorization2(ctx context.Context, req *sapb.AuthorizationID2, _ ...grpc.CallOption) (*corepb.Authorization, error) {
	for _, authz := range msa.authzs {
		if authz.ID == fmt.Sprintf("%d", req.Id) {
			return bgrpc.AuthzToPB(*authz)
		}
	}
	return nil, berrors.NotFoundError("no such authz")
}

// NewOrderAndAuthzs is a mock which just reflects the incoming request back,
// pretending to have created new db rows for the requested newAuthzs.
func (msa *mockSAWithAuthzs) NewOrderAndAuthzs(ctx context.Context, req *sapb.NewOrderAndAuthzsRequest, _ ...grpc.CallOption) (*corepb.Order, error) {
	authzIDs := req.NewOrder.V2Authorizations
	for range req.NewAuthzs {
		authzIDs = append(authzIDs, mrand.Int64())
	}
	return &corepb.Order{
		// Fields from the input new order request.
		RegistrationID:         req.NewOrder.RegistrationID,
		Expires:                req.NewOrder.Expires,
		DnsNames:               req.NewOrder.DnsNames,
		Identifiers:            req.NewOrder.Identifiers,
		V2Authorizations:       authzIDs,
		CertificateProfileName: req.NewOrder.CertificateProfileName,
		// Mock new fields generated by the database transaction.
		Id:      mrand.Int64(),
		Created: timestamppb.Now(),
		// A new order is never processing because it can't have been finalized yet.
		BeganProcessing: false,
		Status:          string(core.StatusPending),
	}, nil
}

// TestNewOrderAuthzReuseSafety checks that the RA's safety check for reusing an
// authorization for a new-order request with a wildcard name works correctly.
// We want to ensure that we never reuse a non-Wildcard authorization (e.g. one
// with more than just a DNS-01 challenge) for a wildcard name. See Issue #3420
// for background - this safety check was previously broken!
// https://github.com/letsencrypt/boulder/issues/3420
func TestNewOrderAuthzReuseSafety(t *testing.T) {
	_, _, ra, _, _, cleanUp := initAuthorities(t)
	defer cleanUp()

	ctx := context.Background()
	names := []string{"*.zombo.com"}
	idents := []identifier.ACMEIdentifier{identifier.NewDNS("*.zombo.com")}

	// Use a mock SA that always returns a valid HTTP-01 authz for the name
	// "zombo.com"
	expires := time.Now()
	ra.SA = &mockSAWithAuthzs{
		authzs: []*core.Authorization{
			{
				// A static fake ID we can check for in a unit test
				ID:             "1",
				Identifier:     identifier.NewDNS("*.zombo.com"),
				RegistrationID: Registration.Id,
				// Authz is valid
				Status:  "valid",
				Expires: &expires,
				Challenges: []core.Challenge{
					// HTTP-01 challenge is valid
					{
						Type:   core.ChallengeTypeHTTP01, // The dreaded HTTP-01! X__X
						Status: core.StatusValid,
						Token:  core.NewToken(),
					},
					// DNS-01 challenge is pending
					{
						Type:   core.ChallengeTypeDNS01,
						Status: core.StatusPending,
						Token:  core.NewToken(),
					},
				},
			},
			{
				// A static fake ID we can check for in a unit test
				ID:             "2",
				Identifier:     identifier.NewDNS("zombo.com"),
				RegistrationID: Registration.Id,
				// Authz is valid
				Status:  "valid",
				Expires: &expires,
				Challenges: []core.Challenge{
					// HTTP-01 challenge is valid
					{
						Type:   core.ChallengeTypeHTTP01,
						Status: core.StatusValid,
						Token:  core.NewToken(),
					},
					// DNS-01 challenge is pending
					{
						Type:   core.ChallengeTypeDNS01,
						Status: core.StatusPending,
						Token:  core.NewToken(),
					},
				},
			},
		},
	}

	// Create an initial request with regA and names
	orderReq := &rapb.NewOrderRequest{
		RegistrationID: Registration.Id,
		DnsNames:       names,
		Identifiers:    identifier.SliceAsProto(idents),
	}

	// Create an order for that request
	order, err := ra.NewOrder(ctx, orderReq)
	// It shouldn't fail
	test.AssertNotError(t, err, "Adding an initial order for regA failed")
	test.AssertEquals(t, numAuthorizations(order), 1)
	// It should *not* be the bad authorization!
	test.AssertNotEquals(t, order.V2Authorizations[0], int64(1))
}

func TestNewOrderWildcard(t *testing.T) {
	_, _, ra, _, _, cleanUp := initAuthorities(t)
	defer cleanUp()

	orderNames := []string{"example.com", "*.welcome.zombo.com"}
	orderIdents := []identifier.ACMEIdentifier{
		identifier.NewDNS("example.com"),
		identifier.NewDNS("*.welcome.zombo.com"),
	}
	wildcardOrderRequest := &rapb.NewOrderRequest{
		RegistrationID: Registration.Id,
		DnsNames:       orderNames,
		Identifiers:    identifier.SliceAsProto(orderIdents),
	}

	order, err := ra.NewOrder(context.Background(), wildcardOrderRequest)
	test.AssertNotError(t, err, "NewOrder failed for a wildcard order request")

	// We expect the order to be pending
	test.AssertEquals(t, order.Status, string(core.StatusPending))
	// We expect the order to have two names
	test.AssertEquals(t, len(order.DnsNames), 2)
	// We expect the order to have two identifiers
	test.AssertEquals(t, len(order.Identifiers), 2)

	// We expect the order to have the identifiers we requested
	test.AssertDeepEquals(t,
		core.UniqueLowerNames(order.DnsNames),
		core.UniqueLowerNames(orderNames))
	test.AssertDeepEquals(t,
		identifier.Normalize(identifier.SliceFromProto(order.Identifiers, order.DnsNames)),
		identifier.Normalize(orderIdents))
	test.AssertEquals(t, numAuthorizations(order), 2)

	// Check each of the authz IDs in the order
	for _, authzID := range order.V2Authorizations {
		// We should be able to retrieve the authz from the db without error
		authzID := authzID
		authzPB, err := ra.SA.GetAuthorization2(ctx, &sapb.AuthorizationID2{Id: authzID})
		test.AssertNotError(t, err, "sa.GetAuthorization2 failed")
		authz, err := bgrpc.PBToAuthz(authzPB)
		test.AssertNotError(t, err, "bgrpc.PBToAuthz failed")

		// We expect the authz is in Pending status
		test.AssertEquals(t, authz.Status, core.StatusPending)

		name := authz.Identifier.Value
		switch name {
		case "*.welcome.zombo.com":
			// If the authz is for *.welcome.zombo.com, we expect that it only has one
			// pending challenge with DNS-01 type
			test.AssertEquals(t, len(authz.Challenges), 1)
			test.AssertEquals(t, authz.Challenges[0].Status, core.StatusPending)
			test.AssertEquals(t, authz.Challenges[0].Type, core.ChallengeTypeDNS01)
		case "example.com":
			// If the authz is for example.com, we expect it has normal challenges
			test.AssertEquals(t, len(authz.Challenges), 3)
		default:
			t.Fatalf("Received an authorization for a name not requested: %q", name)
		}
	}

	// An order for a base domain and a wildcard for the same base domain should
	// return just 2 authz's, one for the wildcard with a DNS-01
	// challenge and one for the base domain with the normal challenges.
	orderNames = []string{"zombo.com", "*.zombo.com"}
	orderIdents = []identifier.ACMEIdentifier{
		identifier.NewDNS("zombo.com"),
		identifier.NewDNS("*.zombo.com"),
	}
	wildcardOrderRequest = &rapb.NewOrderRequest{
		RegistrationID: Registration.Id,
		DnsNames:       orderNames,
		Identifiers:    identifier.SliceAsProto(orderIdents),
	}
	order, err = ra.NewOrder(context.Background(), wildcardOrderRequest)
	test.AssertNotError(t, err, "NewOrder failed for a wildcard order request")

	// We expect the order to be pending
	test.AssertEquals(t, order.Status, string(core.StatusPending))
	// We expect the order to have two names
	test.AssertEquals(t, len(order.DnsNames), 2)
	// We expect the order to have two identifiers
	test.AssertEquals(t, len(order.Identifiers), 2)
	// We expect the order to have the identifiers we requested
	test.AssertDeepEquals(t,
		core.UniqueLowerNames(order.DnsNames),
		core.UniqueLowerNames(orderNames))
	test.AssertDeepEquals(t,
		identifier.Normalize(identifier.SliceFromProto(order.Identifiers, order.DnsNames)),
		identifier.Normalize(orderIdents))
	test.AssertEquals(t, numAuthorizations(order), 2)

	for _, authzID := range order.V2Authorizations {
		// We should be able to retrieve the authz from the db without error
		authzID := authzID
		authzPB, err := ra.SA.GetAuthorization2(ctx, &sapb.AuthorizationID2{Id: authzID})
		test.AssertNotError(t, err, "sa.GetAuthorization2 failed")
		authz, err := bgrpc.PBToAuthz(authzPB)
		test.AssertNotError(t, err, "bgrpc.PBToAuthz failed")
		// We expect the authz is in Pending status
		test.AssertEquals(t, authz.Status, core.StatusPending)
		switch authz.Identifier.Value {
		case "zombo.com":
			// We expect that the base domain identifier auth has the normal number of
			// challenges
			test.AssertEquals(t, len(authz.Challenges), 3)
		case "*.zombo.com":
			// We expect that the wildcard identifier auth has only a pending
			// DNS-01 type challenge
			test.AssertEquals(t, len(authz.Challenges), 1)
			test.AssertEquals(t, authz.Challenges[0].Status, core.StatusPending)
			test.AssertEquals(t, authz.Challenges[0].Type, core.ChallengeTypeDNS01)
		default:
			t.Fatal("Unexpected authorization value returned from new-order")
		}
	}

	// Make an order for a single domain, no wildcards. This will create a new
	// pending authz for the domain
	normalOrderReq := &rapb.NewOrderRequest{
		RegistrationID: Registration.Id,
		DnsNames:       []string{"everything.is.possible.zombo.com"},
		Identifiers:    []*corepb.Identifier{identifier.NewDNS("everything.is.possible.zombo.com").AsProto()},
	}
	normalOrder, err := ra.NewOrder(context.Background(), normalOrderReq)
	test.AssertNotError(t, err, "NewOrder failed for a normal non-wildcard order")

	test.AssertEquals(t, numAuthorizations(normalOrder), 1)
	// We expect the order is in Pending status
	test.AssertEquals(t, order.Status, string(core.StatusPending))
	var authz core.Authorization
	authzPB, err := ra.SA.GetAuthorization2(ctx, &sapb.AuthorizationID2{Id: normalOrder.V2Authorizations[0]})
	test.AssertNotError(t, err, "sa.GetAuthorization2 failed")
	authz, err = bgrpc.PBToAuthz(authzPB)
	test.AssertNotError(t, err, "bgrpc.PBToAuthz failed")
	// We expect the authz is in Pending status
	test.AssertEquals(t, authz.Status, core.StatusPending)
	// We expect the authz is for the identifier the correct domain
	test.AssertEquals(t, authz.Identifier.Value, "everything.is.possible.zombo.com")
	// We expect the authz has the normal # of challenges
	test.AssertEquals(t, len(authz.Challenges), 3)

	// Now submit an order request for a wildcard of the domain we just created an
	// order for. We should **NOT** reuse the authorization from the previous
	// order since we now require a DNS-01 challenge for the `*.` prefixed name.
	orderNames = []string{"*.everything.is.possible.zombo.com"}
	orderIdents = []identifier.ACMEIdentifier{identifier.NewDNS("*.everything.is.possible.zombo.com")}
	wildcardOrderRequest = &rapb.NewOrderRequest{
		RegistrationID: Registration.Id,
		DnsNames:       orderNames,
		Identifiers:    identifier.SliceAsProto(orderIdents),
	}
	order, err = ra.NewOrder(context.Background(), wildcardOrderRequest)
	test.AssertNotError(t, err, "NewOrder failed for a wildcard order request")
	// We expect the order is in Pending status
	test.AssertEquals(t, order.Status, string(core.StatusPending))
	test.AssertEquals(t, numAuthorizations(order), 1)
	// The authz should be a different ID than the previous authz
	test.AssertNotEquals(t, order.V2Authorizations[0], normalOrder.V2Authorizations[0])
	// We expect the authorization is available
	authzPB, err = ra.SA.GetAuthorization2(ctx, &sapb.AuthorizationID2{Id: order.V2Authorizations[0]})
	test.AssertNotError(t, err, "sa.GetAuthorization2 failed")
	authz, err = bgrpc.PBToAuthz(authzPB)
	test.AssertNotError(t, err, "bgrpc.PBToAuthz failed")
	// We expect the authz is in Pending status
	test.AssertEquals(t, authz.Status, core.StatusPending)
	// We expect the authz is for a identifier with the correct domain
	test.AssertEquals(t, authz.Identifier.Value, "*.everything.is.possible.zombo.com")
	// We expect the authz has only one challenge
	test.AssertEquals(t, len(authz.Challenges), 1)
	// We expect the one challenge is pending
	test.AssertEquals(t, authz.Challenges[0].Status, core.StatusPending)
	// We expect that the one challenge is a DNS01 type challenge
	test.AssertEquals(t, authz.Challenges[0].Type, core.ChallengeTypeDNS01)

	// Submit an identical wildcard order request
	dupeOrder, err := ra.NewOrder(context.Background(), wildcardOrderRequest)
	test.AssertNotError(t, err, "NewOrder failed for a wildcard order request")
	// We expect the order is in Pending status
	test.AssertEquals(t, dupeOrder.Status, string(core.StatusPending))
	test.AssertEquals(t, numAuthorizations(dupeOrder), 1)
	// The authz should be the same ID as the previous order's authz. We already
	// checked that order.Authorizations[0] only has a DNS-01 challenge above so
	// we don't need to recheck that here.
	test.AssertEquals(t, dupeOrder.V2Authorizations[0], order.V2Authorizations[0])
}

func TestNewOrderExpiry(t *testing.T) {
	_, _, ra, _, clk, cleanUp := initAuthorities(t)
	defer cleanUp()

	ctx := context.Background()
	names := []string{"zombo.com"}
	idents := []identifier.ACMEIdentifier{identifier.NewDNS("zombo.com")}

	// Set the order lifetime to 48 hours.
	ra.profiles.def().orderLifetime = 48 * time.Hour

	// Use an expiry that is sooner than the configured order expiry but greater
	// than 24 hours away.
	fakeAuthzExpires := clk.Now().Add(35 * time.Hour)

	// Use a mock SA that always returns a soon-to-be-expired valid authz for
	// "zombo.com".
	ra.SA = &mockSAWithAuthzs{
		authzs: []*core.Authorization{
			{
				// A static fake ID we can check for in a unit test
				ID:             "1",
				Identifier:     identifier.NewDNS("zombo.com"),
				RegistrationID: Registration.Id,
				Expires:        &fakeAuthzExpires,
				Status:         "valid",
				Challenges: []core.Challenge{
					{
						Type:   core.ChallengeTypeHTTP01,
						Status: core.StatusValid,
						Token:  core.NewToken(),
					},
				},
			},
		},
	}

	// Create an initial request with regA and names
	orderReq := &rapb.NewOrderRequest{
		RegistrationID: Registration.Id,
		DnsNames:       names,
		Identifiers:    identifier.SliceAsProto(idents),
	}

	// Create an order for that request
	order, err := ra.NewOrder(ctx, orderReq)
	// It shouldn't fail
	test.AssertNotError(t, err, "Adding an order for regA failed")
	test.AssertEquals(t, numAuthorizations(order), 1)
	// It should be the fake near-expired-authz authz
	test.AssertEquals(t, order.V2Authorizations[0], int64(1))
	// The order's expiry should be the fake authz's expiry since it is sooner
	// than the order's own expiry.
	test.AssertEquals(t, order.Expires.AsTime(), fakeAuthzExpires)

	// Set the order lifetime to be lower than the fakeAuthzLifetime
	ra.profiles.def().orderLifetime = 12 * time.Hour
	expectedOrderExpiry := clk.Now().Add(12 * time.Hour)
	// Create the order again
	order, err = ra.NewOrder(ctx, orderReq)
	// It shouldn't fail
	test.AssertNotError(t, err, "Adding an order for regA failed")
	test.AssertEquals(t, numAuthorizations(order), 1)
	// It should be the fake near-expired-authz authz
	test.AssertEquals(t, order.V2Authorizations[0], int64(1))
	// The order's expiry should be the order's own expiry since it is sooner than
	// the fake authz's expiry.
	test.AssertEquals(t, order.Expires.AsTime(), expectedOrderExpiry)
}

func TestFinalizeOrder(t *testing.T) {
	_, sa, ra, _, _, cleanUp := initAuthorities(t)
	defer cleanUp()

	// Create one finalized authorization for not-example.com and one finalized
	// authorization for www.not-example.org
	now := ra.clk.Now()
	exp := now.Add(365 * 24 * time.Hour)
	authzIDA := createFinalizedAuthorization(t, sa, identifier.NewDNS("not-example.com"), exp, core.ChallengeTypeHTTP01, ra.clk.Now())
	authzIDB := createFinalizedAuthorization(t, sa, identifier.NewDNS("www.not-example.com"), exp, core.ChallengeTypeHTTP01, ra.clk.Now())

	testKey, err := rsa.GenerateKey(rand.Reader, 2048)
	test.AssertNotError(t, err, "error generating test key")

	policyForbidCSR, err := x509.CreateCertificateRequest(rand.Reader, &x509.CertificateRequest{
		PublicKey:          testKey.PublicKey,
		SignatureAlgorithm: x509.SHA256WithRSA,
		DNSNames:           []string{"example.org"},
	}, testKey)
	test.AssertNotError(t, err, "Error creating policy forbid CSR")

	oneDomainCSR, err := x509.CreateCertificateRequest(rand.Reader, &x509.CertificateRequest{
		PublicKey:          testKey.PublicKey,
		SignatureAlgorithm: x509.SHA256WithRSA,
		DNSNames:           []string{"a.com"},
	}, testKey)
	test.AssertNotError(t, err, "Error creating CSR with one DNS name")

	twoDomainCSR, err := x509.CreateCertificateRequest(rand.Reader, &x509.CertificateRequest{
		PublicKey:          testKey.PublicKey,
		SignatureAlgorithm: x509.SHA256WithRSA,
		DNSNames:           []string{"a.com", "b.com"},
	}, testKey)
	test.AssertNotError(t, err, "Error creating CSR with two DNS names")

	validCSR, err := x509.CreateCertificateRequest(rand.Reader, &x509.CertificateRequest{
		PublicKey:          testKey.Public(),
		SignatureAlgorithm: x509.SHA256WithRSA,
		DNSNames:           []string{"not-example.com", "www.not-example.com"},
	}, testKey)
	test.AssertNotError(t, err, "Error creating CSR with authorized names")

	expectedCert := &x509.Certificate{
		SerialNumber:          big.NewInt(0),
		Subject:               pkix.Name{CommonName: "not-example.com"},
		DNSNames:              []string{"not-example.com", "www.not-example.com"},
		PublicKey:             testKey.Public(),
		NotBefore:             now,
		BasicConstraintsValid: true,
		ExtKeyUsage:           []x509.ExtKeyUsage{x509.ExtKeyUsageServerAuth, x509.ExtKeyUsageClientAuth},
	}
	certDER, err := x509.CreateCertificate(rand.Reader, expectedCert, expectedCert, testKey.Public(), testKey)
	test.AssertNotError(t, err, "failed to construct test certificate")
	ra.CA.(*mocks.MockCA).PEM = pem.EncodeToMemory(&pem.Block{Bytes: certDER, Type: "CERTIFICATE"})

	fakeRegID := int64(0xB00)

	// NOTE(@cpu): We use unique `names` for each of these orders because
	// otherwise only *one* order is created & reused. The first test case to
	// finalize the order will put it into processing state and the other tests
	// will fail because you can't finalize an order that is already being
	// processed.
	// Add a new order for the fake reg ID
	fakeRegOrder, err := ra.NewOrder(context.Background(), &rapb.NewOrderRequest{
		RegistrationID: Registration.Id,
		DnsNames:       []string{"001.example.com"},
		Identifiers:    []*corepb.Identifier{identifier.NewDNS("001.example.com").AsProto()},
	})
	test.AssertNotError(t, err, "Could not add test order for fake reg ID order ID")

	missingAuthzOrder, err := ra.NewOrder(context.Background(), &rapb.NewOrderRequest{
		RegistrationID: Registration.Id,
		DnsNames:       []string{"002.example.com"},
		Identifiers:    []*corepb.Identifier{identifier.NewDNS("002.example.com").AsProto()},
	})
	test.AssertNotError(t, err, "Could not add test order for missing authz order ID")

	validatedOrder, err := sa.NewOrderAndAuthzs(context.Background(), &sapb.NewOrderAndAuthzsRequest{
		NewOrder: &sapb.NewOrderRequest{
			RegistrationID: Registration.Id,
			Expires:        timestamppb.New(exp),
			DnsNames:       []string{"not-example.com", "www.not-example.com"},
			Identifiers: []*corepb.Identifier{
				identifier.NewDNS("not-example.com").AsProto(),
				identifier.NewDNS("www.not-example.com").AsProto(),
			},
			V2Authorizations: []int64{authzIDA, authzIDB},
		},
	})
	test.AssertNotError(t, err, "Could not add test order with finalized authz IDs, ready status")

	validatedOrderNoIdents, err := sa.NewOrderAndAuthzs(context.Background(), &sapb.NewOrderAndAuthzsRequest{
		NewOrder: &sapb.NewOrderRequest{
			RegistrationID:   Registration.Id,
			Expires:          timestamppb.New(exp),
			DnsNames:         []string{"not-example.com", "www.not-example.com"},
			V2Authorizations: []int64{authzIDA, authzIDB},
		},
	})
	test.AssertNotError(t, err, "Could not add test order without Identifiers")
	validatedOrderNoDnsNames, err := sa.NewOrderAndAuthzs(context.Background(), &sapb.NewOrderAndAuthzsRequest{
		NewOrder: &sapb.NewOrderRequest{
			RegistrationID: Registration.Id,
			Expires:        timestamppb.New(exp),
			Identifiers: []*corepb.Identifier{
				identifier.NewDNS("not-example.com").AsProto(),
				identifier.NewDNS("www.not-example.com").AsProto(),
			},
			V2Authorizations: []int64{authzIDA, authzIDB},
		},
	})
	test.AssertNotError(t, err, "Could not add test order without DnsNames")

	testCases := []struct {
		Name           string
		OrderReq       *rapb.FinalizeOrderRequest
		ExpectedErrMsg string
		ExpectIssuance bool
	}{
		{
			Name: "No id in order",
			OrderReq: &rapb.FinalizeOrderRequest{
				Order: &corepb.Order{},
				Csr:   oneDomainCSR,
			},
			ExpectedErrMsg: "invalid order ID: 0",
		},
		{
			Name: "No account id in order",
			OrderReq: &rapb.FinalizeOrderRequest{
				Order: &corepb.Order{
					Id: 1,
				},
				Csr: oneDomainCSR,
			},
			ExpectedErrMsg: "invalid account ID: 0",
		},
		{
			Name: "No names in order",
			OrderReq: &rapb.FinalizeOrderRequest{
				Order: &corepb.Order{
					Id:             1,
					RegistrationID: 1,
					Status:         string(core.StatusReady),
					DnsNames:       []string{},
					Identifiers:    []*corepb.Identifier{},
				},
				Csr: oneDomainCSR,
			},
			ExpectedErrMsg: "Order has no associated identifiers",
		},
		{
			Name: "Wrong order state (valid)",
			OrderReq: &rapb.FinalizeOrderRequest{
				Order: &corepb.Order{
					Id:             1,
					RegistrationID: 1,
					Status:         string(core.StatusValid),
					DnsNames:       []string{"a.com"},
					Identifiers:    []*corepb.Identifier{identifier.NewDNS("a.com").AsProto()},
				},
				Csr: oneDomainCSR,
			},
			ExpectedErrMsg: `Order's status ("valid") is not acceptable for finalization`,
		},
		{
			Name: "Wrong order state (pending)",
			OrderReq: &rapb.FinalizeOrderRequest{
				Order: &corepb.Order{
					Id:             1,
					RegistrationID: 1,
					Status:         string(core.StatusPending),
					DnsNames:       []string{"a.com"},
					Identifiers:    []*corepb.Identifier{identifier.NewDNS("a.com").AsProto()},
				},
				Csr: oneDomainCSR,
			},
			ExpectIssuance: false,
			ExpectedErrMsg: `Order's status ("pending") is not acceptable for finalization`,
		},
		{
			Name: "Invalid CSR",
			OrderReq: &rapb.FinalizeOrderRequest{
				Order: &corepb.Order{
					Id:             1,
					RegistrationID: 1,
					Status:         string(core.StatusReady),
					DnsNames:       []string{"a.com"},
					Identifiers:    []*corepb.Identifier{identifier.NewDNS("a.com").AsProto()},
				},
				Csr: []byte{0xC0, 0xFF, 0xEE},
			},
			ExpectedErrMsg: "unable to parse CSR: asn1: syntax error: truncated tag or length",
		},
		{
			Name: "CSR and Order with diff number of names",
			OrderReq: &rapb.FinalizeOrderRequest{
				Order: &corepb.Order{
					Id:             1,
					RegistrationID: 1,
					Status:         string(core.StatusReady),
					DnsNames:       []string{"a.com", "b.com"},
					Identifiers: []*corepb.Identifier{
						identifier.NewDNS("a.com").AsProto(),
						identifier.NewDNS("b.com").AsProto(),
					},
				},
				Csr: oneDomainCSR,
			},
			ExpectedErrMsg: "CSR does not specify same identifiers as Order",
		},
		{
			Name: "CSR and Order with diff number of names (other way)",
			OrderReq: &rapb.FinalizeOrderRequest{
				Order: &corepb.Order{
					Id:             1,
					RegistrationID: 1,
					Status:         string(core.StatusReady),
					DnsNames:       []string{"a.com"},
					Identifiers:    []*corepb.Identifier{identifier.NewDNS("a.com").AsProto()},
				},
				Csr: twoDomainCSR,
			},
			ExpectedErrMsg: "CSR does not specify same identifiers as Order",
		},
		{
			Name: "CSR missing an order name",
			OrderReq: &rapb.FinalizeOrderRequest{
				Order: &corepb.Order{
					Id:             1,
					RegistrationID: 1,
					Status:         string(core.StatusReady),
					DnsNames:       []string{"foobar.com"},
					Identifiers:    []*corepb.Identifier{identifier.NewDNS("foobar.com").AsProto()},
				},
				Csr: oneDomainCSR,
			},
			ExpectedErrMsg: "CSR does not specify same identifiers as Order",
		},
		{
			Name: "CSR with policy forbidden name",
			OrderReq: &rapb.FinalizeOrderRequest{
				Order: &corepb.Order{
					Id:                1,
					RegistrationID:    1,
					Status:            string(core.StatusReady),
					DnsNames:          []string{"example.org"},
					Identifiers:       []*corepb.Identifier{identifier.NewDNS("example.org").AsProto()},
					Expires:           timestamppb.New(exp),
					CertificateSerial: "",
					BeganProcessing:   false,
				},
				Csr: policyForbidCSR,
			},
			ExpectedErrMsg: "Cannot issue for \"example.org\": The ACME server refuses to issue a certificate for this domain name, because it is forbidden by policy",
		},
		{
			Name: "Order with missing registration",
			OrderReq: &rapb.FinalizeOrderRequest{
				Order: &corepb.Order{
					Status:            string(core.StatusReady),
					DnsNames:          []string{"a.com"},
					Identifiers:       []*corepb.Identifier{identifier.NewDNS("a.com").AsProto()},
					Id:                fakeRegOrder.Id,
					RegistrationID:    fakeRegID,
					Expires:           timestamppb.New(exp),
					CertificateSerial: "",
					BeganProcessing:   false,
					Created:           timestamppb.New(now),
				},
				Csr: oneDomainCSR,
			},
			ExpectedErrMsg: fmt.Sprintf("registration with ID '%d' not found", fakeRegID),
		},
		{
			Name: "Order with missing authorizations",
			OrderReq: &rapb.FinalizeOrderRequest{
				Order: &corepb.Order{
					Status:   string(core.StatusReady),
					DnsNames: []string{"a.com", "b.com"},
					Identifiers: []*corepb.Identifier{
						identifier.NewDNS("a.com").AsProto(),
						identifier.NewDNS("b.com").AsProto(),
					},
					Id:                missingAuthzOrder.Id,
					RegistrationID:    Registration.Id,
					Expires:           timestamppb.New(exp),
					CertificateSerial: "",
					BeganProcessing:   false,
					Created:           timestamppb.New(now),
				},
				Csr: twoDomainCSR,
			},
			ExpectedErrMsg: "authorizations for these identifiers not found: a.com, b.com",
		},
		{
			Name: "Order with correct authorizations, ready status",
			OrderReq: &rapb.FinalizeOrderRequest{
				Order: validatedOrder,
				Csr:   validCSR,
			},
			ExpectIssuance: true,
		},
		{
			Name: "Order with no Identifiers",
			OrderReq: &rapb.FinalizeOrderRequest{
				Order: validatedOrderNoIdents,
				Csr:   validCSR,
			},
			ExpectIssuance: true,
		},
		{
			Name: "Order with no DnsNames",
			OrderReq: &rapb.FinalizeOrderRequest{
				Order: validatedOrderNoDnsNames,
				Csr:   validCSR,
			},
			ExpectIssuance: true,
		},
	}

	for _, tc := range testCases {
		t.Run(tc.Name, func(t *testing.T) {
			_, result := ra.FinalizeOrder(context.Background(), tc.OrderReq)
			// If we don't expect issuance we expect an error
			if !tc.ExpectIssuance {
				// Check that the error happened and the message matches expected
				test.AssertError(t, result, "FinalizeOrder did not fail when expected to")
				test.AssertEquals(t, result.Error(), tc.ExpectedErrMsg)
			} else {
				// Otherwise we expect an issuance and no error
				test.AssertNotError(t, result, fmt.Sprintf("FinalizeOrder result was %#v, expected nil", result))
				// Check that the order now has a serial for the issued certificate
				updatedOrder, err := sa.GetOrder(
					context.Background(),
					&sapb.OrderRequest{Id: tc.OrderReq.Order.Id})
				test.AssertNotError(t, err, "Error getting order to check serial")
				test.AssertNotEquals(t, updatedOrder.CertificateSerial, "")
				test.AssertEquals(t, updatedOrder.Status, "valid")
				test.AssertEquals(t, updatedOrder.Expires.AsTime(), exp)
			}
		})
	}
}

func TestFinalizeOrderWithMixedSANAndCN(t *testing.T) {
	_, sa, ra, _, _, cleanUp := initAuthorities(t)
	defer cleanUp()

	// Pick an expiry in the future
	now := ra.clk.Now()
	exp := now.Add(365 * 24 * time.Hour)

	// Create one finalized authorization for Registration.Id for not-example.com and
	// one finalized authorization for Registration.Id for www.not-example.org
	authzIDA := createFinalizedAuthorization(t, sa, identifier.NewDNS("not-example.com"), exp, core.ChallengeTypeHTTP01, ra.clk.Now())
	authzIDB := createFinalizedAuthorization(t, sa, identifier.NewDNS("www.not-example.com"), exp, core.ChallengeTypeHTTP01, ra.clk.Now())

	// Create a new order to finalize with names in SAN and CN
	mixedOrder, err := sa.NewOrderAndAuthzs(context.Background(), &sapb.NewOrderAndAuthzsRequest{
		NewOrder: &sapb.NewOrderRequest{
			RegistrationID: Registration.Id,
			Expires:        timestamppb.New(exp),
			DnsNames:       []string{"not-example.com", "www.not-example.com"},
			Identifiers: []*corepb.Identifier{
				identifier.NewDNS("not-example.com").AsProto(),
				identifier.NewDNS("www.not-example.com").AsProto(),
			},
			V2Authorizations: []int64{authzIDA, authzIDB},
		},
	})
	test.AssertNotError(t, err, "Could not add test order with finalized authz IDs")
	testKey, err := rsa.GenerateKey(rand.Reader, 2048)
	test.AssertNotError(t, err, "error generating test key")
	mixedCSR, err := x509.CreateCertificateRequest(rand.Reader, &x509.CertificateRequest{
		PublicKey:          testKey.PublicKey,
		SignatureAlgorithm: x509.SHA256WithRSA,
		Subject:            pkix.Name{CommonName: "not-example.com"},
		DNSNames:           []string{"www.not-example.com"},
	}, testKey)
	test.AssertNotError(t, err, "Could not create mixed CSR")

	template := &x509.Certificate{
		SerialNumber:          big.NewInt(12),
		Subject:               pkix.Name{CommonName: "not-example.com"},
		DNSNames:              []string{"www.not-example.com", "not-example.com"},
		NotBefore:             time.Now(),
		BasicConstraintsValid: true,
		ExtKeyUsage:           []x509.ExtKeyUsage{x509.ExtKeyUsageServerAuth, x509.ExtKeyUsageClientAuth},
	}
	cert, err := x509.CreateCertificate(rand.Reader, template, template, testKey.Public(), testKey)
	test.AssertNotError(t, err, "Failed to create mixed cert")

	ra.CA = &mocks.MockCA{
		PEM: pem.EncodeToMemory(&pem.Block{
			Bytes: cert,
		}),
	}

	_, result := ra.FinalizeOrder(context.Background(), &rapb.FinalizeOrderRequest{Order: mixedOrder, Csr: mixedCSR})
	test.AssertNotError(t, result, "FinalizeOrder failed")
	// Check that the order now has a serial for the issued certificate
	updatedOrder, err := sa.GetOrder(
		context.Background(),
		&sapb.OrderRequest{Id: mixedOrder.Id})
	test.AssertNotError(t, err, "Error getting order to check serial")
	test.AssertNotEquals(t, updatedOrder.CertificateSerial, "")
	test.AssertEquals(t, updatedOrder.Status, "valid")
}

func TestFinalizeOrderWildcard(t *testing.T) {
	_, sa, ra, _, _, cleanUp := initAuthorities(t)
	defer cleanUp()

	// Pick an expiry in the future
	now := ra.clk.Now()
	exp := now.Add(365 * 24 * time.Hour)

	testKey, err := rsa.GenerateKey(rand.Reader, 2048)
	test.AssertNotError(t, err, "Error creating test RSA key")
	wildcardCSR, err := x509.CreateCertificateRequest(rand.Reader, &x509.CertificateRequest{
		PublicKey:          testKey.PublicKey,
		SignatureAlgorithm: x509.SHA256WithRSA,
		DNSNames:           []string{"*.zombo.com"},
	}, testKey)
	test.AssertNotError(t, err, "Error creating CSR with wildcard DNS name")

	template := &x509.Certificate{
		SerialNumber:          big.NewInt(1337),
		NotBefore:             time.Now(),
		NotAfter:              time.Now().AddDate(0, 0, 1),
		KeyUsage:              x509.KeyUsageDigitalSignature | x509.KeyUsageCertSign,
		ExtKeyUsage:           []x509.ExtKeyUsage{x509.ExtKeyUsageServerAuth, x509.ExtKeyUsageClientAuth},
		BasicConstraintsValid: true,
		Subject:               pkix.Name{CommonName: "*.zombo.com"},
		DNSNames:              []string{"*.zombo.com"},
	}

	certBytes, err := x509.CreateCertificate(rand.Reader, template, template, testKey.Public(), testKey)
	test.AssertNotError(t, err, "Error creating test certificate")

	certPEM := pem.EncodeToMemory(&pem.Block{
		Type:  "CERTIFICATE",
		Bytes: certBytes,
	})

	// Set up a mock CA capable of giving back a cert for the wildcardCSR above
	ca := &mocks.MockCA{
		PEM: certPEM,
	}
	ra.CA = ca

	// Create a new order for a wildcard domain
	orderNames := []string{"*.zombo.com"}
	orderIdents := []identifier.ACMEIdentifier{identifier.NewDNS("*.zombo.com")}
	wildcardOrderRequest := &rapb.NewOrderRequest{
		RegistrationID: Registration.Id,
		DnsNames:       orderNames,
		Identifiers:    identifier.SliceAsProto(orderIdents),
	}
	order, err := ra.NewOrder(context.Background(), wildcardOrderRequest)
	test.AssertNotError(t, err, "NewOrder failed for wildcard domain order")

	// Create one standard finalized authorization for Registration.Id for zombo.com
	_ = createFinalizedAuthorization(t, sa, identifier.NewDNS("zombo.com"), exp, core.ChallengeTypeHTTP01, ra.clk.Now())

	// Finalizing the order should *not* work since the existing validated authz
	// is not a special DNS-01-Wildcard challenge authz, so the order will be
	// "pending" not "ready".
	finalizeReq := &rapb.FinalizeOrderRequest{
		Order: order,
		Csr:   wildcardCSR,
	}
	_, err = ra.FinalizeOrder(context.Background(), finalizeReq)
	test.AssertError(t, err, "FinalizeOrder did not fail for unauthorized "+
		"wildcard order")
	test.AssertEquals(t, err.Error(),
		`Order's status ("pending") is not acceptable for finalization`)

	// Creating another order for the wildcard name
	validOrder, err := ra.NewOrder(context.Background(), wildcardOrderRequest)
	test.AssertNotError(t, err, "NewOrder failed for wildcard domain order")
	test.AssertEquals(t, numAuthorizations(validOrder), 1)
	// We expect to be able to get the authorization by ID
	_, err = sa.GetAuthorization2(ctx, &sapb.AuthorizationID2{Id: validOrder.V2Authorizations[0]})
	test.AssertNotError(t, err, "sa.GetAuthorization2 failed")

	// Finalize the authorization with the challenge validated
	expires := now.Add(time.Hour * 24 * 7)
	_, err = sa.FinalizeAuthorization2(ctx, &sapb.FinalizeAuthorizationRequest{
		Id:          validOrder.V2Authorizations[0],
		Status:      string(core.StatusValid),
		Expires:     timestamppb.New(expires),
		Attempted:   string(core.ChallengeTypeDNS01),
		AttemptedAt: timestamppb.New(now),
	})
	test.AssertNotError(t, err, "sa.FinalizeAuthorization2 failed")

	// Refresh the order so the SA sets its status
	validOrder, err = sa.GetOrder(ctx, &sapb.OrderRequest{
		Id: validOrder.Id,
	})
	test.AssertNotError(t, err, "Could not refresh valid order from SA")

	// Now it should be possible to finalize the order
	finalizeReq = &rapb.FinalizeOrderRequest{
		Order: validOrder,
		Csr:   wildcardCSR,
	}
	_, err = ra.FinalizeOrder(context.Background(), finalizeReq)
	test.AssertNotError(t, err, "FinalizeOrder failed for authorized "+
		"wildcard order")
}

func TestFinalizeOrderDisabledChallenge(t *testing.T) {
	_, sa, ra, _, fc, cleanUp := initAuthorities(t)
	defer cleanUp()

	domain := randomDomain()
	ident := identifier.NewDNS(domain)

	// Create a finalized authorization for that domain
	authzID := createFinalizedAuthorization(
		t, sa, ident, fc.Now().Add(24*time.Hour), core.ChallengeTypeHTTP01, fc.Now().Add(-1*time.Hour))

	// Create an order that reuses that authorization
	order, err := ra.NewOrder(context.Background(), &rapb.NewOrderRequest{
		RegistrationID: Registration.Id,
		DnsNames:       []string{domain},
		Identifiers:    []*corepb.Identifier{ident.AsProto()},
	})
	test.AssertNotError(t, err, "creating test order")
	test.AssertEquals(t, order.V2Authorizations[0], authzID)

	// Create a CSR for this order
	testKey, err := ecdsa.GenerateKey(elliptic.P256(), rand.Reader)
	test.AssertNotError(t, err, "generating test key")
	csr, err := x509.CreateCertificateRequest(rand.Reader, &x509.CertificateRequest{
		PublicKey: testKey.PublicKey,
		DNSNames:  []string{domain},
	}, testKey)
	test.AssertNotError(t, err, "Error creating policy forbid CSR")

	// Replace the Policy Authority with one which has this challenge type disabled
	pa, err := policy.New(map[core.AcmeChallenge]bool{
		core.ChallengeTypeDNS01:     true,
		core.ChallengeTypeTLSALPN01: true,
	}, ra.log)
	test.AssertNotError(t, err, "creating test PA")
	err = pa.LoadHostnamePolicyFile("../test/hostname-policy.yaml")
	test.AssertNotError(t, err, "loading test hostname policy")
	ra.PA = pa

	// Now finalizing this order should fail
	_, err = ra.FinalizeOrder(context.Background(), &rapb.FinalizeOrderRequest{
		Order: order,
		Csr:   csr,
	})
	test.AssertError(t, err, "finalization should fail")

	// Unfortunately we can't test for the PA's "which is now disabled" error
	// message directly, because the RA discards it and collects all invalid names
	// into a single more generic error message. But it does at least distinguish
	// between missing, expired, and invalid, so we can test for "invalid".
	test.AssertContains(t, err.Error(), "authorizations for these identifiers not valid")
}

func TestFinalizeWithMustStaple(t *testing.T) {
	_, sa, ra, _, fc, cleanUp := initAuthorities(t)
	defer cleanUp()

	ocspMustStapleExt := pkix.Extension{
		// RFC 7633: id-pe-tlsfeature OBJECT IDENTIFIER ::=  { id-pe 24 }
		Id: asn1.ObjectIdentifier{1, 3, 6, 1, 5, 5, 7, 1, 24},
		// ASN.1 encoding of:
		// SEQUENCE
		//   INTEGER 5
		// where "5" is the status_request feature (RFC 6066)
		Value: []byte{0x30, 0x03, 0x02, 0x01, 0x05},
	}

	testCases := []struct {
		name                  string
		mustStapleAllowList   *allowlist.List[int64]
		expectSuccess         bool
		expectErrorContains   string
		expectMetricWithLabel prometheus.Labels
	}{
		{
			name:                  "Allow only Registration.ID",
			mustStapleAllowList:   allowlist.NewList([]int64{Registration.Id}),
			expectSuccess:         true,
			expectMetricWithLabel: prometheus.Labels{"allowlist": "allowed"},
		},
		{
			name:                  "Deny all but account Id 1337",
			mustStapleAllowList:   allowlist.NewList([]int64{1337}),
			expectSuccess:         false,
			expectErrorContains:   "no longer available",
			expectMetricWithLabel: prometheus.Labels{"allowlist": "denied"},
		},
		{
			name:                  "Deny all account Ids",
			mustStapleAllowList:   allowlist.NewList([]int64{}),
			expectSuccess:         false,
			expectErrorContains:   "no longer available",
			expectMetricWithLabel: prometheus.Labels{"allowlist": "denied"},
		},
		{
			name:                "Allow all account Ids",
			mustStapleAllowList: nil,
			expectSuccess:       true,
			// We don't expect this metric to be be emitted if the allowlist is nil.
			expectMetricWithLabel: nil,
		},
	}

	for _, tc := range testCases {
		t.Run(tc.name, func(t *testing.T) {
			ra.mustStapleAllowList = tc.mustStapleAllowList

			domain := randomDomain()

			authzID := createFinalizedAuthorization(
				t, sa, identifier.NewDNS(domain), fc.Now().Add(24*time.Hour), core.ChallengeTypeHTTP01, fc.Now().Add(-1*time.Hour))

			order, err := ra.NewOrder(context.Background(), &rapb.NewOrderRequest{
				RegistrationID: Registration.Id,
				DnsNames:       []string{domain},
				Identifiers:    []*corepb.Identifier{identifier.NewDNS(domain).AsProto()},
			})
			test.AssertNotError(t, err, "creating test order")
			test.AssertEquals(t, order.V2Authorizations[0], authzID)

			testKey, err := ecdsa.GenerateKey(elliptic.P256(), rand.Reader)
			test.AssertNotError(t, err, "generating test key")

			csr, err := x509.CreateCertificateRequest(rand.Reader, &x509.CertificateRequest{
				PublicKey:       testKey.Public(),
				DNSNames:        []string{domain},
				ExtraExtensions: []pkix.Extension{ocspMustStapleExt},
			}, testKey)
			test.AssertNotError(t, err, "creating must-staple CSR")

			serial, err := rand.Int(rand.Reader, big.NewInt(math.MaxInt64))
			test.AssertNotError(t, err, "generating random serial number")
			template := &x509.Certificate{
				SerialNumber:          serial,
				Subject:               pkix.Name{CommonName: domain},
				DNSNames:              []string{domain},
				NotBefore:             fc.Now(),
				NotAfter:              fc.Now().Add(365 * 24 * time.Hour),
				BasicConstraintsValid: true,
				ExtKeyUsage:           []x509.ExtKeyUsage{x509.ExtKeyUsageServerAuth, x509.ExtKeyUsageClientAuth},
				ExtraExtensions:       []pkix.Extension{ocspMustStapleExt},
			}
			cert, err := x509.CreateCertificate(rand.Reader, template, template, testKey.Public(), testKey)
			test.AssertNotError(t, err, "creating certificate")
			ra.CA = &mocks.MockCA{
				PEM: pem.EncodeToMemory(&pem.Block{
					Bytes: cert,
					Type:  "CERTIFICATE",
				}),
			}

			_, err = ra.FinalizeOrder(context.Background(), &rapb.FinalizeOrderRequest{
				Order: order,
				Csr:   csr,
			})

			if tc.expectSuccess {
				test.AssertNotError(t, err, "finalization should succeed")
			} else {
				test.AssertError(t, err, "finalization should fail")
				test.AssertContains(t, err.Error(), tc.expectErrorContains)
			}

			if tc.expectMetricWithLabel != nil {
				test.AssertMetricWithLabelsEquals(t, ra.mustStapleRequestsCounter, tc.expectMetricWithLabel, 1)
			}
			ra.mustStapleRequestsCounter.Reset()
		})
	}
}

func TestIssueCertificateAuditLog(t *testing.T) {
	_, sa, ra, _, _, cleanUp := initAuthorities(t)
	defer cleanUp()

	// Make some valid authorizations for some names using different challenge types
	names := []string{"not-example.com", "www.not-example.com", "still.not-example.com", "definitely.not-example.com"}
	idents := []identifier.ACMEIdentifier{
		identifier.NewDNS("not-example.com"),
		identifier.NewDNS("www.not-example.com"),
		identifier.NewDNS("still.not-example.com"),
		identifier.NewDNS("definitely.not-example.com"),
	}
	exp := ra.clk.Now().Add(ra.profiles.def().orderLifetime)
	challs := []core.AcmeChallenge{core.ChallengeTypeHTTP01, core.ChallengeTypeDNS01, core.ChallengeTypeHTTP01, core.ChallengeTypeDNS01}
	var authzIDs []int64
	for i, ident := range idents {
		authzIDs = append(authzIDs, createFinalizedAuthorization(t, sa, ident, exp, challs[i], ra.clk.Now()))
	}

	// Create a pending order for all of the names
	order, err := sa.NewOrderAndAuthzs(context.Background(), &sapb.NewOrderAndAuthzsRequest{
		NewOrder: &sapb.NewOrderRequest{
			RegistrationID:   Registration.Id,
			Expires:          timestamppb.New(exp),
			DnsNames:         names,
			Identifiers:      identifier.SliceAsProto(idents),
			V2Authorizations: authzIDs,
		},
	})
	test.AssertNotError(t, err, "Could not add test order with finalized authz IDs")

	// Generate a CSR covering the order names with a random RSA key
	testKey, err := rsa.GenerateKey(rand.Reader, 2048)
	test.AssertNotError(t, err, "error generating test key")
	csr, err := x509.CreateCertificateRequest(rand.Reader, &x509.CertificateRequest{
		PublicKey:          testKey.PublicKey,
		SignatureAlgorithm: x509.SHA256WithRSA,
		Subject:            pkix.Name{CommonName: "not-example.com"},
		DNSNames:           names,
	}, testKey)
	test.AssertNotError(t, err, "Could not create test order CSR")

	// Create a mock certificate for the fake CA to return
	template := &x509.Certificate{
		SerialNumber: big.NewInt(12),
		Subject: pkix.Name{
			CommonName: "not-example.com",
		},
		DNSNames:              names,
		NotBefore:             time.Now(),
		NotAfter:              time.Now().AddDate(0, 0, 1),
		BasicConstraintsValid: true,
		ExtKeyUsage:           []x509.ExtKeyUsage{x509.ExtKeyUsageServerAuth, x509.ExtKeyUsageClientAuth},
	}
	cert, err := x509.CreateCertificate(rand.Reader, template, template, testKey.Public(), testKey)
	test.AssertNotError(t, err, "Failed to create mock cert for test CA")

	// Set up the RA's CA with a mock that returns the cert from above
	ra.CA = &mocks.MockCA{
		PEM: pem.EncodeToMemory(&pem.Block{
			Bytes: cert,
		}),
	}

	// The mock cert needs to be parsed to get its notbefore/notafter dates
	parsedCerts, err := x509.ParseCertificates(cert)
	test.AssertNotError(t, err, "Failed to parse mock cert DER bytes")
	test.AssertEquals(t, len(parsedCerts), 1)
	parsedCert := parsedCerts[0]

	// Cast the RA's mock log so we can ensure its cleared and can access the
	// matched log lines
	mockLog := ra.log.(*blog.Mock)
	mockLog.Clear()

	// Finalize the order with the CSR
	order.Status = string(core.StatusReady)
	_, err = ra.FinalizeOrder(context.Background(), &rapb.FinalizeOrderRequest{
		Order: order,
		Csr:   csr,
	})
	test.AssertNotError(t, err, "Error finalizing test order")

	// Get the logged lines from the audit logger
	loglines := mockLog.GetAllMatching("Certificate request - successful JSON=")

	// There should be exactly 1 matching log line
	test.AssertEquals(t, len(loglines), 1)
	// Strip away the stuff before 'JSON='
	jsonContent := strings.TrimPrefix(loglines[0], "INFO: [AUDIT] Certificate request - successful JSON=")

	// Unmarshal the JSON into a certificate request event object
	var event certificateRequestEvent
	err = json.Unmarshal([]byte(jsonContent), &event)
	// The JSON should unmarshal without error
	test.AssertNotError(t, err, "Error unmarshalling logged JSON issuance event")
	// The event should have no error
	test.AssertEquals(t, event.Error, "")
	// The event requester should be the expected reg ID
	test.AssertEquals(t, event.Requester, Registration.Id)
	// The event order ID should be the expected order ID
	test.AssertEquals(t, event.OrderID, order.Id)
	// The event serial number should be the expected serial number
	test.AssertEquals(t, event.SerialNumber, core.SerialToString(template.SerialNumber))
	// The event verified fields should be the expected value
	test.AssertDeepEquals(t, event.VerifiedFields, []string{"subject.commonName", "subjectAltName"})
	// The event CommonName should match the expected common name
	test.AssertEquals(t, event.CommonName, "not-example.com")
	// The event identifiers should match the order identifiers
	test.AssertDeepEquals(t, identifier.Normalize(event.Identifiers), identifier.Normalize(identifier.SliceFromProto(order.Identifiers, nil)))
	// The event's NotBefore and NotAfter should match the cert's
	test.AssertEquals(t, event.NotBefore, parsedCert.NotBefore)
	test.AssertEquals(t, event.NotAfter, parsedCert.NotAfter)

	// There should be one event Authorization entry for each name
	test.AssertEquals(t, len(event.Authorizations), len(names))

	// Check the authz entry for each name
	for i, name := range names {
		authzEntry := event.Authorizations[name]
		// The authz entry should have the correct authz ID
		test.AssertEquals(t, authzEntry.ID, fmt.Sprintf("%d", authzIDs[i]))
		// The authz entry should have the correct challenge type
		test.AssertEquals(t, authzEntry.ChallengeType, challs[i])
	}
}

func TestIssueCertificateCAACheckLog(t *testing.T) {
	_, sa, ra, _, fc, cleanUp := initAuthorities(t)
	defer cleanUp()
	ra.VA = va.RemoteClients{CAAClient: &noopCAA{}}

	exp := fc.Now().Add(24 * time.Hour)
	recent := fc.Now().Add(-1 * time.Hour)
	older := fc.Now().Add(-8 * time.Hour)

	// Make some valid authzs for four names. Half of them were validated
	// recently and half were validated in excess of our CAA recheck time.
	names := []string{"not-example.com", "www.not-example.com", "still.not-example.com", "definitely.not-example.com"}
	idents := []identifier.ACMEIdentifier{
		identifier.NewDNS("not-example.com"),
		identifier.NewDNS("www.not-example.com"),
		identifier.NewDNS("still.not-example.com"),
		identifier.NewDNS("definitely.not-example.com"),
	}
	var authzIDs []int64
	for i, ident := range idents {
		attemptedAt := older
		if i%2 == 0 {
			attemptedAt = recent
		}
		authzIDs = append(authzIDs, createFinalizedAuthorization(t, sa, ident, exp, core.ChallengeTypeHTTP01, attemptedAt))
	}

	// Create a pending order for all of the names.
	order, err := sa.NewOrderAndAuthzs(context.Background(), &sapb.NewOrderAndAuthzsRequest{
		NewOrder: &sapb.NewOrderRequest{
			RegistrationID:   Registration.Id,
			Expires:          timestamppb.New(exp),
			DnsNames:         names,
			Identifiers:      identifier.SliceAsProto(idents),
			V2Authorizations: authzIDs,
		},
	})
	test.AssertNotError(t, err, "Could not add test order with finalized authz IDs")

	// Generate a CSR covering the order names with a random RSA key.
	testKey, err := rsa.GenerateKey(rand.Reader, 2048)
	test.AssertNotError(t, err, "error generating test key")
	csr, err := x509.CreateCertificateRequest(rand.Reader, &x509.CertificateRequest{
		PublicKey:          testKey.PublicKey,
		SignatureAlgorithm: x509.SHA256WithRSA,
		Subject:            pkix.Name{CommonName: "not-example.com"},
		DNSNames:           names,
	}, testKey)
	test.AssertNotError(t, err, "Could not create test order CSR")

	// Create a mock certificate for the fake CA to return.
	template := &x509.Certificate{
		SerialNumber: big.NewInt(12),
		Subject: pkix.Name{
			CommonName: "not-example.com",
		},
		DNSNames:              names,
		NotBefore:             time.Now(),
		NotAfter:              time.Now().AddDate(0, 0, 1),
		BasicConstraintsValid: true,
		ExtKeyUsage:           []x509.ExtKeyUsage{x509.ExtKeyUsageServerAuth, x509.ExtKeyUsageClientAuth},
	}
	cert, err := x509.CreateCertificate(rand.Reader, template, template, testKey.Public(), testKey)
	test.AssertNotError(t, err, "Failed to create mock cert for test CA")

	// Set up the RA's CA with a mock that returns the cert from above.
	ra.CA = &mocks.MockCA{
		PEM: pem.EncodeToMemory(&pem.Block{
			Bytes: cert,
		}),
	}

	// Cast the RA's mock log so we can ensure its cleared and can access the
	// matched log lines.
	mockLog := ra.log.(*blog.Mock)
	mockLog.Clear()

	// Finalize the order with the CSR.
	order.Status = string(core.StatusReady)
	_, err = ra.FinalizeOrder(context.Background(), &rapb.FinalizeOrderRequest{
		Order: order,
		Csr:   csr,
	})
	test.AssertNotError(t, err, "Error finalizing test order")

	// Get the logged lines from the mock logger.
	loglines := mockLog.GetAllMatching("FinalizationCaaCheck JSON=")
	// There should be exactly 1 matching log line.
	test.AssertEquals(t, len(loglines), 1)

	// Strip away the stuff before 'JSON='.
	jsonContent := strings.TrimPrefix(loglines[0], "INFO: FinalizationCaaCheck JSON=")

	// Unmarshal the JSON into an event object.
	var event finalizationCAACheckEvent
	err = json.Unmarshal([]byte(jsonContent), &event)
	// The JSON should unmarshal without error.
	test.AssertNotError(t, err, "Error unmarshalling logged JSON issuance event.")
	// The event requester should be the expected registration ID.
	test.AssertEquals(t, event.Requester, Registration.Id)
	// The event should have the expected number of Authzs where CAA was reused.
	test.AssertEquals(t, event.Reused, 2)
	// The event should have the expected number of Authzs where CAA was
	// rechecked.
	test.AssertEquals(t, event.Rechecked, 2)
}

// TestUpdateMissingAuthorization tests the race condition where a challenge is
// updated to valid concurrently with another attempt to have the challenge
// updated. Previously this would return a `berrors.InternalServer` error when
// the row was found missing from `pendingAuthorizations` by the 2nd update
// since the 1st had already deleted it. We accept this may happen and now test
// for a `berrors.NotFound` error return.
//
// See https://github.com/letsencrypt/boulder/issues/3201
func TestUpdateMissingAuthorization(t *testing.T) {
	_, sa, ra, _, fc, cleanUp := initAuthorities(t)
	defer cleanUp()
	ctx := context.Background()

	authzPB := createPendingAuthorization(t, sa, identifier.NewDNS("example.com"), fc.Now().Add(12*time.Hour))
	authz, err := bgrpc.PBToAuthz(authzPB)
	test.AssertNotError(t, err, "failed to deserialize authz")

	// Twiddle the authz to pretend its been validated by the VA
	authz.Challenges[0].Status = "valid"
	err = ra.recordValidation(ctx, authz.ID, fc.Now().Add(24*time.Hour), &authz.Challenges[0])
	test.AssertNotError(t, err, "ra.recordValidation failed")

	// Try to record the same validation a second time.
	err = ra.recordValidation(ctx, authz.ID, fc.Now().Add(25*time.Hour), &authz.Challenges[0])
	test.AssertError(t, err, "ra.recordValidation didn't fail")
	test.AssertErrorIs(t, err, berrors.NotFound)
}

func TestPerformValidationBadChallengeType(t *testing.T) {
	_, _, ra, _, fc, cleanUp := initAuthorities(t)
	defer cleanUp()
	pa, err := policy.New(map[core.AcmeChallenge]bool{}, blog.NewMock())
	test.AssertNotError(t, err, "Couldn't create PA")
	ra.PA = pa

	exp := fc.Now().Add(10 * time.Hour)
	authz := core.Authorization{
		ID:             "1337",
		Identifier:     identifier.NewDNS("not-example.com"),
		RegistrationID: 1,
		Status:         "valid",
		Challenges: []core.Challenge{
			{
				Status: core.StatusValid,
				Type:   core.ChallengeTypeHTTP01,
				Token:  "exampleToken",
			},
		},
		Expires: &exp,
	}
	authzPB, err := bgrpc.AuthzToPB(authz)
	test.AssertNotError(t, err, "AuthzToPB failed")

	_, err = ra.PerformValidation(context.Background(), &rapb.PerformValidationRequest{
		Authz:          authzPB,
		ChallengeIndex: 0,
	})
	test.AssertError(t, err, "ra.PerformValidation allowed a update to a authorization")
	test.AssertEquals(t, err.Error(), "challenge type \"http-01\" no longer allowed")
}

type timeoutPub struct {
}

func (mp *timeoutPub) SubmitToSingleCTWithResult(_ context.Context, _ *pubpb.Request, _ ...grpc.CallOption) (*pubpb.Result, error) {
	return nil, context.DeadlineExceeded
}

func TestCTPolicyMeasurements(t *testing.T) {
	_, _, ra, _, _, cleanup := initAuthorities(t)
	defer cleanup()

	ra.ctpolicy = ctpolicy.New(&timeoutPub{}, loglist.List{
		"OperA": {
			"LogA1": {Url: "UrlA1", Key: "KeyA1"},
		},
		"OperB": {
			"LogB1": {Url: "UrlB1", Key: "KeyB1"},
		},
	}, nil, nil, 0, log, metrics.NoopRegisterer)

<<<<<<< HEAD
	// Create valid authorizations for not-example.com and www.not-example.com
	exp := ra.clk.Now().Add(365 * 24 * time.Hour)
	authzIDA := createFinalizedAuthorization(t, ssa, identifier.NewDNS("not-example.com"), exp, core.ChallengeTypeHTTP01, ra.clk.Now())
	authzIDB := createFinalizedAuthorization(t, ssa, identifier.NewDNS("www.not-example.com"), exp, core.ChallengeTypeHTTP01, ra.clk.Now())

	order, err := ra.SA.NewOrderAndAuthzs(context.Background(), &sapb.NewOrderAndAuthzsRequest{
		NewOrder: &sapb.NewOrderRequest{
			RegistrationID: Registration.Id,
			Expires:        timestamppb.New(exp),
			DnsNames:       []string{"not-example.com", "www.not-example.com"},
			Identifiers: []*corepb.Identifier{
				identifier.NewDNS("not-example.com").AsProto(),
				identifier.NewDNS("www.not-example.com").AsProto(),
			},
			V2Authorizations: []int64{authzIDA, authzIDB},
		},
	})
	test.AssertNotError(t, err, "error generating test order")

	testKey, err := rsa.GenerateKey(rand.Reader, 2048)
	test.AssertNotError(t, err, "error generating test key")

	csr, err := x509.CreateCertificateRequest(rand.Reader, &x509.CertificateRequest{
		PublicKey:          testKey.Public(),
		SignatureAlgorithm: x509.SHA256WithRSA,
		DNSNames:           []string{"not-example.com", "www.not-example.com"},
	}, testKey)
	test.AssertNotError(t, err, "error generating test CSR")

	_, err = ra.FinalizeOrder(context.Background(), &rapb.FinalizeOrderRequest{
		Order: order,
		Csr:   csr,
=======
	_, cert := test.ThrowAwayCert(t, clock.NewFake())
	_, err := ra.GetSCTs(context.Background(), &rapb.SCTRequest{
		PrecertDER: cert.Raw,
>>>>>>> 7aebcb1a
	})
	test.AssertError(t, err, "GetSCTs should have failed when SCTs timed out")
	test.AssertContains(t, err.Error(), "failed to get 2 SCTs")
	test.AssertMetricWithLabelsEquals(t, ra.ctpolicyResults, prometheus.Labels{"result": "failure"}, 1)
}

func TestWildcardOverlap(t *testing.T) {
	err := wildcardOverlap([]string{
		"*.example.com",
		"*.example.net",
	})
	if err != nil {
		t.Errorf("Got error %q, expected none", err)
	}
	err = wildcardOverlap([]string{
		"*.example.com",
		"*.example.net",
		"www.example.com",
	})
	if err == nil {
		t.Errorf("Got no error, expected one")
	}
	test.AssertErrorIs(t, err, berrors.Malformed)

	err = wildcardOverlap([]string{
		"*.foo.example.com",
		"*.example.net",
		"www.example.com",
	})
	if err != nil {
		t.Errorf("Got error %q, expected none", err)
	}
}

<<<<<<< HEAD
// mockCAFailPrecert is a mock CA that always returns an error from `IssuePrecertificate`
type mockCAFailPrecert struct {
	mocks.MockCA
	err error
}

func (ca *mockCAFailPrecert) IssuePrecertificate(
	context.Context,
	*capb.IssueCertificateRequest,
	...grpc.CallOption) (*capb.IssuePrecertificateResponse, error) {
	return nil, ca.err
}

// mockCAFailCertForPrecert is a mock CA that always returns an error from
// `IssueCertificateForPrecertificate`
type mockCAFailCertForPrecert struct {
	mocks.MockCA
	err error
}

// IssuePrecertificate needs to be mocked for mockCAFailCertForPrecert's `IssueCertificateForPrecertificate` to get called.
func (ca *mockCAFailCertForPrecert) IssuePrecertificate(
	ctx context.Context,
	req *capb.IssueCertificateRequest,
	opts ...grpc.CallOption) (*capb.IssuePrecertificateResponse, error) {
	k, err := ecdsa.GenerateKey(elliptic.P256(), rand.Reader)
	if err != nil {
		return nil, err
	}
	parsedCSR, err := x509.ParseCertificateRequest(req.Csr)
	if err != nil {
		return nil, err
	}
	tmpl := &ctx509.Certificate{
		SerialNumber: big.NewInt(1),
		DNSNames:     parsedCSR.DNSNames,
		ExtraExtensions: []ctpkix.Extension{
			{
				Id:       ctx509.OIDExtensionCTPoison,
				Critical: true,
				Value:    ctasn1.NullBytes,
			},
		},
	}
	precert, err := ctx509.CreateCertificate(rand.Reader, tmpl, tmpl, k.Public(), k)
	if err != nil {
		return nil, err
	}
	return &capb.IssuePrecertificateResponse{
		DER: precert,
	}, nil
}

func (ca *mockCAFailCertForPrecert) IssueCertificateForPrecertificate(
	context.Context,
	*capb.IssueCertificateForPrecertificateRequest,
	...grpc.CallOption) (*corepb.Certificate, error) {
	return &corepb.Certificate{}, ca.err
}

// TestIssueCertificateInnerErrs tests that errors from the CA caught during
// `ra.issueCertificateInner` are propagated correctly, with the part of the
// issuance process that failed prefixed on the error message.
func TestIssueCertificateInnerErrs(t *testing.T) {
	_, sa, ra, _, _, cleanUp := initAuthorities(t)
	defer cleanUp()

	// Make some valid authorizations for some names
	names := []string{"not-example.com", "www.not-example.com", "still.not-example.com", "definitely.not-example.com"}
	idents := []identifier.ACMEIdentifier{
		identifier.NewDNS("not-example.com"),
		identifier.NewDNS("www.not-example.com"),
		identifier.NewDNS("still.not-example.com"),
		identifier.NewDNS("definitely.not-example.com"),
	}
	exp := ra.clk.Now().Add(ra.profiles.def().orderLifetime)
	var authzIDs []int64
	for _, ident := range idents {
		authzIDs = append(authzIDs, createFinalizedAuthorization(t, sa, ident, exp, core.ChallengeTypeHTTP01, ra.clk.Now()))
	}

	// Create a pending order for all of the names
	order, err := sa.NewOrderAndAuthzs(context.Background(), &sapb.NewOrderAndAuthzsRequest{
		NewOrder: &sapb.NewOrderRequest{
			RegistrationID:   Registration.Id,
			Expires:          timestamppb.New(exp),
			DnsNames:         names,
			Identifiers:      identifier.SliceAsProto(idents),
			V2Authorizations: authzIDs,
		},
	})
	test.AssertNotError(t, err, "Could not add test order with finalized authz IDs")

	// Generate a CSR covering the order names with a random RSA key
	testKey, err := rsa.GenerateKey(rand.Reader, 2048)
	test.AssertNotError(t, err, "error generating test key")
	csr, err := x509.CreateCertificateRequest(rand.Reader, &x509.CertificateRequest{
		PublicKey:          testKey.PublicKey,
		SignatureAlgorithm: x509.SHA256WithRSA,
		Subject:            pkix.Name{CommonName: "not-example.com"},
		DNSNames:           names,
	}, testKey)
	test.AssertNotError(t, err, "Could not create test order CSR")

	csrOb, err := x509.ParseCertificateRequest(csr)
	test.AssertNotError(t, err, "Error pasring generated CSR")

	testCases := []struct {
		Name         string
		Mock         capb.CertificateAuthorityClient
		ExpectedErr  error
		ExpectedProb *berrors.BoulderError
	}{
		{
			Name: "vanilla error during IssuePrecertificate",
			Mock: &mockCAFailPrecert{
				err: fmt.Errorf("bad bad not good"),
			},
			ExpectedErr: fmt.Errorf("issuing precertificate: bad bad not good"),
		},
		{
			Name: "malformed problem during IssuePrecertificate",
			Mock: &mockCAFailPrecert{
				err: berrors.MalformedError("detected 1x whack attack"),
			},
			ExpectedProb: &berrors.BoulderError{
				Detail: "issuing precertificate: detected 1x whack attack",
				Type:   berrors.Malformed,
			},
		},
		{
			Name: "vanilla error during IssueCertificateForPrecertificate",
			Mock: &mockCAFailCertForPrecert{
				err: fmt.Errorf("aaaaaaaaaaaaaaaaaaaa!!"),
			},
			ExpectedErr: fmt.Errorf("issuing certificate for precertificate: aaaaaaaaaaaaaaaaaaaa!!"),
		},
		{
			Name: "malformed problem during IssueCertificateForPrecertificate",
			Mock: &mockCAFailCertForPrecert{
				err: berrors.MalformedError("provided DER is DERanged"),
			},
			ExpectedProb: &berrors.BoulderError{
				Detail: "issuing certificate for precertificate: provided DER is DERanged",
				Type:   berrors.Malformed,
			},
		},
	}

	for _, tc := range testCases {
		t.Run(tc.Name, func(t *testing.T) {
			// Mock the CA
			ra.CA = tc.Mock
			// Attempt issuance
			_, _, err = ra.issueCertificateInner(ctx, csrOb, false, order.CertificateProfileName, accountID(Registration.Id), orderID(order.Id))
			// We expect all of the testcases to fail because all use mocked CAs that deliberately error
			test.AssertError(t, err, "issueCertificateInner with failing mock CA did not fail")
			// If there is an expected `error` then match the error message
			if tc.ExpectedErr != nil {
				test.AssertEquals(t, err.Error(), tc.ExpectedErr.Error())
			} else if tc.ExpectedProb != nil {
				// If there is an expected `berrors.BoulderError` then we expect the
				// `issueCertificateInner` error to be a `berrors.BoulderError`
				var berr *berrors.BoulderError
				test.AssertErrorWraps(t, err, &berr)
				// Match the expected berror Type and Detail to the observed
				test.AssertErrorIs(t, berr, tc.ExpectedProb.Type)
				test.AssertEquals(t, berr.Detail, tc.ExpectedProb.Detail)
			}
		})
	}
}

=======
>>>>>>> 7aebcb1a
type MockCARecordingProfile struct {
	inner       *mocks.MockCA
	profileName string
}

func (ca *MockCARecordingProfile) IssueCertificate(ctx context.Context, req *capb.IssueCertificateRequest, _ ...grpc.CallOption) (*capb.IssueCertificateResponse, error) {
	ca.profileName = req.CertProfileName
	return ca.inner.IssueCertificate(ctx, req)
}

func (ca *MockCARecordingProfile) IssuePrecertificate(ctx context.Context, req *capb.IssueCertificateRequest, _ ...grpc.CallOption) (*capb.IssuePrecertificateResponse, error) {
	return nil, errors.New("nope")
}

func (ca *MockCARecordingProfile) IssueCertificateForPrecertificate(ctx context.Context, req *capb.IssueCertificateForPrecertificateRequest, _ ...grpc.CallOption) (*corepb.Certificate, error) {
	return nil, errors.New("nope")
}

type mockSAWithFinalize struct {
	sapb.StorageAuthorityClient
}

func (sa *mockSAWithFinalize) FinalizeOrder(ctx context.Context, req *sapb.FinalizeOrderRequest, _ ...grpc.CallOption) (*emptypb.Empty, error) {
	return &emptypb.Empty{}, nil
}

func (sa *mockSAWithFinalize) FQDNSetTimestampsForWindow(ctx context.Context, in *sapb.CountFQDNSetsRequest, opts ...grpc.CallOption) (*sapb.Timestamps, error) {
	return &sapb.Timestamps{
		Timestamps: []*timestamppb.Timestamp{
			timestamppb.Now(),
		},
	}, nil
}

func TestIssueCertificateOuter(t *testing.T) {
	_, _, ra, _, fc, cleanup := initAuthorities(t)
	defer cleanup()
	ra.SA = &mockSAWithFinalize{}

	// Create a CSR to submit and a certificate for the fake CA to return.
	testKey, err := ecdsa.GenerateKey(elliptic.P256(), rand.Reader)
	test.AssertNotError(t, err, "generating test key")
	csrDER, err := x509.CreateCertificateRequest(rand.Reader, &x509.CertificateRequest{DNSNames: []string{"example.com"}}, testKey)
	test.AssertNotError(t, err, "creating test csr")
	csr, err := x509.ParseCertificateRequest(csrDER)
	test.AssertNotError(t, err, "parsing test csr")
	certDER, err := x509.CreateCertificate(rand.Reader, &x509.Certificate{
		SerialNumber:          big.NewInt(1),
		DNSNames:              []string{"example.com"},
		NotBefore:             fc.Now(),
		BasicConstraintsValid: true,
		ExtKeyUsage:           []x509.ExtKeyUsage{x509.ExtKeyUsageServerAuth, x509.ExtKeyUsageClientAuth},
	}, &x509.Certificate{}, testKey.Public(), testKey)
	test.AssertNotError(t, err, "creating test cert")
	certPEM := pem.EncodeToMemory(&pem.Block{Type: "CERTIFICATE", Bytes: certDER})

	for _, tc := range []struct {
		name        string
		profile     string
		wantProfile string
	}{
		{
			name:        "select default profile when none specified",
			wantProfile: "test", // matches ra.defaultProfileName
		},
		{
			name:        "default profile specified",
			profile:     "test",
			wantProfile: "test",
		},
		{
			name:        "other profile specified",
			profile:     "other",
			wantProfile: "other",
		},
	} {
		t.Run(tc.name, func(t *testing.T) {
			// Use a mock CA that will record the profile name and profile hash included
			// in the RA's request messages. Populate it with the cert generated above.
			mockCA := MockCARecordingProfile{inner: &mocks.MockCA{PEM: certPEM}}
			ra.CA = &mockCA

			order := &corepb.Order{
				RegistrationID:         Registration.Id,
				Expires:                timestamppb.New(fc.Now().Add(24 * time.Hour)),
				DnsNames:               []string{"example.com"},
				Identifiers:            []*corepb.Identifier{identifier.NewDNS("example.com").AsProto()},
				CertificateProfileName: tc.profile,
			}

			order, err = ra.issueCertificateOuter(context.Background(), order, csr, certificateRequestEvent{})

			// The resulting order should have new fields populated
			if order.Status != string(core.StatusValid) {
				t.Errorf("order.Status = %+v, want %+v", order.Status, core.StatusValid)
			}
			if order.CertificateSerial != core.SerialToString(big.NewInt(1)) {
				t.Errorf("CertificateSerial = %+v, want %+v", order.CertificateSerial, 1)
			}

			// The recorded profile and profile hash should match what we expect.
			if mockCA.profileName != tc.wantProfile {
				t.Errorf("recorded profileName = %+v, want %+v", mockCA.profileName, tc.wantProfile)
			}
		})
	}
}

func TestNewOrderMaxNames(t *testing.T) {
	_, _, ra, _, _, cleanUp := initAuthorities(t)
	defer cleanUp()

	ra.profiles.def().maxNames = 2
	_, err := ra.NewOrder(context.Background(), &rapb.NewOrderRequest{
		RegistrationID: 1,
		DnsNames: []string{
			"a",
			"b",
			"c",
		},
		Identifiers: []*corepb.Identifier{
			identifier.NewDNS("a").AsProto(),
			identifier.NewDNS("b").AsProto(),
			identifier.NewDNS("c").AsProto(),
		},
	})
	test.AssertError(t, err, "NewOrder didn't fail with too many names in request")
	test.AssertEquals(t, err.Error(), "Order cannot contain more than 2 identifiers")
	test.AssertErrorIs(t, err, berrors.Malformed)
}

// CSR generated by Go:
// * Random public key
// * CN = not-example.com
// * DNSNames = not-example.com, www.not-example.com
var CSRPEM = []byte(`
-----BEGIN CERTIFICATE REQUEST-----
MIICrjCCAZYCAQAwJzELMAkGA1UEBhMCVVMxGDAWBgNVBAMTD25vdC1leGFtcGxl
LmNvbTCCASIwDQYJKoZIhvcNAQEBBQADggEPADCCAQoCggEBAKT1B7UsonZuLOp7
qq2pw+COo0I9ZheuhN9ltu1+bAMWBYUb8KFPNGGp8Ygt6YCLjlnWOche7Fjb5lPj
hV6U2BkEt85mdaGTDg6mU3qjk2/cnZeAvJWW5ewYOBGxN/g/KHgdYZ+uhHH/PbGt
Wktcv5bRJ9Dxbjxsy7l8SLQ6fd/MF/3z6sBJzIHkcDupDOFdPN/Z0KOw7BOPHAbg
ghLJTmiESA1Ljxb8848bENlCz8pVizIu2Ilr4xBPtA5oUfO0FJKbT1T66JZoqwy/
drfrlHA7F6c8kYlAmwiOfWHzlWCkE1YuZPJrZQrt4tJ70rrPxV1qEGJDumzgcEbU
/aYYiBsCAwEAAaBCMEAGCSqGSIb3DQEJDjEzMDEwLwYDVR0RBCgwJoIPbm90LWV4
YW1wbGUuY29tghN3d3cubm90LWV4YW1wbGUuY29tMA0GCSqGSIb3DQEBCwUAA4IB
AQBuFo5SHqN1lWmM6rKaOBXFezAdzZyGb9x8+5Zq/eh9pSxpn0MTOmq/u+sDHxsC
ywcshUO3P9//9u4ALtNn/jsJmSrElsTvG3SH5owl9muNEiOgf+6/rY/X8Zcnv/e0
Ar9r73BcCkjoAOFbr7xiLLYu5EaBQjSj6/m4ujwJTWS2SqobK5VfdpzmDp4wT3eB
V4FPLxyxxOLuWLzcBkDdLw/zh922HtR5fqk155Y4pj3WS9NnI/NMHmclrlfY/2P4
dJrBVM+qVbPTzM19QplMkiy7FxpDx6toUXDYM4KdKKV0+yX/zw/V0/Gb7K7yIjVB
wqjllqgMjN4nvHjiDXFx/kPY
-----END CERTIFICATE REQUEST-----
`)

var eeCertPEM = []byte(`
-----BEGIN CERTIFICATE-----
MIIEfTCCAmWgAwIBAgISCr9BRk0C9OOGVke6CAa8F+AXMA0GCSqGSIb3DQEBCwUA
MDExCzAJBgNVBAYTAlVTMRAwDgYDVQQKDAdUZXN0IENBMRAwDgYDVQQDDAdUZXN0
IENBMB4XDTE2MDMyMDE4MTEwMFoXDTE2MDMyMDE5MTEwMFowHjEcMBoGA1UEAxMT
d3d3Lm5vdC1leGFtcGxlLmNvbTCCASIwDQYJKoZIhvcNAQEBBQADggEPADCCAQoC
ggEBAKT1B7UsonZuLOp7qq2pw+COo0I9ZheuhN9ltu1+bAMWBYUb8KFPNGGp8Ygt
6YCLjlnWOche7Fjb5lPjhV6U2BkEt85mdaGTDg6mU3qjk2/cnZeAvJWW5ewYOBGx
N/g/KHgdYZ+uhHH/PbGtWktcv5bRJ9Dxbjxsy7l8SLQ6fd/MF/3z6sBJzIHkcDup
DOFdPN/Z0KOw7BOPHAbgghLJTmiESA1Ljxb8848bENlCz8pVizIu2Ilr4xBPtA5o
UfO0FJKbT1T66JZoqwy/drfrlHA7F6c8kYlAmwiOfWHzlWCkE1YuZPJrZQrt4tJ7
0rrPxV1qEGJDumzgcEbU/aYYiBsCAwEAAaOBoTCBnjAdBgNVHSUEFjAUBggrBgEF
BQcDAQYIKwYBBQUHAwIwDAYDVR0TAQH/BAIwADAdBgNVHQ4EFgQUIEr9ryJ0aJuD
CwBsCp7Eun8Hx4AwHwYDVR0jBBgwFoAUmiamd/N/8knrCb1QlhwB4WXCqaswLwYD
VR0RBCgwJoIPbm90LWV4YW1wbGUuY29tghN3d3cubm90LWV4YW1wbGUuY29tMA0G
CSqGSIb3DQEBCwUAA4ICAQBpGLrCt38Z+knbuE1ALEB3hqUQCAm1OPDW6HR+v2nO
f2ERxTwL9Cad++3vONxgB68+6KQeIf5ph48OGnS5DgO13mb2cxLlmM2IJpkbSFtW
VeRNFt/WxRJafpbKw2hgQNJ/sxEAsCyA+kVeh1oCxGQyPO7IIXtw5FecWfIiNNwM
mVM17uchtvsM5BRePvet9xZxrKOFnn6TQRs8vC4e59Y8h52On+L2Q/ytAa7j3+fb
7OYCe+yWypGeosekamZTMBjHFV3RRxsGdRATSuZkv1uewyUnEPmsy5Ow4doSYZKW
QmKjti+vv1YhAhFxPArob0SG3YOiFuKzZ9rSOhUtzSg01ml/kRyOiC7rfO7NRzHq
idhPUhu2QBmdJTLLOBQLvKDNDOHqDYwKdIHJ7pup2y0Fvm4T96q5bnrSdmz/QAlB
XVw08HWMcjeOeHYiHST3yxYfQivTNm2PlKfUACb7vcrQ6pYhOnVdYgJZm6gkV4Xd
K1HKja36snIevv/gSgsE7bGcBYLVCvf16o3IRt9K8CpDoSsWn0iAVcwUP2CyPLm4
QsqA1afjTUPKQTAgDKRecDPhrT1+FjtBwdpXetpRiBK0UE5exfnI4nszZ9+BYG1l
xGUhoOJp0T++nz6R3TX7Rwk7KmG6xX3vWr/MFu5A3c8fvkqj987Vti5BeBezCXfs
rA==
-----END CERTIFICATE-----
`)

// mockSARevocation is a fake which includes all of the SA methods called in the
// course of a revocation. Its behavior can be customized by providing sets of
// issued (known) certs, already-revoked certs, and already-blocked keys. It
// also updates the sets of revoked certs and blocked keys when certain methods
// are called, to allow for more complex test logic.
type mockSARevocation struct {
	sapb.StorageAuthorityClient

	known   map[string]*x509.Certificate
	revoked map[string]*corepb.CertificateStatus
	blocked []*sapb.AddBlockedKeyRequest
}

func newMockSARevocation(known *x509.Certificate) *mockSARevocation {
	return &mockSARevocation{
		known:   map[string]*x509.Certificate{core.SerialToString(known.SerialNumber): known},
		revoked: make(map[string]*corepb.CertificateStatus),
		blocked: make([]*sapb.AddBlockedKeyRequest, 0),
	}
}

func (msar *mockSARevocation) reset() {
	msar.revoked = make(map[string]*corepb.CertificateStatus)
	msar.blocked = make([]*sapb.AddBlockedKeyRequest, 0)
}

func (msar *mockSARevocation) AddBlockedKey(_ context.Context, req *sapb.AddBlockedKeyRequest, _ ...grpc.CallOption) (*emptypb.Empty, error) {
	msar.blocked = append(msar.blocked, req)
	return &emptypb.Empty{}, nil
}

func (msar *mockSARevocation) GetSerialMetadata(_ context.Context, req *sapb.Serial, _ ...grpc.CallOption) (*sapb.SerialMetadata, error) {
	if cert, present := msar.known[req.Serial]; present {
		return &sapb.SerialMetadata{
			Serial:         req.Serial,
			RegistrationID: 1,
			Created:        timestamppb.New(cert.NotBefore),
			Expires:        timestamppb.New(cert.NotAfter),
		}, nil
	}
	return nil, berrors.UnknownSerialError()
}

func (msar *mockSARevocation) GetLintPrecertificate(_ context.Context, req *sapb.Serial, _ ...grpc.CallOption) (*corepb.Certificate, error) {
	if cert, present := msar.known[req.Serial]; present {
		return &corepb.Certificate{Der: cert.Raw}, nil
	}
	return nil, berrors.UnknownSerialError()
}

func (msar *mockSARevocation) GetCertificateStatus(_ context.Context, req *sapb.Serial, _ ...grpc.CallOption) (*corepb.CertificateStatus, error) {
	if status, present := msar.revoked[req.Serial]; present {
		return status, nil
	}
	if cert, present := msar.known[req.Serial]; present {
		return &corepb.CertificateStatus{
			Serial:   core.SerialToString(cert.SerialNumber),
			IssuerID: int64(issuance.IssuerNameID(cert)),
		}, nil
	}
	return nil, berrors.UnknownSerialError()
}

func (msar *mockSARevocation) RevokeCertificate(_ context.Context, req *sapb.RevokeCertificateRequest, _ ...grpc.CallOption) (*emptypb.Empty, error) {
	if _, present := msar.revoked[req.Serial]; present {
		return nil, berrors.AlreadyRevokedError("already revoked")
	}
	cert, present := msar.known[req.Serial]
	if !present {
		return nil, berrors.UnknownSerialError()
	}
	msar.revoked[req.Serial] = &corepb.CertificateStatus{
		Serial:        req.Serial,
		IssuerID:      int64(issuance.IssuerNameID(cert)),
		Status:        string(core.OCSPStatusRevoked),
		RevokedReason: req.Reason,
	}
	return &emptypb.Empty{}, nil
}

func (msar *mockSARevocation) UpdateRevokedCertificate(_ context.Context, req *sapb.RevokeCertificateRequest, _ ...grpc.CallOption) (*emptypb.Empty, error) {
	status, present := msar.revoked[req.Serial]
	if !present {
		return nil, errors.New("not already revoked")
	}
	if req.Reason != ocsp.KeyCompromise {
		return nil, errors.New("cannot re-revoke except for keyCompromise")
	}
	if present && status.RevokedReason == ocsp.KeyCompromise {
		return nil, berrors.AlreadyRevokedError("already revoked for keyCompromise")
	}
	msar.revoked[req.Serial].RevokedReason = req.Reason
	return &emptypb.Empty{}, nil
}

type mockOCSPA struct {
	mocks.MockCA
}

func (mcao *mockOCSPA) GenerateOCSP(context.Context, *capb.GenerateOCSPRequest, ...grpc.CallOption) (*capb.OCSPResponse, error) {
	return &capb.OCSPResponse{Response: []byte{1, 2, 3}}, nil
}

type mockPurger struct{}

func (mp *mockPurger) Purge(context.Context, *akamaipb.PurgeRequest, ...grpc.CallOption) (*emptypb.Empty, error) {
	return &emptypb.Empty{}, nil
}

// mockSAGenerateOCSP is a mock SA that always returns a good OCSP response, with a constant NotAfter.
type mockSAGenerateOCSP struct {
	sapb.StorageAuthorityClient
	expiration time.Time
}

func (msgo *mockSAGenerateOCSP) GetCertificateStatus(_ context.Context, req *sapb.Serial, _ ...grpc.CallOption) (*corepb.CertificateStatus, error) {
	return &corepb.CertificateStatus{
		Serial:   req.Serial,
		Status:   "good",
		NotAfter: timestamppb.New(msgo.expiration.UTC()),
	}, nil
}

func TestGenerateOCSP(t *testing.T) {
	_, _, ra, _, clk, cleanUp := initAuthorities(t)
	defer cleanUp()

	ra.OCSP = &mockOCSPA{}
	ra.SA = &mockSAGenerateOCSP{expiration: clk.Now().Add(time.Hour)}

	req := &rapb.GenerateOCSPRequest{
		Serial: core.SerialToString(big.NewInt(1)),
	}

	resp, err := ra.GenerateOCSP(context.Background(), req)
	test.AssertNotError(t, err, "generating OCSP")
	test.AssertByteEquals(t, resp.Response, []byte{1, 2, 3})

	ra.SA = &mockSAGenerateOCSP{expiration: clk.Now().Add(-time.Hour)}
	_, err = ra.GenerateOCSP(context.Background(), req)
	if !errors.Is(err, berrors.NotFound) {
		t.Errorf("expected NotFound error, got %s", err)
	}
}

// mockSALongExpiredSerial is a mock SA that treats every serial as if it expired a long time ago.
// Specifically, it returns NotFound to GetCertificateStatus (simulating the serial having been
// removed from the certificateStatus table), but returns success to GetSerialMetadata (simulating
// a serial number staying in the `serials` table indefinitely).
type mockSALongExpiredSerial struct {
	sapb.StorageAuthorityClient
}

func (msgo *mockSALongExpiredSerial) GetCertificateStatus(_ context.Context, req *sapb.Serial, _ ...grpc.CallOption) (*corepb.CertificateStatus, error) {
	return nil, berrors.NotFoundError("not found")
}

func (msgo *mockSALongExpiredSerial) GetSerialMetadata(_ context.Context, req *sapb.Serial, _ ...grpc.CallOption) (*sapb.SerialMetadata, error) {
	return &sapb.SerialMetadata{
		Serial: req.Serial,
	}, nil
}

func TestGenerateOCSPLongExpiredSerial(t *testing.T) {
	_, _, ra, _, _, cleanUp := initAuthorities(t)
	defer cleanUp()

	ra.OCSP = &mockOCSPA{}
	ra.SA = &mockSALongExpiredSerial{}

	req := &rapb.GenerateOCSPRequest{
		Serial: core.SerialToString(big.NewInt(1)),
	}

	_, err := ra.GenerateOCSP(context.Background(), req)
	test.AssertError(t, err, "generating OCSP")
	if !errors.Is(err, berrors.NotFound) {
		t.Errorf("expected NotFound error, got %#v", err)
	}
}

// mockSAUnknownSerial is a mock SA that always returns NotFound to certificate status and serial lookups.
// It emulates an SA that has never issued a certificate.
type mockSAUnknownSerial struct {
	mockSALongExpiredSerial
}

func (msgo *mockSAUnknownSerial) GetSerialMetadata(_ context.Context, req *sapb.Serial, _ ...grpc.CallOption) (*sapb.SerialMetadata, error) {
	return nil, berrors.NotFoundError("not found")
}

func TestGenerateOCSPUnknownSerial(t *testing.T) {
	_, _, ra, _, _, cleanUp := initAuthorities(t)
	defer cleanUp()

	ra.OCSP = &mockOCSPA{}
	ra.SA = &mockSAUnknownSerial{}

	req := &rapb.GenerateOCSPRequest{
		Serial: core.SerialToString(big.NewInt(1)),
	}

	_, err := ra.GenerateOCSP(context.Background(), req)
	test.AssertError(t, err, "generating OCSP")
	if !errors.Is(err, berrors.UnknownSerial) {
		t.Errorf("expected UnknownSerial error, got %#v", err)
	}
}

func TestRevokeCertByApplicant_Subscriber(t *testing.T) {
	_, _, ra, _, clk, cleanUp := initAuthorities(t)
	defer cleanUp()

	ra.OCSP = &mockOCSPA{}
	ra.purger = &mockPurger{}

	// Use the same self-signed cert as both issuer and issuee for revocation.
	_, cert := test.ThrowAwayCert(t, clk)
	cert.IsCA = true
	ic, err := issuance.NewCertificate(cert)
	test.AssertNotError(t, err, "failed to create issuer cert")
	ra.issuersByNameID = map[issuance.NameID]*issuance.Certificate{
		ic.NameID(): ic,
	}
	ra.SA = newMockSARevocation(cert)

	// Revoking without a regID should fail.
	_, err = ra.RevokeCertByApplicant(context.Background(), &rapb.RevokeCertByApplicantRequest{
		Cert:  cert.Raw,
		Code:  ocsp.Unspecified,
		RegID: 0,
	})
	test.AssertError(t, err, "should have failed with no RegID")
	test.AssertContains(t, err.Error(), "incomplete")

	// Revoking for a disallowed reason should fail.
	_, err = ra.RevokeCertByApplicant(context.Background(), &rapb.RevokeCertByApplicantRequest{
		Cert:  cert.Raw,
		Code:  ocsp.CertificateHold,
		RegID: 1,
	})
	test.AssertError(t, err, "should have failed with bad reasonCode")
	test.AssertContains(t, err.Error(), "disallowed revocation reason")

	// Revoking with the correct regID should succeed.
	_, err = ra.RevokeCertByApplicant(context.Background(), &rapb.RevokeCertByApplicantRequest{
		Cert:  cert.Raw,
		Code:  ocsp.Unspecified,
		RegID: 1,
	})
	test.AssertNotError(t, err, "should have succeeded")

	// Revoking an already-revoked serial should fail.
	_, err = ra.RevokeCertByApplicant(context.Background(), &rapb.RevokeCertByApplicantRequest{
		Cert:  cert.Raw,
		Code:  ocsp.Unspecified,
		RegID: 1,
	})
	test.AssertError(t, err, "should have failed with bad reasonCode")
	test.AssertContains(t, err.Error(), "already revoked")
}

// mockSARevocationWithAuthzs embeds a mockSARevocation and so inherits all its
// methods, but also adds GetValidAuthorizations2 so that it can pretend to
// either be authorized or not for all of the names in the to-be-revoked cert.
type mockSARevocationWithAuthzs struct {
	*mockSARevocation
	authorized bool
}

func (msa *mockSARevocationWithAuthzs) GetValidAuthorizations2(ctx context.Context, req *sapb.GetValidAuthorizationsRequest, _ ...grpc.CallOption) (*sapb.Authorizations, error) {
	authzs := &sapb.Authorizations{}

	if !msa.authorized {
		return authzs, nil
	}

	for _, name := range req.DnsNames {
		authzs.Authzs = append(authzs.Authzs, &corepb.Authorization{DnsName: name, Identifier: identifier.NewDNS(name).AsProto()})
	}

	return authzs, nil
}

func TestRevokeCertByApplicant_Controller(t *testing.T) {
	_, _, ra, _, clk, cleanUp := initAuthorities(t)
	defer cleanUp()

	ra.OCSP = &mockOCSPA{}
	ra.purger = &mockPurger{}

	// Use the same self-signed cert as both issuer and issuee for revocation.
	_, cert := test.ThrowAwayCert(t, clk)
	cert.IsCA = true
	ic, err := issuance.NewCertificate(cert)
	test.AssertNotError(t, err, "failed to create issuer cert")
	ra.issuersByNameID = map[issuance.NameID]*issuance.Certificate{
		ic.NameID(): ic,
	}
	mockSA := newMockSARevocation(cert)

	// Revoking when the account doesn't have valid authzs for the name should fail.
	// We use RegID 2 here and below because the mockSARevocation believes regID 1
	// is the original issuer.
	ra.SA = &mockSARevocationWithAuthzs{mockSA, false}
	_, err = ra.RevokeCertByApplicant(context.Background(), &rapb.RevokeCertByApplicantRequest{
		Cert:  cert.Raw,
		Code:  ocsp.Unspecified,
		RegID: 2,
	})
	test.AssertError(t, err, "should have failed with wrong RegID")
	test.AssertContains(t, err.Error(), "requester does not control all names")

	// Revoking when the account does have valid authzs for the name should succeed,
	// but override the revocation reason to cessationOfOperation.
	ra.SA = &mockSARevocationWithAuthzs{mockSA, true}
	_, err = ra.RevokeCertByApplicant(context.Background(), &rapb.RevokeCertByApplicantRequest{
		Cert:  cert.Raw,
		Code:  ocsp.Unspecified,
		RegID: 2,
	})
	test.AssertNotError(t, err, "should have succeeded")
	test.AssertEquals(t, mockSA.revoked[core.SerialToString(cert.SerialNumber)].RevokedReason, int64(ocsp.CessationOfOperation))
}

func TestRevokeCertByKey(t *testing.T) {
	_, _, ra, _, clk, cleanUp := initAuthorities(t)
	defer cleanUp()

	ra.OCSP = &mockOCSPA{}
	ra.purger = &mockPurger{}

	// Use the same self-signed cert as both issuer and issuee for revocation.
	_, cert := test.ThrowAwayCert(t, clk)
	digest, err := core.KeyDigest(cert.PublicKey)
	test.AssertNotError(t, err, "core.KeyDigest failed")
	cert.IsCA = true
	ic, err := issuance.NewCertificate(cert)
	test.AssertNotError(t, err, "failed to create issuer cert")
	ra.issuersByNameID = map[issuance.NameID]*issuance.Certificate{
		ic.NameID(): ic,
	}
	mockSA := newMockSARevocation(cert)
	ra.SA = mockSA

	// Revoking should work, but override the requested reason and block the key.
	_, err = ra.RevokeCertByKey(context.Background(), &rapb.RevokeCertByKeyRequest{
		Cert: cert.Raw,
	})
	test.AssertNotError(t, err, "should have succeeded")
	test.AssertEquals(t, len(mockSA.blocked), 1)
	test.Assert(t, bytes.Equal(digest[:], mockSA.blocked[0].KeyHash), "key hash mismatch")
	test.AssertEquals(t, mockSA.blocked[0].Source, "API")
	test.AssertEquals(t, len(mockSA.blocked[0].Comment), 0)
	test.AssertEquals(t, mockSA.revoked[core.SerialToString(cert.SerialNumber)].RevokedReason, int64(ocsp.KeyCompromise))

	// Re-revoking should fail, because it is already revoked for keyCompromise.
	_, err = ra.RevokeCertByKey(context.Background(), &rapb.RevokeCertByKeyRequest{
		Cert: cert.Raw,
	})
	test.AssertError(t, err, "should have failed")

	// Reset and have the Subscriber revoke for a different reason.
	// Then re-revoking using the key should work.
	mockSA.revoked = make(map[string]*corepb.CertificateStatus)
	_, err = ra.RevokeCertByApplicant(context.Background(), &rapb.RevokeCertByApplicantRequest{
		Cert:  cert.Raw,
		Code:  ocsp.Unspecified,
		RegID: 1,
	})
	test.AssertNotError(t, err, "should have succeeded")
	_, err = ra.RevokeCertByKey(context.Background(), &rapb.RevokeCertByKeyRequest{
		Cert: cert.Raw,
	})
	test.AssertNotError(t, err, "should have succeeded")
}

func TestAdministrativelyRevokeCertificate(t *testing.T) {
	_, _, ra, _, clk, cleanUp := initAuthorities(t)
	defer cleanUp()

	ra.OCSP = &mockOCSPA{}
	ra.purger = &mockPurger{}

	// Use the same self-signed cert as both issuer and issuee for revocation.
	serial, cert := test.ThrowAwayCert(t, clk)
	digest, err := core.KeyDigest(cert.PublicKey)
	test.AssertNotError(t, err, "core.KeyDigest failed")
	cert.IsCA = true
	ic, err := issuance.NewCertificate(cert)
	test.AssertNotError(t, err, "failed to create issuer cert")
	ra.issuersByNameID = map[issuance.NameID]*issuance.Certificate{
		ic.NameID(): ic,
	}
	mockSA := newMockSARevocation(cert)
	ra.SA = mockSA

	// Revoking with an empty request should fail immediately.
	_, err = ra.AdministrativelyRevokeCertificate(context.Background(), &rapb.AdministrativelyRevokeCertificateRequest{})
	test.AssertError(t, err, "AdministrativelyRevokeCertificate should have failed for nil request object")

	// Revoking with no serial should fail immediately.
	mockSA.reset()
	_, err = ra.AdministrativelyRevokeCertificate(context.Background(), &rapb.AdministrativelyRevokeCertificateRequest{
		Code:      ocsp.Unspecified,
		AdminName: "root",
	})
	test.AssertError(t, err, "AdministrativelyRevokeCertificate should have failed with no cert or serial")

	// Revoking without an admin name should fail immediately.
	mockSA.reset()
	_, err = ra.AdministrativelyRevokeCertificate(context.Background(), &rapb.AdministrativelyRevokeCertificateRequest{
		Serial:    serial,
		Code:      ocsp.Unspecified,
		AdminName: "",
	})
	test.AssertError(t, err, "AdministrativelyRevokeCertificate should have failed with empty string for `AdminName`")

	// Revoking for a forbidden reason should fail immediately.
	mockSA.reset()
	_, err = ra.AdministrativelyRevokeCertificate(context.Background(), &rapb.AdministrativelyRevokeCertificateRequest{
		Serial:    serial,
		Code:      ocsp.CertificateHold,
		AdminName: "root",
	})
	test.AssertError(t, err, "AdministrativelyRevokeCertificate should have failed with forbidden revocation reason")

	// Revoking a cert for an unspecified reason should work but not block the key.
	mockSA.reset()
	_, err = ra.AdministrativelyRevokeCertificate(context.Background(), &rapb.AdministrativelyRevokeCertificateRequest{
		Serial:    serial,
		Code:      ocsp.Unspecified,
		AdminName: "root",
	})
	test.AssertNotError(t, err, "AdministrativelyRevokeCertificate failed")
	test.AssertEquals(t, len(mockSA.blocked), 0)

	// Revoking a serial for an unspecified reason should work but not block the key.
	mockSA.reset()
	_, err = ra.AdministrativelyRevokeCertificate(context.Background(), &rapb.AdministrativelyRevokeCertificateRequest{
		Serial:    serial,
		Code:      ocsp.Unspecified,
		AdminName: "root",
	})
	test.AssertNotError(t, err, "AdministrativelyRevokeCertificate failed")
	test.AssertEquals(t, len(mockSA.blocked), 0)

	// Duplicate administrative revocation of a serial for an unspecified reason
	// should succeed because the akamai cache purge succeeds.
	// Note that we *don't* call reset() here, so it recognizes the duplicate.
	_, err = ra.AdministrativelyRevokeCertificate(context.Background(), &rapb.AdministrativelyRevokeCertificateRequest{
		Serial:    serial,
		Code:      ocsp.Unspecified,
		AdminName: "root",
	})
	test.AssertNotError(t, err, "AdministrativelyRevokeCertificate failed")
	test.AssertEquals(t, len(mockSA.blocked), 0)

	// Duplicate administrative revocation of a serial for a *malformed* cert for
	// an unspecified reason should fail because we can't attempt an akamai cache
	// purge so the underlying AlreadyRevoked error gets propagated upwards.
	// Note that we *don't* call reset() here, so it recognizes the duplicate.
	_, err = ra.AdministrativelyRevokeCertificate(context.Background(), &rapb.AdministrativelyRevokeCertificateRequest{
		Serial:    serial,
		Code:      ocsp.Unspecified,
		AdminName: "root",
		Malformed: true,
	})
	test.AssertError(t, err, "Should be revoked")
	test.AssertContains(t, err.Error(), "already revoked")
	test.AssertEquals(t, len(mockSA.blocked), 0)

	// Revoking a cert for key compromise with skipBlockKey set should work but
	// not block the key.
	mockSA.reset()
	_, err = ra.AdministrativelyRevokeCertificate(context.Background(), &rapb.AdministrativelyRevokeCertificateRequest{
		Serial:       serial,
		Code:         ocsp.KeyCompromise,
		AdminName:    "root",
		SkipBlockKey: true,
	})
	test.AssertNotError(t, err, "AdministrativelyRevokeCertificate failed")
	test.AssertEquals(t, len(mockSA.blocked), 0)

	// Revoking a cert for key compromise should work and block the key.
	mockSA.reset()
	_, err = ra.AdministrativelyRevokeCertificate(context.Background(), &rapb.AdministrativelyRevokeCertificateRequest{
		Serial:    serial,
		Code:      ocsp.KeyCompromise,
		AdminName: "root",
	})
	test.AssertNotError(t, err, "AdministrativelyRevokeCertificate failed")
	test.AssertEquals(t, len(mockSA.blocked), 1)
	test.Assert(t, bytes.Equal(digest[:], mockSA.blocked[0].KeyHash), "key hash mismatch")
	test.AssertEquals(t, mockSA.blocked[0].Source, "admin-revoker")
	test.AssertEquals(t, mockSA.blocked[0].Comment, "revoked by root")
	test.AssertEquals(t, mockSA.blocked[0].Added.AsTime(), clk.Now())

	// Revoking a malformed cert for key compromise should fail because we don't
	// have the pubkey to block.
	mockSA.reset()
	_, err = ra.AdministrativelyRevokeCertificate(context.Background(), &rapb.AdministrativelyRevokeCertificateRequest{
		Serial:    core.SerialToString(cert.SerialNumber),
		Code:      ocsp.KeyCompromise,
		AdminName: "root",
		Malformed: true,
	})
	test.AssertError(t, err, "AdministrativelyRevokeCertificate should have failed with just serial for keyCompromise")
}

// An authority that returns an error from NewOrderAndAuthzs if the
// "ReplacesSerial" field of the request is empty.
type mockNewOrderMustBeReplacementAuthority struct {
	mockSAWithAuthzs
}

func (sa *mockNewOrderMustBeReplacementAuthority) NewOrderAndAuthzs(ctx context.Context, req *sapb.NewOrderAndAuthzsRequest, _ ...grpc.CallOption) (*corepb.Order, error) {
	if req.NewOrder.ReplacesSerial == "" {
		return nil, status.Error(codes.InvalidArgument, "NewOrder is not a replacement")
	}
	return &corepb.Order{
		Id:             1,
		RegistrationID: req.NewOrder.RegistrationID,
		Expires:        req.NewOrder.Expires,
		Status:         string(core.StatusPending),
		Created:        timestamppb.New(time.Now()),
		DnsNames:       req.NewOrder.DnsNames,
		Identifiers:    req.NewOrder.Identifiers,
	}, nil
}

func TestNewOrderReplacesSerialCarriesThroughToSA(t *testing.T) {
	_, _, ra, _, _, cleanUp := initAuthorities(t)
	defer cleanUp()

	exampleOrder := &rapb.NewOrderRequest{
		RegistrationID: Registration.Id,
		DnsNames:       []string{"example.com"},
		Identifiers:    []*corepb.Identifier{identifier.NewDNS("example.com").AsProto()},
		ReplacesSerial: "1234",
	}

	// Mock SA that returns an error from NewOrderAndAuthzs if the
	// "ReplacesSerial" field of the request is empty.
	ra.SA = &mockNewOrderMustBeReplacementAuthority{mockSAWithAuthzs{}}

	_, err := ra.NewOrder(ctx, exampleOrder)
	test.AssertNotError(t, err, "order with ReplacesSerial should have succeeded")
}

// newMockSAUnpauseAccount is a fake which includes all of the SA methods called
// in the course of an account unpause. Its behavior can be customized by
// providing the number of unpaused account identifiers to allow testing of
// various scenarios.
type mockSAUnpauseAccount struct {
	sapb.StorageAuthorityClient
	identsToUnpause int64
	receivedRegID   int64
}

func (sa *mockSAUnpauseAccount) UnpauseAccount(_ context.Context, req *sapb.RegistrationID, _ ...grpc.CallOption) (*sapb.Count, error) {
	sa.receivedRegID = req.Id
	return &sapb.Count{Count: sa.identsToUnpause}, nil
}

// TestUnpauseAccount tests that the RA's UnpauseAccount method correctly passes
// the requested RegID to the SA, and correctly passes the SA's count back to
// the caller.
func TestUnpauseAccount(t *testing.T) {
	_, _, ra, _, _, cleanUp := initAuthorities(t)
	defer cleanUp()

	mockSA := mockSAUnpauseAccount{identsToUnpause: 0}
	ra.SA = &mockSA

	res, err := ra.UnpauseAccount(context.Background(), &rapb.UnpauseAccountRequest{
		RegistrationID: 1,
	})
	test.AssertNotError(t, err, "Should have been able to unpause account")
	test.AssertEquals(t, res.Count, int64(0))
	test.AssertEquals(t, mockSA.receivedRegID, int64(1))

	mockSA.identsToUnpause = 50001
	res, err = ra.UnpauseAccount(context.Background(), &rapb.UnpauseAccountRequest{
		RegistrationID: 1,
	})
	test.AssertNotError(t, err, "Should have been able to unpause account")
	test.AssertEquals(t, res.Count, int64(50001))
}

func TestGetAuthorization(t *testing.T) {
	_, _, ra, _, _, cleanup := initAuthorities(t)
	defer cleanup()

	ra.SA = &mockSAWithAuthzs{
		authzs: []*core.Authorization{
			{
				ID:         "1",
				Identifier: identifier.NewDNS("example.com"),
				Status:     "valid",
				Challenges: []core.Challenge{
					{
						Type:   core.ChallengeTypeHTTP01,
						Status: core.StatusValid,
					},
				},
			},
		},
	}

	// With HTTP01 enabled, GetAuthorization should pass the mock challenge through.
	pa, err := policy.New(map[core.AcmeChallenge]bool{
		core.ChallengeTypeHTTP01: true,
		core.ChallengeTypeDNS01:  true,
	}, blog.NewMock())
	test.AssertNotError(t, err, "Couldn't create PA")
	ra.PA = pa
	authz, err := ra.GetAuthorization(context.Background(), &rapb.GetAuthorizationRequest{Id: 1})
	test.AssertNotError(t, err, "should not fail")
	test.AssertEquals(t, len(authz.Challenges), 1)
	test.AssertEquals(t, authz.Challenges[0].Type, string(core.ChallengeTypeHTTP01))

	// With HTTP01 disabled, GetAuthorization should filter out the mock challenge.
	pa, err = policy.New(map[core.AcmeChallenge]bool{
		core.ChallengeTypeDNS01: true,
	}, blog.NewMock())
	test.AssertNotError(t, err, "Couldn't create PA")
	ra.PA = pa
	authz, err = ra.GetAuthorization(context.Background(), &rapb.GetAuthorizationRequest{Id: 1})
	test.AssertNotError(t, err, "should not fail")
	test.AssertEquals(t, len(authz.Challenges), 0)
}

type NoUpdateSA struct {
	sapb.StorageAuthorityClient
}

func (sa *NoUpdateSA) UpdateRegistrationContact(_ context.Context, _ *sapb.UpdateRegistrationContactRequest, _ ...grpc.CallOption) (*corepb.Registration, error) {
	return nil, fmt.Errorf("UpdateRegistrationContact() is mocked to always error")
}

func (sa *NoUpdateSA) UpdateRegistrationKey(_ context.Context, _ *sapb.UpdateRegistrationKeyRequest, _ ...grpc.CallOption) (*corepb.Registration, error) {
	return nil, fmt.Errorf("UpdateRegistrationKey() is mocked to always error")
}

// mockSARecordingRegistration tests UpdateRegistrationContact and UpdateRegistrationKey.
type mockSARecordingRegistration struct {
	sapb.StorageAuthorityClient
	providedRegistrationID int64
	providedContacts       []string
	providedJwk            []byte
}

// UpdateRegistrationContact records the registration ID and updated contacts
// (optional) provided.
func (sa *mockSARecordingRegistration) UpdateRegistrationContact(ctx context.Context, req *sapb.UpdateRegistrationContactRequest, _ ...grpc.CallOption) (*corepb.Registration, error) {
	sa.providedRegistrationID = req.RegistrationID
	sa.providedContacts = req.Contacts

	return &corepb.Registration{
		Id:      req.RegistrationID,
		Contact: req.Contacts,
	}, nil
}

// UpdateRegistrationKey records the registration ID and updated key provided.
func (sa *mockSARecordingRegistration) UpdateRegistrationKey(ctx context.Context, req *sapb.UpdateRegistrationKeyRequest, _ ...grpc.CallOption) (*corepb.Registration, error) {
	sa.providedRegistrationID = req.RegistrationID
	sa.providedJwk = req.Jwk

	return &corepb.Registration{
		Id:  req.RegistrationID,
		Key: req.Jwk,
	}, nil
}

// TestUpdateRegistrationContact tests that the RA's UpdateRegistrationContact
// method correctly: requires a registration ID; validates the contact provided;
// does not require a contact; passes the requested registration ID and contact
// to the SA; passes the updated Registration back to the caller; and can return
// an error.
func TestUpdateRegistrationContact(t *testing.T) {
	_, _, ra, _, _, cleanUp := initAuthorities(t)
	defer cleanUp()

	expectRegID := int64(1)
	expectContacts := []string{"mailto:test@contoso.com"}
	mockSA := mockSARecordingRegistration{}
	ra.SA = &mockSA

	_, err := ra.UpdateRegistrationContact(context.Background(), &rapb.UpdateRegistrationContactRequest{})
	test.AssertError(t, err, "should not have been able to update registration contact without a registration ID")
	test.AssertContains(t, err.Error(), "incomplete gRPC request message")

	_, err = ra.UpdateRegistrationContact(context.Background(), &rapb.UpdateRegistrationContactRequest{
		RegistrationID: expectRegID,
		Contacts:       []string{"tel:+44123"},
	})
	test.AssertError(t, err, "should not have been able to update registration contact to an invalid contact")
	test.AssertContains(t, err.Error(), "invalid contact")

	res, err := ra.UpdateRegistrationContact(context.Background(), &rapb.UpdateRegistrationContactRequest{
		RegistrationID: expectRegID,
	})
	test.AssertNotError(t, err, "should have been able to update registration with a blank contact")
	test.AssertEquals(t, res.Id, expectRegID)
	test.AssertEquals(t, mockSA.providedRegistrationID, expectRegID)
	test.AssertDeepEquals(t, res.Contact, []string(nil))
	test.AssertDeepEquals(t, mockSA.providedContacts, []string(nil))

	res, err = ra.UpdateRegistrationContact(context.Background(), &rapb.UpdateRegistrationContactRequest{
		RegistrationID: expectRegID,
		Contacts:       expectContacts,
	})
	test.AssertNotError(t, err, "should have been able to update registration with a populated contact")
	test.AssertEquals(t, res.Id, expectRegID)
	test.AssertEquals(t, mockSA.providedRegistrationID, expectRegID)
	test.AssertDeepEquals(t, res.Contact, expectContacts)
	test.AssertDeepEquals(t, mockSA.providedContacts, expectContacts)

	// Switch to a mock SA that will always error if UpdateRegistrationContact()
	// is called.
	ra.SA = &NoUpdateSA{}
	_, err = ra.UpdateRegistrationContact(context.Background(), &rapb.UpdateRegistrationContactRequest{
		RegistrationID: expectRegID,
		Contacts:       expectContacts,
	})
	test.AssertError(t, err, "should have received an error from the SA")
	test.AssertContains(t, err.Error(), "failed to update registration contact")
	test.AssertContains(t, err.Error(), "mocked to always error")
}

// TestUpdateRegistrationKey tests that the RA's UpdateRegistrationKey method
// correctly requires a registration ID and key, passes them to the SA, and
// passes the updated Registration back to the caller.
func TestUpdateRegistrationKey(t *testing.T) {
	_, _, ra, _, _, cleanUp := initAuthorities(t)
	defer cleanUp()

	expectRegID := int64(1)
	expectJwk := AccountKeyJSONA
	mockSA := mockSARecordingRegistration{}
	ra.SA = &mockSA

	_, err := ra.UpdateRegistrationKey(context.Background(), &rapb.UpdateRegistrationKeyRequest{})
	test.AssertError(t, err, "should not have been able to update registration key without a registration ID or key")
	test.AssertContains(t, err.Error(), "incomplete gRPC request message")

	_, err = ra.UpdateRegistrationKey(context.Background(), &rapb.UpdateRegistrationKeyRequest{RegistrationID: expectRegID})
	test.AssertError(t, err, "should not have been able to update registration key without a key")
	test.AssertContains(t, err.Error(), "incomplete gRPC request message")

	_, err = ra.UpdateRegistrationKey(context.Background(), &rapb.UpdateRegistrationKeyRequest{Jwk: expectJwk})
	test.AssertError(t, err, "should not have been able to update registration key without a registration ID")
	test.AssertContains(t, err.Error(), "incomplete gRPC request message")

	res, err := ra.UpdateRegistrationKey(context.Background(), &rapb.UpdateRegistrationKeyRequest{
		RegistrationID: expectRegID,
		Jwk:            expectJwk,
	})
	test.AssertNotError(t, err, "should have been able to update registration key")
	test.AssertEquals(t, res.Id, expectRegID)
	test.AssertEquals(t, mockSA.providedRegistrationID, expectRegID)
	test.AssertDeepEquals(t, res.Key, expectJwk)
	test.AssertDeepEquals(t, mockSA.providedJwk, expectJwk)

	// Switch to a mock SA that will always error if UpdateRegistrationKey() is
	// called.
	ra.SA = &NoUpdateSA{}
	_, err = ra.UpdateRegistrationKey(context.Background(), &rapb.UpdateRegistrationKeyRequest{
		RegistrationID: expectRegID,
		Jwk:            expectJwk,
	})
	test.AssertError(t, err, "should have received an error from the SA")
	test.AssertContains(t, err.Error(), "failed to update registration key")
	test.AssertContains(t, err.Error(), "mocked to always error")
}

func TestCRLShard(t *testing.T) {
	var cdp []string
	n, err := crlShard(&x509.Certificate{CRLDistributionPoints: cdp})
	if err != nil || n != 0 {
		t.Errorf("crlShard(%+v) = %d, %s, want 0, nil", cdp, n, err)
	}

	cdp = []string{
		"https://example.com/123.crl",
		"https://example.net/123.crl",
	}
	n, err = crlShard(&x509.Certificate{CRLDistributionPoints: cdp})
	if err == nil {
		t.Errorf("crlShard(%+v) = %d, %s, want 0, some error", cdp, n, err)
	}

	cdp = []string{
		"https://example.com/abc",
	}
	n, err = crlShard(&x509.Certificate{CRLDistributionPoints: cdp})
	if err == nil {
		t.Errorf("crlShard(%+v) = %d, %s, want 0, some error", cdp, n, err)
	}

	cdp = []string{
		"example",
	}
	n, err = crlShard(&x509.Certificate{CRLDistributionPoints: cdp})
	if err == nil {
		t.Errorf("crlShard(%+v) = %d, %s, want 0, some error", cdp, n, err)
	}

	cdp = []string{
		"https://example.com/abc/-77.crl",
	}
	n, err = crlShard(&x509.Certificate{CRLDistributionPoints: cdp})
	if err == nil {
		t.Errorf("crlShard(%+v) = %d, %s, want 0, some error", cdp, n, err)
	}

	cdp = []string{
		"https://example.com/abc/123",
	}
	n, err = crlShard(&x509.Certificate{CRLDistributionPoints: cdp})
	if err != nil || n != 123 {
		t.Errorf("crlShard(%+v) = %d, %s, want 123, nil", cdp, n, err)
	}

	cdp = []string{
		"https://example.com/abc/123.crl",
	}
	n, err = crlShard(&x509.Certificate{CRLDistributionPoints: cdp})
	if err != nil || n != 123 {
		t.Errorf("crlShard(%+v) = %d, %s, want 123, nil", cdp, n, err)
	}
}<|MERGE_RESOLUTION|>--- conflicted
+++ resolved
@@ -3330,44 +3330,9 @@
 		},
 	}, nil, nil, 0, log, metrics.NoopRegisterer)
 
-<<<<<<< HEAD
-	// Create valid authorizations for not-example.com and www.not-example.com
-	exp := ra.clk.Now().Add(365 * 24 * time.Hour)
-	authzIDA := createFinalizedAuthorization(t, ssa, identifier.NewDNS("not-example.com"), exp, core.ChallengeTypeHTTP01, ra.clk.Now())
-	authzIDB := createFinalizedAuthorization(t, ssa, identifier.NewDNS("www.not-example.com"), exp, core.ChallengeTypeHTTP01, ra.clk.Now())
-
-	order, err := ra.SA.NewOrderAndAuthzs(context.Background(), &sapb.NewOrderAndAuthzsRequest{
-		NewOrder: &sapb.NewOrderRequest{
-			RegistrationID: Registration.Id,
-			Expires:        timestamppb.New(exp),
-			DnsNames:       []string{"not-example.com", "www.not-example.com"},
-			Identifiers: []*corepb.Identifier{
-				identifier.NewDNS("not-example.com").AsProto(),
-				identifier.NewDNS("www.not-example.com").AsProto(),
-			},
-			V2Authorizations: []int64{authzIDA, authzIDB},
-		},
-	})
-	test.AssertNotError(t, err, "error generating test order")
-
-	testKey, err := rsa.GenerateKey(rand.Reader, 2048)
-	test.AssertNotError(t, err, "error generating test key")
-
-	csr, err := x509.CreateCertificateRequest(rand.Reader, &x509.CertificateRequest{
-		PublicKey:          testKey.Public(),
-		SignatureAlgorithm: x509.SHA256WithRSA,
-		DNSNames:           []string{"not-example.com", "www.not-example.com"},
-	}, testKey)
-	test.AssertNotError(t, err, "error generating test CSR")
-
-	_, err = ra.FinalizeOrder(context.Background(), &rapb.FinalizeOrderRequest{
-		Order: order,
-		Csr:   csr,
-=======
 	_, cert := test.ThrowAwayCert(t, clock.NewFake())
 	_, err := ra.GetSCTs(context.Background(), &rapb.SCTRequest{
 		PrecertDER: cert.Raw,
->>>>>>> 7aebcb1a
 	})
 	test.AssertError(t, err, "GetSCTs should have failed when SCTs timed out")
 	test.AssertContains(t, err.Error(), "failed to get 2 SCTs")
@@ -3402,182 +3367,6 @@
 	}
 }
 
-<<<<<<< HEAD
-// mockCAFailPrecert is a mock CA that always returns an error from `IssuePrecertificate`
-type mockCAFailPrecert struct {
-	mocks.MockCA
-	err error
-}
-
-func (ca *mockCAFailPrecert) IssuePrecertificate(
-	context.Context,
-	*capb.IssueCertificateRequest,
-	...grpc.CallOption) (*capb.IssuePrecertificateResponse, error) {
-	return nil, ca.err
-}
-
-// mockCAFailCertForPrecert is a mock CA that always returns an error from
-// `IssueCertificateForPrecertificate`
-type mockCAFailCertForPrecert struct {
-	mocks.MockCA
-	err error
-}
-
-// IssuePrecertificate needs to be mocked for mockCAFailCertForPrecert's `IssueCertificateForPrecertificate` to get called.
-func (ca *mockCAFailCertForPrecert) IssuePrecertificate(
-	ctx context.Context,
-	req *capb.IssueCertificateRequest,
-	opts ...grpc.CallOption) (*capb.IssuePrecertificateResponse, error) {
-	k, err := ecdsa.GenerateKey(elliptic.P256(), rand.Reader)
-	if err != nil {
-		return nil, err
-	}
-	parsedCSR, err := x509.ParseCertificateRequest(req.Csr)
-	if err != nil {
-		return nil, err
-	}
-	tmpl := &ctx509.Certificate{
-		SerialNumber: big.NewInt(1),
-		DNSNames:     parsedCSR.DNSNames,
-		ExtraExtensions: []ctpkix.Extension{
-			{
-				Id:       ctx509.OIDExtensionCTPoison,
-				Critical: true,
-				Value:    ctasn1.NullBytes,
-			},
-		},
-	}
-	precert, err := ctx509.CreateCertificate(rand.Reader, tmpl, tmpl, k.Public(), k)
-	if err != nil {
-		return nil, err
-	}
-	return &capb.IssuePrecertificateResponse{
-		DER: precert,
-	}, nil
-}
-
-func (ca *mockCAFailCertForPrecert) IssueCertificateForPrecertificate(
-	context.Context,
-	*capb.IssueCertificateForPrecertificateRequest,
-	...grpc.CallOption) (*corepb.Certificate, error) {
-	return &corepb.Certificate{}, ca.err
-}
-
-// TestIssueCertificateInnerErrs tests that errors from the CA caught during
-// `ra.issueCertificateInner` are propagated correctly, with the part of the
-// issuance process that failed prefixed on the error message.
-func TestIssueCertificateInnerErrs(t *testing.T) {
-	_, sa, ra, _, _, cleanUp := initAuthorities(t)
-	defer cleanUp()
-
-	// Make some valid authorizations for some names
-	names := []string{"not-example.com", "www.not-example.com", "still.not-example.com", "definitely.not-example.com"}
-	idents := []identifier.ACMEIdentifier{
-		identifier.NewDNS("not-example.com"),
-		identifier.NewDNS("www.not-example.com"),
-		identifier.NewDNS("still.not-example.com"),
-		identifier.NewDNS("definitely.not-example.com"),
-	}
-	exp := ra.clk.Now().Add(ra.profiles.def().orderLifetime)
-	var authzIDs []int64
-	for _, ident := range idents {
-		authzIDs = append(authzIDs, createFinalizedAuthorization(t, sa, ident, exp, core.ChallengeTypeHTTP01, ra.clk.Now()))
-	}
-
-	// Create a pending order for all of the names
-	order, err := sa.NewOrderAndAuthzs(context.Background(), &sapb.NewOrderAndAuthzsRequest{
-		NewOrder: &sapb.NewOrderRequest{
-			RegistrationID:   Registration.Id,
-			Expires:          timestamppb.New(exp),
-			DnsNames:         names,
-			Identifiers:      identifier.SliceAsProto(idents),
-			V2Authorizations: authzIDs,
-		},
-	})
-	test.AssertNotError(t, err, "Could not add test order with finalized authz IDs")
-
-	// Generate a CSR covering the order names with a random RSA key
-	testKey, err := rsa.GenerateKey(rand.Reader, 2048)
-	test.AssertNotError(t, err, "error generating test key")
-	csr, err := x509.CreateCertificateRequest(rand.Reader, &x509.CertificateRequest{
-		PublicKey:          testKey.PublicKey,
-		SignatureAlgorithm: x509.SHA256WithRSA,
-		Subject:            pkix.Name{CommonName: "not-example.com"},
-		DNSNames:           names,
-	}, testKey)
-	test.AssertNotError(t, err, "Could not create test order CSR")
-
-	csrOb, err := x509.ParseCertificateRequest(csr)
-	test.AssertNotError(t, err, "Error pasring generated CSR")
-
-	testCases := []struct {
-		Name         string
-		Mock         capb.CertificateAuthorityClient
-		ExpectedErr  error
-		ExpectedProb *berrors.BoulderError
-	}{
-		{
-			Name: "vanilla error during IssuePrecertificate",
-			Mock: &mockCAFailPrecert{
-				err: fmt.Errorf("bad bad not good"),
-			},
-			ExpectedErr: fmt.Errorf("issuing precertificate: bad bad not good"),
-		},
-		{
-			Name: "malformed problem during IssuePrecertificate",
-			Mock: &mockCAFailPrecert{
-				err: berrors.MalformedError("detected 1x whack attack"),
-			},
-			ExpectedProb: &berrors.BoulderError{
-				Detail: "issuing precertificate: detected 1x whack attack",
-				Type:   berrors.Malformed,
-			},
-		},
-		{
-			Name: "vanilla error during IssueCertificateForPrecertificate",
-			Mock: &mockCAFailCertForPrecert{
-				err: fmt.Errorf("aaaaaaaaaaaaaaaaaaaa!!"),
-			},
-			ExpectedErr: fmt.Errorf("issuing certificate for precertificate: aaaaaaaaaaaaaaaaaaaa!!"),
-		},
-		{
-			Name: "malformed problem during IssueCertificateForPrecertificate",
-			Mock: &mockCAFailCertForPrecert{
-				err: berrors.MalformedError("provided DER is DERanged"),
-			},
-			ExpectedProb: &berrors.BoulderError{
-				Detail: "issuing certificate for precertificate: provided DER is DERanged",
-				Type:   berrors.Malformed,
-			},
-		},
-	}
-
-	for _, tc := range testCases {
-		t.Run(tc.Name, func(t *testing.T) {
-			// Mock the CA
-			ra.CA = tc.Mock
-			// Attempt issuance
-			_, _, err = ra.issueCertificateInner(ctx, csrOb, false, order.CertificateProfileName, accountID(Registration.Id), orderID(order.Id))
-			// We expect all of the testcases to fail because all use mocked CAs that deliberately error
-			test.AssertError(t, err, "issueCertificateInner with failing mock CA did not fail")
-			// If there is an expected `error` then match the error message
-			if tc.ExpectedErr != nil {
-				test.AssertEquals(t, err.Error(), tc.ExpectedErr.Error())
-			} else if tc.ExpectedProb != nil {
-				// If there is an expected `berrors.BoulderError` then we expect the
-				// `issueCertificateInner` error to be a `berrors.BoulderError`
-				var berr *berrors.BoulderError
-				test.AssertErrorWraps(t, err, &berr)
-				// Match the expected berror Type and Detail to the observed
-				test.AssertErrorIs(t, berr, tc.ExpectedProb.Type)
-				test.AssertEquals(t, berr.Detail, tc.ExpectedProb.Detail)
-			}
-		})
-	}
-}
-
-=======
->>>>>>> 7aebcb1a
 type MockCARecordingProfile struct {
 	inner       *mocks.MockCA
 	profileName string
