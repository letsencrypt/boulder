--- conflicted
+++ resolved
@@ -628,48 +628,6 @@
 	test.AssertError(t, err, "Should have rejected authorization with short key")
 }
 
-<<<<<<< HEAD
-=======
-func TestRegistrationsPerIPOverrideUsage(t *testing.T) {
-	_, _, ra, _, _, cleanUp := initAuthorities(t)
-	defer cleanUp()
-
-	regIP := net.ParseIP("4.5.6.7")
-	rlp := ratelimit.RateLimitPolicy{
-		Threshold: 2,
-		Window:    config.Duration{Duration: 23 * time.Hour},
-		Overrides: map[string]int64{
-			regIP.String(): 3,
-		},
-	}
-
-	mockCounterAlwaysTwo := func(context.Context, *sapb.CountRegistrationsByIPRequest, ...grpc.CallOption) (*sapb.Count, error) {
-		return &sapb.Count{Count: 2}, nil
-	}
-
-	// No error expected, the count of existing registrations for "4.5.6.7"
-	// should be 1 below the override threshold.
-	err := ra.checkRegistrationIPLimit(ctx, rlp, regIP, mockCounterAlwaysTwo)
-	test.AssertNotError(t, err, "Unexpected error checking RegistrationsPerIPRange limit")
-
-	// Accounting for the anticipated issuance, we expect "4.5.6.7" to be at
-	// 100% of their override threshold.
-	test.AssertMetricWithLabelsEquals(t, ra.rlOverrideUsageGauge, prometheus.Labels{"limit": ratelimit.RegistrationsPerIP, "override_key": regIP.String()}, 1)
-
-	mockCounterAlwaysThree := func(context.Context, *sapb.CountRegistrationsByIPRequest, ...grpc.CallOption) (*sapb.Count, error) {
-		return &sapb.Count{Count: 3}, nil
-	}
-
-	// Error expected, the count of existing registrations for "4.5.6.7" should
-	// be exactly at the threshold.
-	err = ra.checkRegistrationIPLimit(ctx, rlp, regIP, mockCounterAlwaysThree)
-	test.AssertError(t, err, "Expected error checking RegistrationsPerIPRange limit")
-
-	// Expecting 100% of the override for "4.5.6.7" to be utilized.
-	test.AssertMetricWithLabelsEquals(t, ra.rlOverrideUsageGauge, prometheus.Labels{"limit": ratelimit.RegistrationsPerIP, "override_key": regIP.String()}, 1)
-}
-
->>>>>>> 20fdcbcf
 type NoUpdateSA struct {
 	sapb.StorageAuthorityClient
 }
@@ -1044,9 +1002,8 @@
 	// than other tests to make we don't get interference from other tests using the same
 	// registration ID.
 	registration, err := sa.NewRegistration(ctx, &corepb.Registration{
-		Key:       AccountKeyJSONC,
-		InitialIP: parseAndMarshalIP(t, "192.2.2.2"),
-		Status:    string(core.StatusValid),
+		Key:    AccountKeyJSONC,
+		Status: string(core.StatusValid),
 	})
 	test.AssertNotError(t, err, "Failed to create registration")
 
