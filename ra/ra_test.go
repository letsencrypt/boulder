--- conflicted
+++ resolved
@@ -2447,7 +2447,6 @@
 	}
 }
 
-<<<<<<< HEAD
 func TestFinalizeOrderWildcard(t *testing.T) {
 	// Only run under test/config-next config where 20170731115209_AddOrders.sql
 	// has been applied
@@ -2568,7 +2567,8 @@
 	_, err = ra.FinalizeOrder(context.Background(), finalizeReq)
 	test.AssertNotError(t, err, "FinalizeOrder failed for authorized "+
 		"wildcard order")
-=======
+}
+
 // TestUpdateMissingAuthorization tests the race condition where a challenge is
 // updated to valid concurrently with another attempt to have the challenge
 // updated. Previously this would return a `berrors.InternalServer` error when
@@ -2603,7 +2603,6 @@
 	test.AssertEquals(t, berrors.Is(err, berrors.InternalServer), false)
 	// It *should* be a NotFound error
 	test.AssertEquals(t, berrors.Is(err, berrors.NotFound), true)
->>>>>>> 171da335
 }
 
 var CAkeyPEM = `
