--- conflicted
+++ resolved
@@ -192,13 +192,13 @@
 
 	ExampleCSR = &x509.CertificateRequest{}
 
-	Registration = &corepb.Registration{}
+	Registration = &corepb.Registration{Id: 1}
 
 	AuthzRequest = &rapb.NewAuthorizationRequest{
 		Authz: &corepb.Authorization{
 			Identifier: "not-example.com",
 		},
-		RegID: Registration.ID,
+		RegID: Registration.Id,
 	}
 
 	log = blog.UseMock()
@@ -727,11 +727,7 @@
 	_, sa, ra, _, cleanUp := initAuthorities(t)
 	defer cleanUp()
 
-<<<<<<< HEAD
-	authz, err := ra.NewAuthorization(ctx, AuthzRequest, Registration.Id)
-=======
 	authz, err := ra.NewAuthorization(ctx, AuthzRequest)
->>>>>>> 3480cc5e
 	test.AssertNotError(t, err, "NewAuthorization failed")
 
 	// Verify that returned authz same as DB
@@ -741,15 +737,9 @@
 	assertAuthzEqual(t, authz, dbAuthzPB)
 
 	// Verify that the returned authz has the right information
-<<<<<<< HEAD
 	test.Assert(t, authz.RegistrationID == Registration.Id, "Initial authz did not get the right registration ID")
-	test.Assert(t, authz.Identifier == AuthzRequest.Identifier, "Initial authz had wrong identifier")
-	test.Assert(t, authz.Status == core.StatusPending, "Initial authz not pending")
-=======
-	test.Assert(t, authz.RegistrationID == Registration.ID, "Initial authz did not get the right registration ID")
 	test.Assert(t, authz.Identifier == AuthzRequest.Authz.Identifier, "Initial authz had wrong identifier")
 	test.Assert(t, authz.Status == string(core.StatusPending), "Initial authz not pending")
->>>>>>> 3480cc5e
 
 	// TODO Verify that challenges are correct
 	test.Assert(t, len(authz.Challenges) == 2, "Incorrect number of challenges returned")
@@ -775,11 +765,7 @@
 	authzIDA := createFinalizedAuthorization(t, sa, "not-example.com", exp, "valid")
 
 	// Now create another authorization for the same Reg.ID/domain
-<<<<<<< HEAD
-	secondAuthz, err := ra.NewAuthorization(ctx, AuthzRequest, Registration.Id)
-=======
 	secondAuthz, err := ra.NewAuthorization(ctx, AuthzRequest)
->>>>>>> 3480cc5e
 	test.AssertNotError(t, err, "NewAuthorization for secondAuthz failed")
 
 	// The first authz should be reused as the second and thus have the same ID
@@ -817,26 +803,13 @@
 	defer cleanUp()
 
 	// Create one pending authorization
-<<<<<<< HEAD
-	firstAuthz, err := ra.NewAuthorization(ctx, core.Authorization{
-		Identifier:     identifier.DNSIdentifier("not-example.com"),
-		RegistrationID: 1,
-		Status:         "pending",
-	}, Registration.Id)
-	test.AssertNotError(t, err, "Could not store test pending authorization")
-
-	// Create another one with the same identifier
-	secondAuthz, err := ra.NewAuthorization(ctx, core.Authorization{
-		Identifier: identifier.DNSIdentifier("not-example.com"),
-	}, Registration.Id)
-=======
 	firstAuthz, err := ra.NewAuthorization(ctx, &rapb.NewAuthorizationRequest{
 		Authz: &corepb.Authorization{
 			Identifier:     "not-example.com",
 			RegistrationID: 1,
 			Status:         "pending",
 		},
-		RegID: Registration.ID,
+		RegID: Registration.Id,
 	})
 	test.AssertNotError(t, err, "Could not store test pending authorization")
 
@@ -845,9 +818,8 @@
 		Authz: &corepb.Authorization{
 			Identifier: "not-example.com",
 		},
-		RegID: Registration.ID,
-	})
->>>>>>> 3480cc5e
+		RegID: Registration.Id,
+	})
 	test.AssertNotError(t, err, "Could not store test pending authorization")
 
 	// The first authz should be reused as the second and thus have the same ID
@@ -860,19 +832,13 @@
 		InitialIP: Registration.InitialIP,
 	})
 	test.AssertNotError(t, err, "Creating otherReg")
-<<<<<<< HEAD
-	thirdAuthz, err := ra.NewAuthorization(ctx, core.Authorization{
-		Identifier: identifier.DNSIdentifier("not-example.com"),
-	}, otherReg.Id)
-=======
 	// An authz created under another registration ID should not be reused.
 	thirdAuthz, err := ra.NewAuthorization(ctx, &rapb.NewAuthorizationRequest{
 		Authz: &corepb.Authorization{
 			Identifier: "not-example.com",
 		},
-		RegID: otherReg.ID,
-	})
->>>>>>> 3480cc5e
+		RegID: otherReg.Id,
+	})
 	test.AssertNotError(t, err, "Could not store test pending authorization")
 	if thirdAuthz.Id == firstAuthz.Id {
 		t.Error("Authorization was reused for a different account.")
@@ -911,13 +877,8 @@
 
 	// We expect that calling NewAuthorization will fail gracefully with an error
 	// about the existing validations
-<<<<<<< HEAD
-	_, err := ra.NewAuthorization(ctx, AuthzRequest, Registration.Id)
-	test.AssertEquals(t, err.Error(), "unable to get existing validations for regID: 1, identifier: not-example.com, mockSAWithBadGetValidAuthz always errors!")
-=======
 	_, err := ra.NewAuthorization(ctx, AuthzRequest)
 	test.AssertEquals(t, err.Error(), "unable to get existing validations for request.RegID: 1, acmeIdentifier: not-example.com, mockSAWithBadGetValidAuthz always errors!")
->>>>>>> 3480cc5e
 }
 
 func TestReuseAuthorizationDisabled(t *testing.T) {
@@ -930,11 +891,7 @@
 	authzID := createFinalizedAuthorization(t, sa, "not-example.com", exp, "valid")
 
 	// Now create another authorization for the same Reg.ID/domain
-<<<<<<< HEAD
-	secondAuthz, err := ra.NewAuthorization(ctx, AuthzRequest, Registration.Id)
-=======
 	secondAuthz, err := ra.NewAuthorization(ctx, AuthzRequest)
->>>>>>> 3480cc5e
 	test.AssertNotError(t, err, "NewAuthorization for secondAuthz failed")
 
 	// The second authz should not have the same ID as the previous AuthZ,
@@ -959,11 +916,7 @@
 	authzID := createFinalizedAuthorization(t, sa, "not-example", exp, "valid")
 
 	// Now create another authorization for the same Reg.ID/domain
-<<<<<<< HEAD
-	secondAuthz, err := ra.NewAuthorization(ctx, AuthzRequest, Registration.Id)
-=======
 	secondAuthz, err := ra.NewAuthorization(ctx, AuthzRequest)
->>>>>>> 3480cc5e
 	test.AssertNotError(t, err, "NewAuthorization for secondAuthz failed")
 
 	// The second authz should not have the same ID as the previous AuthZ,
@@ -983,13 +936,8 @@
 		Authz: &corepb.Authorization{
 			Identifier: "NOT-example.COM",
 		},
-<<<<<<< HEAD
-	}
-	authz, err := ra.NewAuthorization(ctx, authzReq, Registration.Id)
-=======
-		RegID: Registration.ID,
-	})
->>>>>>> 3480cc5e
+		RegID: Registration.Id,
+	})
 	test.AssertNotError(t, err, "NewAuthorization failed")
 	test.AssertEquals(t, "not-example.com", authz.Identifier)
 
@@ -1007,13 +955,8 @@
 		Authz: &corepb.Authorization{
 			Identifier: "127.0.0.1",
 		},
-<<<<<<< HEAD
-	}
-	_, err := ra.NewAuthorization(ctx, authzReq, Registration.Id)
-=======
-		RegID: Registration.ID,
-	})
->>>>>>> 3480cc5e
+		RegID: Registration.Id,
+	})
 	if err == nil {
 		t.Fatalf("NewAuthorization succeeded for 127.0.0.1, should have failed")
 	}
@@ -1024,11 +967,7 @@
 	_, _, ra, fc, cleanUp := initAuthorities(t)
 	defer cleanUp()
 
-<<<<<<< HEAD
-	authz, err := ra.NewAuthorization(ctx, AuthzRequest, Registration.Id)
-=======
 	authz, err := ra.NewAuthorization(ctx, AuthzRequest)
->>>>>>> 3480cc5e
 	test.AssertNotError(t, err, "NewAuthorization failed")
 
 	expiry := fc.Now().Add(-2 * time.Hour)
@@ -1090,11 +1029,7 @@
 	defer cleanUp()
 
 	// We know this is OK because of TestNewAuthorization
-<<<<<<< HEAD
-	authz, err := ra.NewAuthorization(ctx, AuthzRequest, Registration.Id)
-=======
 	authzPB, err := ra.NewAuthorization(ctx, AuthzRequest)
->>>>>>> 3480cc5e
 	test.AssertNotError(t, err, "NewAuthorization failed")
 	authz, err := bgrpc.PBToAuthz(authzPB)
 	test.AssertNotError(t, err, "failed to deserialze authz")
@@ -1157,11 +1092,7 @@
 	va, sa, ra, fc, cleanUp := initAuthorities(t)
 	defer cleanUp()
 
-<<<<<<< HEAD
-	authz, err := ra.NewAuthorization(ctx, AuthzRequest, Registration.Id)
-=======
 	authzPB, err := ra.NewAuthorization(ctx, AuthzRequest)
->>>>>>> 3480cc5e
 	test.AssertNotError(t, err, "NewAuthorization failed")
 	authz, err := bgrpc.PBToAuthz(authzPB)
 	test.AssertNotError(t, err, "failed to deserialize authz")
@@ -1222,16 +1153,12 @@
 	test.AssertNotError(t, err, "Failed to sign CSR")
 
 	// Registration has key == AccountKeyA
-<<<<<<< HEAD
-	_, err = ra.NewCertificate(ctx, certRequest, Registration.Id, 1)
-=======
 	_, err = ra.NewCertificate(ctx,
 		&rapb.NewCertificateRequest{
 			Csr:          csrBytes,
-			RegID:        Registration.ID,
+			RegID:        Registration.Id,
 			IssuerNameID: 1,
 		})
->>>>>>> 3480cc5e
 	test.AssertError(t, err, "Should have rejected cert with key = account key")
 	test.AssertEquals(t, err.Error(), "certificate public key must be different than account key")
 }
@@ -1260,39 +1187,16 @@
 	_ = createFinalizedAuthorization(t, sa, "www.not-example.com", exp, "valid")
 
 	// Check that we fail if the CSR signature is invalid
-<<<<<<< HEAD
-	ExampleCSR.Signature[0]++
-	certRequest := core.CertificateRequest{
-		CSR: ExampleCSR,
-	}
-
-	_, err := ra.NewCertificate(ctx, certRequest, Registration.Id, 1)
-	ExampleCSR.Signature[0]--
-	test.AssertError(t, err, "Failed to check CSR signature")
-
-	// Check that we don't fail on case mismatches
-	ExampleCSR.Subject.CommonName = "www.NOT-example.com"
-	certRequest = core.CertificateRequest{
-		CSR: ExampleCSR,
-	}
-
-	cert, err := ra.NewCertificate(ctx, certRequest, Registration.Id, 1)
-	test.AssertNotError(t, err, "Failed to issue certificate")
-
-	_, err = x509.ParseCertificate(cert.DER)
-	test.AssertNotError(t, err, "Failed to parse certificate")
-=======
 	ExampleCSR.Raw[len(ExampleCSR.Raw)-1]++
 	_, err := ra.NewCertificate(ctx,
 		&rapb.NewCertificateRequest{
 			Csr:          ExampleCSR.Raw,
-			RegID:        Registration.ID,
+			RegID:        Registration.Id,
 			IssuerNameID: 1,
 		})
 	ExampleCSR.Raw[len(ExampleCSR.Raw)-1]--
 	test.AssertError(t, err, "Failed to check CSR signature")
 	test.AssertEquals(t, err.Error(), "invalid signature on CSR")
->>>>>>> 3480cc5e
 }
 
 func TestAuthzRateLimiting(t *testing.T) {
@@ -1308,11 +1212,7 @@
 	fc.Add(24 * 90 * time.Hour)
 
 	// Should be able to create an authzRequest
-<<<<<<< HEAD
-	authz, err := ra.NewAuthorization(ctx, AuthzRequest, Registration.Id)
-=======
 	authzPB, err := ra.NewAuthorization(ctx, AuthzRequest)
->>>>>>> 3480cc5e
 	test.AssertNotError(t, err, "NewAuthorization failed")
 	authz, err := bgrpc.PBToAuthz(authzPB)
 	test.AssertNotError(t, err, "failed to deserialze authz")
@@ -1320,11 +1220,7 @@
 	fc.Add(time.Hour)
 
 	// Second one should trigger rate limit
-<<<<<<< HEAD
-	_, err = ra.NewAuthorization(ctx, AuthzRequest, Registration.Id)
-=======
 	_, err = ra.NewAuthorization(ctx, AuthzRequest)
->>>>>>> 3480cc5e
 	test.AssertError(t, err, "Pending Authorization rate limit failed.")
 
 	// Finalize pending authz
@@ -1333,11 +1229,7 @@
 	test.AssertNotError(t, err, "recordValidation failed")
 
 	// Try to create a new authzRequest, should be fine now.
-<<<<<<< HEAD
-	_, err = ra.NewAuthorization(ctx, AuthzRequest, Registration.Id)
-=======
 	_, err = ra.NewAuthorization(ctx, AuthzRequest)
->>>>>>> 3480cc5e
 	test.AssertNotError(t, err, "NewAuthorization failed")
 }
 
@@ -1452,18 +1344,12 @@
 	// override with our mockInvalidAuthorizationsAuthority for this specific test
 	ra.SA = &mockInvalidAuthorizationsAuthority{domainWithFailures: "ifail.com"}
 	// Should trigger rate limit
-<<<<<<< HEAD
-	_, err := ra.NewAuthorization(ctx, core.Authorization{
-		Identifier: identifier.DNSIdentifier("ifail.com"),
-	}, Registration.Id)
-=======
 	_, err := ra.NewAuthorization(ctx, &rapb.NewAuthorizationRequest{
 		Authz: &corepb.Authorization{
 			Identifier: "ifail.com",
 		},
-		RegID: Registration.ID,
-	})
->>>>>>> 3480cc5e
+		RegID: Registration.Id,
+	})
 	test.AssertError(t, err, "NewAuthorization did not encounter expected rate limit error")
 	test.AssertEquals(t, err.Error(), "too many failed authorizations recently: see https://letsencrypt.org/docs/rate-limits/")
 }
@@ -3595,11 +3481,7 @@
 	defer cleanUp()
 	ctx := context.Background()
 
-<<<<<<< HEAD
-	authz, err := ra.NewAuthorization(ctx, AuthzRequest, Registration.Id)
-=======
 	authzPB, err := ra.NewAuthorization(ctx, AuthzRequest)
->>>>>>> 3480cc5e
 	test.AssertNotError(t, err, "NewAuthorization failed")
 	authz, err := bgrpc.PBToAuthz(authzPB)
 	test.AssertNotError(t, err, "failed to deserialize authz")
