--- conflicted
+++ resolved
@@ -346,10 +346,7 @@
 		300*24*time.Hour, 7*24*time.Hour,
 		nil,
 		nil,
-<<<<<<< HEAD
 		nil,
-=======
->>>>>>> a78efb82
 		7*24*time.Hour, 5*time.Minute,
 		ctp, nil, nil)
 	ra.SA = sa
@@ -1675,58 +1672,6 @@
 }
 
 func TestNewOrder_ProfileSelectionAllowList(t *testing.T) {
-<<<<<<< HEAD
-	_, _, ra, _, _, cleanUp := initAuthorities(t)
-	defer cleanUp()
-
-	// Set up a ValidationProfile with an allowList that is nil, indicating all
-	// accounts are allowed.
-	ra.validationProfiles = map[string]*ValidationProfile{
-		"test": NewValidationProfile(nil),
-	}
-
-	// Issuance should succeed.
-	orderReq := &rapb.NewOrderRequest{
-		RegistrationID:         Registration.Id,
-		DnsNames:               []string{"a.example.com"},
-		CertificateProfileName: "test",
-	}
-	_, err := ra.NewOrder(context.Background(), orderReq)
-	test.AssertNotError(t, err, "NewOrder for account ID that is on the allowlist failed")
-
-	// Set up a ValidationProfile with an allowList that doesn't include
-	// Registration.Id.
-	ra.validationProfiles = map[string]*ValidationProfile{
-		"test": NewValidationProfile(allowlist.NewList([]int64{1337})),
-	}
-
-	// Issuance should fail with an unauthorized error regarding the certificate
-	// profile.
-	orderReq = &rapb.NewOrderRequest{
-		RegistrationID:         Registration.Id,
-		DnsNames:               []string{"b.example.com"},
-		CertificateProfileName: "test",
-	}
-	_, err = ra.NewOrder(context.Background(), orderReq)
-	test.AssertError(t, err, "NewOrder with invalid profile did not error")
-	test.AssertErrorIs(t, err, berrors.Unauthorized)
-	test.AssertContains(t, err.Error(), "not permitted to use certificate profile")
-
-	// Set up a ValidationProfile with an allowList that does include
-	// Registration.Id.
-	ra.validationProfiles = map[string]*ValidationProfile{
-		"test": NewValidationProfile(allowlist.NewList([]int64{Registration.Id})),
-	}
-
-	// Issuance should succeed.
-	orderReq = &rapb.NewOrderRequest{
-		RegistrationID:         Registration.Id,
-		DnsNames:               []string{"c.example.com"},
-		CertificateProfileName: "test",
-	}
-	_, err = ra.NewOrder(context.Background(), orderReq)
-	test.AssertNotError(t, err, "NewOrder for account ID that is on the allowlist failed")
-=======
 	t.Parallel()
 
 	_, _, ra, _, _, cleanUp := initAuthorities(t)
@@ -1783,7 +1728,6 @@
 			}
 		})
 	}
->>>>>>> a78efb82
 }
 
 // mockSAWithAuthzs has a GetAuthorizations2 method that returns the protobuf
