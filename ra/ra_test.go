--- conflicted
+++ resolved
@@ -4148,18 +4148,8 @@
 		return authzs, nil
 	}
 
-<<<<<<< HEAD
-	for _, name := range req.Domains {
-		authzs.Authzs = append(authzs.Authzs, &corepb.Authorization{Identifier: name})
-=======
 	for _, name := range req.DnsNames {
-		authzs.Authz = append(authzs.Authz, &sapb.Authorizations_MapElement{
-			Domain: name,
-			Authz: &corepb.Authorization{
-				DnsName: name,
-			},
-		})
->>>>>>> 46859a22
+		authzs.Authzs = append(authzs.Authzs, &corepb.Authorization{DnsName: name})
 	}
 
 	return authzs, nil
