--- conflicted
+++ resolved
@@ -1913,15 +1913,8 @@
 func TestRecheckCAASuccess(t *testing.T) {
 	_, _, ra, _, cleanUp := initAuthorities(t)
 	defer cleanUp()
-<<<<<<< HEAD
-	_ = features.Set(map[string]bool{"RecheckCAA": true})
-	defer features.Reset()
 	auths := []core.Authorization{HTTP01Authorization("a.com"), HTTP01Authorization("b.com"), HTTP01Authorization("c.com")}
 	err := ra.recheckCAA(context.Background(), auths)
-=======
-	names := []string{"a.com", "b.com", "c.com"}
-	err := ra.recheckCAA(context.Background(), names)
->>>>>>> d2883f12
 	if err != nil {
 		t.Errorf("expected nil err, got %s", err)
 	}
@@ -1930,13 +1923,7 @@
 func TestRecheckCAAFail(t *testing.T) {
 	_, _, ra, _, cleanUp := initAuthorities(t)
 	defer cleanUp()
-<<<<<<< HEAD
-	_ = features.Set(map[string]bool{"RecheckCAA": true})
-	defer features.Reset()
 	auths := []core.Authorization{HTTP01Authorization("a.com"), HTTP01Authorization("b.com"), HTTP01Authorization("c.com")}
-=======
-	names := []string{"a.com", "b.com", "c.com"}
->>>>>>> d2883f12
 	ra.caa = &caaFailer{}
 	err := ra.recheckCAA(context.Background(), auths)
 	if err == nil {
