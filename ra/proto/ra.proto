--- conflicted
+++ resolved
@@ -96,18 +96,15 @@
 }
 
 message NewOrderRequest {
-  // Next unused field number: 8
+  // Next unused field number: 9
   int64 registrationID = 1;
   // TODO(#7311): dnsNames are being deprecated in favour of identifiers.
   repeated string dnsNames = 2;
-<<<<<<< HEAD
-  repeated core.Identifier identifiers = 7;
-=======
+  repeated core.Identifier identifiers = 8;
   string certificateProfileName = 5;
   // Replaces is the ARI certificate Id that this order replaces.
   string replaces = 7;
   // ReplacesSerial is the serial number of the certificate that this order replaces.
->>>>>>> 358bdab8
   string replacesSerial = 3;
   reserved 4; // previously isARIRenewal
   reserved 6; // previously isRenewal
