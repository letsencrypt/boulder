--- conflicted
+++ resolved
@@ -65,17 +65,11 @@
 		stats: stats,
 		clk:   clk,
 		log:   logger,
-<<<<<<< HEAD
 		authorizationLifetime:        DefaultAuthorizationLifetime,
 		pendingAuthorizationLifetime: DefaultPendingAuthorizationLifetime,
 		rlPolicies:                   policies,
 		tiMu:                         new(sync.RWMutex),
-=======
-		authorizationLifetime: DefaultAuthorizationLifetime,
-		rlPolicies:            policies,
-		tiMu:                  new(sync.RWMutex),
-		maxContactsPerReg:     maxContactsPerReg,
->>>>>>> 0e034fcd
+		maxContactsPerReg:            maxContactsPerReg,
 	}
 	return ra
 }
