--- conflicted
+++ resolved
@@ -233,13 +233,8 @@
 }
 
 func TestNewRegistration(t *testing.T) {
-<<<<<<< HEAD
 	_, sa, ra := initAuthorities(t)
-	mailto, _ := url.Parse("mailto:foo@letsencrypt.org")
-=======
-	_, _, sa, ra := initAuthorities(t)
 	mailto, _ := core.ParseAcmeURL("mailto:foo@letsencrypt.org")
->>>>>>> 5f97c675
 	input := core.Registration{
 		Contact: []*core.AcmeURL{mailto},
 		Key:     AccountKeyB,
@@ -260,13 +255,8 @@
 }
 
 func TestNewRegistrationNoFieldOverwrite(t *testing.T) {
-<<<<<<< HEAD
 	_, _, ra := initAuthorities(t)
-	mailto, _ := url.Parse("mailto:foo@letsencrypt.org")
-=======
-	_, _, _, ra := initAuthorities(t)
 	mailto, _ := core.ParseAcmeURL("mailto:foo@letsencrypt.org")
->>>>>>> 5f97c675
 	input := core.Registration{
 		ID:        23,
 		Key:       AccountKeyC,
@@ -291,13 +281,8 @@
 }
 
 func TestNewRegistrationBadKey(t *testing.T) {
-<<<<<<< HEAD
 	_, _, ra := initAuthorities(t)
-	mailto, _ := url.Parse("mailto:foo@letsencrypt.org")
-=======
-	_, _, _, ra := initAuthorities(t)
 	mailto, _ := core.ParseAcmeURL("mailto:foo@letsencrypt.org")
->>>>>>> 5f97c675
 	input := core.Registration{
 		Contact: []*core.AcmeURL{mailto},
 		Key:     ShortKey,
