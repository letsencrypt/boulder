package wfe2

import (
	"context"
	"crypto"
	"crypto/dsa"
	"crypto/ecdsa"
	"crypto/elliptic"
	"crypto/rsa"
	"fmt"
	"net/http"
	"strings"
	"testing"

	"github.com/letsencrypt/boulder/core"
	corepb "github.com/letsencrypt/boulder/core/proto"
	bgrpc "github.com/letsencrypt/boulder/grpc"
	"github.com/letsencrypt/boulder/mocks"
	"github.com/letsencrypt/boulder/probs"
	sapb "github.com/letsencrypt/boulder/sa/proto"
	"github.com/letsencrypt/boulder/test"
	"github.com/letsencrypt/boulder/web"
	"github.com/prometheus/client_golang/prometheus"

	"google.golang.org/grpc"
	"gopkg.in/go-jose/go-jose.v2"
)

// sigAlgForKey uses `signatureAlgorithmForKey` but fails immediately using the
// testing object if the sig alg is unknown.
func sigAlgForKey(t *testing.T, key interface{}) jose.SignatureAlgorithm {
	var sigAlg jose.SignatureAlgorithm
	var err error
	// Gracefully handle the case where a non-pointer public key is given where
	// sigAlgorithmForKey always wants a pointer. It may be tempting to try and do
	// `sigAlgorithmForKey(&jose.JSONWebKey{Key: &key})` without a type switch but this produces
	// `*interface {}` and not the desired `*rsa.PublicKey` or `*ecdsa.PublicKey`.
	switch k := key.(type) {
	case rsa.PublicKey:
		sigAlg, err = sigAlgorithmForKey(&jose.JSONWebKey{Key: &k})
	case ecdsa.PublicKey:
		sigAlg, err = sigAlgorithmForKey(&jose.JSONWebKey{Key: &k})
	default:
		sigAlg, err = sigAlgorithmForKey(&jose.JSONWebKey{Key: k})
	}
	test.Assert(t, err == nil, fmt.Sprintf("Error getting signature algorithm for key %#v", key))
	return sigAlg
}

// keyAlgForKey returns a JWK key algorithm based on the provided private key.
// Only ECDSA and RSA private keys are supported.
func keyAlgForKey(t *testing.T, key interface{}) string {
	switch key.(type) {
	case *rsa.PrivateKey, rsa.PrivateKey:
		return "RSA"
	case *ecdsa.PrivateKey, ecdsa.PrivateKey:
		return "ECDSA"
	}
	t.Fatalf("Can't figure out keyAlgForKey: %#v", key)
	return ""
}

// pubKeyForKey returns the public key of an RSA/ECDSA private key provided as
// argument.
func pubKeyForKey(t *testing.T, privKey interface{}) interface{} {
	switch k := privKey.(type) {
	case *rsa.PrivateKey:
		return k.PublicKey
	case *ecdsa.PrivateKey:
		return k.PublicKey
	}
	t.Fatalf("Unable to get public key for private key %#v", privKey)
	return nil
}

// requestSigner offers methods to sign requests that will be accepted by a
// specific WFE in unittests. It is only valid for the lifetime of a single
// unittest.
type requestSigner struct {
	t            *testing.T
	nonceService jose.NonceSource
}

// embeddedJWK creates a JWS for a given request body with an embedded JWK
// corresponding to the private key provided. The URL and nonce extra headers
// are set based on the additional arguments. A computed JWS, the corresponding
// embedded JWK and the JWS in serialized string form are returned.
func (rs requestSigner) embeddedJWK(
	privateKey interface{},
	url string,
	req string) (*jose.JSONWebSignature, *jose.JSONWebKey, string) {
	// if no key is provided default to test1KeyPrivatePEM
	var publicKey interface{}
	if privateKey == nil {
		signer := loadKey(rs.t, []byte(test1KeyPrivatePEM))
		privateKey = signer
		publicKey = signer.Public()
	} else {
		publicKey = pubKeyForKey(rs.t, privateKey)
	}

	signerKey := jose.SigningKey{
		Key:       privateKey,
		Algorithm: sigAlgForKey(rs.t, publicKey),
	}

	opts := &jose.SignerOptions{
		NonceSource: rs.nonceService,
		EmbedJWK:    true,
	}
	if url != "" {
		opts.ExtraHeaders = map[jose.HeaderKey]interface{}{
			"url": url,
		}
	}

	signer, err := jose.NewSigner(signerKey, opts)
	test.AssertNotError(rs.t, err, "Failed to make signer")

	jws, err := signer.Sign([]byte(req))
	test.AssertNotError(rs.t, err, "Failed to sign req")

	body := jws.FullSerialize()
	parsedJWS, err := jose.ParseSigned(body)
	test.AssertNotError(rs.t, err, "Failed to parse generated JWS")

	return parsedJWS, parsedJWS.Signatures[0].Header.JSONWebKey, body
}

// signRequestKeyID creates a JWS for a given request body with key ID specified
// based on the ID number provided. The URL and nonce extra headers
// are set based on the additional arguments. A computed JWS, the corresponding
// embedded JWK and the JWS in serialized string form are returned.
func (rs requestSigner) byKeyID(
	keyID int64,
	privateKey interface{},
	url string,
	req string) (*jose.JSONWebSignature, *jose.JSONWebKey, string) {
	// if no key is provided default to test1KeyPrivatePEM
	if privateKey == nil {
		privateKey = loadKey(rs.t, []byte(test1KeyPrivatePEM))
	}

	jwk := &jose.JSONWebKey{
		Key:       privateKey,
		Algorithm: keyAlgForKey(rs.t, privateKey),
		KeyID:     fmt.Sprintf("http://localhost/acme/acct/%d", keyID),
	}

	signerKey := jose.SigningKey{
		Key:       jwk,
		Algorithm: jose.RS256,
	}

	opts := &jose.SignerOptions{
		NonceSource: rs.nonceService,
		ExtraHeaders: map[jose.HeaderKey]interface{}{
			"url": url,
		},
	}

	signer, err := jose.NewSigner(signerKey, opts)
	test.AssertNotError(rs.t, err, "Failed to make signer")
	jws, err := signer.Sign([]byte(req))
	test.AssertNotError(rs.t, err, "Failed to sign req")

	body := jws.FullSerialize()
	parsedJWS, err := jose.ParseSigned(body)
	test.AssertNotError(rs.t, err, "Failed to parse generated JWS")

	return parsedJWS, jwk, body
}

// missingNonce returns an otherwise well-signed request that is missing its
// nonce.
func (rs requestSigner) missingNonce() *jose.JSONWebSignature {
	privateKey := loadKey(rs.t, []byte(test1KeyPrivatePEM))
	jwk := &jose.JSONWebKey{
		Key:       privateKey,
		Algorithm: keyAlgForKey(rs.t, privateKey),
		KeyID:     "http://localhost/acme/acct/1",
	}
	signerKey := jose.SigningKey{
		Key:       jwk,
		Algorithm: jose.RS256,
	}

	opts := &jose.SignerOptions{
		ExtraHeaders: map[jose.HeaderKey]interface{}{
			"url": "https://example.com/acme/foo",
		},
	}

	signer, err := jose.NewSigner(signerKey, opts)
	test.AssertNotError(rs.t, err, "Failed to make signer")
	jws, err := signer.Sign([]byte(""))
	test.AssertNotError(rs.t, err, "Failed to sign req")

	return jws
}

// invalidNonce returns an otherwise well-signed request with an invalid nonce.
func (rs requestSigner) invalidNonce() *jose.JSONWebSignature {
	privateKey := loadKey(rs.t, []byte(test1KeyPrivatePEM))
	jwk := &jose.JSONWebKey{
		Key:       privateKey,
		Algorithm: keyAlgForKey(rs.t, privateKey),
		KeyID:     "http://localhost/acme/acct/1",
	}
	signerKey := jose.SigningKey{
		Key:       jwk,
		Algorithm: jose.RS256,
	}

	opts := &jose.SignerOptions{
		NonceSource: badNonceProvider{},
		ExtraHeaders: map[jose.HeaderKey]interface{}{
			"url": "https://example.com/acme/foo",
		},
	}

	signer, err := jose.NewSigner(signerKey, opts)
	test.AssertNotError(rs.t, err, "Failed to make signer")
	jws, err := signer.Sign([]byte(""))
	test.AssertNotError(rs.t, err, "Failed to sign req")

	body := jws.FullSerialize()
	parsedJWS, err := jose.ParseSigned(body)
	test.AssertNotError(rs.t, err, "Failed to parse generated JWS")

	return parsedJWS
}

func TestRejectsNone(t *testing.T) {
	noneJWSBody := `
		{
			"header": {
				"alg": "none",
				"jwk": {
					"kty": "RSA",
					"n": "vrjT",
					"e": "AQAB"
				}
			},
			"payload": "aGkK",
  		"signature": "ghTIjrhiRl2pQ09vAkUUBbF5KziJdhzOTB-okM9SPRzU8Hyj0W1H5JA1Zoc-A-LuJGNAtYYHWqMw1SeZbT0l9FHcbMPeWDaJNkHS9jz5_g_Oyol8vcrWur2GDtB2Jgw6APtZKrbuGATbrF7g41Wijk6Kk9GXDoCnlfOQOhHhsrFFcWlCPLG-03TtKD6EBBoVBhmlp8DRLs7YguWRZ6jWNaEX-1WiRntBmhLqoqQFtvZxCBw_PRuaRw_RZBd1x2_BNYqEdOmVNC43UHMSJg3y_3yrPo905ur09aUTscf-C_m4Sa4M0FuDKn3bQ_pFrtz-aCCq6rcTIyxYpDqNvHMT2Q"
		}
	`
	noneJWS, err := jose.ParseSigned(noneJWSBody)
	if err != nil {
		t.Fatal("Unable to parse noneJWS")
	}
	noneJWK := noneJWS.Signatures[0].Header.JSONWebKey

	err = checkAlgorithm(noneJWK, noneJWS)
	if err == nil {
		t.Fatalf("checkAlgorithm did not reject JWS with alg: 'none'")
	}
	if err.Error() != "JWS signature header contains unsupported algorithm \"none\", expected one of RS256, ES256, ES384 or ES512" {
		t.Fatalf("checkAlgorithm rejected JWS with alg: 'none', but for wrong reason: %#v", err)
	}
}

func TestRejectsHS256(t *testing.T) {
	hs256JWSBody := `
		{
			"header": {
				"alg": "HS256",
				"jwk": {
					"kty": "RSA",
					"n": "vrjT",
					"e": "AQAB"
				}
			},
			"payload": "aGkK",
  		"signature": "ghTIjrhiRl2pQ09vAkUUBbF5KziJdhzOTB-okM9SPRzU8Hyj0W1H5JA1Zoc-A-LuJGNAtYYHWqMw1SeZbT0l9FHcbMPeWDaJNkHS9jz5_g_Oyol8vcrWur2GDtB2Jgw6APtZKrbuGATbrF7g41Wijk6Kk9GXDoCnlfOQOhHhsrFFcWlCPLG-03TtKD6EBBoVBhmlp8DRLs7YguWRZ6jWNaEX-1WiRntBmhLqoqQFtvZxCBw_PRuaRw_RZBd1x2_BNYqEdOmVNC43UHMSJg3y_3yrPo905ur09aUTscf-C_m4Sa4M0FuDKn3bQ_pFrtz-aCCq6rcTIyxYpDqNvHMT2Q"
		}
	`

	hs256JWS, err := jose.ParseSigned(hs256JWSBody)
	if err != nil {
		t.Fatal("Unable to parse hs256JWSBody")
	}
	hs256JWK := hs256JWS.Signatures[0].Header.JSONWebKey

	err = checkAlgorithm(hs256JWK, hs256JWS)
	if err == nil {
		t.Fatalf("checkAlgorithm did not reject JWS with alg: 'HS256'")
	}
	expected := "JWS signature header contains unsupported algorithm \"HS256\", expected one of RS256, ES256, ES384 or ES512"
	if err.Error() != expected {
		t.Fatalf("checkAlgorithm rejected JWS with alg: 'none', but for wrong reason: got %q, wanted %q", err.Error(), expected)
	}
}

func TestCheckAlgorithm(t *testing.T) {
	testCases := []struct {
		key         jose.JSONWebKey
		jws         jose.JSONWebSignature
		expectedErr string
	}{
		{
			jose.JSONWebKey{},
			jose.JSONWebSignature{
				Signatures: []jose.Signature{
					{
						Header: jose.Header{
							Algorithm: "HS256",
						},
					},
				},
			},
			"JWS signature header contains unsupported algorithm \"HS256\", expected one of RS256, ES256, ES384 or ES512",
		},
		{
			jose.JSONWebKey{
				Key: &dsa.PublicKey{},
			},
			jose.JSONWebSignature{
				Signatures: []jose.Signature{
					{
						Header: jose.Header{
							Algorithm: "ES512",
						},
					},
				},
			},
			"JWK contains unsupported key type (expected RSA, or ECDSA P-256, P-384, or P-521",
		},
		{
			jose.JSONWebKey{
				Algorithm: "RS256",
				Key:       &rsa.PublicKey{},
			},
			jose.JSONWebSignature{
				Signatures: []jose.Signature{
					{
						Header: jose.Header{
							Algorithm: "ES512",
						},
					},
				},
			},
			"JWS signature header algorithm \"ES512\" does not match expected algorithm \"RS256\" for JWK",
		},
		{
			jose.JSONWebKey{
				Algorithm: "HS256",
				Key:       &rsa.PublicKey{},
			},
			jose.JSONWebSignature{
				Signatures: []jose.Signature{
					{
						Header: jose.Header{
							Algorithm: "RS256",
						},
					},
				},
			},
			"JWK key header algorithm \"HS256\" does not match expected algorithm \"RS256\" for JWK",
		},
	}
	for i, tc := range testCases {
		err := checkAlgorithm(&tc.key, &tc.jws)
		if tc.expectedErr != "" && err.Error() != tc.expectedErr {
			t.Errorf("TestCheckAlgorithm %d: Expected %q, got %q", i, tc.expectedErr, err)
		}
	}
}

func TestCheckAlgorithmSuccess(t *testing.T) {
	err := checkAlgorithm(&jose.JSONWebKey{
		Algorithm: "RS256",
		Key:       &rsa.PublicKey{},
	}, &jose.JSONWebSignature{
		Signatures: []jose.Signature{
			{
				Header: jose.Header{
					Algorithm: "RS256",
				},
			},
		},
	})
	if err != nil {
		t.Errorf("RS256 key: Expected nil error, got '%s'", err)
	}
	err = checkAlgorithm(&jose.JSONWebKey{
		Key: &rsa.PublicKey{},
	}, &jose.JSONWebSignature{
		Signatures: []jose.Signature{
			{
				Header: jose.Header{
					Algorithm: "RS256",
				},
			},
		},
	})
	if err != nil {
		t.Errorf("RS256 key: Expected nil error, got '%s'", err)
	}

	err = checkAlgorithm(&jose.JSONWebKey{
		Algorithm: "ES256",
		Key: &ecdsa.PublicKey{
			Curve: elliptic.P256(),
		},
	}, &jose.JSONWebSignature{
		Signatures: []jose.Signature{
			{
				Header: jose.Header{
					Algorithm: "ES256",
				},
			},
		},
	})
	if err != nil {
		t.Errorf("ES256 key: Expected nil error, got '%s'", err)
	}

	err = checkAlgorithm(&jose.JSONWebKey{
		Key: &ecdsa.PublicKey{
			Curve: elliptic.P256(),
		},
	}, &jose.JSONWebSignature{
		Signatures: []jose.Signature{
			{
				Header: jose.Header{
					Algorithm: "ES256",
				},
			},
		},
	})
	if err != nil {
		t.Errorf("ES256 key: Expected nil error, got '%s'", err)
	}
}

func TestValidPOSTRequest(t *testing.T) {
	wfe, _, _ := setupWFE(t)

	dummyContentLength := []string{"pretty long, idk, maybe a nibble or two?"}

	testCases := []struct {
		Name               string
		Headers            map[string][]string
		Body               *string
		HTTPStatus         int
		ProblemDetail      string
		ErrorStatType      string
		EnforceContentType bool
	}{
		// POST requests without a Content-Length should produce a problem
		{
			Name:          "POST without a Content-Length header",
			Headers:       nil,
			HTTPStatus:    http.StatusLengthRequired,
			ProblemDetail: "missing Content-Length header",
			ErrorStatType: "ContentLengthRequired",
		},
		// POST requests with a Replay-Nonce header should produce a problem
		{
			Name: "POST with a Replay-Nonce HTTP header",
			Headers: map[string][]string{
				"Content-Length": dummyContentLength,
				"Replay-Nonce":   {"ima-misplaced-nonce"},
				"Content-Type":   {expectedJWSContentType},
			},
			HTTPStatus:    http.StatusBadRequest,
			ProblemDetail: "HTTP requests should NOT contain Replay-Nonce header. Use JWS nonce field",
			ErrorStatType: "ReplayNonceOutsideJWS",
		},
		// POST requests without a body should produce a problem
		{
			Name: "POST with an empty POST body",
			Headers: map[string][]string{
				"Content-Length": dummyContentLength,
				"Content-Type":   {expectedJWSContentType},
			},
			HTTPStatus:    http.StatusBadRequest,
			ProblemDetail: "No body on POST",
			ErrorStatType: "NoPOSTBody",
		},
		{
			Name: "POST without a Content-Type header",
			Headers: map[string][]string{
				"Content-Length": dummyContentLength,
			},
			HTTPStatus: http.StatusUnsupportedMediaType,
			ProblemDetail: fmt.Sprintf(
				"No Content-Type header on POST. Content-Type must be %q",
				expectedJWSContentType),
			ErrorStatType:      "NoContentType",
			EnforceContentType: true,
		},
		{
			Name: "POST with an invalid Content-Type header",
			Headers: map[string][]string{
				"Content-Length": dummyContentLength,
				"Content-Type":   {"fresh.and.rare"},
			},
			HTTPStatus: http.StatusUnsupportedMediaType,
			ProblemDetail: fmt.Sprintf(
				"Invalid Content-Type header on POST. Content-Type must be %q",
				expectedJWSContentType),
			ErrorStatType:      "WrongContentType",
			EnforceContentType: true,
		},
	}

	for _, tc := range testCases {
		input := &http.Request{
			Method: "POST",
			URL:    mustParseURL("/"),
			Header: tc.Headers,
		}
		t.Run(tc.Name, func(t *testing.T) {
			prob := wfe.validPOSTRequest(input)
			test.Assert(t, prob != nil, "No error returned for invalid POST")
			test.AssertEquals(t, prob.Type, probs.MalformedProblem)
			test.AssertEquals(t, prob.HTTPStatus, tc.HTTPStatus)
			test.AssertEquals(t, prob.Detail, tc.ProblemDetail)
			test.AssertMetricWithLabelsEquals(
				t, wfe.stats.httpErrorCount, prometheus.Labels{"type": tc.ErrorStatType}, 1)
		})
	}
}

func TestEnforceJWSAuthType(t *testing.T) {
	wfe, _, signer := setupWFE(t)

	testKeyIDJWS, _, _ := signer.byKeyID(1, nil, "", "")
	testEmbeddedJWS, _, _ := signer.embeddedJWK(nil, "", "")

	// A hand crafted JWS that has both a Key ID and an embedded JWK
	conflictJWSBody := `
{
  "header": {
    "alg": "RS256", 
    "jwk": {
      "e": "AQAB", 
      "kty": "RSA", 
      "n": "ppbqGaMFnnq9TeMUryR6WW4Lr5WMgp46KlBXZkNaGDNQoifWt6LheeR5j9MgYkIFU7Z8Jw5-bpJzuBeEVwb-yHGh4Umwo_qKtvAJd44iLjBmhBSxq-OSe6P5hX1LGCByEZlYCyoy98zOtio8VK_XyS5VoOXqchCzBXYf32ksVUTrtH1jSlamKHGz0Q0pRKIsA2fLqkE_MD3jP6wUDD6ExMw_tKYLx21lGcK41WSrRpDH-kcZo1QdgCy2ceNzaliBX1eHmKG0-H8tY4tPQudk-oHQmWTdvUIiHO6gSKMGDZNWv6bq74VTCsRfUEAkuWhqUhgRSGzlvlZ24wjHv5Qdlw"
    }
  }, 
  "protected": "eyJub25jZSI6ICJibTl1WTJVIiwgInVybCI6ICJodHRwOi8vbG9jYWxob3N0L3Rlc3QiLCAia2lkIjogInRlc3RrZXkifQ", 
  "payload": "Zm9v", 
  "signature": "ghTIjrhiRl2pQ09vAkUUBbF5KziJdhzOTB-okM9SPRzU8Hyj0W1H5JA1Zoc-A-LuJGNAtYYHWqMw1SeZbT0l9FHcbMPeWDaJNkHS9jz5_g_Oyol8vcrWur2GDtB2Jgw6APtZKrbuGATbrF7g41Wijk6Kk9GXDoCnlfOQOhHhsrFFcWlCPLG-03TtKD6EBBoVBhmlp8DRLs7YguWRZ6jWNaEX-1WiRntBmhLqoqQFtvZxCBw_PRuaRw_RZBd1x2_BNYqEdOmVNC43UHMSJg3y_3yrPo905ur09aUTscf-C_m4Sa4M0FuDKn3bQ_pFrtz-aCCq6rcTIyxYpDqNvHMT2Q"
}
`

	conflictJWS, err := jose.ParseSigned(conflictJWSBody)
	if err != nil {
		t.Fatal("Unable to parse conflict JWS")
	}

	testCases := []struct {
		Name             string
		JWS              *jose.JSONWebSignature
		ExpectedAuthType jwsAuthType
		ExpectedResult   *probs.ProblemDetails
		ErrorStatType    string
	}{
		{
			Name:             "Key ID and embedded JWS",
			JWS:              conflictJWS,
			ExpectedAuthType: invalidAuthType,
			ExpectedResult: &probs.ProblemDetails{
				Type:       probs.MalformedProblem,
				Detail:     "jwk and kid header fields are mutually exclusive",
				HTTPStatus: http.StatusBadRequest,
			},
			ErrorStatType: "JWSAuthTypeInvalid",
		},
		{
			Name:             "Key ID when expected is embedded JWK",
			JWS:              testKeyIDJWS,
			ExpectedAuthType: embeddedJWK,
			ExpectedResult: &probs.ProblemDetails{
				Type:       probs.MalformedProblem,
				Detail:     "No embedded JWK in JWS header",
				HTTPStatus: http.StatusBadRequest,
			},
			ErrorStatType: "JWSAuthTypeWrong",
		},
		{
			Name:             "Embedded JWK when expected is Key ID",
			JWS:              testEmbeddedJWS,
			ExpectedAuthType: embeddedKeyID,
			ExpectedResult: &probs.ProblemDetails{
				Type:       probs.MalformedProblem,
				Detail:     "No Key ID in JWS header",
				HTTPStatus: http.StatusBadRequest,
			},
			ErrorStatType: "JWSAuthTypeWrong",
		},
		{
			Name:             "Key ID when expected is KeyID",
			JWS:              testKeyIDJWS,
			ExpectedAuthType: embeddedKeyID,
			ExpectedResult:   nil,
		},
		{
			Name:             "Embedded JWK when expected is embedded JWK",
			JWS:              testEmbeddedJWS,
			ExpectedAuthType: embeddedJWK,
			ExpectedResult:   nil,
		},
	}

	for _, tc := range testCases {
		t.Run(tc.Name, func(t *testing.T) {
			wfe.stats.joseErrorCount.Reset()
			prob := wfe.enforceJWSAuthType(tc.JWS, tc.ExpectedAuthType)
			if tc.ExpectedResult == nil && prob != nil {
				t.Fatalf("Expected nil result, got %#v", prob)
			} else {
				test.AssertMarshaledEquals(t, prob, tc.ExpectedResult)
			}
			if tc.ErrorStatType != "" {
				test.AssertMetricWithLabelsEquals(
					t, wfe.stats.joseErrorCount, prometheus.Labels{"type": tc.ErrorStatType}, 1)
			}
		})
	}
}

type badNonceProvider struct {
}

func (badNonceProvider) Nonce() (string, error) {
	return "im-a-nonce", nil
}

func TestValidNonce(t *testing.T) {
	wfe, _, signer := setupWFE(t)

	goodJWS, _, _ := signer.embeddedJWK(nil, "", "")

	testCases := []struct {
		Name           string
		JWS            *jose.JSONWebSignature
		ExpectedResult *probs.ProblemDetails
		ErrorStatType  string
	}{
		{
			Name: "No nonce in JWS",
			JWS:  signer.missingNonce(),
			ExpectedResult: &probs.ProblemDetails{
				Type:       probs.BadNonceProblem,
				Detail:     "JWS has no anti-replay nonce",
				HTTPStatus: http.StatusBadRequest,
			},
			ErrorStatType: "JWSMissingNonce",
		},
		{
			Name: "Invalid nonce in JWS",
			JWS:  signer.invalidNonce(),
			ExpectedResult: &probs.ProblemDetails{
				Type:       probs.BadNonceProblem,
				Detail:     "JWS has an invalid anti-replay nonce: \"im-a-nonce\"",
				HTTPStatus: http.StatusBadRequest,
			},
			ErrorStatType: "JWSInvalidNonce",
		},
		{
			Name:           "Valid nonce in JWS",
			JWS:            goodJWS,
			ExpectedResult: nil,
		},
	}

	for _, tc := range testCases {
		t.Run(tc.Name, func(t *testing.T) {
			wfe.stats.joseErrorCount.Reset()
			prob := wfe.validNonce(context.Background(), tc.JWS)
			if tc.ExpectedResult == nil && prob != nil {
				t.Fatalf("Expected nil result, got %#v", prob)
			} else {
				test.AssertMarshaledEquals(t, prob, tc.ExpectedResult)
			}
			if tc.ErrorStatType != "" {
				test.AssertMetricWithLabelsEquals(
					t, wfe.stats.joseErrorCount, prometheus.Labels{"type": tc.ErrorStatType}, 1)
			}
		})
	}
}

func (rs requestSigner) signExtraHeaders(
	headers map[jose.HeaderKey]interface{}) (*jose.JSONWebSignature, string) {
	privateKey := loadKey(rs.t, []byte(test1KeyPrivatePEM))

	signerKey := jose.SigningKey{
		Key:       privateKey,
		Algorithm: sigAlgForKey(rs.t, privateKey.Public()),
	}

	opts := &jose.SignerOptions{
		NonceSource:  rs.nonceService,
		EmbedJWK:     true,
		ExtraHeaders: headers,
	}

	signer, err := jose.NewSigner(signerKey, opts)
	test.AssertNotError(rs.t, err, "Failed to make signer")

	jws, err := signer.Sign([]byte(""))
	test.AssertNotError(rs.t, err, "Failed to sign req")

	body := jws.FullSerialize()
	parsedJWS, err := jose.ParseSigned(body)
	test.AssertNotError(rs.t, err, "Failed to parse generated JWS")

	return parsedJWS, body
}

func TestValidPOSTURL(t *testing.T) {
	wfe, _, signer := setupWFE(t)

	// A JWS and HTTP request with no extra headers
	noHeadersJWS, noHeadersJWSBody := signer.signExtraHeaders(nil)
	noHeadersRequest := makePostRequestWithPath("test-path", noHeadersJWSBody)

	// A JWS and HTTP request with extra headers, but no "url" extra header
	noURLHeaders := map[jose.HeaderKey]interface{}{
		"nifty": "swell",
	}
	noURLHeaderJWS, noURLHeaderJWSBody := signer.signExtraHeaders(noURLHeaders)
	noURLHeaderRequest := makePostRequestWithPath("test-path", noURLHeaderJWSBody)

	// A JWS and HTTP request with a mismatched HTTP URL to JWS "url" header
	wrongURLHeaders := map[jose.HeaderKey]interface{}{
		"url": "foobar",
	}
	wrongURLHeaderJWS, wrongURLHeaderJWSBody := signer.signExtraHeaders(wrongURLHeaders)
	wrongURLHeaderRequest := makePostRequestWithPath("test-path", wrongURLHeaderJWSBody)

	correctURLHeaderJWS, _, correctURLHeaderJWSBody := signer.embeddedJWK(nil, "http://localhost/test-path", "")
	correctURLHeaderRequest := makePostRequestWithPath("test-path", correctURLHeaderJWSBody)

	testCases := []struct {
		Name           string
		JWS            *jose.JSONWebSignature
		Request        *http.Request
		ExpectedResult *probs.ProblemDetails
		ErrorStatType  string
	}{
		{
			Name:    "No extra headers in JWS",
			JWS:     noHeadersJWS,
			Request: noHeadersRequest,
			ExpectedResult: &probs.ProblemDetails{
				Type:       probs.MalformedProblem,
				Detail:     "JWS header parameter 'url' required",
				HTTPStatus: http.StatusBadRequest,
			},
			ErrorStatType: "JWSNoExtraHeaders",
		},
		{
			Name:    "No URL header in JWS",
			JWS:     noURLHeaderJWS,
			Request: noURLHeaderRequest,
			ExpectedResult: &probs.ProblemDetails{
				Type:       probs.MalformedProblem,
				Detail:     "JWS header parameter 'url' required",
				HTTPStatus: http.StatusBadRequest,
			},
			ErrorStatType: "JWSMissingURL",
		},
		{
			Name:    "Wrong URL header in JWS",
			JWS:     wrongURLHeaderJWS,
			Request: wrongURLHeaderRequest,
			ExpectedResult: &probs.ProblemDetails{
				Type:       probs.MalformedProblem,
				Detail:     "JWS header parameter 'url' incorrect. Expected \"http://localhost/test-path\" got \"foobar\"",
				HTTPStatus: http.StatusBadRequest,
			},
			ErrorStatType: "JWSMismatchedURL",
		},
		{
			Name:           "Correct URL header in JWS",
			JWS:            correctURLHeaderJWS,
			Request:        correctURLHeaderRequest,
			ExpectedResult: nil,
		},
	}

	for _, tc := range testCases {
		t.Run(tc.Name, func(t *testing.T) {
			tc.Request.Header.Add("Content-Type", expectedJWSContentType)
			wfe.stats.joseErrorCount.Reset()
			prob := wfe.validPOSTURL(tc.Request, tc.JWS)
			if tc.ExpectedResult == nil && prob != nil {
				t.Fatalf("Expected nil result, got %#v", prob)
			} else {
				test.AssertMarshaledEquals(t, prob, tc.ExpectedResult)
			}
			if tc.ErrorStatType != "" {
				test.AssertMetricWithLabelsEquals(
					t, wfe.stats.joseErrorCount, prometheus.Labels{"type": tc.ErrorStatType}, 1)
			}
		})
	}
}

func (rs requestSigner) multiSigJWS() (*jose.JSONWebSignature, string) {
	privateKeyA := loadKey(rs.t, []byte(test1KeyPrivatePEM))
	privateKeyB := loadKey(rs.t, []byte(test2KeyPrivatePEM))

	signerKeyA := jose.SigningKey{
		Key:       privateKeyA,
		Algorithm: sigAlgForKey(rs.t, privateKeyA.Public()),
	}

	signerKeyB := jose.SigningKey{
		Key:       privateKeyB,
		Algorithm: sigAlgForKey(rs.t, privateKeyB.Public()),
	}

	opts := &jose.SignerOptions{
		NonceSource: rs.nonceService,
		EmbedJWK:    true,
	}

	signer, err := jose.NewMultiSigner([]jose.SigningKey{signerKeyA, signerKeyB}, opts)
	test.AssertNotError(rs.t, err, "Failed to make multi signer")

	jws, err := signer.Sign([]byte(""))
	test.AssertNotError(rs.t, err, "Failed to sign req")

	body := jws.FullSerialize()
	parsedJWS, err := jose.ParseSigned(body)
	test.AssertNotError(rs.t, err, "Failed to parse generated JWS")

	return parsedJWS, body
}

func TestParseJWSRequest(t *testing.T) {
	wfe, _, signer := setupWFE(t)

	_, tooManySigsJWSBody := signer.multiSigJWS()

	_, _, validJWSBody := signer.embeddedJWK(nil, "http://localhost/test-path", "")
	validJWSRequest := makePostRequestWithPath("test-path", validJWSBody)

	missingSigsJWSBody := `{"payload":"Zm9x","protected":"eyJhbGciOiJSUzI1NiIsImp3ayI6eyJrdHkiOiJSU0EiLCJuIjoicW5BUkxyVDdYejRnUmNLeUxkeWRtQ3ItZXk5T3VQSW1YNFg0MHRoazNvbjI2RmtNem5SM2ZSanM2NmVMSzdtbVBjQlo2dU9Kc2VVUlU2d0FhWk5tZW1vWXgxZE12cXZXV0l5aVFsZUhTRDdROHZCcmhSNnVJb080akF6SlpSLUNoelp1U0R0N2lITi0zeFVWc3B1NVhHd1hVX01WSlpzaFR3cDRUYUZ4NWVsSElUX09iblR2VE9VM1hoaXNoMDdBYmdaS21Xc1ZiWGg1cy1DcklpY1U0T2V4SlBndW5XWl9ZSkp1ZU9LbVR2bkxsVFY0TXpLUjJvWmxCS1oyN1MwLVNmZFZfUUR4X3lkbGU1b01BeUtWdGxBVjM1Y3lQTUlzWU53Z1VHQkNkWV8yVXppNWVYMGxUYzdNUFJ3ejZxUjFraXAtaTU5VmNHY1VRZ3FIVjZGeXF3IiwiZSI6IkFRQUIifSwia2lkIjoiIiwibm9uY2UiOiJyNHpuenZQQUVwMDlDN1JwZUtYVHhvNkx3SGwxZVBVdmpGeXhOSE1hQnVvIiwidXJsIjoiaHR0cDovL2xvY2FsaG9zdC9hY21lL25ldy1yZWcifQ"}`
	missingSigsJWSRequest := makePostRequestWithPath("test-path", missingSigsJWSBody)

	unprotectedHeadersJWSBody := `
{
  "header": {
    "alg": "RS256",
    "kid": "unprotected key id"
  },
  "protected": "eyJub25jZSI6ICJibTl1WTJVIiwgInVybCI6ICJodHRwOi8vbG9jYWxob3N0L3Rlc3QiLCAia2lkIjogInRlc3RrZXkifQ", 
  "payload": "Zm9v",
  "signature": "PKWWclRsiHF4bm-nmpxDez6Y_3Mdtu263YeYklbGYt1EiMOLiKY_dr_EqhUUKAKEWysFLO-hQLXVU7kVkHeYWQFFOA18oFgcZgkSF2Pr3DNZrVj9e2gl0eZ2i2jk6X5GYPt1lIfok_DrL92wrxEKGcrmxqXXGm0JgP6Al2VGapKZK2HaYbCHoGvtzNmzUX9rC21sKewq5CquJRvTmvQp5bmU7Q9KeafGibFr0jl6IA3W5LBGgf6xftuUtEVEbKmKaKtaG7tXsQH1mIVOPUZZoLWz9sWJSFLmV0QSXm3ZHV0DrOhLfcADbOCoQBMeGdseBQZuUO541A3BEKGv2Aikjw"
}
`

	wrongSignaturesFieldJWSBody := `
{
  "protected": "eyJub25jZSI6ICJibTl1WTJVIiwgInVybCI6ICJodHRwOi8vbG9jYWxob3N0L3Rlc3QiLCAia2lkIjogInRlc3RrZXkifQ", 
  "payload": "Zm9v",
  "signatures": ["PKWWclRsiHF4bm-nmpxDez6Y_3Mdtu263YeYklbGYt1EiMOLiKY_dr_EqhUUKAKEWysFLO-hQLXVU7kVkHeYWQFFOA18oFgcZgkSF2Pr3DNZrVj9e2gl0eZ2i2jk6X5GYPt1lIfok_DrL92wrxEKGcrmxqXXGm0JgP6Al2VGapKZK2HaYbCHoGvtzNmzUX9rC21sKewq5CquJRvTmvQp5bmU7Q9KeafGibFr0jl6IA3W5LBGgf6xftuUtEVEbKmKaKtaG7tXsQH1mIVOPUZZoLWz9sWJSFLmV0QSXm3ZHV0DrOhLfcADbOCoQBMeGdseBQZuUO541A3BEKGv2Aikjw"]
}
`

	testCases := []struct {
		Name            string
		Request         *http.Request
		ExpectedProblem *probs.ProblemDetails
		ErrorStatType   string
	}{
		{
			Name: "Invalid POST request",
			// No Content-Length, something that validPOSTRequest should be flagging
			Request: &http.Request{
				Method: "POST",
				URL:    mustParseURL("/"),
			},
			ExpectedProblem: &probs.ProblemDetails{
				Type:       probs.MalformedProblem,
				Detail:     "missing Content-Length header",
				HTTPStatus: http.StatusLengthRequired,
			},
		},
		{
			Name:    "Invalid JWS in POST body",
			Request: makePostRequestWithPath("test-path", `{`),
			ExpectedProblem: &probs.ProblemDetails{
				Type:       probs.MalformedProblem,
				Detail:     "Parse error reading JWS",
				HTTPStatus: http.StatusBadRequest,
			},
			ErrorStatType: "JWSUnmarshalFailed",
		},
		{
			Name:    "Too few signatures in JWS",
			Request: missingSigsJWSRequest,
			ExpectedProblem: &probs.ProblemDetails{
				Type:       probs.MalformedProblem,
				Detail:     "POST JWS not signed",
				HTTPStatus: http.StatusBadRequest,
			},
			ErrorStatType: "JWSEmptySignature",
		},
		{
			Name:    "Too many signatures in JWS",
			Request: makePostRequestWithPath("test-path", tooManySigsJWSBody),
			ExpectedProblem: &probs.ProblemDetails{
				Type:       probs.MalformedProblem,
				Detail:     "JWS \"signatures\" field not allowed. Only the \"signature\" field should contain a signature",
				HTTPStatus: http.StatusBadRequest,
			},
			ErrorStatType: "JWSMultiSig",
		},
		{
			Name:    "Unprotected JWS headers",
			Request: makePostRequestWithPath("test-path", unprotectedHeadersJWSBody),
			ExpectedProblem: &probs.ProblemDetails{
				Type:       probs.MalformedProblem,
				Detail:     "JWS \"header\" field not allowed. All headers must be in \"protected\" field",
				HTTPStatus: http.StatusBadRequest,
			},
			ErrorStatType: "JWSUnprotectedHeaders",
		},
		{
			Name:    "Unsupported signatures field in JWS",
			Request: makePostRequestWithPath("test-path", wrongSignaturesFieldJWSBody),
			ExpectedProblem: &probs.ProblemDetails{
				Type:       probs.MalformedProblem,
				Detail:     "JWS \"signatures\" field not allowed. Only the \"signature\" field should contain a signature",
				HTTPStatus: http.StatusBadRequest,
			},
			ErrorStatType: "JWSMultiSig",
		},
		{
			Name:            "Valid JWS in POST request",
			Request:         validJWSRequest,
			ExpectedProblem: nil,
		},
		{
			Name: "POST body too large",
			Request: makePostRequestWithPath("test-path",
				fmt.Sprintf(`{"a":"%s"}`, strings.Repeat("a", 50000))),
			ExpectedProblem: &probs.ProblemDetails{
				Type:       probs.UnauthorizedProblem,
				Detail:     "request body too large",
				HTTPStatus: http.StatusForbidden,
			},
		},
	}

	for _, tc := range testCases {
		t.Run(tc.Name, func(t *testing.T) {
			wfe.stats.joseErrorCount.Reset()
			_, prob := wfe.parseJWSRequest(tc.Request)
			if tc.ExpectedProblem == nil && prob != nil {
				t.Fatalf("Expected nil problem, got %#v\n", prob)
			} else {
				test.AssertMarshaledEquals(t, prob, tc.ExpectedProblem)
			}
			if tc.ErrorStatType != "" {
				test.AssertMetricWithLabelsEquals(
					t, wfe.stats.joseErrorCount, prometheus.Labels{"type": tc.ErrorStatType}, 1)
			}
		})
	}
}

func TestExtractJWK(t *testing.T) {
	wfe, _, signer := setupWFE(t)

	keyIDJWS, _, _ := signer.byKeyID(1, nil, "", "")
	goodJWS, goodJWK, _ := signer.embeddedJWK(nil, "", "")

	testCases := []struct {
		Name            string
		JWS             *jose.JSONWebSignature
		ExpectedKey     *jose.JSONWebKey
		ExpectedProblem *probs.ProblemDetails
	}{
		{
			Name: "JWS with wrong auth type (Key ID vs embedded JWK)",
			JWS:  keyIDJWS,
			ExpectedProblem: &probs.ProblemDetails{
				Type:       probs.MalformedProblem,
				Detail:     "No embedded JWK in JWS header",
				HTTPStatus: http.StatusBadRequest,
			},
		},
		{
			Name:        "Valid JWS with embedded JWK",
			JWS:         goodJWS,
			ExpectedKey: goodJWK,
		},
	}

	for _, tc := range testCases {
		t.Run(tc.Name, func(t *testing.T) {
			jwk, prob := wfe.extractJWK(tc.JWS)
			if tc.ExpectedProblem == nil && prob != nil {
				t.Fatalf("Expected nil problem, got %#v\n", prob)
			} else if tc.ExpectedProblem == nil {
				test.AssertMarshaledEquals(t, jwk, tc.ExpectedKey)
			} else {
				test.AssertMarshaledEquals(t, prob, tc.ExpectedProblem)
			}
		})
	}
}

func (rs requestSigner) specifyKeyID(keyID string) (*jose.JSONWebSignature, string) {
	privateKey := loadKey(rs.t, []byte(test1KeyPrivatePEM))

	if keyID == "" {
		keyID = "this is an invalid non-numeric key ID"
	}

	jwk := &jose.JSONWebKey{
		Key:       privateKey,
		Algorithm: "RSA",
		KeyID:     keyID,
	}

	signerKey := jose.SigningKey{
		Key:       jwk,
		Algorithm: jose.RS256,
	}

	opts := &jose.SignerOptions{
		NonceSource: rs.nonceService,
		ExtraHeaders: map[jose.HeaderKey]interface{}{
			"url": "http://localhost",
		},
	}

	signer, err := jose.NewSigner(signerKey, opts)
	test.AssertNotError(rs.t, err, "Failed to make signer")

	jws, err := signer.Sign([]byte(""))
	test.AssertNotError(rs.t, err, "Failed to sign req")

	body := jws.FullSerialize()
	parsedJWS, err := jose.ParseSigned(body)
	test.AssertNotError(rs.t, err, "Failed to parse generated JWS")

	return parsedJWS, body
}

func TestLookupJWK(t *testing.T) {
	wfe, _, signer := setupWFE(t)

	embeddedJWS, _, embeddedJWSBody := signer.embeddedJWK(nil, "", "")
	invalidKeyIDJWS, invalidKeyIDJWSBody := signer.specifyKeyID("https://acme-99.lettuceencrypt.org/acme/reg/1")
	// ID 100 is mocked to return a non-missing error from sa.GetRegistration
	errorIDJWS, _, errorIDJWSBody := signer.byKeyID(100, nil, "", "")
	// ID 102 is mocked to return an account does not exist error from sa.GetRegistration
	missingIDJWS, _, missingIDJWSBody := signer.byKeyID(102, nil, "", "")
	// ID 3 is mocked to return a deactivated account from sa.GetRegistration
	deactivatedIDJWS, _, deactivatedIDJWSBody := signer.byKeyID(3, nil, "", "")

	wfe.LegacyKeyIDPrefix = "https://acme-v00.lettuceencrypt.org/acme/reg/"
	legacyKeyIDJWS, legacyKeyIDJWSBody := signer.specifyKeyID(wfe.LegacyKeyIDPrefix + "1")

	nonNumericKeyIDJWS, nonNumericKeyIDJWSBody := signer.specifyKeyID(wfe.LegacyKeyIDPrefix + "abcd")

	validJWS, validKey, validJWSBody := signer.byKeyID(1, nil, "", "")
	validAccountPB, _ := wfe.sa.GetRegistration(context.Background(), &sapb.RegistrationID{Id: 1})
	validAccount, _ := bgrpc.PbToRegistration(validAccountPB)

	// good key, log event requester is set

	testCases := []struct {
		Name            string
		JWS             *jose.JSONWebSignature
		Request         *http.Request
		ExpectedProblem *probs.ProblemDetails
		ExpectedKey     *jose.JSONWebKey
		ExpectedAccount *core.Registration
		ErrorStatType   string
	}{
		{
			Name:    "JWS with wrong auth type (embedded JWK vs Key ID)",
			JWS:     embeddedJWS,
			Request: makePostRequestWithPath("test-path", embeddedJWSBody),
			ExpectedProblem: &probs.ProblemDetails{
				Type:       probs.MalformedProblem,
				Detail:     "No Key ID in JWS header",
				HTTPStatus: http.StatusBadRequest,
			},
			ErrorStatType: "JWSAuthTypeWrong",
		},
		{
			Name:    "JWS with invalid key ID URL",
			JWS:     invalidKeyIDJWS,
			Request: makePostRequestWithPath("test-path", invalidKeyIDJWSBody),
			ExpectedProblem: &probs.ProblemDetails{
				Type:       probs.MalformedProblem,
				Detail:     "KeyID header contained an invalid account URL: \"https://acme-99.lettuceencrypt.org/acme/reg/1\"",
				HTTPStatus: http.StatusBadRequest,
			},
			ErrorStatType: "JWSInvalidKeyID",
		},
		{
			Name:    "JWS with non-numeric account ID in key ID URL",
			JWS:     nonNumericKeyIDJWS,
			Request: makePostRequestWithPath("test-path", nonNumericKeyIDJWSBody),
			ExpectedProblem: &probs.ProblemDetails{
				Type:       probs.MalformedProblem,
				Detail:     "Malformed account ID in KeyID header URL: \"https://acme-v00.lettuceencrypt.org/acme/reg/abcd\"",
				HTTPStatus: http.StatusBadRequest,
			},
			ErrorStatType: "JWSInvalidKeyID",
		},
		{
			Name:    "JWS with account ID that causes GetRegistration error",
			JWS:     errorIDJWS,
			Request: makePostRequestWithPath("test-path", errorIDJWSBody),
			ExpectedProblem: &probs.ProblemDetails{
				Type:       probs.ServerInternalProblem,
				Detail:     "Error retrieving account \"http://localhost/acme/acct/100\"",
				HTTPStatus: http.StatusInternalServerError,
			},
			ErrorStatType: "JWSKeyIDLookupFailed",
		},
		{
			Name:    "JWS with account ID that doesn't exist",
			JWS:     missingIDJWS,
			Request: makePostRequestWithPath("test-path", missingIDJWSBody),
			ExpectedProblem: &probs.ProblemDetails{
				Type:       probs.AccountDoesNotExistProblem,
				Detail:     "Account \"http://localhost/acme/acct/102\" not found",
				HTTPStatus: http.StatusBadRequest,
			},
			ErrorStatType: "JWSKeyIDNotFound",
		},
		{
			Name:    "JWS with account ID that is deactivated",
			JWS:     deactivatedIDJWS,
			Request: makePostRequestWithPath("test-path", deactivatedIDJWSBody),
			ExpectedProblem: &probs.ProblemDetails{
				Type:       probs.UnauthorizedProblem,
				Detail:     "Account is not valid, has status \"deactivated\"",
				HTTPStatus: http.StatusForbidden,
			},
			ErrorStatType: "JWSKeyIDAccountInvalid",
		},
		{
			Name:            "Valid JWS with legacy account ID",
			JWS:             legacyKeyIDJWS,
			Request:         makePostRequestWithPath("test-path", legacyKeyIDJWSBody),
			ExpectedKey:     validKey,
			ExpectedAccount: &validAccount,
		},
		{
			Name:            "Valid JWS with valid account ID",
			JWS:             validJWS,
			Request:         makePostRequestWithPath("test-path", validJWSBody),
			ExpectedKey:     validKey,
			ExpectedAccount: &validAccount,
		},
	}
	for _, tc := range testCases {
		t.Run(tc.Name, func(t *testing.T) {
			wfe.stats.joseErrorCount.Reset()
			inputLogEvent := newRequestEvent()
			jwk, acct, prob := wfe.lookupJWK(tc.JWS, context.Background(), tc.Request, inputLogEvent)
			if tc.ExpectedProblem == nil && prob != nil {
				t.Fatalf("Expected nil problem, got %#v\n", prob)
			} else if tc.ExpectedProblem == nil {
				inThumb, _ := tc.ExpectedKey.Thumbprint(crypto.SHA256)
				outThumb, _ := jwk.Thumbprint(crypto.SHA256)
				test.AssertDeepEquals(t, inThumb, outThumb)
				test.AssertMarshaledEquals(t, acct, tc.ExpectedAccount)
				test.AssertEquals(t, inputLogEvent.Requester, acct.ID)
				test.AssertEquals(t, fmt.Sprint(inputLogEvent.Contacts), fmt.Sprint(*acct.Contact))
			} else {
				test.AssertMarshaledEquals(t, prob, tc.ExpectedProblem)
			}
			if tc.ErrorStatType != "" {
				test.AssertMetricWithLabelsEquals(
					t, wfe.stats.joseErrorCount, prometheus.Labels{"type": tc.ErrorStatType}, 1)
			}
		})
	}
}

func TestValidJWSForKey(t *testing.T) {
	wfe, _, signer := setupWFE(t)

	payload := `{ "test": "payload" }`
	testURL := "http://localhost/test"
	goodJWS, goodJWK, _ := signer.embeddedJWK(nil, testURL, payload)

	// badSigJWSBody is a JWS that has had the payload changed by 1 byte to break the signature
	badSigJWSBody := `{"payload":"Zm9x","protected":"eyJhbGciOiJSUzI1NiIsImp3ayI6eyJrdHkiOiJSU0EiLCJuIjoicW5BUkxyVDdYejRnUmNLeUxkeWRtQ3ItZXk5T3VQSW1YNFg0MHRoazNvbjI2RmtNem5SM2ZSanM2NmVMSzdtbVBjQlo2dU9Kc2VVUlU2d0FhWk5tZW1vWXgxZE12cXZXV0l5aVFsZUhTRDdROHZCcmhSNnVJb080akF6SlpSLUNoelp1U0R0N2lITi0zeFVWc3B1NVhHd1hVX01WSlpzaFR3cDRUYUZ4NWVsSElUX09iblR2VE9VM1hoaXNoMDdBYmdaS21Xc1ZiWGg1cy1DcklpY1U0T2V4SlBndW5XWl9ZSkp1ZU9LbVR2bkxsVFY0TXpLUjJvWmxCS1oyN1MwLVNmZFZfUUR4X3lkbGU1b01BeUtWdGxBVjM1Y3lQTUlzWU53Z1VHQkNkWV8yVXppNWVYMGxUYzdNUFJ3ejZxUjFraXAtaTU5VmNHY1VRZ3FIVjZGeXF3IiwiZSI6IkFRQUIifSwia2lkIjoiIiwibm9uY2UiOiJyNHpuenZQQUVwMDlDN1JwZUtYVHhvNkx3SGwxZVBVdmpGeXhOSE1hQnVvIiwidXJsIjoiaHR0cDovL2xvY2FsaG9zdC9hY21lL25ldy1yZWcifQ","signature":"jcTdxSygm_cvD7KbXqsxgnoPApCTSkV4jolToSOd2ciRkg5W7Yl0ZKEEKwOc-dYIbQiwGiDzisyPCicwWsOUA1WSqHylKvZ3nxSMc6KtwJCW2DaOqcf0EEjy5VjiZJUrOt2c-r6b07tbn8sfOJKwlF2lsOeGi4s-rtvvkeQpAU-AWauzl9G4bv2nDUeCviAZjHx_PoUC-f9GmZhYrbDzAvXZ859ktM6RmMeD0OqPN7bhAeju2j9Gl0lnryZMtq2m0J2m1ucenQBL1g4ZkP1JiJvzd2cAz5G7Ftl2YeJJyWhqNd3qq0GVOt1P11s8PTGNaSoM0iR9QfUxT9A6jxARtg"}`
	badJWS, err := jose.ParseSigned(badSigJWSBody)
	if err != nil {
		t.Fatal("error loading badSigJWS body")
	}

	// wrongAlgJWS is a JWS that has an invalid "HS256" algorithm in its header
	wrongAlgJWS := &jose.JSONWebSignature{
		Signatures: []jose.Signature{
			{
				Header: jose.Header{
					Algorithm: "HS256",
				},
			},
		},
	}

	// A JWS and HTTP request with a mismatched HTTP URL to JWS "url" header
	wrongURLHeaders := map[jose.HeaderKey]interface{}{
		"url": "foobar",
	}
	wrongURLHeaderJWS, _ := signer.signExtraHeaders(wrongURLHeaders)

	// badJSONJWS has a valid signature over a body that is not valid JSON
	badJSONJWS, _, _ := signer.embeddedJWK(nil, testURL, `{`)

	testCases := []struct {
		Name            string
		JWS             *jose.JSONWebSignature
		JWK             *jose.JSONWebKey
		Body            string
		ExpectedProblem *probs.ProblemDetails
		ErrorStatType   string
	}{
		{
			Name: "JWS with an invalid algorithm",
			JWS:  wrongAlgJWS,
			JWK:  goodJWK,
			ExpectedProblem: &probs.ProblemDetails{
				Type:       probs.BadSignatureAlgorithmProblem,
				Detail:     "JWS signature header contains unsupported algorithm \"HS256\", expected one of RS256, ES256, ES384 or ES512",
				HTTPStatus: http.StatusBadRequest,
			},
			ErrorStatType: "JWSAlgorithmCheckFailed",
		},
		{
			Name: "JWS with an invalid nonce",
			JWS:  signer.invalidNonce(),
			JWK:  goodJWK,
			ExpectedProblem: &probs.ProblemDetails{
				Type:       probs.BadNonceProblem,
				Detail:     "JWS has an invalid anti-replay nonce: \"im-a-nonce\"",
				HTTPStatus: http.StatusBadRequest,
			},
			ErrorStatType: "JWSInvalidNonce",
		},
		{
			Name: "JWS with broken signature",
			JWS:  badJWS,
			JWK:  badJWS.Signatures[0].Header.JSONWebKey,
			ExpectedProblem: &probs.ProblemDetails{
				Type:       probs.MalformedProblem,
				Detail:     "JWS verification error",
				HTTPStatus: http.StatusBadRequest,
			},
			ErrorStatType: "JWSVerifyFailed",
		},
		{
			Name: "JWS with incorrect URL",
			JWS:  wrongURLHeaderJWS,
			JWK:  wrongURLHeaderJWS.Signatures[0].Header.JSONWebKey,
			ExpectedProblem: &probs.ProblemDetails{
				Type:       probs.MalformedProblem,
				Detail:     "JWS header parameter 'url' incorrect. Expected \"http://localhost/test\" got \"foobar\"",
				HTTPStatus: http.StatusBadRequest,
			},
			ErrorStatType: "JWSMismatchedURL",
		},
		{
			Name: "Valid JWS with invalid JSON in the protected body",
			JWS:  badJSONJWS,
			JWK:  goodJWK,
			ExpectedProblem: &probs.ProblemDetails{
				Type:       probs.MalformedProblem,
				Detail:     "Request payload did not parse as JSON",
				HTTPStatus: http.StatusBadRequest,
			},
			ErrorStatType: "JWSBodyUnmarshalFailed",
		},
		{
			Name: "Good JWS and JWK",
			JWS:  goodJWS,
			JWK:  goodJWK,
		},
	}

	for _, tc := range testCases {
		t.Run(tc.Name, func(t *testing.T) {
			wfe.stats.joseErrorCount.Reset()
			inputLogEvent := newRequestEvent()
			request := makePostRequestWithPath("test", tc.Body)
			outPayload, prob := wfe.validJWSForKey(context.Background(), tc.JWS, tc.JWK, request, inputLogEvent)

			if tc.ExpectedProblem == nil && prob != nil {
				t.Fatalf("Expected nil problem, got %#v\n", prob)
			} else if tc.ExpectedProblem == nil {
				test.AssertEquals(t, inputLogEvent.Payload, payload)
				test.AssertEquals(t, string(outPayload), payload)
			} else {
				test.AssertMarshaledEquals(t, prob, tc.ExpectedProblem)
			}
			if tc.ErrorStatType != "" {
				test.AssertMetricWithLabelsEquals(
					t, wfe.stats.joseErrorCount, prometheus.Labels{"type": tc.ErrorStatType}, 1)
			}
		})
	}
}

func TestValidPOSTForAccount(t *testing.T) {
	wfe, _, signer := setupWFE(t)

	validJWS, _, validJWSBody := signer.byKeyID(1, nil, "http://localhost/test", `{"test":"passed"}`)
	validAccountPB, _ := wfe.sa.GetRegistration(context.Background(), &sapb.RegistrationID{Id: 1})
	validAccount, _ := bgrpc.PbToRegistration(validAccountPB)

	// ID 102 is mocked to return missing
	_, _, missingJWSBody := signer.byKeyID(102, nil, "http://localhost/test", "{}")

	// ID 3 is mocked to return deactivated
	key3 := loadKey(t, []byte(test3KeyPrivatePEM))
	_, _, deactivatedJWSBody := signer.byKeyID(3, key3, "http://localhost/test", "{}")

	_, _, embeddedJWSBody := signer.embeddedJWK(nil, "http://localhost/test", `{"test":"passed"}`)

	testCases := []struct {
		Name            string
		Request         *http.Request
		ExpectedProblem *probs.ProblemDetails
		ExpectedPayload string
		ExpectedAcct    *core.Registration
		ExpectedJWS     *jose.JSONWebSignature
		ErrorStatType   string
	}{
		{
			Name:    "Invalid JWS",
			Request: makePostRequestWithPath("test", "foo"),
			ExpectedProblem: &probs.ProblemDetails{
				Type:       probs.MalformedProblem,
				Detail:     "Parse error reading JWS",
				HTTPStatus: http.StatusBadRequest,
			},
			ErrorStatType: "JWSUnmarshalFailed",
		},
		{
			Name:    "Embedded Key JWS",
			Request: makePostRequestWithPath("test", embeddedJWSBody),
			ExpectedProblem: &probs.ProblemDetails{
				Type:       probs.MalformedProblem,
				Detail:     "No Key ID in JWS header",
				HTTPStatus: http.StatusBadRequest,
			},
			ErrorStatType: "JWSAuthTypeWrong",
		},
		{
			Name:    "JWS signed by account that doesn't exist",
			Request: makePostRequestWithPath("test", missingJWSBody),
			ExpectedProblem: &probs.ProblemDetails{
				Type:       probs.AccountDoesNotExistProblem,
				Detail:     "Account \"http://localhost/acme/acct/102\" not found",
				HTTPStatus: http.StatusBadRequest,
			},
			ErrorStatType: "JWSKeyIDNotFound",
		},
		{
			Name:    "JWS signed by account that's deactivated",
			Request: makePostRequestWithPath("test", deactivatedJWSBody),
			ExpectedProblem: &probs.ProblemDetails{
				Type:       probs.UnauthorizedProblem,
				Detail:     "Account is not valid, has status \"deactivated\"",
				HTTPStatus: http.StatusForbidden,
			},
			ErrorStatType: "JWSKeyIDAccountInvalid",
		},
		{
			Name:            "Valid JWS for account",
			Request:         makePostRequestWithPath("test", validJWSBody),
			ExpectedPayload: `{"test":"passed"}`,
			ExpectedAcct:    &validAccount,
			ExpectedJWS:     validJWS,
		},
	}

	for _, tc := range testCases {
		t.Run(tc.Name, func(t *testing.T) {
			wfe.stats.joseErrorCount.Reset()
			inputLogEvent := newRequestEvent()
			outPayload, jws, acct, prob := wfe.validPOSTForAccount(tc.Request, context.Background(), inputLogEvent)
			if tc.ExpectedProblem == nil && prob != nil {
				t.Fatalf("Expected nil problem, got %#v\n", prob)
			} else if tc.ExpectedProblem == nil {
				test.AssertEquals(t, inputLogEvent.Payload, tc.ExpectedPayload)
				test.AssertEquals(t, string(outPayload), tc.ExpectedPayload)
				test.AssertMarshaledEquals(t, acct, tc.ExpectedAcct)
				test.AssertMarshaledEquals(t, jws, tc.ExpectedJWS)
			} else {
				test.AssertMarshaledEquals(t, prob, tc.ExpectedProblem)
			}
			if tc.ErrorStatType != "" {
				test.AssertMetricWithLabelsEquals(
					t, wfe.stats.joseErrorCount, prometheus.Labels{"type": tc.ErrorStatType}, 1)
			}
		})
	}
}

// TestValidPOSTAsGETForAccount tests POST-as-GET processing. Because
// wfe.validPOSTAsGETForAccount calls `wfe.validPOSTForAccount` to do all
// processing except the empty body test we do not duplicate the
// `TestValidPOSTForAccount` testcases here.
func TestValidPOSTAsGETForAccount(t *testing.T) {
	wfe, _, signer := setupWFE(t)

	// an invalid POST-as-GET request contains a non-empty payload. In this case
	// we test with the empty JSON payload ("{}")
	_, _, invalidPayloadRequest := signer.byKeyID(1, nil, "http://localhost/test", "{}")
	// a valid POST-as-GET request contains an empty payload.
	_, _, validRequest := signer.byKeyID(1, nil, "http://localhost/test", "")

	testCases := []struct {
		Name             string
		Request          *http.Request
		ExpectedProblem  *probs.ProblemDetails
		ExpectedLogEvent web.RequestEvent
	}{
		{
			Name:            "Non-empty JWS payload",
			Request:         makePostRequestWithPath("test", invalidPayloadRequest),
			ExpectedProblem: probs.Malformed("POST-as-GET requests must have an empty payload"),
			ExpectedLogEvent: web.RequestEvent{
				Contacts: []string{"mailto:person@mail.com"},
				Payload:  "{}",
			},
		},
		{
			Name:    "Valid POST-as-GET",
			Request: makePostRequestWithPath("test", validRequest),
			ExpectedLogEvent: web.RequestEvent{
				Contacts: []string{"mailto:person@mail.com"},
				Method:   "POST-as-GET",
			},
		},
	}

	for _, tc := range testCases {
		ev := newRequestEvent()
		_, prob := wfe.validPOSTAsGETForAccount(
			tc.Request,
			context.Background(),
			ev)
		if tc.ExpectedProblem == nil && prob != nil {
			t.Fatalf("Expected nil problem, got %#v\n", prob)
		} else if tc.ExpectedProblem != nil {
			test.AssertMarshaledEquals(t, prob, tc.ExpectedProblem)
		}
		test.AssertMarshaledEquals(t, *ev, tc.ExpectedLogEvent)
	}
}

type mockSADifferentStoredKey struct {
	sapb.StorageAuthorityReadOnlyClient
}

// mockSADifferentStoredKey has a GetRegistration that will always return an
// account with the test 2 key, no matter the provided ID
func (sa mockSADifferentStoredKey) GetRegistration(_ context.Context, _ *sapb.RegistrationID, _ ...grpc.CallOption) (*corepb.Registration, error) {
	return &corepb.Registration{
		Key:    []byte(test2KeyPublicJSON),
		Status: string(core.StatusValid),
	}, nil
}

func TestValidPOSTForAccountSwappedKey(t *testing.T) {
	wfe, fc, signer := setupWFE(t)
	wfe.sa = &mockSADifferentStoredKey{mocks.NewStorageAuthorityReadOnly(fc)}
	wfe.accountGetter = wfe.sa
	event := newRequestEvent()

	payload := `{"resource":"ima-payload"}`
	// Sign a request using test1key
	_, _, body := signer.byKeyID(1, nil, "http://localhost:4001/test", payload)
	request := makePostRequestWithPath("test", body)

	// Ensure that ValidPOSTForAccount produces an error since the
	// mockSADifferentStoredKey will return a different key than the one we used to
	// sign the request
	_, _, _, prob := wfe.validPOSTForAccount(request, ctx, event)
	test.Assert(t, prob != nil, "No error returned for request signed by wrong key")
	test.AssertEquals(t, prob.Type, probs.MalformedProblem)
	test.AssertEquals(t, prob.Detail, "JWS verification error")
}

func TestValidSelfAuthenticatedPOST(t *testing.T) {
	wfe, _, signer := setupWFE(t)

	_, validKey, validJWSBody := signer.embeddedJWK(nil, "http://localhost/test", `{"test":"passed"}`)

	_, _, keyIDJWSBody := signer.byKeyID(1, nil, "http://localhost/test", `{"test":"passed"}`)

	testCases := []struct {
		Name            string
		Request         *http.Request
		ExpectedProblem *probs.ProblemDetails
		ExpectedPayload string
		ExpectedJWK     *jose.JSONWebKey
		ErrorStatType   string
	}{
		{
			Name:    "Invalid JWS",
			Request: makePostRequestWithPath("test", "foo"),
			ExpectedProblem: &probs.ProblemDetails{
				Type:       probs.MalformedProblem,
				Detail:     "Parse error reading JWS",
				HTTPStatus: http.StatusBadRequest,
			},
			ErrorStatType: "JWSUnmarshalFailed",
		},
		{
			Name:    "JWS with key ID",
			Request: makePostRequestWithPath("test", keyIDJWSBody),
			ExpectedProblem: &probs.ProblemDetails{
				Type:       probs.MalformedProblem,
				Detail:     "No embedded JWK in JWS header",
				HTTPStatus: http.StatusBadRequest,
			},
			ErrorStatType: "JWSAuthTypeWrong",
		},
		{
			Name:            "Valid JWS",
			Request:         makePostRequestWithPath("test", validJWSBody),
			ExpectedPayload: `{"test":"passed"}`,
			ExpectedJWK:     validKey,
		},
	}

	for _, tc := range testCases {
		t.Run(tc.Name, func(t *testing.T) {
			wfe.stats.joseErrorCount.Reset()
			inputLogEvent := newRequestEvent()
			outPayload, jwk, prob := wfe.validSelfAuthenticatedPOST(context.Background(), tc.Request, inputLogEvent)
			if tc.ExpectedProblem == nil && prob != nil {
				t.Fatalf("Expected nil problem, got %#v\n", prob)
			} else if tc.ExpectedProblem == nil {
				inThumb, _ := tc.ExpectedJWK.Thumbprint(crypto.SHA256)
				outThumb, _ := jwk.Thumbprint(crypto.SHA256)
				test.AssertDeepEquals(t, inThumb, outThumb)
				test.AssertEquals(t, inputLogEvent.Payload, tc.ExpectedPayload)
				test.AssertEquals(t, string(outPayload), tc.ExpectedPayload)
			} else {
				test.AssertMarshaledEquals(t, prob, tc.ExpectedProblem)
			}
			if tc.ErrorStatType != "" {
				test.AssertMetricWithLabelsEquals(
					t, wfe.stats.joseErrorCount, prometheus.Labels{"type": tc.ErrorStatType}, 1)
			}
		})
	}
}

func TestMatchJWSURLs(t *testing.T) {
	wfe, _, signer := setupWFE(t)

	noURLJWS, _, _ := signer.embeddedJWK(nil, "", "")
	urlAJWS, _, _ := signer.embeddedJWK(nil, "example.com", "")
	urlBJWS, _, _ := signer.embeddedJWK(nil, "example.org", "")

	testCases := []struct {
		Name            string
		Outer           *jose.JSONWebSignature
		Inner           *jose.JSONWebSignature
		ExpectedProblem *probs.ProblemDetails
		ErrorStatType   string
	}{
		{
			Name:  "Outer JWS without URL",
			Outer: noURLJWS,
			Inner: urlAJWS,
			ExpectedProblem: &probs.ProblemDetails{
				Type:       probs.MalformedProblem,
				Detail:     "Outer JWS header parameter 'url' required",
				HTTPStatus: http.StatusBadRequest,
			},
			ErrorStatType: "KeyRolloverOuterJWSNoURL",
		},
		{
			Name:  "Inner JWS without URL",
			Outer: urlAJWS,
			Inner: noURLJWS,
			ExpectedProblem: &probs.ProblemDetails{
				Type:       probs.MalformedProblem,
				Detail:     "Inner JWS header parameter 'url' required",
				HTTPStatus: http.StatusBadRequest,
			},
			ErrorStatType: "KeyRolloverInnerJWSNoURL",
		},
		{
			Name:  "Inner and outer JWS without URL",
			Outer: noURLJWS,
			Inner: noURLJWS,
			ExpectedProblem: &probs.ProblemDetails{
				Type: probs.MalformedProblem,
				// The Outer JWS is validated first
				Detail:     "Outer JWS header parameter 'url' required",
				HTTPStatus: http.StatusBadRequest,
			},
			ErrorStatType: "KeyRolloverOuterJWSNoURL",
		},
		{
			Name:  "Mismatched inner and outer JWS URLs",
			Outer: urlAJWS,
			Inner: urlBJWS,
			ExpectedProblem: &probs.ProblemDetails{
				Type:       probs.MalformedProblem,
				Detail:     "Outer JWS 'url' value \"example.com\" does not match inner JWS 'url' value \"example.org\"",
				HTTPStatus: http.StatusBadRequest,
			},
			ErrorStatType: "KeyRolloverMismatchedURLs",
		},
		{
			Name:  "Matching inner and outer JWS URLs",
			Outer: urlAJWS,
			Inner: urlAJWS,
		},
	}

	for _, tc := range testCases {
		t.Run(tc.Name, func(t *testing.T) {
			wfe.stats.joseErrorCount.Reset()
			prob := wfe.matchJWSURLs(tc.Outer, tc.Inner)
			if prob != nil && tc.ExpectedProblem == nil {
				t.Errorf("matchJWSURLs failed. Expected no problem, got %#v", prob)
			} else {
				test.AssertMarshaledEquals(t, prob, tc.ExpectedProblem)
			}
			if tc.ErrorStatType != "" {
				test.AssertMetricWithLabelsEquals(
					t, wfe.stats.joseErrorCount, prometheus.Labels{"type": tc.ErrorStatType}, 1)
			}
		})
	}
<<<<<<< HEAD
}

type alwaysCancelNonceService struct{}

func (acns alwaysCancelNonceService) Redeem(ctx context.Context, msg *noncepb.NonceMessage, opts ...grpc.CallOption) (*noncepb.ValidMessage, error) {
	return nil, probs.Canceled("user canceled request")
}

func (acns alwaysCancelNonceService) Nonce(ctx context.Context, in *emptypb.Empty, opts ...grpc.CallOption) (*noncepb.NonceMessage, error) {
	return nil, probs.Canceled("user canceled request")
}

// Test that cancellation of the nonce lookup will result in a 408, via the
// CancelTo408Interceptor in grpc/interceptors.go.
func TestNoncePassThrough408Problem(t *testing.T) {
	wfe, _, signer := setupWFE(t)

	jws, _, _ := signer.byKeyID(1234, nil, "http://example.com/", "request-body")

	for k := range wfe.noncePrefixMap {
		wfe.noncePrefixMap[k] = alwaysCancelNonceService{}
	}
	wfe.gnc = alwaysCancelNonceService{}

	prob := wfe.validNonce(context.Background(), jws)
	fmt.Printf("%s", prob)
	test.AssertNotNil(t, prob, "expected failure")
	test.AssertEquals(t, prob.HTTPStatus, http.StatusRequestTimeout)
}

type alwaysCancelAccountGetter struct{}

// GetRegistration implements AccountGetter
func (alwaysCancelAccountGetter) GetRegistration(ctx context.Context, regID *sapb.RegistrationID, opts ...grpc.CallOption) (*corepb.Registration, error) {
	return nil, probs.Canceled("user canceled request")
}

// Test that cancellation of the account lookup will result in a 408, via the
// CancelTo408Interceptor in grpc/interceptors.go.
func TestAccountLookupPassThrough408Problem(t *testing.T) {
	wfe, _, signer := setupWFE(t)
	wfe.accountGetter = alwaysCancelAccountGetter{}

	jws, _, jwsBody := signer.byKeyID(1234, nil, "http://example.com/", "request-body")
	req := makePostRequestWithPath("test-path", jwsBody)

	_, _, prob := wfe.lookupJWK(jws, context.Background(), req, newRequestEvent())
	test.AssertNotNil(t, prob, "expected failure")
	test.AssertEquals(t, prob.HTTPStatus, http.StatusRequestTimeout)
=======
>>>>>>> 86c8a23a
}<|MERGE_RESOLUTION|>--- conflicted
+++ resolved
@@ -1646,56 +1646,4 @@
 			}
 		})
 	}
-<<<<<<< HEAD
-}
-
-type alwaysCancelNonceService struct{}
-
-func (acns alwaysCancelNonceService) Redeem(ctx context.Context, msg *noncepb.NonceMessage, opts ...grpc.CallOption) (*noncepb.ValidMessage, error) {
-	return nil, probs.Canceled("user canceled request")
-}
-
-func (acns alwaysCancelNonceService) Nonce(ctx context.Context, in *emptypb.Empty, opts ...grpc.CallOption) (*noncepb.NonceMessage, error) {
-	return nil, probs.Canceled("user canceled request")
-}
-
-// Test that cancellation of the nonce lookup will result in a 408, via the
-// CancelTo408Interceptor in grpc/interceptors.go.
-func TestNoncePassThrough408Problem(t *testing.T) {
-	wfe, _, signer := setupWFE(t)
-
-	jws, _, _ := signer.byKeyID(1234, nil, "http://example.com/", "request-body")
-
-	for k := range wfe.noncePrefixMap {
-		wfe.noncePrefixMap[k] = alwaysCancelNonceService{}
-	}
-	wfe.gnc = alwaysCancelNonceService{}
-
-	prob := wfe.validNonce(context.Background(), jws)
-	fmt.Printf("%s", prob)
-	test.AssertNotNil(t, prob, "expected failure")
-	test.AssertEquals(t, prob.HTTPStatus, http.StatusRequestTimeout)
-}
-
-type alwaysCancelAccountGetter struct{}
-
-// GetRegistration implements AccountGetter
-func (alwaysCancelAccountGetter) GetRegistration(ctx context.Context, regID *sapb.RegistrationID, opts ...grpc.CallOption) (*corepb.Registration, error) {
-	return nil, probs.Canceled("user canceled request")
-}
-
-// Test that cancellation of the account lookup will result in a 408, via the
-// CancelTo408Interceptor in grpc/interceptors.go.
-func TestAccountLookupPassThrough408Problem(t *testing.T) {
-	wfe, _, signer := setupWFE(t)
-	wfe.accountGetter = alwaysCancelAccountGetter{}
-
-	jws, _, jwsBody := signer.byKeyID(1234, nil, "http://example.com/", "request-body")
-	req := makePostRequestWithPath("test-path", jwsBody)
-
-	_, _, prob := wfe.lookupJWK(jws, context.Background(), req, newRequestEvent())
-	test.AssertNotNil(t, prob, "expected failure")
-	test.AssertEquals(t, prob.HTTPStatus, http.StatusRequestTimeout)
-=======
->>>>>>> 86c8a23a
 }