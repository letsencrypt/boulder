package wfe2

import (
	"bytes"
	"context"
	"crypto/x509"
	"encoding/base64"
	"encoding/json"
	"encoding/pem"
	"errors"
	"fmt"
	"math/big"
	"math/rand/v2"
	"net"
	"net/http"
	"strconv"
	"strings"
	"time"

	"github.com/jmhodges/clock"
	"github.com/prometheus/client_golang/prometheus"
	"go.opentelemetry.io/contrib/instrumentation/net/http/otelhttp"
	"go.opentelemetry.io/otel/trace"
	"google.golang.org/protobuf/types/known/durationpb"
	"google.golang.org/protobuf/types/known/emptypb"

	"github.com/letsencrypt/boulder/core"
	corepb "github.com/letsencrypt/boulder/core/proto"
	berrors "github.com/letsencrypt/boulder/errors"
	"github.com/letsencrypt/boulder/features"
	"github.com/letsencrypt/boulder/goodkey"
	bgrpc "github.com/letsencrypt/boulder/grpc"
	_ "github.com/letsencrypt/boulder/grpc/noncebalancer" // imported for its init function.
	"github.com/letsencrypt/boulder/identifier"
	"github.com/letsencrypt/boulder/issuance"
	blog "github.com/letsencrypt/boulder/log"
	"github.com/letsencrypt/boulder/metrics/measured_http"
	"github.com/letsencrypt/boulder/nonce"
	"github.com/letsencrypt/boulder/policy"
	"github.com/letsencrypt/boulder/probs"
	rapb "github.com/letsencrypt/boulder/ra/proto"
	"github.com/letsencrypt/boulder/ratelimits"
	"github.com/letsencrypt/boulder/revocation"
	sapb "github.com/letsencrypt/boulder/sa/proto"
	"github.com/letsencrypt/boulder/unpause"
	"github.com/letsencrypt/boulder/web"
)

// Paths are the ACME-spec identified URL path-segments for various methods.
// NOTE: In metrics/measured_http we make the assumption that these are all
// lowercase plus hyphens. If you violate that assumption you should update
// measured_http.
const (
	directoryPath     = "/directory"
	newNoncePath      = "/acme/new-nonce"
	newAcctPath       = "/acme/new-acct"
	newOrderPath      = "/acme/new-order"
	rolloverPath      = "/acme/key-change"
	revokeCertPath    = "/acme/revoke-cert"
	acctPath          = "/acme/acct/"
	orderPath         = "/acme/order/"
	authzPath         = "/acme/authz/"
	challengePath     = "/acme/chall/"
	finalizeOrderPath = "/acme/finalize/"
	certPath          = "/acme/cert/"

	// Non-ACME paths.
	getCertPath = "/get/cert/"
	buildIDPath = "/build"

	// Draft or likely-to-change paths
	renewalInfoPath = "/draft-ietf-acme-ari-03/renewalInfo/"
)

const (
	headerRetryAfter = "Retry-After"
	// Our 99th percentile finalize latency is 2.3s. Asking clients to wait 3s
	// before polling the order to get an updated status means that >99% of
	// clients will fetch the updated order object exactly once,.
	orderRetryAfter = 3
)

var errIncompleteGRPCResponse = errors.New("incomplete gRPC response message")

// WebFrontEndImpl provides all the logic for Boulder's web-facing interface,
// i.e., ACME.  Its members configure the paths for various ACME functions,
// plus a few other data items used in ACME.  Its methods are primarily handlers
// for HTTPS requests for the various ACME functions.
type WebFrontEndImpl struct {
	ra rapb.RegistrationAuthorityClient
	sa sapb.StorageAuthorityReadOnlyClient
	// gnc is a nonce-service client used exclusively for the issuance of
	// nonces. It's configured to route requests to backends colocated with the
	// WFE.
	gnc nonce.Getter
	// rnc is a nonce-service client used exclusively for the redemption of
	// nonces. It uses a custom RPC load balancer which is configured to route
	// requests to backends based on the prefix and HMAC key passed as in the
	// context of the request. The HMAC and prefix are passed using context keys
	// `nonce.HMACKeyCtxKey` and `nonce.PrefixCtxKey`.
	rnc nonce.Redeemer
	// rncKey is the HMAC key used to derive the prefix of nonce backends used
	// for nonce redemption.
	rncKey        []byte
	accountGetter AccountGetter
	log           blog.Logger
	clk           clock.Clock
	stats         wfe2Stats

	// certificateChains maps IssuerNameIDs to slice of []byte containing a leading
	// newline and one or more PEM encoded certificates separated by a newline,
	// sorted from leaf to root. The first []byte is the default certificate chain,
	// and any subsequent []byte is an alternate certificate chain.
	certificateChains map[issuance.NameID][][]byte

	// issuerCertificates is a map of IssuerNameIDs to issuer certificates built with the
	// first entry from each of the certificateChains. These certificates are used
	// to verify the signature of certificates provided in revocation requests.
	issuerCertificates map[issuance.NameID]*issuance.Certificate

	// URL to the current subscriber agreement (should contain some version identifier)
	SubscriberAgreementURL string

	// DirectoryCAAIdentity is used for the /directory response's "meta"
	// element's "caaIdentities" field. It should match the VA's issuerDomain
	// field value.
	DirectoryCAAIdentity string

	// DirectoryWebsite is used for the /directory response's "meta" element's
	// "website" field.
	DirectoryWebsite string

	// Allowed prefix for legacy accounts used by verify.go's `lookupJWK`.
	// See `cmd/boulder-wfe2/main.go`'s comment on the configuration field
	// `LegacyKeyIDPrefix` for more information.
	LegacyKeyIDPrefix string

	// Key policy.
	keyPolicy goodkey.KeyPolicy

	// CORS settings
	AllowOrigins []string

	// requestTimeout is the per-request overall timeout.
	requestTimeout time.Duration

	// StaleTimeout determines the required staleness for certificates to be
	// accessed via the Boulder-specific GET API. Certificates newer than
	// staleTimeout must be accessed via POST-as-GET and the RFC 8555 ACME API. We
	// do this to incentivize client developers to use the standard API.
	staleTimeout time.Duration

	limiter    *ratelimits.Limiter
	txnBuilder *ratelimits.TransactionBuilder
	maxNames   int

	unpauseSigner      unpause.JWTSigner
	unpauseJWTLifetime time.Duration
	unpauseURL         string

	// certProfiles is a map of acceptable certificate profile names to
	// descriptions (perhaps including URLs) of those profiles. NewOrder
	// Requests with a profile name not present in this map will be rejected.
	certProfiles map[string]string
}

// NewWebFrontEndImpl constructs a web service for Boulder
func NewWebFrontEndImpl(
	stats prometheus.Registerer,
	clk clock.Clock,
	keyPolicy goodkey.KeyPolicy,
	certificateChains map[issuance.NameID][][]byte,
	issuerCertificates map[issuance.NameID]*issuance.Certificate,
	logger blog.Logger,
	requestTimeout time.Duration,
	staleTimeout time.Duration,
	rac rapb.RegistrationAuthorityClient,
	sac sapb.StorageAuthorityReadOnlyClient,
	gnc nonce.Getter,
	rnc nonce.Redeemer,
	rncKey []byte,
	accountGetter AccountGetter,
	limiter *ratelimits.Limiter,
	txnBuilder *ratelimits.TransactionBuilder,
	maxNames int,
	certProfiles map[string]string,
	unpauseSigner unpause.JWTSigner,
	unpauseJWTLifetime time.Duration,
	unpauseURL string,
) (WebFrontEndImpl, error) {
	if len(issuerCertificates) == 0 {
		return WebFrontEndImpl{}, errors.New("must provide at least one issuer certificate")
	}

	if len(certificateChains) == 0 {
		return WebFrontEndImpl{}, errors.New("must provide at least one certificate chain")
	}

	if gnc == nil {
		return WebFrontEndImpl{}, errors.New("must provide a service for nonce issuance")
	}

	if rnc == nil {
		return WebFrontEndImpl{}, errors.New("must provide a service for nonce redemption")
	}

	wfe := WebFrontEndImpl{
		log:                logger,
		clk:                clk,
		keyPolicy:          keyPolicy,
		certificateChains:  certificateChains,
		issuerCertificates: issuerCertificates,
		stats:              initStats(stats),
		requestTimeout:     requestTimeout,
		staleTimeout:       staleTimeout,
		ra:                 rac,
		sa:                 sac,
		gnc:                gnc,
		rnc:                rnc,
		rncKey:             rncKey,
		accountGetter:      accountGetter,
		limiter:            limiter,
		txnBuilder:         txnBuilder,
		maxNames:           maxNames,
		certProfiles:       certProfiles,
		unpauseSigner:      unpauseSigner,
		unpauseJWTLifetime: unpauseJWTLifetime,
		unpauseURL:         unpauseURL,
	}

	return wfe, nil
}

// HandleFunc registers a handler at the given path. It's
// http.HandleFunc(), but with a wrapper around the handler that
// provides some generic per-request functionality:
//
// * Set a Replay-Nonce header.
//
// * Respond to OPTIONS requests, including CORS preflight requests.
//
// * Set a no cache header
//
// * Respond http.StatusMethodNotAllowed for HTTP methods other than
// those listed.
//
// * Set CORS headers when responding to CORS "actual" requests.
//
// * Never send a body in response to a HEAD request. Anything
// written by the handler will be discarded if the method is HEAD.
// Also, all handlers that accept GET automatically accept HEAD.
func (wfe *WebFrontEndImpl) HandleFunc(mux *http.ServeMux, pattern string, h web.WFEHandlerFunc, methods ...string) {
	methodsMap := make(map[string]bool)
	for _, m := range methods {
		methodsMap[m] = true
	}
	if methodsMap["GET"] && !methodsMap["HEAD"] {
		// Allow HEAD for any resource that allows GET
		methods = append(methods, "HEAD")
		methodsMap["HEAD"] = true
	}
	methodsStr := strings.Join(methods, ", ")
	handler := http.StripPrefix(pattern, web.NewTopHandler(wfe.log,
		web.WFEHandlerFunc(func(ctx context.Context, logEvent *web.RequestEvent, response http.ResponseWriter, request *http.Request) {
			span := trace.SpanFromContext(ctx)
			span.SetName(pattern)

			logEvent.Endpoint = pattern
			if request.URL != nil {
				logEvent.Slug = request.URL.Path
			}
			if request.Method != "GET" || pattern == newNoncePath {
				nonceMsg, err := wfe.gnc.Nonce(ctx, &emptypb.Empty{})
				if err != nil {
					wfe.sendError(response, logEvent, web.ProblemDetailsForError(err, "unable to get nonce"), err)
					return
				}
				response.Header().Set("Replay-Nonce", nonceMsg.Nonce)
			}
			// Per section 7.1 "Resources":
			//   The "index" link relation is present on all resources other than the
			//   directory and indicates the URL of the directory.
			if pattern != directoryPath {
				directoryURL := web.RelativeEndpoint(request, directoryPath)
				response.Header().Add("Link", link(directoryURL, "index"))
			}

			switch request.Method {
			case "HEAD":
				// Go's net/http (and httptest) servers will strip out the body
				// of responses for us. This keeps the Content-Length for HEAD
				// requests as the same as GET requests per the spec.
			case "OPTIONS":
				wfe.Options(response, request, methodsStr, methodsMap)
				return
			}

			// No cache header is set for all requests, succeed or fail.
			addNoCacheHeader(response)

			if !methodsMap[request.Method] {
				response.Header().Set("Allow", methodsStr)
				wfe.sendError(response, logEvent, probs.MethodNotAllowed(), nil)
				return
			}

			wfe.setCORSHeaders(response, request, "")

			timeout := wfe.requestTimeout
			if timeout == 0 {
				timeout = 5 * time.Minute
			}
			ctx, cancel := context.WithTimeout(ctx, timeout)

			// Call the wrapped handler.
			h(ctx, logEvent, response, request)
			cancel()
		}),
	))
	mux.Handle(pattern, handler)
}

func marshalIndent(v interface{}) ([]byte, error) {
	return json.MarshalIndent(v, "", "  ")
}

func (wfe *WebFrontEndImpl) writeJsonResponse(response http.ResponseWriter, logEvent *web.RequestEvent, status int, v interface{}) error {
	jsonReply, err := marshalIndent(v)
	if err != nil {
		return err // All callers are responsible for handling this error
	}

	response.Header().Set("Content-Type", "application/json")
	response.WriteHeader(status)
	_, err = response.Write(jsonReply)
	if err != nil {
		// Don't worry about returning this error because the caller will
		// never handle it.
		wfe.log.Warningf("Could not write response: %s", err)
		logEvent.AddError("failed to write response: %s", err)
	}
	return nil
}

// requestProto returns "http" for HTTP requests and "https" for HTTPS
// requests. It supports the use of "X-Forwarded-Proto" to override the protocol.
func requestProto(request *http.Request) string {
	proto := "http"

	// If the request was received via TLS, use `https://` for the protocol
	if request.TLS != nil {
		proto = "https"
	}

	// Allow upstream proxies  to specify the forwarded protocol. Allow this value
	// to override our own guess.
	if specifiedProto := request.Header.Get("X-Forwarded-Proto"); specifiedProto != "" {
		proto = specifiedProto
	}

	return proto
}

const randomDirKeyExplanationLink = "https://community.letsencrypt.org/t/adding-random-entries-to-the-directory/33417"

func (wfe *WebFrontEndImpl) relativeDirectory(request *http.Request, directory map[string]interface{}) ([]byte, error) {
	// Create an empty map sized equal to the provided directory to store the
	// relative-ized result
	relativeDir := make(map[string]interface{}, len(directory))

	// Copy each entry of the provided directory into the new relative map,
	// prefixing it with the request protocol and host.
	for k, v := range directory {
		if v == randomDirKeyExplanationLink {
			relativeDir[k] = v
			continue
		}
		switch v := v.(type) {
		case string:
			// Only relative-ize top level string values, e.g. not the "meta" element
			relativeDir[k] = web.RelativeEndpoint(request, v)
		default:
			// If it isn't a string, put it into the results unmodified
			relativeDir[k] = v
		}
	}

	directoryJSON, err := marshalIndent(relativeDir)
	// This should never happen since we are just marshalling known strings
	if err != nil {
		return nil, err
	}

	return directoryJSON, nil
}

// Handler returns an http.Handler that uses various functions for
// various ACME-specified paths.
func (wfe *WebFrontEndImpl) Handler(stats prometheus.Registerer, oTelHTTPOptions ...otelhttp.Option) http.Handler {
	m := http.NewServeMux()

	// POSTable ACME endpoints
	wfe.HandleFunc(m, newAcctPath, wfe.NewAccount, "POST")
	wfe.HandleFunc(m, acctPath, wfe.Account, "POST")
	wfe.HandleFunc(m, revokeCertPath, wfe.RevokeCertificate, "POST")
	wfe.HandleFunc(m, rolloverPath, wfe.KeyRollover, "POST")
	wfe.HandleFunc(m, newOrderPath, wfe.NewOrder, "POST")
	wfe.HandleFunc(m, finalizeOrderPath, wfe.FinalizeOrder, "POST")

	// GETable and POST-as-GETable ACME endpoints
	wfe.HandleFunc(m, directoryPath, wfe.Directory, "GET", "POST")
	wfe.HandleFunc(m, newNoncePath, wfe.Nonce, "GET", "POST")
	wfe.HandleFunc(m, orderPath, wfe.GetOrder, "GET", "POST")
	wfe.HandleFunc(m, authzPath, wfe.AuthorizationHandler, "GET", "POST")
	wfe.HandleFunc(m, challengePath, wfe.ChallengeHandler, "GET", "POST")
	wfe.HandleFunc(m, certPath, wfe.Certificate, "GET", "POST")

	// Boulder specific endpoints
	wfe.HandleFunc(m, getCertPath, wfe.Certificate, "GET")
	wfe.HandleFunc(m, buildIDPath, wfe.BuildID, "GET")

	// Endpoint for draft-ietf-acme-ari
	if features.Get().ServeRenewalInfo {
		wfe.HandleFunc(m, renewalInfoPath, wfe.RenewalInfo, "GET", "POST")
	}

	// We don't use our special HandleFunc for "/" because it matches everything,
	// meaning we can wind up returning 405 when we mean to return 404. See
	// https://github.com/letsencrypt/boulder/issues/717
	m.Handle("/", web.NewTopHandler(wfe.log, web.WFEHandlerFunc(wfe.Index)))
	return measured_http.New(m, wfe.clk, stats, oTelHTTPOptions...)
}

// Method implementations

// Index serves a simple identification page. It is not part of the ACME spec.
func (wfe *WebFrontEndImpl) Index(ctx context.Context, logEvent *web.RequestEvent, response http.ResponseWriter, request *http.Request) {
	// All requests that are not handled by our ACME endpoints ends up
	// here. Set the our logEvent endpoint to "/" and the slug to the path
	// minus "/" to make sure that we properly set log information about
	// the request, even in the case of a 404
	logEvent.Endpoint = "/"
	logEvent.Slug = request.URL.Path[1:]

	// http://golang.org/pkg/net/http/#example_ServeMux_Handle
	// The "/" pattern matches everything, so we need to check
	// that we're at the root here.
	if request.URL.Path != "/" {
		logEvent.AddError("Resource not found")
		http.NotFound(response, request)
		response.Header().Set("Content-Type", "application/problem+json")
		return
	}

	if request.Method != "GET" {
		response.Header().Set("Allow", "GET")
		wfe.sendError(response, logEvent, probs.MethodNotAllowed(), errors.New("Bad method"))
		return
	}

	addNoCacheHeader(response)
	response.Header().Set("Content-Type", "text/html")
	fmt.Fprintf(response, `<html>
		<body>
			This is an <a href="https://tools.ietf.org/html/rfc8555">ACME</a>
			Certificate Authority running <a href="https://github.com/letsencrypt/boulder">Boulder</a>.
			JSON directory is available at <a href="%s">%s</a>.
		</body>
	</html>
	`, directoryPath, directoryPath)
}

func addNoCacheHeader(w http.ResponseWriter) {
	w.Header().Add("Cache-Control", "public, max-age=0, no-cache")
}

func addRequesterHeader(w http.ResponseWriter, requester int64) {
	if requester > 0 {
		w.Header().Set("Boulder-Requester", strconv.FormatInt(requester, 10))
	}
}

// Directory is an HTTP request handler that provides the directory
// object stored in the WFE's DirectoryEndpoints member with paths prefixed
// using the `request.Host` of the HTTP request.
func (wfe *WebFrontEndImpl) Directory(
	ctx context.Context,
	logEvent *web.RequestEvent,
	response http.ResponseWriter,
	request *http.Request) {
	directoryEndpoints := map[string]interface{}{
		"newAccount": newAcctPath,
		"newNonce":   newNoncePath,
		"revokeCert": revokeCertPath,
		"newOrder":   newOrderPath,
		"keyChange":  rolloverPath,
	}

	if features.Get().ServeRenewalInfo {
		// ARI-capable clients are expected to add the trailing slash per the
		// draft. We explicitly strip the trailing slash here so that clients
		// don't need to add trailing slash handling in their own code, saving
		// them minimal amounts of complexity.
		directoryEndpoints["renewalInfo"] = strings.TrimRight(renewalInfoPath, "/")
	}

	if request.Method == http.MethodPost {
		acct, prob := wfe.validPOSTAsGETForAccount(request, ctx, logEvent)
		if prob != nil {
			wfe.sendError(response, logEvent, prob, nil)
			return
		}
		logEvent.Requester = acct.ID
	}

	// Add a random key to the directory in order to make sure that clients don't hardcode an
	// expected set of keys. This ensures that we can properly extend the directory when we
	// need to add a new endpoint or meta element.
	directoryEndpoints[core.RandomString(8)] = randomDirKeyExplanationLink

	// ACME since draft-02 describes an optional "meta" directory entry. The
	// meta entry may optionally contain a "termsOfService" URI for the
	// current ToS.
	metaMap := map[string]interface{}{
		"termsOfService": wfe.SubscriberAgreementURL,
	}
	// The "meta" directory entry may also include a []string of CAA identities
	if wfe.DirectoryCAAIdentity != "" {
		// The specification says caaIdentities is an array of strings. In
		// practice Boulder's VA only allows configuring ONE CAA identity. Given
		// that constraint it doesn't make sense to allow multiple directory CAA
		// identities so we use just the `wfe.DirectoryCAAIdentity` alone.
		metaMap["caaIdentities"] = []string{
			wfe.DirectoryCAAIdentity,
		}
	}
	if len(wfe.certProfiles) != 0 {
		metaMap["profiles"] = wfe.certProfiles
	}
	// The "meta" directory entry may also include a string with a website URL
	if wfe.DirectoryWebsite != "" {
		metaMap["website"] = wfe.DirectoryWebsite
	}
	directoryEndpoints["meta"] = metaMap

	response.Header().Set("Content-Type", "application/json")

	relDir, err := wfe.relativeDirectory(request, directoryEndpoints)
	if err != nil {
		marshalProb := probs.ServerInternal("unable to marshal JSON directory")
		wfe.sendError(response, logEvent, marshalProb, nil)
		return
	}

	logEvent.Suppress()
	response.Write(relDir)
}

// Nonce is an endpoint for getting a fresh nonce with an HTTP GET or HEAD
// request. This endpoint only returns a status code header - the `HandleFunc`
// wrapper ensures that a nonce is written in the correct response header.
func (wfe *WebFrontEndImpl) Nonce(
	ctx context.Context,
	logEvent *web.RequestEvent,
	response http.ResponseWriter,
	request *http.Request) {
	if request.Method == http.MethodPost {
		acct, prob := wfe.validPOSTAsGETForAccount(request, ctx, logEvent)
		if prob != nil {
			wfe.sendError(response, logEvent, prob, nil)
			return
		}
		logEvent.Requester = acct.ID
	}

	statusCode := http.StatusNoContent
	// The ACME specification says GET requests should receive http.StatusNoContent
	// and HEAD/POST-as-GET requests should receive http.StatusOK.
	if request.Method != "GET" {
		statusCode = http.StatusOK
	}
	response.WriteHeader(statusCode)

	// The ACME specification says the server MUST include a Cache-Control header
	// field with the "no-store" directive in responses for the newNonce resource,
	// in order to prevent caching of this resource.
	response.Header().Set("Cache-Control", "no-store")

	// No need to log successful nonce requests, they're boring.
	logEvent.Suppress()
}

// sendError wraps web.SendError
func (wfe *WebFrontEndImpl) sendError(response http.ResponseWriter, logEvent *web.RequestEvent, prob *probs.ProblemDetails, ierr error) {
	var bErr *berrors.BoulderError
	if errors.As(ierr, &bErr) {
		retryAfterSeconds := int(bErr.RetryAfter.Round(time.Second).Seconds())
		if retryAfterSeconds > 0 {
			response.Header().Add(headerRetryAfter, strconv.Itoa(retryAfterSeconds))
			if bErr.Type == berrors.RateLimit {
				response.Header().Add("Link", link("https://letsencrypt.org/docs/rate-limits", "help"))
			}
		}
	}
	if prob.HTTPStatus == http.StatusInternalServerError {
		response.Header().Add(headerRetryAfter, "60")
	}
	wfe.stats.httpErrorCount.With(prometheus.Labels{"type": string(prob.Type)}).Inc()
	web.SendError(wfe.log, response, logEvent, prob, ierr)
}

func link(url, relation string) string {
	return fmt.Sprintf("<%s>;rel=\"%s\"", url, relation)
}

// checkNewAccountLimits checks whether sufficient limit quota exists for the
// creation of a new account. If so, that quota is spent. If an error is
// encountered during the check, it is logged but not returned. A refund
// function is returned that can be called to refund the quota if the account
// creation fails, the func will be nil if any error was encountered during the
// check.
func (wfe *WebFrontEndImpl) checkNewAccountLimits(ctx context.Context, ip net.IP) (func(), error) {
	txns, err := wfe.txnBuilder.NewAccountLimitTransactions(ip)
	if err != nil {
		return nil, fmt.Errorf("building new account limit transactions: %w", err)
	}

	d, err := wfe.limiter.BatchSpend(ctx, txns)
	if err != nil {
		return nil, fmt.Errorf("spending new account limits: %w", err)
	}

	err = d.Result(wfe.clk.Now())
	if err != nil {
		return nil, err
	}

	return func() {
		_, err := wfe.limiter.BatchRefund(ctx, txns)
		if err != nil {
			wfe.log.Warningf("refunding new account limits: %s", err)
		}
	}, nil
}

// NewAccount is used by clients to submit a new account
func (wfe *WebFrontEndImpl) NewAccount(
	ctx context.Context,
	logEvent *web.RequestEvent,
	response http.ResponseWriter,
	request *http.Request) {

	// NewAccount uses `validSelfAuthenticatedPOST` instead of
	// `validPOSTforAccount` because there is no account to authenticate against
	// until after it is created!
	body, key, prob := wfe.validSelfAuthenticatedPOST(ctx, request)
	if prob != nil {
		// validSelfAuthenticatedPOST handles its own setting of logEvent.Errors
		wfe.sendError(response, logEvent, prob, nil)
		return
	}

	var accountCreateRequest struct {
		Contact              *[]string `json:"contact"`
		TermsOfServiceAgreed bool      `json:"termsOfServiceAgreed"`
		OnlyReturnExisting   bool      `json:"onlyReturnExisting"`
	}

	err := json.Unmarshal(body, &accountCreateRequest)
	if err != nil {
		wfe.sendError(response, logEvent, probs.Malformed("Error unmarshaling JSON"), err)
		return
	}

	returnExistingAcct := func(acctPB *corepb.Registration) {
		if core.AcmeStatus(acctPB.Status) == core.StatusDeactivated {
			// If there is an existing, but deactivated account, then return an unauthorized
			// problem informing the user that this account was deactivated
			wfe.sendError(response, logEvent, probs.Unauthorized(
				"An account with the provided public key exists but is deactivated"), nil)
			return
		}

		response.Header().Set("Location",
			web.RelativeEndpoint(request, fmt.Sprintf("%s%d", acctPath, acctPB.Id)))
		logEvent.Requester = acctPB.Id
		addRequesterHeader(response, acctPB.Id)

		acct, err := bgrpc.PbToRegistration(acctPB)
		if err != nil {
			wfe.sendError(response, logEvent, probs.ServerInternal("Error marshaling account"), err)
			return
		}
		prepAccountForDisplay(&acct)

		err = wfe.writeJsonResponse(response, logEvent, http.StatusOK, acct)
		if err != nil {
			// ServerInternal because we just created this account, and it
			// should be OK.
			wfe.sendError(response, logEvent, probs.ServerInternal("Error marshaling account"), err)
			return
		}
	}

	keyBytes, err := key.MarshalJSON()
	if err != nil {
		wfe.sendError(response, logEvent,
			web.ProblemDetailsForError(err, "Error creating new account"), err)
		return
	}
	existingAcct, err := wfe.sa.GetRegistrationByKey(ctx, &sapb.JSONWebKey{Jwk: keyBytes})
	if err == nil {
		returnExistingAcct(existingAcct)
		return
	} else if !errors.Is(err, berrors.NotFound) {
		wfe.sendError(response, logEvent, web.ProblemDetailsForError(err, "failed check for existing account"), err)
		return
	}

	// If the request included a true "OnlyReturnExisting" field and we did not
	// find an existing registration with the key specified then we must return an
	// error and not create a new account.
	if accountCreateRequest.OnlyReturnExisting {
		wfe.sendError(response, logEvent, probs.AccountDoesNotExist(
			"No account exists with the provided key"), nil)
		return
	}

	if !accountCreateRequest.TermsOfServiceAgreed {
		wfe.sendError(response, logEvent, probs.Malformed("must agree to terms of service"), nil)
		return
	}

	ip, err := extractRequesterIP(request)
	if err != nil {
		wfe.sendError(
			response,
			logEvent,
			probs.ServerInternal("couldn't parse the remote (that is, the client's) address"),
			fmt.Errorf("Couldn't parse RemoteAddr: %s", request.RemoteAddr),
		)
		return
	}

	var contacts []string
	if accountCreateRequest.Contact != nil {
		contacts = *accountCreateRequest.Contact
	}

	// Create corepb.Registration from provided account information
	reg := corepb.Registration{
		Contact:   contacts,
		Agreement: wfe.SubscriberAgreementURL,
		Key:       keyBytes,
	}

	refundLimits, err := wfe.checkNewAccountLimits(ctx, ip)
	if err != nil {
		if errors.Is(err, berrors.RateLimit) {
			wfe.sendError(response, logEvent, probs.RateLimited(err.Error()), err)
			return
		} else {
			logEvent.IgnoredRateLimitError = err.Error()
		}
	}

	var newRegistrationSuccessful bool
	defer func() {
		if !newRegistrationSuccessful && refundLimits != nil {
			go refundLimits()
		}
	}()

	// Send the registration to the RA via grpc
	acctPB, err := wfe.ra.NewRegistration(ctx, &reg)
	if err != nil {
		if errors.Is(err, berrors.Duplicate) {
			existingAcct, err := wfe.sa.GetRegistrationByKey(ctx, &sapb.JSONWebKey{Jwk: keyBytes})
			if err == nil {
				returnExistingAcct(existingAcct)
				return
			}
			// return error even if berrors.NotFound, as the duplicate key error we got from
			// ra.NewRegistration indicates it _does_ already exist.
			wfe.sendError(response, logEvent, web.ProblemDetailsForError(err, "checking for existing account"), err)
			return
		}
		wfe.sendError(response, logEvent,
			web.ProblemDetailsForError(err, "Error creating new account"), err)
		return
	}

	registrationValid := func(reg *corepb.Registration) bool {
		return !(len(reg.Key) == 0) && reg.Id != 0
	}

	if acctPB == nil || !registrationValid(acctPB) {
		wfe.sendError(response, logEvent,
			web.ProblemDetailsForError(err, "Error creating new account"), err)
		return
	}
	acct, err := bgrpc.PbToRegistration(acctPB)
	if err != nil {
		wfe.sendError(response, logEvent,
			web.ProblemDetailsForError(err, "Error creating new account"), err)
		return
	}
	logEvent.Requester = acct.ID
	addRequesterHeader(response, acct.ID)

	acctURL := web.RelativeEndpoint(request, fmt.Sprintf("%s%d", acctPath, acct.ID))

	response.Header().Add("Location", acctURL)
	if len(wfe.SubscriberAgreementURL) > 0 {
		response.Header().Add("Link", link(wfe.SubscriberAgreementURL, "terms-of-service"))
	}

	prepAccountForDisplay(&acct)

	err = wfe.writeJsonResponse(response, logEvent, http.StatusCreated, acct)
	if err != nil {
		// ServerInternal because we just created this account, and it
		// should be OK.
		wfe.sendError(response, logEvent, probs.ServerInternal("Error marshaling account"), err)
		return
	}
	newRegistrationSuccessful = true
}

// parseRevocation accepts the payload for a revocation request and parses it
// into both the certificate to be revoked and the requested revocation reason
// (if any). Returns an error if any of the parsing fails, or if the given cert
// or revocation reason don't pass simple static checks. Also populates some
// metadata fields on the given logEvent.
func (wfe *WebFrontEndImpl) parseRevocation(
	jwsBody []byte, logEvent *web.RequestEvent) (*x509.Certificate, revocation.Reason, *probs.ProblemDetails) {
	// Read the revoke request from the JWS payload
	var revokeRequest struct {
		CertificateDER core.JSONBuffer    `json:"certificate"`
		Reason         *revocation.Reason `json:"reason"`
	}
	err := json.Unmarshal(jwsBody, &revokeRequest)
	if err != nil {
		return nil, 0, probs.Malformed("Unable to JSON parse revoke request")
	}

	// Parse the provided certificate
	parsedCertificate, err := x509.ParseCertificate(revokeRequest.CertificateDER)
	if err != nil {
		return nil, 0, probs.Malformed("Unable to parse certificate DER")
	}

	// Compute and record the serial number of the provided certificate
	serial := core.SerialToString(parsedCertificate.SerialNumber)
	logEvent.Extra["CertificateSerial"] = serial
	if revokeRequest.Reason != nil {
		logEvent.Extra["RevocationReason"] = *revokeRequest.Reason
	}

	// Try to validate the signature on the provided cert using its corresponding
	// issuer certificate.
	issuerCert, ok := wfe.issuerCertificates[issuance.IssuerNameID(parsedCertificate)]
	if !ok || issuerCert == nil {
		return nil, 0, probs.NotFound("Certificate from unrecognized issuer")
	}
	err = parsedCertificate.CheckSignatureFrom(issuerCert.Certificate)
	if err != nil {
		return nil, 0, probs.NotFound("No such certificate")
	}
	logEvent.Identifiers, err = identifier.FromCert(parsedCertificate)
	if err != nil {
		return nil, 0, probs.NotFound("Couldn't parse identifiers from certificate")
	}

	if parsedCertificate.NotAfter.Before(wfe.clk.Now()) {
		return nil, 0, probs.Unauthorized("Certificate is expired")
	}

	// Verify the revocation reason supplied is allowed
	reason := revocation.Reason(0)
	if revokeRequest.Reason != nil {
		if _, present := revocation.UserAllowedReasons[*revokeRequest.Reason]; !present {
			reasonStr, ok := revocation.ReasonToString[*revokeRequest.Reason]
			if !ok {
				reasonStr = "unknown"
			}
			return nil, 0, probs.BadRevocationReason(fmt.Sprintf(
				"unsupported revocation reason code provided: %s (%d). Supported reasons: %s",
				reasonStr,
				*revokeRequest.Reason,
				revocation.UserAllowedReasonsMessage))
		}
		reason = *revokeRequest.Reason
	}

	return parsedCertificate, reason, nil
}

type revocationEvidence struct {
	Serial string
	Reason revocation.Reason
	RegID  int64
	Method string
}

// revokeCertBySubscriberKey processes an outer JWS as a revocation request that
// is authenticated by a KeyID and the associated account.
func (wfe *WebFrontEndImpl) revokeCertBySubscriberKey(
	ctx context.Context,
	outerJWS *bJSONWebSignature,
	request *http.Request,
	logEvent *web.RequestEvent) error {
	// For Key ID revocations we authenticate the outer JWS by using
	// `validJWSForAccount` similar to other WFE endpoints
	jwsBody, _, acct, prob := wfe.validJWSForAccount(outerJWS, request, ctx, logEvent)
	if prob != nil {
		return prob
	}

	cert, reason, prob := wfe.parseRevocation(jwsBody, logEvent)
	if prob != nil {
		return prob
	}

	wfe.log.AuditObject("Authenticated revocation", revocationEvidence{
		Serial: core.SerialToString(cert.SerialNumber),
		Reason: reason,
		RegID:  acct.ID,
		Method: "applicant",
	})

	// The RA will confirm that the authenticated account either originally
	// issued the certificate, or has demonstrated control over all identifiers
	// in the certificate.
	_, err := wfe.ra.RevokeCertByApplicant(ctx, &rapb.RevokeCertByApplicantRequest{
		Cert:  cert.Raw,
		Code:  int64(reason),
		RegID: acct.ID,
	})
	if err != nil {
		return err
	}

	return nil
}

// revokeCertByCertKey processes an outer JWS as a revocation request that is
// authenticated by an embedded JWK. E.g. in the case where someone is
// requesting a revocation by using the keypair associated with the certificate
// to be revoked
func (wfe *WebFrontEndImpl) revokeCertByCertKey(
	ctx context.Context,
	outerJWS *bJSONWebSignature,
	request *http.Request,
	logEvent *web.RequestEvent) error {
	// For embedded JWK revocations we authenticate the outer JWS by using
	// `validSelfAuthenticatedJWS` similar to new-reg and key rollover.
	// We do *not* use `validSelfAuthenticatedPOST` here because we've already
	// read the HTTP request body in `parseJWSRequest` and it is now empty.
	jwsBody, jwk, prob := wfe.validSelfAuthenticatedJWS(ctx, outerJWS, request)
	if prob != nil {
		return prob
	}

	cert, reason, prob := wfe.parseRevocation(jwsBody, logEvent)
	if prob != nil {
		return prob
	}

	// For embedded JWK revocations we decide if a requester is able to revoke a specific
	// certificate by checking that to-be-revoked certificate has the same public
	// key as the JWK that was used to authenticate the request
	if !core.KeyDigestEquals(jwk, cert.PublicKey) {
		return probs.Unauthorized(
			"JWK embedded in revocation request must be the same public key as the cert to be revoked")
	}

	wfe.log.AuditObject("Authenticated revocation", revocationEvidence{
		Serial: core.SerialToString(cert.SerialNumber),
		Reason: reason,
		RegID:  0,
		Method: "privkey",
	})

	// The RA assumes here that the WFE2 has validated the JWS as proving
	// control of the private key corresponding to this certificate.
	_, err := wfe.ra.RevokeCertByKey(ctx, &rapb.RevokeCertByKeyRequest{
		Cert: cert.Raw,
	})
	if err != nil {
		return err
	}

	return nil
}

// RevokeCertificate is used by clients to request the revocation of a cert. The
// revocation request is handled uniquely based on the method of authentication
// used.
func (wfe *WebFrontEndImpl) RevokeCertificate(
	ctx context.Context,
	logEvent *web.RequestEvent,
	response http.ResponseWriter,
	request *http.Request) {

	// The ACME specification handles the verification of revocation requests
	// differently from other endpoints. For this reason we do *not* immediately
	// call `wfe.validPOSTForAccount` like all of the other endpoints.
	// For this endpoint we need to accept a JWS with an embedded JWK, or a JWS
	// with an embedded key ID, handling each case differently in terms of which
	// certificates are authorized to be revoked by the requester

	// Parse the JWS from the HTTP Request
	jws, prob := wfe.parseJWSRequest(request)
	if prob != nil {
		wfe.sendError(response, logEvent, prob, nil)
		return
	}

	// Figure out which type of authentication this JWS uses
	authType, prob := checkJWSAuthType(jws.Signatures[0].Header)
	if prob != nil {
		wfe.sendError(response, logEvent, prob, nil)
		return
	}

	// Handle the revocation request according to how it is authenticated, or if
	// the authentication type is unknown, error immediately
	var err error
	switch authType {
	case embeddedKeyID:
		err = wfe.revokeCertBySubscriberKey(ctx, jws, request, logEvent)
	case embeddedJWK:
		err = wfe.revokeCertByCertKey(ctx, jws, request, logEvent)
	default:
		err = berrors.MalformedError("Malformed JWS, no KeyID or embedded JWK")
	}
	if err != nil {
		wfe.sendError(response, logEvent, web.ProblemDetailsForError(err, "unable to revoke"), nil)
		return
	}

	response.WriteHeader(http.StatusOK)
}

// ChallengeHandler handles POST requests to challenge URLs of the form /acme/chall/{regID}/{authzID}/{challID}.
func (wfe *WebFrontEndImpl) ChallengeHandler(
	ctx context.Context,
	logEvent *web.RequestEvent,
	response http.ResponseWriter,
	request *http.Request) {
	slug := strings.Split(request.URL.Path, "/")
	if len(slug) != 3 {
		wfe.sendError(response, logEvent, probs.NotFound("No such challenge"), nil)
		return
	}
	// TODO(#7683): the regID is currently ignored.
	wfe.Challenge(ctx, logEvent, response, request, slug[1], slug[2])
}

// Challenge handles POSTS to both formats of challenge URLs.
func (wfe *WebFrontEndImpl) Challenge(
	ctx context.Context,
	logEvent *web.RequestEvent,
	response http.ResponseWriter,
	request *http.Request,
	authorizationIDStr string,
	challengeID string) {
	authorizationID, err := strconv.ParseInt(authorizationIDStr, 10, 64)
	if err != nil {
		wfe.sendError(response, logEvent, probs.Malformed("Invalid authorization ID"), nil)
		return
	}
	authzPB, err := wfe.ra.GetAuthorization(ctx, &rapb.GetAuthorizationRequest{Id: authorizationID})
	if err != nil {
		if errors.Is(err, berrors.NotFound) {
			wfe.sendError(response, logEvent, probs.NotFound("No such challenge"), nil)
		} else {
			wfe.sendError(response, logEvent, web.ProblemDetailsForError(err, "Problem getting authorization"), err)
		}
		return
	}

	// Ensure gRPC response is complete.
	if core.IsAnyNilOrZero(authzPB.Id, authzPB.Status, authzPB.Expires) {
		wfe.sendError(response, logEvent, probs.ServerInternal("Problem getting authorization"), errIncompleteGRPCResponse)
		return
	}
	// TODO(#7311): Remove this conditional, and merge the IsAnyNilOrZero check
	// upwards, once all RPC users are populating Identifiers.
	pbIdent := authzPB.Identifier
	if pbIdent == nil {
		pbIdent = identifier.NewDNS(authzPB.DnsName).AsProto()
	}
	if core.IsAnyNilOrZero(pbIdent) && core.IsAnyNilOrZero(authzPB.DnsName) {
		wfe.sendError(response, logEvent, probs.ServerInternal("Problem getting authorization"), errIncompleteGRPCResponse)
		return
	}

	authz, err := bgrpc.PBToAuthz(authzPB)
	if err != nil {
		wfe.sendError(response, logEvent, probs.ServerInternal("Problem getting authorization"), err)
		return
	}
	challengeIndex := authz.FindChallengeByStringID(challengeID)
	if challengeIndex == -1 {
		wfe.sendError(response, logEvent, probs.NotFound("No such challenge"), nil)
		return
	}

	if authz.Expires == nil || authz.Expires.Before(wfe.clk.Now()) {
		wfe.sendError(response, logEvent, probs.NotFound("Expired authorization"), nil)
		return
	}

<<<<<<< HEAD
	if requiredStale(request, logEvent) {
		if prob := wfe.staleEnoughToGETAuthz(authzPB); prob != nil {
			wfe.sendError(response, logEvent, prob, nil)
			return
		}
	}

	logEvent.Identifiers = []identifier.ACMEIdentifier{authz.Identifier}
=======
	if authz.Identifier.Type == identifier.TypeDNS {
		logEvent.DNSName = authz.Identifier.Value
	}
>>>>>>> eab90ee2
	logEvent.Status = string(authz.Status)

	challenge := authz.Challenges[challengeIndex]
	switch request.Method {
	case "GET", "HEAD":
		wfe.getChallenge(response, request, authz, &challenge, logEvent)

	case "POST":
		logEvent.ChallengeType = string(challenge.Type)
		wfe.postChallenge(ctx, response, request, authz, challengeIndex, logEvent)
	}
}

// prepAccountForDisplay takes a core.Registration and mutates it to be ready
// for display in a JSON response. Primarily it papers over legacy ACME v1
// features or non-standard details internal to Boulder we don't want clients to
// rely on.
func prepAccountForDisplay(acct *core.Registration) {
	// Zero out the account ID so that it isn't marshalled. RFC 8555 specifies
	// using the Location header for learning the account ID.
	acct.ID = 0

	// We populate the account Agreement field when creating a new response to
	// track which terms-of-service URL was in effect when an account with
	// "termsOfServiceAgreed":"true" is created. That said, we don't want to send
	// this value back to a V2 client. The "Agreement" field of an
	// account/registration is a V1 notion so we strip it here in the WFE2 before
	// returning the account.
	acct.Agreement = ""
}

// prepChallengeForDisplay takes a core.Challenge and prepares it for display to
// the client by filling in its URL field and clearing several unnecessary
// fields.
func (wfe *WebFrontEndImpl) prepChallengeForDisplay(
	request *http.Request,
	authz core.Authorization,
	challenge *core.Challenge,
) {
	// Update the challenge URL to be relative to the HTTP request Host
	challenge.URL = web.RelativeEndpoint(request, fmt.Sprintf("%s%d/%s/%s", challengePath, authz.RegistrationID, authz.ID, challenge.StringID()))

	// Internally, we store challenge error problems with just the short form
	// (e.g. "CAA") of the problem type. But for external display, we need to
	// prefix the error type with the RFC8555 ACME Error namespace.
	if challenge.Error != nil {
		challenge.Error.Type = probs.ErrorNS + challenge.Error.Type
	}

	// If the authz has been marked invalid, consider all challenges on that authz
	// to be invalid as well.
	if authz.Status == core.StatusInvalid {
		challenge.Status = authz.Status
	}

	// This field is not useful for the client, only internal debugging,
	for idx := range challenge.ValidationRecord {
		challenge.ValidationRecord[idx].ResolverAddrs = nil
	}
}

// prepAuthorizationForDisplay takes a core.Authorization and prepares it for
// display to the client by preparing all its challenges.
func (wfe *WebFrontEndImpl) prepAuthorizationForDisplay(request *http.Request, authz *core.Authorization) {
	for i := range authz.Challenges {
		wfe.prepChallengeForDisplay(request, *authz, &authz.Challenges[i])
	}

	// Shuffle the challenges so no one relies on their order.
	rand.Shuffle(len(authz.Challenges), func(i, j int) {
		authz.Challenges[i], authz.Challenges[j] = authz.Challenges[j], authz.Challenges[i]
	})

	// The ACME spec forbids allowing "*" in authorization identifiers. Boulder
	// allows this internally as a means of tracking when an authorization
	// corresponds to a wildcard request (e.g. to handle CAA properly). We strip
	// the "*." prefix from the Authz's Identifier's Value here to respect the law
	// of the protocol.
	if strings.HasPrefix(authz.Identifier.Value, "*.") {
		authz.Identifier.Value = strings.TrimPrefix(authz.Identifier.Value, "*.")
		// Mark that the authorization corresponds to a wildcard request since we've
		// now removed the wildcard prefix from the identifier.
		authz.Wildcard = true
	}
}

func (wfe *WebFrontEndImpl) getChallenge(
	response http.ResponseWriter,
	request *http.Request,
	authz core.Authorization,
	challenge *core.Challenge,
	logEvent *web.RequestEvent) {
	wfe.prepChallengeForDisplay(request, authz, challenge)

	authzURL := urlForAuthz(authz, request)
	response.Header().Add("Location", challenge.URL)
	response.Header().Add("Link", link(authzURL, "up"))

	err := wfe.writeJsonResponse(response, logEvent, http.StatusOK, challenge)
	if err != nil {
		// InternalServerError because this is a failure to decode data passed in
		// by the caller, which got it from the DB.
		wfe.sendError(response, logEvent, probs.ServerInternal("Failed to marshal challenge"), err)
		return
	}
}

func (wfe *WebFrontEndImpl) postChallenge(
	ctx context.Context,
	response http.ResponseWriter,
	request *http.Request,
	authz core.Authorization,
	challengeIndex int,
	logEvent *web.RequestEvent) {
	body, _, currAcct, prob := wfe.validPOSTForAccount(request, ctx, logEvent)
	addRequesterHeader(response, logEvent.Requester)
	if prob != nil {
		// validPOSTForAccount handles its own setting of logEvent.Errors
		wfe.sendError(response, logEvent, prob, nil)
		return
	}

	// Check that the account ID matching the key used matches
	// the account ID on the authz object
	if currAcct.ID != authz.RegistrationID {
		wfe.sendError(response,
			logEvent,
			probs.Unauthorized("User account ID doesn't match account ID in authorization"),
			nil,
		)
		return
	}

	// If the JWS body is empty then this POST is a POST-as-GET to retrieve
	// challenge details, not a POST to initiate a challenge
	if string(body) == "" {
		challenge := authz.Challenges[challengeIndex]
		wfe.getChallenge(response, request, authz, &challenge, logEvent)
		return
	}

	// We can expect some clients to try and update a challenge for an authorization
	// that is already valid. In this case we don't need to process the challenge
	// update. It wouldn't be helpful, the overall authorization is already good!
	var returnAuthz core.Authorization
	if authz.Status == core.StatusValid {
		returnAuthz = authz
	} else {

		// NOTE(@cpu): Historically a challenge update needed to include
		// a KeyAuthorization field. This is no longer the case, since both sides can
		// calculate the key authorization as needed. We unmarshal here only to check
		// that the POST body is valid JSON. Any data/fields included are ignored to
		// be kind to ACMEv2 implementations that still send a key authorization.
		var challengeUpdate struct{}
		err := json.Unmarshal(body, &challengeUpdate)
		if err != nil {
			wfe.sendError(response, logEvent, probs.Malformed("Error unmarshaling challenge response"), err)
			return
		}

		authzPB, err := bgrpc.AuthzToPB(authz)
		if err != nil {
			wfe.sendError(response, logEvent, web.ProblemDetailsForError(err, "Unable to serialize authz"), err)
			return
		}

		authzPB, err = wfe.ra.PerformValidation(ctx, &rapb.PerformValidationRequest{
			Authz:          authzPB,
			ChallengeIndex: int64(challengeIndex),
		})
		if err != nil || core.IsAnyNilOrZero(authzPB, authzPB.Id, authzPB.Status, authzPB.Expires) {
			wfe.sendError(response, logEvent, web.ProblemDetailsForError(err, "Unable to update challenge"), err)
			return
		}
		// TODO(#7311): Remove this conditional, and merge the IsAnyNilOrZero check
		// upwards, once all RPC users are populating Identifiers.
		pbIdent := authzPB.Identifier
		if pbIdent == nil {
			pbIdent = identifier.NewDNS(authzPB.DnsName).AsProto()
		}
		if core.IsAnyNilOrZero(pbIdent) && core.IsAnyNilOrZero(authzPB.DnsName) {
			wfe.sendError(response, logEvent, web.ProblemDetailsForError(err, "Unable to update challenge"), err)
			return
		}

		updatedAuthz, err := bgrpc.PBToAuthz(authzPB)
		if err != nil {
			wfe.sendError(response, logEvent, web.ProblemDetailsForError(err, "Unable to deserialize authz"), err)
			return
		}
		returnAuthz = updatedAuthz
	}

	// assumption: PerformValidation does not modify order of challenges
	challenge := returnAuthz.Challenges[challengeIndex]
	wfe.prepChallengeForDisplay(request, authz, &challenge)

	authzURL := urlForAuthz(authz, request)
	response.Header().Add("Location", challenge.URL)
	response.Header().Add("Link", link(authzURL, "up"))

	err := wfe.writeJsonResponse(response, logEvent, http.StatusOK, challenge)
	if err != nil {
		// ServerInternal because we made the challenges, they should be OK
		wfe.sendError(response, logEvent, probs.ServerInternal("Failed to marshal challenge"), err)
		return
	}
}

// Account is used by a client to submit an update to their account.
func (wfe *WebFrontEndImpl) Account(
	ctx context.Context,
	logEvent *web.RequestEvent,
	response http.ResponseWriter,
	request *http.Request) {
	body, _, currAcct, prob := wfe.validPOSTForAccount(request, ctx, logEvent)
	addRequesterHeader(response, logEvent.Requester)
	if prob != nil {
		// validPOSTForAccount handles its own setting of logEvent.Errors
		wfe.sendError(response, logEvent, prob, nil)
		return
	}

	// Requests to this handler should have a path that leads to a known
	// account
	idStr := request.URL.Path
	id, err := strconv.ParseInt(idStr, 10, 64)
	if err != nil {
		wfe.sendError(response, logEvent, probs.Malformed("Account ID must be an integer"), err)
		return
	} else if id <= 0 {
		msg := fmt.Sprintf("Account ID must be a positive non-zero integer, was %d", id)
		wfe.sendError(response, logEvent, probs.Malformed(msg), nil)
		return
	} else if id != currAcct.ID {
		wfe.sendError(response, logEvent,
			probs.Unauthorized("Request signing key did not match account key"), nil)
		return
	}

	// An empty string means POST-as-GET (i.e. no update). A body of "{}" means
	// an update of zero fields, returning the unchanged object. This was the
	// recommended way to fetch the account object in ACMEv1.
	if string(body) != "" && string(body) != "{}" {
		currAcct, prob = wfe.updateAccount(ctx, body, currAcct)
		if prob != nil {
			wfe.sendError(response, logEvent, prob, nil)
			return
		}
	}

	if len(wfe.SubscriberAgreementURL) > 0 {
		response.Header().Add("Link", link(wfe.SubscriberAgreementURL, "terms-of-service"))
	}

	prepAccountForDisplay(currAcct)

	err = wfe.writeJsonResponse(response, logEvent, http.StatusOK, currAcct)
	if err != nil {
		// ServerInternal because we just generated the account, it should be OK
		wfe.sendError(response, logEvent,
			probs.ServerInternal("Failed to marshal account"), err)
		return
	}
}

// updateAccount unmarshals an account update request from the provided
// requestBody to update the given registration. Important: It is assumed the
// request has already been authenticated by the caller. If the request is a
// valid update the resulting updated account is returned, otherwise a problem
// is returned.
func (wfe *WebFrontEndImpl) updateAccount(
	ctx context.Context,
	requestBody []byte,
	currAcct *core.Registration) (*core.Registration, *probs.ProblemDetails) {
	// Only the Contact and Status fields of an account may be updated this way.
	// For key updates clients should be using the key change endpoint.
	var accountUpdateRequest struct {
		Contact *[]string       `json:"contact"`
		Status  core.AcmeStatus `json:"status"`
	}

	err := json.Unmarshal(requestBody, &accountUpdateRequest)
	if err != nil {
		return nil, probs.Malformed("Error unmarshaling account")
	}

	// If a user tries to send both a deactivation request and an update to
	// their contacts, the deactivation will take place and return before an
	// update would be performed. Deactivation deletes the contacts field.
	if accountUpdateRequest.Status == core.StatusDeactivated {
		// TODO(#5554): Remove the need to pass Status here: we wouldn't have reached
		// this point unless the requesting account was valid.
		_, err = wfe.ra.DeactivateRegistration(ctx, &corepb.Registration{Id: currAcct.ID, Status: string(currAcct.Status)})
		if err != nil {
			return nil, web.ProblemDetailsForError(err, "Unable to deactivate account")
		}

		// TODO(#5554): Have DeactivateRegistration return the updated account
		// object, so we don't have to modify it ourselves.
		currAcct.Status = core.StatusDeactivated
		currAcct.Contact = nil
		return currAcct, nil
	}

	if accountUpdateRequest.Status != core.StatusValid && accountUpdateRequest.Status != "" {
		return nil, probs.Malformed("Invalid value provided for status field")
	}

	var contacts []string
	if accountUpdateRequest.Contact != nil {
		contacts = *accountUpdateRequest.Contact
	}

	updatedAcct, err := wfe.ra.UpdateRegistrationContact(ctx, &rapb.UpdateRegistrationContactRequest{RegistrationID: currAcct.ID, Contacts: contacts})
	if err != nil {
		return nil, web.ProblemDetailsForError(err, "Unable to update account")
	}

	// Convert proto to core.Registration for return
	updatedReg, err := bgrpc.PbToRegistration(updatedAcct)
	if err != nil {
		return nil, probs.ServerInternal("Error updating account")
	}

	return &updatedReg, nil
}

// deactivateAuthorization processes the given JWS POST body as a request to
// deactivate the provided authorization. If an error occurs it is written to
// the response writer. Important: `deactivateAuthorization` does not check that
// the requester is authorized to deactivate the given authorization. It is
// assumed that this check is performed prior to calling deactivateAuthorzation.
func (wfe *WebFrontEndImpl) deactivateAuthorization(
	ctx context.Context,
	authzPB *corepb.Authorization,
	logEvent *web.RequestEvent,
	response http.ResponseWriter,
	body []byte) bool {
	var req struct {
		Status core.AcmeStatus
	}
	err := json.Unmarshal(body, &req)
	if err != nil {
		wfe.sendError(response, logEvent, probs.Malformed("Error unmarshaling JSON"), err)
		return false
	}
	if req.Status != core.StatusDeactivated {
		wfe.sendError(response, logEvent, probs.Malformed("Invalid status value"), err)
		return false
	}
	_, err = wfe.ra.DeactivateAuthorization(ctx, authzPB)
	if err != nil {
		wfe.sendError(response, logEvent, web.ProblemDetailsForError(err, "Error deactivating authorization"), err)
		return false
	}
	// Since the authorization passed to DeactivateAuthorization isn't
	// mutated locally by the function we must manually set the status
	// here before displaying the authorization to the user
	authzPB.Status = string(core.StatusDeactivated)
	return true
}

// AuthorizationHandler handles requests to authorization URLs of the form /acme/authz/{regID}/{authzID}.
func (wfe *WebFrontEndImpl) AuthorizationHandler(
	ctx context.Context,
	logEvent *web.RequestEvent,
	response http.ResponseWriter,
	request *http.Request) {
	slug := strings.Split(request.URL.Path, "/")
	if len(slug) != 2 {
		wfe.sendError(response, logEvent, probs.NotFound("No such authorization"), nil)
		return
	}
	// TODO(#7683): The regID is currently ignored.
	wfe.Authorization(ctx, logEvent, response, request, slug[1])
}

// Authorization handles both `/acme/authz/{authzID}` and `/acme/authz/{regID}/{authzID}` requests,
// after the calling function has parsed out the authzID.
func (wfe *WebFrontEndImpl) Authorization(
	ctx context.Context,
	logEvent *web.RequestEvent,
	response http.ResponseWriter,
	request *http.Request,
	authzIDStr string) {
	var requestAccount *core.Registration
	var requestBody []byte
	// If the request is a POST it is either:
	//   A) an update to an authorization to deactivate it
	//   B) a POST-as-GET to query the authorization details
	if request.Method == "POST" {
		// Both POST options need to be authenticated by an account
		body, _, acct, prob := wfe.validPOSTForAccount(request, ctx, logEvent)
		addRequesterHeader(response, logEvent.Requester)
		if prob != nil {
			wfe.sendError(response, logEvent, prob, nil)
			return
		}
		requestAccount = acct
		requestBody = body
	}

	authzID, err := strconv.ParseInt(authzIDStr, 10, 64)
	if err != nil {
		wfe.sendError(response, logEvent, probs.Malformed("Invalid authorization ID"), nil)
		return
	}

	authzPB, err := wfe.ra.GetAuthorization(ctx, &rapb.GetAuthorizationRequest{Id: authzID})
	if errors.Is(err, berrors.NotFound) {
		wfe.sendError(response, logEvent, probs.NotFound("No such authorization"), nil)
		return
	} else if errors.Is(err, berrors.Malformed) {
		wfe.sendError(response, logEvent, probs.Malformed(err.Error()), nil)
		return
	} else if err != nil {
		wfe.sendError(response, logEvent, web.ProblemDetailsForError(err, "Problem getting authorization"), err)
		return
	}

	// Ensure gRPC response is complete.
	if core.IsAnyNilOrZero(authzPB.Id, authzPB.Status, authzPB.Expires) {
		wfe.sendError(response, logEvent, probs.ServerInternal("Problem getting authorization"), errIncompleteGRPCResponse)
		return
	}
	// TODO(#7311): Remove this conditional, and merge the IsAnyNilOrZero check
	// upwards, once all RPC users are populating Identifiers.
	ident := authzPB.Identifier
	if ident == nil {
		ident = identifier.NewDNS(authzPB.DnsName).AsProto()
	}
	if core.IsAnyNilOrZero(ident) {
		wfe.sendError(response, logEvent, probs.ServerInternal("Problem getting authorization"), errIncompleteGRPCResponse)
		return
	}

	logEvent.Identifiers = []identifier.ACMEIdentifier{identifier.FromProto(ident)}
	logEvent.Status = authzPB.Status

	// After expiring, authorizations are inaccessible
	if authzPB.Expires.AsTime().Before(wfe.clk.Now()) {
		wfe.sendError(response, logEvent, probs.NotFound("Expired authorization"), nil)
		return
	}

	// If this was a POST that has an associated requestAccount and that account
	// doesn't own the authorization, abort before trying to deactivate the authz
	// or return its details
	if requestAccount != nil && requestAccount.ID != authzPB.RegistrationID {
		wfe.sendError(response, logEvent,
			probs.Unauthorized("Account ID doesn't match ID for authorization"), nil)
		return
	}

	// If the body isn't empty we know it isn't a POST-as-GET and must be an
	// attempt to deactivate an authorization.
	if string(requestBody) != "" {
		// If the deactivation fails return early as errors and return codes
		// have already been set. Otherwise continue so that the user gets
		// sent the deactivated authorization.
		if !wfe.deactivateAuthorization(ctx, authzPB, logEvent, response, requestBody) {
			return
		}
	}

	authz, err := bgrpc.PBToAuthz(authzPB)
	if err != nil {
		wfe.sendError(response, logEvent, probs.ServerInternal("Problem getting authorization"), err)
		return
	}

	wfe.prepAuthorizationForDisplay(request, &authz)

	err = wfe.writeJsonResponse(response, logEvent, http.StatusOK, authz)
	if err != nil {
		// InternalServerError because this is a failure to decode from our DB.
		wfe.sendError(response, logEvent, probs.ServerInternal("Failed to JSON marshal authz"), err)
		return
	}
}

// Certificate is used by clients to request a copy of their current certificate, or to
// request a reissuance of the certificate.
func (wfe *WebFrontEndImpl) Certificate(ctx context.Context, logEvent *web.RequestEvent, response http.ResponseWriter, request *http.Request) {
	var requesterAccount *core.Registration
	// Any POSTs to the Certificate endpoint should be POST-as-GET requests. There are
	// no POSTs with a body allowed for this endpoint.
	if request.Method == "POST" {
		acct, prob := wfe.validPOSTAsGETForAccount(request, ctx, logEvent)
		if prob != nil {
			wfe.sendError(response, logEvent, prob, nil)
			return
		}
		requesterAccount = acct
	}

	requestedChain := 0
	serial := request.URL.Path

	// An alternate chain may be requested with the request path {serial}/{chain}, where chain
	// is a number - an index into the slice of chains for the issuer. If a specific chain is
	// not requested, then it defaults to zero - the default certificate chain for the issuer.
	serialAndChain := strings.SplitN(serial, "/", 2)
	if len(serialAndChain) == 2 {
		idx, err := strconv.Atoi(serialAndChain[1])
		if err != nil || idx < 0 {
			wfe.sendError(response, logEvent, probs.Malformed("Chain ID must be a non-negative integer"),
				fmt.Errorf("certificate chain id provided was not valid: %s", serialAndChain[1]))
			return
		}
		serial = serialAndChain[0]
		requestedChain = idx
	}

	// Certificate paths consist of the CertBase path, plus exactly sixteen hex
	// digits.
	if !core.ValidSerial(serial) {
		wfe.sendError(
			response,
			logEvent,
			probs.NotFound("Certificate not found"),
			fmt.Errorf("certificate serial provided was not valid: %s", serial),
		)
		return
	}
	logEvent.Extra["RequestedSerial"] = serial

	cert, err := wfe.sa.GetCertificate(ctx, &sapb.Serial{Serial: serial})
	if err != nil {
		if errors.Is(err, berrors.NotFound) {
			wfe.sendError(response, logEvent, probs.NotFound("Certificate not found"), nil)
		} else {
			wfe.sendError(response, logEvent, web.ProblemDetailsForError(err, "Failed to retrieve certificate"), err)
		}
		return
	}

	// Don't serve certificates from the /get/ path until they're a little stale,
	// to prevent ACME clients from using that path.
	if strings.HasPrefix(logEvent.Endpoint, getCertPath) && wfe.clk.Since(cert.Issued.AsTime()) < wfe.staleTimeout {
		wfe.sendError(response, logEvent, probs.Unauthorized(fmt.Sprintf(
			"Certificate is too new for GET API. You should only use this non-standard API to access resources created more than %s ago",
			wfe.staleTimeout)), nil)
		return
	}

	// If there was a requesterAccount (e.g. because it was a POST-as-GET request)
	// then the requesting account must be the owner of the certificate, otherwise
	// return an unauthorized error.
	if requesterAccount != nil && requesterAccount.ID != cert.RegistrationID {
		wfe.sendError(response, logEvent, probs.Unauthorized("Account in use did not issue specified certificate"), nil)
		return
	}

	responsePEM, prob := func() ([]byte, *probs.ProblemDetails) {
		leafPEM := pem.EncodeToMemory(&pem.Block{
			Type:  "CERTIFICATE",
			Bytes: cert.Der,
		})

		parsedCert, err := x509.ParseCertificate(cert.Der)
		if err != nil {
			// If we can't parse one of our own certs there's a serious problem
			return nil, probs.ServerInternal(
				fmt.Sprintf(
					"unable to parse Boulder issued certificate with serial %#v: %s",
					serial,
					err),
			)
		}

		issuerNameID := issuance.IssuerNameID(parsedCert)
		availableChains, ok := wfe.certificateChains[issuerNameID]
		if !ok || len(availableChains) == 0 {
			// If there is no wfe.certificateChains entry for the IssuerNameID then
			// we can't provide a chain for this cert. If the certificate is expired,
			// just return the bare cert. If the cert is still valid, then there is
			// a misconfiguration and we should treat it as an internal server error.
			if parsedCert.NotAfter.Before(wfe.clk.Now()) {
				return leafPEM, nil
			}
			return nil, probs.ServerInternal(
				fmt.Sprintf(
					"Certificate serial %#v has an unknown IssuerNameID %d - no PEM certificate chain associated.",
					serial,
					issuerNameID),
			)
		}

		// If the requested chain is outside the bounds of the available chains,
		// then it is an error by the client - not found.
		if requestedChain < 0 || requestedChain >= len(availableChains) {
			return nil, probs.NotFound("Unknown issuance chain")
		}

		// Double check that the signature validates.
		err = parsedCert.CheckSignatureFrom(wfe.issuerCertificates[issuerNameID].Certificate)
		if err != nil {
			return nil, probs.ServerInternal(
				fmt.Sprintf(
					"Certificate serial %#v has a signature which cannot be verified from issuer %d.",
					serial,
					issuerNameID),
			)
		}

		// Add rel="alternate" links for every chain available for this issuer,
		// excluding the currently requested chain.
		for chainID := range availableChains {
			if chainID == requestedChain {
				continue
			}
			chainURL := web.RelativeEndpoint(request,
				fmt.Sprintf("%s%s/%d", certPath, serial, chainID))
			response.Header().Add("Link", link(chainURL, "alternate"))
		}

		// Prepend the chain with the leaf certificate
		return append(leafPEM, availableChains[requestedChain]...), nil
	}()
	if prob != nil {
		wfe.sendError(response, logEvent, prob, nil)
		return
	}

	// NOTE(@cpu): We must explicitly set the Content-Length header here. The Go
	// HTTP library will only add this header if the body is below a certain size
	// and with the addition of a PEM encoded certificate chain the body size of
	// this endpoint will exceed this threshold. Since we know the length we can
	// reliably set it ourselves and not worry.
	response.Header().Set("Content-Length", strconv.Itoa(len(responsePEM)))
	response.Header().Set("Content-Type", "application/pem-certificate-chain")
	response.WriteHeader(http.StatusOK)
	if _, err = response.Write(responsePEM); err != nil {
		wfe.log.Warningf("Could not write response: %s", err)
	}
}

// BuildID tells the requester what build we're running.
func (wfe *WebFrontEndImpl) BuildID(ctx context.Context, logEvent *web.RequestEvent, response http.ResponseWriter, request *http.Request) {
	response.Header().Set("Content-Type", "text/plain")
	response.WriteHeader(http.StatusOK)
	detailsString := fmt.Sprintf("Boulder=(%s %s)", core.GetBuildID(), core.GetBuildTime())
	if _, err := fmt.Fprintln(response, detailsString); err != nil {
		wfe.log.Warningf("Could not write response: %s", err)
	}
}

// Options responds to an HTTP OPTIONS request.
func (wfe *WebFrontEndImpl) Options(response http.ResponseWriter, request *http.Request, methodsStr string, methodsMap map[string]bool) {
	// Every OPTIONS request gets an Allow header with a list of supported methods.
	response.Header().Set("Allow", methodsStr)

	// CORS preflight requests get additional headers. See
	// http://www.w3.org/TR/cors/#resource-preflight-requests
	reqMethod := request.Header.Get("Access-Control-Request-Method")
	if reqMethod == "" {
		reqMethod = "GET"
	}
	if methodsMap[reqMethod] {
		wfe.setCORSHeaders(response, request, methodsStr)
	}
}

// setCORSHeaders() tells the client that CORS is acceptable for this
// request. If allowMethods == "" the request is assumed to be a CORS
// actual request and no Access-Control-Allow-Methods header will be
// sent.
func (wfe *WebFrontEndImpl) setCORSHeaders(response http.ResponseWriter, request *http.Request, allowMethods string) {
	reqOrigin := request.Header.Get("Origin")
	if reqOrigin == "" {
		// This is not a CORS request.
		return
	}

	// Allow CORS if the current origin (or "*") is listed as an
	// allowed origin in config. Otherwise, disallow by returning
	// without setting any CORS headers.
	allow := false
	for _, ao := range wfe.AllowOrigins {
		if ao == "*" {
			response.Header().Set("Access-Control-Allow-Origin", "*")
			allow = true
			break
		} else if ao == reqOrigin {
			response.Header().Set("Vary", "Origin")
			response.Header().Set("Access-Control-Allow-Origin", ao)
			allow = true
			break
		}
	}
	if !allow {
		return
	}

	if allowMethods != "" {
		// For an OPTIONS request: allow all methods handled at this URL.
		response.Header().Set("Access-Control-Allow-Methods", allowMethods)
	}
	// NOTE(@cpu): "Content-Type" is considered a 'simple header' that doesn't
	// need to be explicitly allowed in 'access-control-allow-headers', but only
	// when the value is one of: `application/x-www-form-urlencoded`,
	// `multipart/form-data`, or `text/plain`. Since `application/jose+json` is
	// not one of these values we must be explicit in saying that `Content-Type`
	// is an allowed header. See MDN for more details:
	// https://developer.mozilla.org/en-US/docs/Web/HTTP/Headers/Access-Control-Allow-Headers
	response.Header().Set("Access-Control-Allow-Headers", "Content-Type")
	response.Header().Set("Access-Control-Expose-Headers", "Link, Replay-Nonce, Location")
	response.Header().Set("Access-Control-Max-Age", "86400")
}

// KeyRollover allows a user to change their signing key
func (wfe *WebFrontEndImpl) KeyRollover(
	ctx context.Context,
	logEvent *web.RequestEvent,
	response http.ResponseWriter,
	request *http.Request) {
	// Validate the outer JWS on the key rollover in standard fashion using
	// validPOSTForAccount
	outerBody, outerJWS, acct, prob := wfe.validPOSTForAccount(request, ctx, logEvent)
	addRequesterHeader(response, logEvent.Requester)
	if prob != nil {
		wfe.sendError(response, logEvent, prob, nil)
		return
	}
	oldKey := acct.Key

	// Parse the inner JWS from the validated outer JWS body
	innerJWS, prob := wfe.parseJWS(outerBody)
	if prob != nil {
		wfe.sendError(response, logEvent, prob, nil)
		return
	}

	// Validate the inner JWS as a key rollover request for the outer JWS
	rolloverOperation, prob := wfe.validKeyRollover(ctx, outerJWS, innerJWS, oldKey)
	if prob != nil {
		wfe.sendError(response, logEvent, prob, nil)
		return
	}
	newKey := rolloverOperation.NewKey

	// Check that the rollover request's account URL matches the account URL used
	// to validate the outer JWS
	header := outerJWS.Signatures[0].Header
	if rolloverOperation.Account != header.KeyID {
		wfe.stats.joseErrorCount.With(prometheus.Labels{"type": "KeyRolloverMismatchedAccount"}).Inc()
		wfe.sendError(response, logEvent, probs.Malformed(
			fmt.Sprintf("Inner key rollover request specified Account %q, but outer JWS has Key ID %q",
				rolloverOperation.Account, header.KeyID)), nil)
		return
	}

	// Check that the new key isn't the same as the old key. This would fail as
	// part of the subsequent `wfe.SA.GetRegistrationByKey` check since the new key
	// will find the old account if its equal to the old account key. We
	// check new key against old key explicitly to save an RPC round trip and a DB
	// query for this easy rejection case
	keysEqual, err := core.PublicKeysEqual(newKey.Key, oldKey.Key)
	if err != nil {
		// This should not happen - both the old and new key have been validated by now
		wfe.sendError(response, logEvent, probs.ServerInternal("Unable to compare new and old keys"), err)
		return
	}
	if keysEqual {
		wfe.stats.joseErrorCount.With(prometheus.Labels{"type": "KeyRolloverUnchangedKey"}).Inc()
		wfe.sendError(response, logEvent, probs.Malformed(
			"New key specified by rollover request is the same as the old key"), nil)
		return
	}

	// Marshal key to bytes
	newKeyBytes, err := newKey.MarshalJSON()
	if err != nil {
		wfe.sendError(response, logEvent, probs.ServerInternal("Error marshaling new key"), err)
	}
	// Check that the new key isn't already being used for an existing account
	existingAcct, err := wfe.sa.GetRegistrationByKey(ctx, &sapb.JSONWebKey{Jwk: newKeyBytes})
	if err == nil {
		response.Header().Set("Location",
			web.RelativeEndpoint(request, fmt.Sprintf("%s%d", acctPath, existingAcct.Id)))
		wfe.sendError(response, logEvent,
			probs.Conflict("New key is already in use for a different account"), err)
		return
	} else if !errors.Is(err, berrors.NotFound) {
		wfe.sendError(response, logEvent, web.ProblemDetailsForError(err, "Failed to lookup existing keys"), err)
		return
	}

	// Update the account key to the new key
	updatedAcctPb, err := wfe.ra.UpdateRegistrationKey(ctx, &rapb.UpdateRegistrationKeyRequest{RegistrationID: acct.ID, Jwk: newKeyBytes})
	if err != nil {
		if errors.Is(err, berrors.Duplicate) {
			// It is possible that between checking for the existing key, and performing the update
			// a parallel update or new account request happened and claimed the key. In this case
			// just retrieve the account again, and return an error as we would above with a Location
			// header
			existingAcct, err := wfe.sa.GetRegistrationByKey(ctx, &sapb.JSONWebKey{Jwk: newKeyBytes})
			if err != nil {
				wfe.sendError(response, logEvent, web.ProblemDetailsForError(err, "looking up account by key"), err)
				return
			}
			response.Header().Set("Location",
				web.RelativeEndpoint(request, fmt.Sprintf("%s%d", acctPath, existingAcct.Id)))
			wfe.sendError(response, logEvent,
				probs.Conflict("New key is already in use for a different account"), err)
			return
		}
		wfe.sendError(response, logEvent,
			web.ProblemDetailsForError(err, "Unable to update account with new key"), err)
		return
	}
	// Convert proto to registration for display
	updatedAcct, err := bgrpc.PbToRegistration(updatedAcctPb)
	if err != nil {
		wfe.sendError(response, logEvent, probs.ServerInternal("Error marshaling proto to registration"), err)
		return
	}
	prepAccountForDisplay(&updatedAcct)

	err = wfe.writeJsonResponse(response, logEvent, http.StatusOK, updatedAcct)
	if err != nil {
		wfe.sendError(response, logEvent, probs.ServerInternal("Failed to marshal updated account"), err)
	}
}

type orderJSON struct {
	Status         core.AcmeStatus             `json:"status"`
	Expires        time.Time                   `json:"expires"`
	Identifiers    []identifier.ACMEIdentifier `json:"identifiers"`
	Authorizations []string                    `json:"authorizations"`
	Finalize       string                      `json:"finalize"`
	Profile        string                      `json:"profile,omitempty"`
	Certificate    string                      `json:"certificate,omitempty"`
	Error          *probs.ProblemDetails       `json:"error,omitempty"`
}

// orderToOrderJSON converts a *corepb.Order instance into an orderJSON struct
// that is returned in HTTP API responses. It will convert the order names to
// DNS type identifiers and additionally create absolute URLs for the finalize
// URL and the certificate URL as appropriate.
func (wfe *WebFrontEndImpl) orderToOrderJSON(request *http.Request, order *corepb.Order) orderJSON {
	// TODO(#7311): Remove this conditional once all RPC users are populating
	// Identifiers.
	idents := order.Identifiers
	if idents == nil {
		idents = identifier.SliceAsProto(identifier.SliceFromProto(nil, order.DnsNames))
	}

	finalizeURL := web.RelativeEndpoint(request,
		fmt.Sprintf("%s%d/%d", finalizeOrderPath, order.RegistrationID, order.Id))
	respObj := orderJSON{
		Status:      core.AcmeStatus(order.Status),
		Expires:     order.Expires.AsTime(),
		Identifiers: identifier.SliceFromProto(idents, order.DnsNames),
		Finalize:    finalizeURL,
		Profile:     order.CertificateProfileName,
	}
	// If there is an order error, prefix its type with the V2 namespace
	if order.Error != nil {
		prob, err := bgrpc.PBToProblemDetails(order.Error)
		if err != nil {
			wfe.log.AuditErrf("Internal error converting order ID %d "+
				"proto buf prob to problem details: %q", order.Id, err)
		}
		respObj.Error = prob
		respObj.Error.Type = probs.ErrorNS + respObj.Error.Type
	}
	for _, v2ID := range order.V2Authorizations {
		respObj.Authorizations = append(respObj.Authorizations, web.RelativeEndpoint(request, fmt.Sprintf("%s%d/%d", authzPath, order.RegistrationID, v2ID)))
	}
	if respObj.Status == core.StatusValid {
		certURL := web.RelativeEndpoint(request,
			fmt.Sprintf("%s%s", certPath, order.CertificateSerial))
		respObj.Certificate = certURL
	}
	return respObj
}

// checkNewOrderLimits checks whether sufficient limit quota exists for the
// creation of a new order. If so, that quota is spent. If an error is
// encountered during the check, it is logged but not returned. A refund
// function is returned that can be used to refund the quota if the order is not
// created, the func will be nil if any error was encountered during the check.
//
// TODO(#7311): Handle IP address identifiers.
func (wfe *WebFrontEndImpl) checkNewOrderLimits(ctx context.Context, regId int64, idents []identifier.ACMEIdentifier, isRenewal bool) (func(), error) {
	names := make([]string, len(idents))
	for i, ident := range idents {
		names[i] = ident.Value
	}
	txns, err := wfe.txnBuilder.NewOrderLimitTransactions(regId, names, isRenewal)
	if err != nil {
		return nil, fmt.Errorf("building new order limit transactions: %w", err)
	}

	d, err := wfe.limiter.BatchSpend(ctx, txns)
	if err != nil {
		return nil, fmt.Errorf("spending new order limits: %w", err)
	}

	err = d.Result(wfe.clk.Now())
	if err != nil {
		return nil, err
	}

	return func() {
		_, err := wfe.limiter.BatchRefund(ctx, txns)
		if err != nil {
			wfe.log.Warningf("refunding new order limits: %s", err)
		}
	}, nil
}

// orderMatchesReplacement checks if the order matches the provided certificate
// as identified by the provided ARI CertID. This function ensures that:
//   - the certificate being replaced exists,
//   - the requesting account owns that certificate, and
//   - a name in this new order matches a name in the certificate being
//     replaced.
func (wfe *WebFrontEndImpl) orderMatchesReplacement(ctx context.Context, acct *core.Registration, idents []identifier.ACMEIdentifier, serial string) error {
	// It's okay to use GetCertificate (vs trying to get a precertificate),
	// because we don't intend to serve ARI for certs that never made it past
	// the precert stage.
	oldCert, err := wfe.sa.GetCertificate(ctx, &sapb.Serial{Serial: serial})
	if err != nil {
		if errors.Is(err, berrors.NotFound) {
			return berrors.NotFoundError("request included `replaces` field, but no current certificate with serial %q exists", serial)
		}
		return errors.New("failed to retrieve existing certificate")
	}

	if oldCert.RegistrationID != acct.ID {
		return berrors.UnauthorizedError("requester account did not request the certificate being replaced by this order")
	}
	parsedCert, err := x509.ParseCertificate(oldCert.Der)
	if err != nil {
		return fmt.Errorf("error parsing certificate replaced by this order: %w", err)
	}

	var nameMatch bool
	for _, ident := range idents {
		// TODO(#7311): Handle IP address identifiers.
		if parsedCert.VerifyHostname(ident.Value) == nil {
			// At least one name in the new order matches a name in the
			// predecessor certificate.
			nameMatch = true
			break
		}
	}
	if !nameMatch {
		return berrors.MalformedError("identifiers in this order do not match any names in the certificate being replaced")
	}
	return nil
}

func (wfe *WebFrontEndImpl) determineARIWindow(ctx context.Context, serial string) (core.RenewalInfo, error) {
	// Check if the serial is impacted by an incident.
	result, err := wfe.sa.IncidentsForSerial(ctx, &sapb.Serial{Serial: serial})
	if err != nil {
		return core.RenewalInfo{}, fmt.Errorf("checking if existing certificate is impacted by an incident: %w", err)
	}

	if len(result.Incidents) > 0 {
		// Find the earliest incident.
		var earliest *sapb.Incident
		for _, incident := range result.Incidents {
			if earliest == nil || incident.RenewBy.AsTime().Before(earliest.RenewBy.AsTime()) {
				earliest = incident
			}
		}
		// The existing cert is impacted by an incident, renew immediately.
		return core.RenewalInfoImmediate(wfe.clk.Now(), earliest.Url), nil
	}

	// Check if the serial is revoked.
	status, err := wfe.sa.GetCertificateStatus(ctx, &sapb.Serial{Serial: serial})
	if err != nil {
		return core.RenewalInfo{}, fmt.Errorf("checking if existing certificate has been revoked: %w", err)
	}

	if status.Status == string(core.OCSPStatusRevoked) {
		// The existing certificate is revoked, renew immediately.
		return core.RenewalInfoImmediate(wfe.clk.Now(), ""), nil
	}

	// It's okay to use GetCertificate (vs trying to get a precertificate),
	// because we don't intend to serve ARI for certs that never made it past
	// the precert stage.
	cert, err := wfe.sa.GetCertificate(ctx, &sapb.Serial{Serial: serial})
	if err != nil {
		if errors.Is(err, berrors.NotFound) {
			return core.RenewalInfo{}, err
		}
		return core.RenewalInfo{}, fmt.Errorf("failed to retrieve existing certificate: %w", err)
	}

	return core.RenewalInfoSimple(cert.Issued.AsTime(), cert.Expires.AsTime()), nil
}

// validateReplacementOrder implements draft-ietf-acme-ari-03. For a new order
// to be considered a replacement for an existing certificate, the existing
// certificate:
//  1. MUST NOT have been replaced by another finalized order,
//  2. MUST be associated with the same ACME account as this request, and
//  3. MUST have at least one identifier in common with this request.
//
// There are three values returned by this function:
//   - The first return value is the serial number of the certificate being
//     replaced. If the order is not a replacement, this value is an empty
//     string.
//   - The second return value is a boolean indicating whether the order is
//     exempt from rate limits. If the order is a replacement and the request
//     is made within the suggested renewal window, this value is true.
//     Otherwise, this value is false.
//   - The last value is an error, this is non-nil unless the order is not a
//     replacement or there was an error while validating the replacement.
func (wfe *WebFrontEndImpl) validateReplacementOrder(ctx context.Context, acct *core.Registration, idents []identifier.ACMEIdentifier, replaces string) (string, bool, error) {
	if replaces == "" {
		// No replacement indicated.
		return "", false, nil
	}

	decodedSerial, err := parseARICertID(replaces, wfe.issuerCertificates)
	if err != nil {
		return "", false, fmt.Errorf("while parsing ARI CertID an error occurred: %w", err)
	}

	exists, err := wfe.sa.ReplacementOrderExists(ctx, &sapb.Serial{Serial: decodedSerial})
	if err != nil {
		return "", false, fmt.Errorf("checking replacement status of existing certificate: %w", err)
	}
	if exists.Exists {
		return "", false, berrors.ConflictError(
			"cannot indicate an order replaces certificate with serial %q, which already has a replacement order",
			decodedSerial,
		)
	}

	err = wfe.orderMatchesReplacement(ctx, acct, idents, decodedSerial)
	if err != nil {
		// The provided replacement field value failed to meet the required
		// criteria. We're going to return the error to the caller instead
		// of trying to create a regular (non-replacement) order.
		return "", false, fmt.Errorf("while checking that this order is a replacement: %w", err)
	}
	// This order is a replacement for an existing certificate.
	replaces = decodedSerial

	// For an order to be exempt from rate limits, it must be a replacement
	// and the request must be made within the suggested renewal window.
	renewalInfo, err := wfe.determineARIWindow(ctx, replaces)
	if err != nil {
		return "", false, fmt.Errorf("while determining the current ARI renewal window: %w", err)
	}

	return replaces, renewalInfo.SuggestedWindow.IsWithin(wfe.clk.Now()), nil
}

func (wfe *WebFrontEndImpl) validateCertificateProfileName(profile string) error {
	if profile == "" {
		// No profile name is specified.
		return nil
	}
	if _, ok := wfe.certProfiles[profile]; !ok {
		// The profile name is not in the list of configured profiles.
		return fmt.Errorf("profile name %q not recognized", profile)
	}

	return nil
}

func (wfe *WebFrontEndImpl) checkIdentifiersPaused(ctx context.Context, orderIdents []identifier.ACMEIdentifier, regID int64) ([]string, error) {
	uniqueOrderIdents := identifier.Normalize(orderIdents)
	var idents []*corepb.Identifier
	for _, ident := range uniqueOrderIdents {
		idents = append(idents, &corepb.Identifier{
			Type:  string(ident.Type),
			Value: ident.Value,
		})
	}

	paused, err := wfe.sa.CheckIdentifiersPaused(ctx, &sapb.PauseRequest{
		RegistrationID: regID,
		Identifiers:    idents,
	})
	if err != nil {
		return nil, err
	}
	if len(paused.Identifiers) <= 0 {
		// No identifiers are paused.
		return nil, nil
	}

	// At least one of the requested identifiers is paused.
	pausedValues := make([]string, 0, len(paused.Identifiers))
	for _, ident := range paused.Identifiers {
		pausedValues = append(pausedValues, ident.Value)
	}

	return pausedValues, nil
}

// NewOrder is used by clients to create a new order object and a set of
// authorizations to fulfill for issuance.
func (wfe *WebFrontEndImpl) NewOrder(
	ctx context.Context,
	logEvent *web.RequestEvent,
	response http.ResponseWriter,
	request *http.Request) {
	body, _, acct, prob := wfe.validPOSTForAccount(request, ctx, logEvent)
	addRequesterHeader(response, logEvent.Requester)
	if prob != nil {
		// validPOSTForAccount handles its own setting of logEvent.Errors
		wfe.sendError(response, logEvent, prob, nil)
		return
	}

	// newOrderRequest is the JSON structure of the request body. We only
	// support the identifiers and replaces fields. If notBefore or notAfter are
	// sent we return a probs.Malformed as we do not support them.
	var newOrderRequest struct {
		Identifiers []identifier.ACMEIdentifier `json:"identifiers"`
		NotBefore   string
		NotAfter    string
		Replaces    string
		Profile     string
	}
	err := json.Unmarshal(body, &newOrderRequest)
	if err != nil {
		wfe.sendError(response, logEvent,
			probs.Malformed("Unable to unmarshal NewOrder request body"), err)
		return
	}

	if len(newOrderRequest.Identifiers) == 0 {
		wfe.sendError(response, logEvent,
			probs.Malformed("NewOrder request did not specify any identifiers"), nil)
		return
	}
	if newOrderRequest.NotBefore != "" || newOrderRequest.NotAfter != "" {
		wfe.sendError(response, logEvent, probs.Malformed("NotBefore and NotAfter are not supported"), nil)
		return
	}

	idents := newOrderRequest.Identifiers
	for _, ident := range idents {
		if ident.Type != identifier.TypeDNS {
			wfe.sendError(response, logEvent,
				probs.UnsupportedIdentifier("NewOrder request included invalid non-DNS type identifier: type %q, value %q",
					ident.Type, ident.Value),
				nil)
			return
		}
		if ident.Value == "" {
			wfe.sendError(response, logEvent, probs.Malformed("NewOrder request included empty identifier"), nil)
			return
		}
	}
	idents = identifier.Normalize(idents)
	logEvent.Identifiers = idents

	err = policy.WellFormedIdentifiers(idents)
	if err != nil {
		wfe.sendError(response, logEvent, web.ProblemDetailsForError(err, "Invalid identifiers requested"), nil)
		return
	}
	if len(idents) > wfe.maxNames {
		wfe.sendError(response, logEvent, probs.Malformed("Order cannot contain more than %d identifiers", wfe.maxNames), nil)
		return
	}

	pbIdents := identifier.SliceAsProto(idents)
	names := make([]string, len(idents))
	for i, ident := range idents {
		names[i] = ident.Value
	}

	if features.Get().CheckIdentifiersPaused {
		pausedValues, err := wfe.checkIdentifiersPaused(ctx, idents, acct.ID)
		if err != nil {
			wfe.sendError(response, logEvent, probs.ServerInternal("Failure while checking pause status of identifiers"), err)
			return
		}
		if len(pausedValues) > 0 {
			jwt, err := unpause.GenerateJWT(wfe.unpauseSigner, acct.ID, pausedValues, wfe.unpauseJWTLifetime, wfe.clk)
			if err != nil {
				wfe.sendError(response, logEvent, probs.ServerInternal("Error generating JWT for unpause portal"), err)
			}
			msg := fmt.Sprintf(
				"Your account is temporarily prevented from requesting certificates for %s and possibly others. Please visit: %s",
				strings.Join(pausedValues, ", "),
				fmt.Sprintf("%s%s?jwt=%s", wfe.unpauseURL, unpause.GetForm, jwt),
			)
			wfe.sendError(response, logEvent, probs.Paused(msg), nil)
			return
		}
	}

	var replaces string
	var isARIRenewal bool
	replaces, isARIRenewal, err = wfe.validateReplacementOrder(ctx, acct, idents, newOrderRequest.Replaces)
	if err != nil {
		wfe.sendError(response, logEvent, web.ProblemDetailsForError(err, "While validating order as a replacement an error occurred"), err)
		return
	}

	var isRenewal bool
	if !isARIRenewal {
		// The Subscriber does not have an ARI exemption. However, we can check
		// if the order is a renewal, and thus exempt from the NewOrdersPerAccount
		// and CertificatesPerDomain limits.
		timestamps, err := wfe.sa.FQDNSetTimestampsForWindow(ctx, &sapb.CountFQDNSetsRequest{
			DnsNames:    names,
			Identifiers: pbIdents,
			Window:      durationpb.New(120 * 24 * time.Hour),
			Limit:       1,
		})
		if err != nil {
			wfe.sendError(response, logEvent, web.ProblemDetailsForError(err, "While checking renewal exemption status"), err)
			return
		}
		isRenewal = len(timestamps.Timestamps) > 0
	}

	err = wfe.validateCertificateProfileName(newOrderRequest.Profile)
	if err != nil {
		// TODO(#7392) Provide link to profile documentation.
		wfe.sendError(response, logEvent, probs.InvalidProfile(err.Error()), err)
		return
	}

	refundLimits := func() {}
	if !isARIRenewal {
		refundLimits, err = wfe.checkNewOrderLimits(ctx, acct.ID, idents, isRenewal || isARIRenewal)
		if err != nil {
			if errors.Is(err, berrors.RateLimit) {
				wfe.sendError(response, logEvent, probs.RateLimited(err.Error()), err)
				return
			} else {
				logEvent.IgnoredRateLimitError = err.Error()
				return
			}
		}
	}

	var newOrderSuccessful bool
	defer func() {
		wfe.stats.ariReplacementOrders.With(prometheus.Labels{
			"isReplacement": fmt.Sprintf("%t", replaces != ""),
			"limitsExempt":  fmt.Sprintf("%t", isARIRenewal),
		}).Inc()

		if !newOrderSuccessful && refundLimits != nil {
			go refundLimits()
		}
	}()

	order, err := wfe.ra.NewOrder(ctx, &rapb.NewOrderRequest{
		RegistrationID:         acct.ID,
		DnsNames:               names,
		Identifiers:            pbIdents,
		ReplacesSerial:         replaces,
		CertificateProfileName: newOrderRequest.Profile,
	})

	if err != nil || core.IsAnyNilOrZero(order, order.Id, order.RegistrationID, order.Created, order.Expires) {
		wfe.sendError(response, logEvent, web.ProblemDetailsForError(err, "Error creating new order"), err)
		return
	}
	// TODO(#7311): Remove this conditional, and merge the IsAnyNilOrZero check
	// upwards, once all RPC users are populating Identifiers.
	orderIdents := order.Identifiers
	if orderIdents == nil {
		orderIdents = identifier.SliceAsProto(identifier.SliceFromProto(nil, order.DnsNames))
	}
	if core.IsAnyNilOrZero(orderIdents) && core.IsAnyNilOrZero(order.DnsNames) {
		wfe.sendError(response, logEvent, web.ProblemDetailsForError(err, "Error creating new order"), err)
		return
	}
	logEvent.Created = fmt.Sprintf("%d", order.Id)

	orderURL := web.RelativeEndpoint(request,
		fmt.Sprintf("%s%d/%d", orderPath, acct.ID, order.Id))
	response.Header().Set("Location", orderURL)

	respObj := wfe.orderToOrderJSON(request, order)
	err = wfe.writeJsonResponse(response, logEvent, http.StatusCreated, respObj)
	if err != nil {
		wfe.sendError(response, logEvent, probs.ServerInternal("Error marshaling order"), err)
		return
	}
	newOrderSuccessful = true
}

// GetOrder is used to retrieve a existing order object
func (wfe *WebFrontEndImpl) GetOrder(ctx context.Context, logEvent *web.RequestEvent, response http.ResponseWriter, request *http.Request) {
	var requesterAccount *core.Registration
	// Any POSTs to the Order endpoint should be POST-as-GET requests. There are
	// no POSTs with a body allowed for this endpoint.
	if request.Method == http.MethodPost {
		acct, prob := wfe.validPOSTAsGETForAccount(request, ctx, logEvent)
		if prob != nil {
			wfe.sendError(response, logEvent, prob, nil)
			return
		}
		requesterAccount = acct
	}

	// Path prefix is stripped, so this should be like "<account ID>/<order ID>"
	fields := strings.SplitN(request.URL.Path, "/", 2)
	if len(fields) != 2 {
		wfe.sendError(response, logEvent, probs.NotFound("Invalid request path"), nil)
		return
	}
	acctID, err := strconv.ParseInt(fields[0], 10, 64)
	if err != nil {
		wfe.sendError(response, logEvent, probs.Malformed("Invalid account ID"), err)
		return
	}
	orderID, err := strconv.ParseInt(fields[1], 10, 64)
	if err != nil {
		wfe.sendError(response, logEvent, probs.Malformed("Invalid order ID"), err)
		return
	}

	order, err := wfe.sa.GetOrder(ctx, &sapb.OrderRequest{Id: orderID})
	if err != nil {
		if errors.Is(err, berrors.NotFound) {
			wfe.sendError(response, logEvent, probs.NotFound(fmt.Sprintf("No order for ID %d", orderID)), nil)
			return
		}
		wfe.sendError(response, logEvent, web.ProblemDetailsForError(err,
			fmt.Sprintf("Failed to retrieve order for ID %d", orderID)), err)
		return
	}

	if core.IsAnyNilOrZero(order.Id, order.Status, order.RegistrationID, order.Created, order.Expires) {
		wfe.sendError(response, logEvent, probs.ServerInternal(fmt.Sprintf("Failed to retrieve order for ID %d", orderID)), errIncompleteGRPCResponse)
		return
	}
	// TODO(#7311): Remove this conditional, and merge the IsAnyNilOrZero check
	// upwards, once all RPC users are populating Identifiers.
	orderIdents := order.Identifiers
	if orderIdents == nil {
		orderIdents = identifier.SliceAsProto(identifier.SliceFromProto(nil, order.DnsNames))
	}
	if core.IsAnyNilOrZero(orderIdents) && core.IsAnyNilOrZero(order.DnsNames) {
		wfe.sendError(response, logEvent, probs.ServerInternal(fmt.Sprintf("Failed to retrieve order for ID %d", orderID)), errIncompleteGRPCResponse)
		return
	}

	if order.RegistrationID != acctID {
		wfe.sendError(response, logEvent, probs.NotFound(fmt.Sprintf("No order found for account ID %d", acctID)), nil)
		return
	}

	// If the requesterAccount is not nil then this was an authenticated
	// POST-as-GET request and we need to verify the requesterAccount is the
	// order's owner.
	if requesterAccount != nil && order.RegistrationID != requesterAccount.ID {
		wfe.sendError(response, logEvent, probs.NotFound(fmt.Sprintf("No order found for account ID %d", acctID)), nil)
		return
	}

	respObj := wfe.orderToOrderJSON(request, order)

	if respObj.Status == core.StatusProcessing {
		response.Header().Set(headerRetryAfter, strconv.Itoa(orderRetryAfter))
	}

	err = wfe.writeJsonResponse(response, logEvent, http.StatusOK, respObj)
	if err != nil {
		wfe.sendError(response, logEvent, probs.ServerInternal("Error marshaling order"), err)
		return
	}
}

// FinalizeOrder is used to request issuance for a existing order object.
// Most processing of the order details is handled by the RA but
// we do attempt to throw away requests with invalid CSRs here.
func (wfe *WebFrontEndImpl) FinalizeOrder(ctx context.Context, logEvent *web.RequestEvent, response http.ResponseWriter, request *http.Request) {
	// Validate the POST body signature and get the authenticated account for this
	// finalize order request
	body, _, acct, prob := wfe.validPOSTForAccount(request, ctx, logEvent)
	addRequesterHeader(response, logEvent.Requester)
	if prob != nil {
		wfe.sendError(response, logEvent, prob, nil)
		return
	}

	// Order URLs are like: /acme/finalize/<account>/<order>/. The prefix is
	// stripped by the time we get here.
	fields := strings.SplitN(request.URL.Path, "/", 2)
	if len(fields) != 2 {
		wfe.sendError(response, logEvent, probs.NotFound("Invalid request path"), nil)
		return
	}
	acctID, err := strconv.ParseInt(fields[0], 10, 64)
	if err != nil {
		wfe.sendError(response, logEvent, probs.Malformed("Invalid account ID"), nil)
		return
	}
	orderID, err := strconv.ParseInt(fields[1], 10, 64)
	if err != nil {
		wfe.sendError(response, logEvent, probs.Malformed("Invalid order ID"), nil)
		return
	}

	if acct.ID != acctID {
		wfe.sendError(response, logEvent, probs.Malformed("Mismatched account ID"), nil)
		return
	}

	order, err := wfe.sa.GetOrder(ctx, &sapb.OrderRequest{Id: orderID})
	if err != nil {
		if errors.Is(err, berrors.NotFound) {
			wfe.sendError(response, logEvent, probs.NotFound(fmt.Sprintf("No order for ID %d", orderID)), nil)
			return
		}
		wfe.sendError(response, logEvent, web.ProblemDetailsForError(err,
			fmt.Sprintf("Failed to retrieve order for ID %d", orderID)), err)
		return
	}

	// TODO(#7311): Remove this conditional once all RPC users are populating
	// Identifiers.
	orderIdents := order.Identifiers
	if orderIdents == nil {
		orderIdents = identifier.SliceAsProto(identifier.SliceFromProto(nil, order.DnsNames))
	}
	orderIdents = identifier.SliceAsProto(identifier.SliceFromProto(orderIdents, order.DnsNames))
	if core.IsAnyNilOrZero(order.Id, order.Status, order.RegistrationID, orderIdents, order.Created, order.Expires) {
		wfe.sendError(response, logEvent, probs.ServerInternal(fmt.Sprintf("Failed to retrieve order for ID %d", orderID)), errIncompleteGRPCResponse)
		return
	}

	// If the authenticated account ID doesn't match the order's registration ID
	// pretend it doesn't exist and abort.
	if acct.ID != order.RegistrationID {
		wfe.sendError(response, logEvent, probs.NotFound(fmt.Sprintf("No order found for account ID %d", acct.ID)), nil)
		return
	}

	// Only ready orders can be finalized.
	if order.Status != string(core.StatusReady) {
		wfe.sendError(response, logEvent, probs.OrderNotReady(fmt.Sprintf("Order's status (%q) is not acceptable for finalization", order.Status)), nil)
		return
	}

	// If the order is expired we can not finalize it and must return an error
	orderExpiry := order.Expires.AsTime()
	if orderExpiry.Before(wfe.clk.Now()) {
		wfe.sendError(response, logEvent, probs.NotFound(fmt.Sprintf("Order %d is expired", order.Id)), nil)
		return
	}

	// Don't finalize orders with profiles we no longer recognize.
	if order.CertificateProfileName != "" {
		err = wfe.validateCertificateProfileName(order.CertificateProfileName)
		if err != nil {
			// TODO(#7392) Provide link to profile documentation.
			wfe.sendError(response, logEvent, probs.InvalidProfile(err.Error()), err)
			return
		}
	}

	// The authenticated finalize message body should be an encoded CSR
	var rawCSR core.RawCertificateRequest
	err = json.Unmarshal(body, &rawCSR)
	if err != nil {
		wfe.sendError(response, logEvent,
			probs.Malformed("Error unmarshaling finalize order request"), err)
		return
	}

	// Check for a malformed CSR early to avoid unnecessary RPCs
	csr, err := x509.ParseCertificateRequest(rawCSR.CSR)
	if err != nil {
		wfe.sendError(response, logEvent, probs.Malformed("Error parsing certificate request: %s", err), err)
		return
	}

	logEvent.Identifiers = identifier.SliceFromProto(orderIdents, nil)
	logEvent.Extra["KeyType"] = web.KeyTypeToString(csr.PublicKey)

	updatedOrder, err := wfe.ra.FinalizeOrder(ctx, &rapb.FinalizeOrderRequest{
		Csr:   rawCSR.CSR,
		Order: order,
	})
	if err != nil {
		wfe.sendError(response, logEvent, web.ProblemDetailsForError(err, "Error finalizing order"), err)
		return
	}
	if core.IsAnyNilOrZero(updatedOrder.Id, updatedOrder.RegistrationID, updatedOrder.Created, updatedOrder.Expires) {
		wfe.sendError(response, logEvent, web.ProblemDetailsForError(err, "Error validating order"), errIncompleteGRPCResponse)
		return
	}
	// TODO(#7311): Remove this conditional, and merge the IsAnyNilOrZero check
	// upwards, once all RPC users are populating Identifiers.
	updatedOrderIdents := updatedOrder.Identifiers
	if updatedOrderIdents == nil {
		updatedOrderIdents = identifier.SliceAsProto(identifier.SliceFromProto(nil, updatedOrder.DnsNames))
	}
	if core.IsAnyNilOrZero(updatedOrderIdents) && core.IsAnyNilOrZero(updatedOrder.DnsNames) {
		wfe.sendError(response, logEvent, web.ProblemDetailsForError(err, "Error validating order"), errIncompleteGRPCResponse)
		return
	}

	// Inc CSR signature algorithm counter
	wfe.stats.csrSignatureAlgs.With(prometheus.Labels{"type": csr.SignatureAlgorithm.String()}).Inc()

	orderURL := web.RelativeEndpoint(request,
		fmt.Sprintf("%s%d/%d", orderPath, acct.ID, updatedOrder.Id))
	response.Header().Set("Location", orderURL)

	respObj := wfe.orderToOrderJSON(request, updatedOrder)

	if respObj.Status == core.StatusProcessing {
		response.Header().Set(headerRetryAfter, strconv.Itoa(orderRetryAfter))
	}

	err = wfe.writeJsonResponse(response, logEvent, http.StatusOK, respObj)
	if err != nil {
		wfe.sendError(response, logEvent, probs.ServerInternal("Unable to write finalize order response"), err)
		return
	}
}

// parseARICertID parses the "certID", a unique identifier specified in
// draft-ietf-acme-ari-03. It takes the composite string as input returns a
// extracted and decoded certificate serial. If the decoded AKID does not match
// any known issuer or the serial number is not valid, an error is returned. For
// more details see:
// https://datatracker.ietf.org/doc/html/draft-ietf-acme-ari-03#section-4.1.
func parseARICertID(path string, issuerCertificates map[issuance.NameID]*issuance.Certificate) (string, error) {
	parts := strings.Split(path, ".")
	if len(parts) != 2 || parts[0] == "" || parts[1] == "" {
		return "", berrors.MalformedError("Invalid path")
	}

	akid, err := base64.RawURLEncoding.DecodeString(parts[0])
	if err != nil {
		return "", berrors.MalformedError("Authority Key Identifier was not base64url-encoded or contained padding: %s", err)
	}

	var found bool
	for _, issuer := range issuerCertificates {
		if bytes.Equal(issuer.SubjectKeyId, akid) {
			found = true
			break
		}
	}
	if !found {
		return "", berrors.NotFoundError("path contained an Authority Key Identifier that did not match a known issuer")
	}

	serialNumber, err := base64.RawURLEncoding.DecodeString(parts[1])
	if err != nil {
		return "", berrors.NotFoundError("serial number was not base64url-encoded or contained padding: %s", err)
	}

	return core.SerialToString(new(big.Int).SetBytes(serialNumber)), nil
}

// RenewalInfo is used to get information about the suggested renewal window
// for the given certificate. It only accepts unauthenticated GET requests.
func (wfe *WebFrontEndImpl) RenewalInfo(ctx context.Context, logEvent *web.RequestEvent, response http.ResponseWriter, request *http.Request) {
	if !features.Get().ServeRenewalInfo {
		wfe.sendError(response, logEvent, probs.NotFound("Feature not enabled"), nil)
		return
	}

	if len(request.URL.Path) == 0 {
		wfe.sendError(response, logEvent, probs.NotFound("Must specify a request path"), nil)
		return
	}

	decodedSerial, err := parseARICertID(request.URL.Path, wfe.issuerCertificates)
	if err != nil {
		wfe.sendError(response, logEvent, web.ProblemDetailsForError(err, "While parsing ARI CertID an error occurred"), err)
		return
	}

	// We can do all of our processing based just on the serial, because Boulder
	// does not re-use the same serial across multiple issuers.
	logEvent.Extra["RequestedSerial"] = decodedSerial

	renewalInfo, err := wfe.determineARIWindow(ctx, decodedSerial)
	if err != nil {
		if errors.Is(err, berrors.NotFound) {
			wfe.sendError(response, logEvent, probs.NotFound("Requested certificate was not found"), nil)
			return
		}
		wfe.sendError(response, logEvent, probs.ServerInternal("Error determining renewal window"), err)
		return
	}

	response.Header().Set(headerRetryAfter, fmt.Sprintf("%d", int(6*time.Hour/time.Second)))
	err = wfe.writeJsonResponse(response, logEvent, http.StatusOK, renewalInfo)
	if err != nil {
		wfe.sendError(response, logEvent, probs.ServerInternal("Error marshalling renewalInfo"), err)
		return
	}
}

func extractRequesterIP(req *http.Request) (net.IP, error) {
	ip := net.ParseIP(req.Header.Get("X-Real-IP"))
	if ip != nil {
		return ip, nil
	}
	host, _, err := net.SplitHostPort(req.RemoteAddr)
	if err != nil {
		return nil, err
	}
	return net.ParseIP(host), nil
}

func urlForAuthz(authz core.Authorization, request *http.Request) string {
	return web.RelativeEndpoint(request, fmt.Sprintf("%s%d/%s", authzPath, authz.RegistrationID, authz.ID))
}<|MERGE_RESOLUTION|>--- conflicted
+++ resolved
@@ -1113,20 +1113,7 @@
 		return
 	}
 
-<<<<<<< HEAD
-	if requiredStale(request, logEvent) {
-		if prob := wfe.staleEnoughToGETAuthz(authzPB); prob != nil {
-			wfe.sendError(response, logEvent, prob, nil)
-			return
-		}
-	}
-
 	logEvent.Identifiers = []identifier.ACMEIdentifier{authz.Identifier}
-=======
-	if authz.Identifier.Type == identifier.TypeDNS {
-		logEvent.DNSName = authz.Identifier.Value
-	}
->>>>>>> eab90ee2
 	logEvent.Status = string(authz.Status)
 
 	challenge := authz.Challenges[challengeIndex]
