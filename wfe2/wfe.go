package wfe2

import (
	"bytes"
	"context"
	"crypto/x509"
	"encoding/base64"
	"encoding/json"
	"encoding/pem"
	"errors"
	"fmt"
	"math/big"
	"net"
	"net/http"
	"slices"
	"strconv"
	"strings"
	"time"

	"github.com/jmhodges/clock"
	"github.com/prometheus/client_golang/prometheus"
	"go.opentelemetry.io/contrib/instrumentation/net/http/otelhttp"
	"go.opentelemetry.io/otel/trace"
	"google.golang.org/protobuf/types/known/emptypb"

	"github.com/letsencrypt/boulder/core"
	corepb "github.com/letsencrypt/boulder/core/proto"
	berrors "github.com/letsencrypt/boulder/errors"
	"github.com/letsencrypt/boulder/features"
	"github.com/letsencrypt/boulder/goodkey"
	bgrpc "github.com/letsencrypt/boulder/grpc"
	"github.com/letsencrypt/boulder/policy"
	"github.com/letsencrypt/boulder/ratelimits"

	// 'grpc/noncebalancer' is imported for its init function.
	_ "github.com/letsencrypt/boulder/grpc/noncebalancer"
	"github.com/letsencrypt/boulder/identifier"
	"github.com/letsencrypt/boulder/issuance"
	blog "github.com/letsencrypt/boulder/log"
	"github.com/letsencrypt/boulder/metrics/measured_http"
	"github.com/letsencrypt/boulder/nonce"
	"github.com/letsencrypt/boulder/probs"
	rapb "github.com/letsencrypt/boulder/ra/proto"
	"github.com/letsencrypt/boulder/revocation"
	sapb "github.com/letsencrypt/boulder/sa/proto"
	"github.com/letsencrypt/boulder/web"
)

// Paths are the ACME-spec identified URL path-segments for various methods.
// NOTE: In metrics/measured_http we make the assumption that these are all
// lowercase plus hyphens. If you violate that assumption you should update
// measured_http.
const (
	directoryPath = "/directory"
	newAcctPath   = "/acme/new-acct"
	acctPath      = "/acme/acct/"
	// When we moved to authzv2, we used a "-v3" suffix to avoid confusion
	// regarding ACMEv2.
	authzPath         = "/acme/authz-v3/"
	challengePath     = "/acme/chall-v3/"
	certPath          = "/acme/cert/"
	revokeCertPath    = "/acme/revoke-cert"
	buildIDPath       = "/build"
	rolloverPath      = "/acme/key-change"
	newNoncePath      = "/acme/new-nonce"
	newOrderPath      = "/acme/new-order"
	orderPath         = "/acme/order/"
	finalizeOrderPath = "/acme/finalize/"

	getAPIPrefix     = "/get/"
	getOrderPath     = getAPIPrefix + "order/"
	getAuthzPath     = getAPIPrefix + "authz-v3/"
	getChallengePath = getAPIPrefix + "chall-v3/"
	getCertPath      = getAPIPrefix + "cert/"

	// Draft or likely-to-change paths
	renewalInfoPath = "/draft-ietf-acme-ari-03/renewalInfo/"
)

const (
	headerRetryAfter = "Retry-After"
	// Our 99th percentile finalize latency is 2.3s. Asking clients to wait 3s
	// before polling the order to get an updated status means that >99% of
	// clients will fetch the updated order object exactly once,.
	orderRetryAfter = 3
)

var errIncompleteGRPCResponse = errors.New("incomplete gRPC response message")

// WebFrontEndImpl provides all the logic for Boulder's web-facing interface,
// i.e., ACME.  Its members configure the paths for various ACME functions,
// plus a few other data items used in ACME.  Its methods are primarily handlers
// for HTTPS requests for the various ACME functions.
type WebFrontEndImpl struct {
	ra rapb.RegistrationAuthorityClient
	sa sapb.StorageAuthorityReadOnlyClient
	// gnc is a nonce-service client used exclusively for the issuance of
	// nonces. It's configured to route requests to backends colocated with the
	// WFE.
	gnc nonce.Getter
	// rnc is a nonce-service client used exclusively for the redemption of
	// nonces. It uses a custom RPC load balancer which is configured to route
	// requests to backends based on the prefix and HMAC key passed as in the
	// context of the request. The HMAC and prefix are passed using context keys
	// `nonce.HMACKeyCtxKey` and `nonce.PrefixCtxKey`.
	rnc nonce.Redeemer
	// rncKey is the HMAC key used to derive the prefix of nonce backends used
	// for nonce redemption.
	rncKey        string
	accountGetter AccountGetter
	log           blog.Logger
	clk           clock.Clock
	stats         wfe2Stats

	// certificateChains maps IssuerNameIDs to slice of []byte containing a leading
	// newline and one or more PEM encoded certificates separated by a newline,
	// sorted from leaf to root. The first []byte is the default certificate chain,
	// and any subsequent []byte is an alternate certificate chain.
	certificateChains map[issuance.NameID][][]byte

	// issuerCertificates is a map of IssuerNameIDs to issuer certificates built with the
	// first entry from each of the certificateChains. These certificates are used
	// to verify the signature of certificates provided in revocation requests.
	issuerCertificates map[issuance.NameID]*issuance.Certificate

	// URL to the current subscriber agreement (should contain some version identifier)
	SubscriberAgreementURL string

	// DirectoryCAAIdentity is used for the /directory response's "meta"
	// element's "caaIdentities" field. It should match the VA's issuerDomain
	// field value.
	DirectoryCAAIdentity string

	// DirectoryWebsite is used for the /directory response's "meta" element's
	// "website" field.
	DirectoryWebsite string

	// Allowed prefix for legacy accounts used by verify.go's `lookupJWK`.
	// See `cmd/boulder-wfe2/main.go`'s comment on the configuration field
	// `LegacyKeyIDPrefix` for more information.
	LegacyKeyIDPrefix string

	// Key policy.
	keyPolicy goodkey.KeyPolicy

	// CORS settings
	AllowOrigins []string

	// requestTimeout is the per-request overall timeout.
	requestTimeout time.Duration

	// StaleTimeout determines the required staleness for resources allowed to be
	// accessed via Boulder-specific GET-able APIs. Resources newer than
	// staleTimeout must be accessed via POST-as-GET and the RFC 8555 ACME API. We
	// do this to incentivize client developers to use the standard API.
	staleTimeout time.Duration

	// How long before authorizations and pending authorizations expire. The
	// Boulder specific GET-able API uses these values to find the creation date
	// of authorizations to determine if they are stale enough. The values should
	// match the ones used by the RA.
	authorizationLifetime        time.Duration
	pendingAuthorizationLifetime time.Duration
	limiter                      *ratelimits.Limiter
	txnBuilder                   *ratelimits.TransactionBuilder
	maxNames                     int

	// certificateProfileNames is a list of profile names that are allowed to be
	// passed to the newOrder endpoint. If a profile name is not in this list,
	// the request will be rejected as malformed.
	certificateProfileNames []string
}

// NewWebFrontEndImpl constructs a web service for Boulder
func NewWebFrontEndImpl(
	stats prometheus.Registerer,
	clk clock.Clock,
	keyPolicy goodkey.KeyPolicy,
	certificateChains map[issuance.NameID][][]byte,
	issuerCertificates map[issuance.NameID]*issuance.Certificate,
	logger blog.Logger,
	requestTimeout time.Duration,
	staleTimeout time.Duration,
	authorizationLifetime time.Duration,
	pendingAuthorizationLifetime time.Duration,
	rac rapb.RegistrationAuthorityClient,
	sac sapb.StorageAuthorityReadOnlyClient,
	gnc nonce.Getter,
	rnc nonce.Redeemer,
	rncKey string,
	accountGetter AccountGetter,
	limiter *ratelimits.Limiter,
	txnBuilder *ratelimits.TransactionBuilder,
	maxNames int,
	certificateProfileNames []string,
) (WebFrontEndImpl, error) {
	if len(issuerCertificates) == 0 {
		return WebFrontEndImpl{}, errors.New("must provide at least one issuer certificate")
	}

	if len(certificateChains) == 0 {
		return WebFrontEndImpl{}, errors.New("must provide at least one certificate chain")
	}

	if gnc == nil {
		return WebFrontEndImpl{}, errors.New("must provide a service for nonce issuance")
	}

	if rnc == nil {
		return WebFrontEndImpl{}, errors.New("must provide a service for nonce redemption")
	}

	wfe := WebFrontEndImpl{
		log:                          logger,
		clk:                          clk,
		keyPolicy:                    keyPolicy,
		certificateChains:            certificateChains,
		issuerCertificates:           issuerCertificates,
		stats:                        initStats(stats),
		requestTimeout:               requestTimeout,
		staleTimeout:                 staleTimeout,
		authorizationLifetime:        authorizationLifetime,
		pendingAuthorizationLifetime: pendingAuthorizationLifetime,
		ra:                           rac,
		sa:                           sac,
		gnc:                          gnc,
		rnc:                          rnc,
		rncKey:                       rncKey,
		accountGetter:                accountGetter,
		limiter:                      limiter,
		txnBuilder:                   txnBuilder,
		maxNames:                     maxNames,
		certificateProfileNames:      certificateProfileNames,
	}

	return wfe, nil
}

// HandleFunc registers a handler at the given path. It's
// http.HandleFunc(), but with a wrapper around the handler that
// provides some generic per-request functionality:
//
// * Set a Replay-Nonce header.
//
// * Respond to OPTIONS requests, including CORS preflight requests.
//
// * Set a no cache header
//
// * Respond http.StatusMethodNotAllowed for HTTP methods other than
// those listed.
//
// * Set CORS headers when responding to CORS "actual" requests.
//
// * Never send a body in response to a HEAD request. Anything
// written by the handler will be discarded if the method is HEAD.
// Also, all handlers that accept GET automatically accept HEAD.
func (wfe *WebFrontEndImpl) HandleFunc(mux *http.ServeMux, pattern string, h web.WFEHandlerFunc, methods ...string) {
	methodsMap := make(map[string]bool)
	for _, m := range methods {
		methodsMap[m] = true
	}
	if methodsMap["GET"] && !methodsMap["HEAD"] {
		// Allow HEAD for any resource that allows GET
		methods = append(methods, "HEAD")
		methodsMap["HEAD"] = true
	}
	methodsStr := strings.Join(methods, ", ")
	handler := http.StripPrefix(pattern, web.NewTopHandler(wfe.log,
		web.WFEHandlerFunc(func(ctx context.Context, logEvent *web.RequestEvent, response http.ResponseWriter, request *http.Request) {
			span := trace.SpanFromContext(ctx)
			span.SetName(pattern)

			logEvent.Endpoint = pattern
			if request.URL != nil {
				logEvent.Slug = request.URL.Path
			}
			tls := request.Header.Get("TLS-Version")
			if tls == "TLSv1" || tls == "TLSv1.1" {
				wfe.sendError(response, logEvent, probs.Malformed("upgrade your ACME client to support TLSv1.2 or better"), nil)
				return
			}
			if request.Method != "GET" || pattern == newNoncePath {
				nonceMsg, err := wfe.gnc.Nonce(ctx, &emptypb.Empty{})
				if err != nil {
					wfe.sendError(response, logEvent, web.ProblemDetailsForError(err, "unable to get nonce"), err)
					return
				}
				response.Header().Set("Replay-Nonce", nonceMsg.Nonce)
			}
			// Per section 7.1 "Resources":
			//   The "index" link relation is present on all resources other than the
			//   directory and indicates the URL of the directory.
			if pattern != directoryPath {
				directoryURL := web.RelativeEndpoint(request, directoryPath)
				response.Header().Add("Link", link(directoryURL, "index"))
			}

			switch request.Method {
			case "HEAD":
				// Go's net/http (and httptest) servers will strip out the body
				// of responses for us. This keeps the Content-Length for HEAD
				// requests as the same as GET requests per the spec.
			case "OPTIONS":
				wfe.Options(response, request, methodsStr, methodsMap)
				return
			}

			// No cache header is set for all requests, succeed or fail.
			addNoCacheHeader(response)

			if !methodsMap[request.Method] {
				response.Header().Set("Allow", methodsStr)
				wfe.sendError(response, logEvent, probs.MethodNotAllowed(), nil)
				return
			}

			wfe.setCORSHeaders(response, request, "")

			timeout := wfe.requestTimeout
			if timeout == 0 {
				timeout = 5 * time.Minute
			}
			ctx, cancel := context.WithTimeout(ctx, timeout)

			// Call the wrapped handler.
			h(ctx, logEvent, response, request)
			cancel()
		}),
	))
	mux.Handle(pattern, handler)
}

func marshalIndent(v interface{}) ([]byte, error) {
	return json.MarshalIndent(v, "", "  ")
}

func (wfe *WebFrontEndImpl) writeJsonResponse(response http.ResponseWriter, logEvent *web.RequestEvent, status int, v interface{}) error {
	jsonReply, err := marshalIndent(v)
	if err != nil {
		return err // All callers are responsible for handling this error
	}

	response.Header().Set("Content-Type", "application/json")
	response.WriteHeader(status)
	_, err = response.Write(jsonReply)
	if err != nil {
		// Don't worry about returning this error because the caller will
		// never handle it.
		wfe.log.Warningf("Could not write response: %s", err)
		logEvent.AddError("failed to write response: %s", err)
	}
	return nil
}

// requestProto returns "http" for HTTP requests and "https" for HTTPS
// requests. It supports the use of "X-Forwarded-Proto" to override the protocol.
func requestProto(request *http.Request) string {
	proto := "http"

	// If the request was received via TLS, use `https://` for the protocol
	if request.TLS != nil {
		proto = "https"
	}

	// Allow upstream proxies  to specify the forwarded protocol. Allow this value
	// to override our own guess.
	if specifiedProto := request.Header.Get("X-Forwarded-Proto"); specifiedProto != "" {
		proto = specifiedProto
	}

	return proto
}

const randomDirKeyExplanationLink = "https://community.letsencrypt.org/t/adding-random-entries-to-the-directory/33417"

func (wfe *WebFrontEndImpl) relativeDirectory(request *http.Request, directory map[string]interface{}) ([]byte, error) {
	// Create an empty map sized equal to the provided directory to store the
	// relative-ized result
	relativeDir := make(map[string]interface{}, len(directory))

	// Copy each entry of the provided directory into the new relative map,
	// prefixing it with the request protocol and host.
	for k, v := range directory {
		if v == randomDirKeyExplanationLink {
			relativeDir[k] = v
			continue
		}
		switch v := v.(type) {
		case string:
			// Only relative-ize top level string values, e.g. not the "meta" element
			relativeDir[k] = web.RelativeEndpoint(request, v)
		default:
			// If it isn't a string, put it into the results unmodified
			relativeDir[k] = v
		}
	}

	directoryJSON, err := marshalIndent(relativeDir)
	// This should never happen since we are just marshalling known strings
	if err != nil {
		return nil, err
	}

	return directoryJSON, nil
}

// Handler returns an http.Handler that uses various functions for
// various ACME-specified paths.
func (wfe *WebFrontEndImpl) Handler(stats prometheus.Registerer, oTelHTTPOptions ...otelhttp.Option) http.Handler {
	m := http.NewServeMux()
	// Boulder specific endpoints
	wfe.HandleFunc(m, buildIDPath, wfe.BuildID, "GET")

	// POSTable ACME endpoints
	wfe.HandleFunc(m, newAcctPath, wfe.NewAccount, "POST")
	wfe.HandleFunc(m, acctPath, wfe.Account, "POST")
	wfe.HandleFunc(m, revokeCertPath, wfe.RevokeCertificate, "POST")
	wfe.HandleFunc(m, rolloverPath, wfe.KeyRollover, "POST")
	wfe.HandleFunc(m, newOrderPath, wfe.NewOrder, "POST")
	wfe.HandleFunc(m, finalizeOrderPath, wfe.FinalizeOrder, "POST")

	// GETable and POST-as-GETable ACME endpoints
	wfe.HandleFunc(m, directoryPath, wfe.Directory, "GET", "POST")
	wfe.HandleFunc(m, newNoncePath, wfe.Nonce, "GET", "POST")
	// POST-as-GETable ACME endpoints
	// TODO(@cpu): After November 1st, 2020 support for "GET" to the following
	// endpoints will be removed, leaving only POST-as-GET support.
	wfe.HandleFunc(m, orderPath, wfe.GetOrder, "GET", "POST")
	wfe.HandleFunc(m, authzPath, wfe.Authorization, "GET", "POST")
	wfe.HandleFunc(m, challengePath, wfe.Challenge, "GET", "POST")
	wfe.HandleFunc(m, certPath, wfe.Certificate, "GET", "POST")
	// Boulder-specific GET-able resource endpoints
	wfe.HandleFunc(m, getOrderPath, wfe.GetOrder, "GET")
	wfe.HandleFunc(m, getAuthzPath, wfe.Authorization, "GET")
	wfe.HandleFunc(m, getChallengePath, wfe.Challenge, "GET")
	wfe.HandleFunc(m, getCertPath, wfe.Certificate, "GET")

	// Endpoint for draft-ietf-acme-ari
	if features.Get().ServeRenewalInfo {
		wfe.HandleFunc(m, renewalInfoPath, wfe.RenewalInfo, "GET", "POST")
	}

	// We don't use our special HandleFunc for "/" because it matches everything,
	// meaning we can wind up returning 405 when we mean to return 404. See
	// https://github.com/letsencrypt/boulder/issues/717
	m.Handle("/", web.NewTopHandler(wfe.log, web.WFEHandlerFunc(wfe.Index)))
	return measured_http.New(m, wfe.clk, stats, oTelHTTPOptions...)
}

// Method implementations

// Index serves a simple identification page. It is not part of the ACME spec.
func (wfe *WebFrontEndImpl) Index(ctx context.Context, logEvent *web.RequestEvent, response http.ResponseWriter, request *http.Request) {
	// All requests that are not handled by our ACME endpoints ends up
	// here. Set the our logEvent endpoint to "/" and the slug to the path
	// minus "/" to make sure that we properly set log information about
	// the request, even in the case of a 404
	logEvent.Endpoint = "/"
	logEvent.Slug = request.URL.Path[1:]

	// http://golang.org/pkg/net/http/#example_ServeMux_Handle
	// The "/" pattern matches everything, so we need to check
	// that we're at the root here.
	if request.URL.Path != "/" {
		logEvent.AddError("Resource not found")
		http.NotFound(response, request)
		response.Header().Set("Content-Type", "application/problem+json")
		return
	}

	if request.Method != "GET" {
		response.Header().Set("Allow", "GET")
		wfe.sendError(response, logEvent, probs.MethodNotAllowed(), errors.New("Bad method"))
		return
	}

	addNoCacheHeader(response)
	response.Header().Set("Content-Type", "text/html")
	fmt.Fprintf(response, `<html>
		<body>
			This is an <a href="https://tools.ietf.org/html/rfc8555">ACME</a>
			Certificate Authority running <a href="https://github.com/letsencrypt/boulder">Boulder</a>.
			JSON directory is available at <a href="%s">%s</a>.
		</body>
	</html>
	`, directoryPath, directoryPath)
}

func addNoCacheHeader(w http.ResponseWriter) {
	w.Header().Add("Cache-Control", "public, max-age=0, no-cache")
}

func addRequesterHeader(w http.ResponseWriter, requester int64) {
	if requester > 0 {
		w.Header().Set("Boulder-Requester", strconv.FormatInt(requester, 10))
	}
}

// Directory is an HTTP request handler that provides the directory
// object stored in the WFE's DirectoryEndpoints member with paths prefixed
// using the `request.Host` of the HTTP request.
func (wfe *WebFrontEndImpl) Directory(
	ctx context.Context,
	logEvent *web.RequestEvent,
	response http.ResponseWriter,
	request *http.Request) {
	directoryEndpoints := map[string]interface{}{
		"newAccount": newAcctPath,
		"newNonce":   newNoncePath,
		"revokeCert": revokeCertPath,
		"newOrder":   newOrderPath,
		"keyChange":  rolloverPath,
	}

	if features.Get().ServeRenewalInfo {
		// ARI-capable clients are expected to add the trailing slash per the
		// draft. We explicitly strip the trailing slash here so that clients
		// don't need to add trailing slash handling in their own code, saving
		// them minimal amounts of complexity.
		directoryEndpoints["renewalInfo"] = strings.TrimRight(renewalInfoPath, "/")
	}

	if request.Method == http.MethodPost {
		acct, prob := wfe.validPOSTAsGETForAccount(request, ctx, logEvent)
		if prob != nil {
			wfe.sendError(response, logEvent, prob, nil)
			return
		}
		logEvent.Requester = acct.ID
	}

	// Add a random key to the directory in order to make sure that clients don't hardcode an
	// expected set of keys. This ensures that we can properly extend the directory when we
	// need to add a new endpoint or meta element.
	directoryEndpoints[core.RandomString(8)] = randomDirKeyExplanationLink

	// ACME since draft-02 describes an optional "meta" directory entry. The
	// meta entry may optionally contain a "termsOfService" URI for the
	// current ToS.
	metaMap := map[string]interface{}{
		"termsOfService": wfe.SubscriberAgreementURL,
	}
	// The "meta" directory entry may also include a []string of CAA identities
	if wfe.DirectoryCAAIdentity != "" {
		// The specification says caaIdentities is an array of strings. In
		// practice Boulder's VA only allows configuring ONE CAA identity. Given
		// that constraint it doesn't make sense to allow multiple directory CAA
		// identities so we use just the `wfe.DirectoryCAAIdentity` alone.
		metaMap["caaIdentities"] = []string{
			wfe.DirectoryCAAIdentity,
		}
	}
	// The "meta" directory entry may also include a string with a website URL
	if wfe.DirectoryWebsite != "" {
		metaMap["website"] = wfe.DirectoryWebsite
	}
	directoryEndpoints["meta"] = metaMap

	response.Header().Set("Content-Type", "application/json")

	relDir, err := wfe.relativeDirectory(request, directoryEndpoints)
	if err != nil {
		marshalProb := probs.ServerInternal("unable to marshal JSON directory")
		wfe.sendError(response, logEvent, marshalProb, nil)
		return
	}

	logEvent.Suppress()
	response.Write(relDir)
}

// Nonce is an endpoint for getting a fresh nonce with an HTTP GET or HEAD
// request. This endpoint only returns a status code header - the `HandleFunc`
// wrapper ensures that a nonce is written in the correct response header.
func (wfe *WebFrontEndImpl) Nonce(
	ctx context.Context,
	logEvent *web.RequestEvent,
	response http.ResponseWriter,
	request *http.Request) {
	if request.Method == http.MethodPost {
		acct, prob := wfe.validPOSTAsGETForAccount(request, ctx, logEvent)
		if prob != nil {
			wfe.sendError(response, logEvent, prob, nil)
			return
		}
		logEvent.Requester = acct.ID
	}

	statusCode := http.StatusNoContent
	// The ACME specification says GET requests should receive http.StatusNoContent
	// and HEAD/POST-as-GET requests should receive http.StatusOK.
	if request.Method != "GET" {
		statusCode = http.StatusOK
	}
	response.WriteHeader(statusCode)

	// The ACME specification says the server MUST include a Cache-Control header
	// field with the "no-store" directive in responses for the newNonce resource,
	// in order to prevent caching of this resource.
	response.Header().Set("Cache-Control", "no-store")
}

// sendError wraps web.SendError
func (wfe *WebFrontEndImpl) sendError(response http.ResponseWriter, logEvent *web.RequestEvent, prob *probs.ProblemDetails, ierr error) {
	var bErr *berrors.BoulderError
	if errors.As(ierr, &bErr) {
		retryAfterSeconds := int(bErr.RetryAfter.Round(time.Second).Seconds())
		if retryAfterSeconds > 0 {
			response.Header().Add(headerRetryAfter, strconv.Itoa(retryAfterSeconds))
			if bErr.Type == berrors.RateLimit {
				response.Header().Add("Link", link("https://letsencrypt.org/docs/rate-limits", "help"))
			}
		}
	}
	wfe.stats.httpErrorCount.With(prometheus.Labels{"type": string(prob.Type)}).Inc()
	web.SendError(wfe.log, response, logEvent, prob, ierr)
}

func link(url, relation string) string {
	return fmt.Sprintf("<%s>;rel=\"%s\"", url, relation)
}

// checkNewAccountLimits checks whether sufficient limit quota exists for the
// creation of a new account. If so, that quota is spent. If an error is
// encountered during the check, it is logged but not returned. A refund
// function is returned that can be called to refund the quota if the account
// creation fails, the func will be nil if any error was encountered during the
// check.
//
// TODO(#5545): For now we're simply exercising the new rate limiter codepath.
// This should eventually return a berrors.RateLimit error containing the retry
// after duration among other information available in the ratelimits.Decision.
func (wfe *WebFrontEndImpl) checkNewAccountLimits(ctx context.Context, ip net.IP) func() {
	if wfe.limiter == nil && wfe.txnBuilder == nil {
		// Key-value rate limiting is disabled.
		return nil
	}

	txns, err := wfe.txnBuilder.NewAccountLimitTransactions(ip)
	if err != nil {
		// TODO(#5545): Once key-value rate limits are authoritative this
		// log line should be removed in favor of returning the error.
		wfe.log.Infof("building new account limit transactions: %v", err)
		return nil
	}

	_, err = wfe.limiter.BatchSpend(ctx, txns)
	if err != nil {
		wfe.log.Errf("checking newAccount limits: %s", err)
		return nil
	}

	return func() {
		_, err := wfe.limiter.BatchRefund(ctx, txns)
		if err != nil {
			wfe.log.Errf("refunding newAccount limits: %s", err)
		}
	}
}

// NewAccount is used by clients to submit a new account
func (wfe *WebFrontEndImpl) NewAccount(
	ctx context.Context,
	logEvent *web.RequestEvent,
	response http.ResponseWriter,
	request *http.Request) {

	// NewAccount uses `validSelfAuthenticatedPOST` instead of
	// `validPOSTforAccount` because there is no account to authenticate against
	// until after it is created!
	body, key, prob := wfe.validSelfAuthenticatedPOST(ctx, request)
	if prob != nil {
		// validSelfAuthenticatedPOST handles its own setting of logEvent.Errors
		wfe.sendError(response, logEvent, prob, nil)
		return
	}

	var accountCreateRequest struct {
		Contact              *[]string `json:"contact"`
		TermsOfServiceAgreed bool      `json:"termsOfServiceAgreed"`
		OnlyReturnExisting   bool      `json:"onlyReturnExisting"`
	}

	err := json.Unmarshal(body, &accountCreateRequest)
	if err != nil {
		wfe.sendError(response, logEvent, probs.Malformed("Error unmarshaling JSON"), err)
		return
	}

	returnExistingAcct := func(acctPB *corepb.Registration) {
		if core.AcmeStatus(acctPB.Status) == core.StatusDeactivated {
			// If there is an existing, but deactivated account, then return an unauthorized
			// problem informing the user that this account was deactivated
			wfe.sendError(response, logEvent, probs.Unauthorized(
				"An account with the provided public key exists but is deactivated"), nil)
			return
		}

		response.Header().Set("Location",
			web.RelativeEndpoint(request, fmt.Sprintf("%s%d", acctPath, acctPB.Id)))
		logEvent.Requester = acctPB.Id
		addRequesterHeader(response, acctPB.Id)

		acct, err := bgrpc.PbToRegistration(acctPB)
		if err != nil {
			wfe.sendError(response, logEvent, probs.ServerInternal("Error marshaling account"), err)
			return
		}
		prepAccountForDisplay(&acct)

		err = wfe.writeJsonResponse(response, logEvent, http.StatusOK, acct)
		if err != nil {
			// ServerInternal because we just created this account, and it
			// should be OK.
			wfe.sendError(response, logEvent, probs.ServerInternal("Error marshaling account"), err)
			return
		}
	}

	keyBytes, err := key.MarshalJSON()
	if err != nil {
		wfe.sendError(response, logEvent,
			web.ProblemDetailsForError(err, "Error creating new account"), err)
		return
	}
	existingAcct, err := wfe.sa.GetRegistrationByKey(ctx, &sapb.JSONWebKey{Jwk: keyBytes})
	if err == nil {
		returnExistingAcct(existingAcct)
		return
	} else if !errors.Is(err, berrors.NotFound) {
		wfe.sendError(response, logEvent, web.ProblemDetailsForError(err, "failed check for existing account"), err)
		return
	}

	// If the request included a true "OnlyReturnExisting" field and we did not
	// find an existing registration with the key specified then we must return an
	// error and not create a new account.
	if accountCreateRequest.OnlyReturnExisting {
		wfe.sendError(response, logEvent, probs.AccountDoesNotExist(
			"No account exists with the provided key"), nil)
		return
	}

	if !accountCreateRequest.TermsOfServiceAgreed {
		wfe.sendError(response, logEvent, probs.Malformed("must agree to terms of service"), nil)
		return
	}

	ip, err := extractRequesterIP(request)
	if err != nil {
		wfe.sendError(
			response,
			logEvent,
			probs.ServerInternal("couldn't parse the remote (that is, the client's) address"),
			fmt.Errorf("Couldn't parse RemoteAddr: %s", request.RemoteAddr),
		)
		return
	}

	// Prepare account information to create corepb.Registration
	ipBytes, err := ip.MarshalText()
	if err != nil {
		wfe.sendError(response, logEvent,
			web.ProblemDetailsForError(err, "Error creating new account"), err)
		return
	}
	var contacts []string
	var contactsPresent bool
	if accountCreateRequest.Contact != nil {
		contactsPresent = true
		contacts = *accountCreateRequest.Contact
	}

	// Create corepb.Registration from provided account information
	reg := corepb.Registration{
		Contact:         contacts,
		ContactsPresent: contactsPresent,
		Agreement:       wfe.SubscriberAgreementURL,
		Key:             keyBytes,
		InitialIP:       ipBytes,
	}

	refundLimits := wfe.checkNewAccountLimits(ctx, ip)

	var newRegistrationSuccessful bool
	var errIsRateLimit bool
	defer func() {
		if !newRegistrationSuccessful && !errIsRateLimit && refundLimits != nil {
			go refundLimits()
		}
	}()

	// Send the registration to the RA via grpc
	acctPB, err := wfe.ra.NewRegistration(ctx, &reg)
	if err != nil {
		if errors.Is(err, berrors.RateLimit) {
			// Request was denied by a legacy rate limit. In this error case we
			// do not want to refund the quota consumed by the request because
			// repeated requests would result in unearned refunds.
			//
			// TODO(#5545): Once key-value rate limits are authoritative this
			// can be removed.
			errIsRateLimit = true
		}
		if errors.Is(err, berrors.Duplicate) {
			existingAcct, err := wfe.sa.GetRegistrationByKey(ctx, &sapb.JSONWebKey{Jwk: keyBytes})
			if err == nil {
				returnExistingAcct(existingAcct)
				return
			}
			// return error even if berrors.NotFound, as the duplicate key error we got from
			// ra.NewRegistration indicates it _does_ already exist.
			wfe.sendError(response, logEvent, web.ProblemDetailsForError(err, "checking for existing account"), err)
			return
		}
		wfe.sendError(response, logEvent,
			web.ProblemDetailsForError(err, "Error creating new account"), err)
		return
	}

	registrationValid := func(reg *corepb.Registration) bool {
		return !(len(reg.Key) == 0 || len(reg.InitialIP) == 0) && reg.Id != 0
	}

	if acctPB == nil || !registrationValid(acctPB) {
		wfe.sendError(response, logEvent,
			web.ProblemDetailsForError(err, "Error creating new account"), err)
		return
	}
	acct, err := bgrpc.PbToRegistration(acctPB)
	if err != nil {
		wfe.sendError(response, logEvent,
			web.ProblemDetailsForError(err, "Error creating new account"), err)
		return
	}
	logEvent.Requester = acct.ID
	addRequesterHeader(response, acct.ID)

	acctURL := web.RelativeEndpoint(request, fmt.Sprintf("%s%d", acctPath, acct.ID))

	response.Header().Add("Location", acctURL)
	if len(wfe.SubscriberAgreementURL) > 0 {
		response.Header().Add("Link", link(wfe.SubscriberAgreementURL, "terms-of-service"))
	}

	prepAccountForDisplay(&acct)

	err = wfe.writeJsonResponse(response, logEvent, http.StatusCreated, acct)
	if err != nil {
		// ServerInternal because we just created this account, and it
		// should be OK.
		wfe.sendError(response, logEvent, probs.ServerInternal("Error marshaling account"), err)
		return
	}
	newRegistrationSuccessful = true
}

// parseRevocation accepts the payload for a revocation request and parses it
// into both the certificate to be revoked and the requested revocation reason
// (if any). Returns an error if any of the parsing fails, or if the given cert
// or revocation reason don't pass simple static checks. Also populates some
// metadata fields on the given logEvent.
func (wfe *WebFrontEndImpl) parseRevocation(
	jwsBody []byte, logEvent *web.RequestEvent) (*x509.Certificate, revocation.Reason, *probs.ProblemDetails) {
	// Read the revoke request from the JWS payload
	var revokeRequest struct {
		CertificateDER core.JSONBuffer    `json:"certificate"`
		Reason         *revocation.Reason `json:"reason"`
	}
	err := json.Unmarshal(jwsBody, &revokeRequest)
	if err != nil {
		return nil, 0, probs.Malformed("Unable to JSON parse revoke request")
	}

	// Parse the provided certificate
	parsedCertificate, err := x509.ParseCertificate(revokeRequest.CertificateDER)
	if err != nil {
		return nil, 0, probs.Malformed("Unable to parse certificate DER")
	}

	// Compute and record the serial number of the provided certificate
	serial := core.SerialToString(parsedCertificate.SerialNumber)
	logEvent.Extra["CertificateSerial"] = serial
	if revokeRequest.Reason != nil {
		logEvent.Extra["RevocationReason"] = *revokeRequest.Reason
	}

	// Try to validate the signature on the provided cert using its corresponding
	// issuer certificate.
	issuerCert, ok := wfe.issuerCertificates[issuance.IssuerNameID(parsedCertificate)]
	if !ok || issuerCert == nil {
		return nil, 0, probs.NotFound("Certificate from unrecognized issuer")
	}
	err = parsedCertificate.CheckSignatureFrom(issuerCert.Certificate)
	if err != nil {
		return nil, 0, probs.NotFound("No such certificate")
	}
	logEvent.DNSNames = parsedCertificate.DNSNames

	if parsedCertificate.NotAfter.Before(wfe.clk.Now()) {
		return nil, 0, probs.Unauthorized("Certificate is expired")
	}

	// Verify the revocation reason supplied is allowed
	reason := revocation.Reason(0)
	if revokeRequest.Reason != nil {
		if _, present := revocation.UserAllowedReasons[*revokeRequest.Reason]; !present {
			reasonStr, ok := revocation.ReasonToString[*revokeRequest.Reason]
			if !ok {
				reasonStr = "unknown"
			}
			return nil, 0, probs.BadRevocationReason(
				"unsupported revocation reason code provided: %s (%d). Supported reasons: %s",
				reasonStr,
				*revokeRequest.Reason,
				revocation.UserAllowedReasonsMessage)
		}
		reason = *revokeRequest.Reason
	}

	return parsedCertificate, reason, nil
}

type revocationEvidence struct {
	Serial string
	Reason revocation.Reason
	RegID  int64
	Method string
}

// revokeCertBySubscriberKey processes an outer JWS as a revocation request that
// is authenticated by a KeyID and the associated account.
func (wfe *WebFrontEndImpl) revokeCertBySubscriberKey(
	ctx context.Context,
	outerJWS *bJSONWebSignature,
	request *http.Request,
	logEvent *web.RequestEvent) error {
	// For Key ID revocations we authenticate the outer JWS by using
	// `validJWSForAccount` similar to other WFE endpoints
	jwsBody, _, acct, prob := wfe.validJWSForAccount(outerJWS, request, ctx, logEvent)
	if prob != nil {
		return prob
	}

	cert, reason, prob := wfe.parseRevocation(jwsBody, logEvent)
	if prob != nil {
		return prob
	}

	wfe.log.AuditObject("Authenticated revocation", revocationEvidence{
		Serial: core.SerialToString(cert.SerialNumber),
		Reason: reason,
		RegID:  acct.ID,
		Method: "applicant",
	})

	// The RA will confirm that the authenticated account either originally
	// issued the certificate, or has demonstrated control over all identifiers
	// in the certificate.
	_, err := wfe.ra.RevokeCertByApplicant(ctx, &rapb.RevokeCertByApplicantRequest{
		Cert:  cert.Raw,
		Code:  int64(reason),
		RegID: acct.ID,
	})
	if err != nil {
		return err
	}

	return nil
}

// revokeCertByCertKey processes an outer JWS as a revocation request that is
// authenticated by an embedded JWK. E.g. in the case where someone is
// requesting a revocation by using the keypair associated with the certificate
// to be revoked
func (wfe *WebFrontEndImpl) revokeCertByCertKey(
	ctx context.Context,
	outerJWS *bJSONWebSignature,
	request *http.Request,
	logEvent *web.RequestEvent) error {
	// For embedded JWK revocations we authenticate the outer JWS by using
	// `validSelfAuthenticatedJWS` similar to new-reg and key rollover.
	// We do *not* use `validSelfAuthenticatedPOST` here because we've already
	// read the HTTP request body in `parseJWSRequest` and it is now empty.
	jwsBody, jwk, prob := wfe.validSelfAuthenticatedJWS(ctx, outerJWS, request)
	if prob != nil {
		return prob
	}

	cert, reason, prob := wfe.parseRevocation(jwsBody, logEvent)
	if prob != nil {
		return prob
	}

	// For embedded JWK revocations we decide if a requester is able to revoke a specific
	// certificate by checking that to-be-revoked certificate has the same public
	// key as the JWK that was used to authenticate the request
	if !core.KeyDigestEquals(jwk, cert.PublicKey) {
		return probs.Unauthorized(
			"JWK embedded in revocation request must be the same public key as the cert to be revoked")
	}

	wfe.log.AuditObject("Authenticated revocation", revocationEvidence{
		Serial: core.SerialToString(cert.SerialNumber),
		Reason: reason,
		RegID:  0,
		Method: "privkey",
	})

	// The RA assumes here that the WFE2 has validated the JWS as proving
	// control of the private key corresponding to this certificate.
	_, err := wfe.ra.RevokeCertByKey(ctx, &rapb.RevokeCertByKeyRequest{
		Cert: cert.Raw,
	})
	if err != nil {
		return err
	}

	return nil
}

// RevokeCertificate is used by clients to request the revocation of a cert. The
// revocation request is handled uniquely based on the method of authentication
// used.
func (wfe *WebFrontEndImpl) RevokeCertificate(
	ctx context.Context,
	logEvent *web.RequestEvent,
	response http.ResponseWriter,
	request *http.Request) {

	// The ACME specification handles the verification of revocation requests
	// differently from other endpoints. For this reason we do *not* immediately
	// call `wfe.validPOSTForAccount` like all of the other endpoints.
	// For this endpoint we need to accept a JWS with an embedded JWK, or a JWS
	// with an embedded key ID, handling each case differently in terms of which
	// certificates are authorized to be revoked by the requester

	// Parse the JWS from the HTTP Request
	jws, prob := wfe.parseJWSRequest(request)
	if prob != nil {
		wfe.sendError(response, logEvent, prob, nil)
		return
	}

	// Figure out which type of authentication this JWS uses
	authType, prob := checkJWSAuthType(jws.Signatures[0].Header)
	if prob != nil {
		wfe.sendError(response, logEvent, prob, nil)
		return
	}

	// Handle the revocation request according to how it is authenticated, or if
	// the authentication type is unknown, error immediately
	var err error
	switch authType {
	case embeddedKeyID:
		err = wfe.revokeCertBySubscriberKey(ctx, jws, request, logEvent)
	case embeddedJWK:
		err = wfe.revokeCertByCertKey(ctx, jws, request, logEvent)
	default:
		err = berrors.MalformedError("Malformed JWS, no KeyID or embedded JWK")
	}
	if err != nil {
		wfe.sendError(response, logEvent, web.ProblemDetailsForError(err, "unable to revoke"), nil)
		return
	}

	response.WriteHeader(http.StatusOK)
}

// Challenge handles POST requests to challenge URLs.
// Such requests are clients' responses to the server's challenges.
func (wfe *WebFrontEndImpl) Challenge(
	ctx context.Context,
	logEvent *web.RequestEvent,
	response http.ResponseWriter,
	request *http.Request) {
	notFound := func() {
		wfe.sendError(response, logEvent, probs.NotFound("No such challenge"), nil)
	}
	slug := strings.Split(request.URL.Path, "/")
	if len(slug) != 2 {
		notFound()
		return
	}
	authorizationID, err := strconv.ParseInt(slug[0], 10, 64)
	if err != nil {
		wfe.sendError(response, logEvent, probs.Malformed("Invalid authorization ID"), nil)
		return
	}
	challengeID := slug[1]
	authzPB, err := wfe.sa.GetAuthorization2(ctx, &sapb.AuthorizationID2{Id: authorizationID})
	if err != nil {
		if errors.Is(err, berrors.NotFound) {
			notFound()
		} else {
			wfe.sendError(response, logEvent, web.ProblemDetailsForError(err, "Problem getting authorization"), err)
		}
		return
	}

	// Ensure gRPC response is complete.
	// TODO(#7153): Check each value via core.IsAnyNilOrZero
	if authzPB.Id == "" || authzPB.Identifier == "" || authzPB.Status == "" || core.IsAnyNilOrZero(authzPB.Expires) {
		wfe.sendError(response, logEvent, probs.ServerInternal("Problem getting authorization"), errIncompleteGRPCResponse)
		return
	}

	authz, err := bgrpc.PBToAuthz(authzPB)
	if err != nil {
		wfe.sendError(response, logEvent, probs.ServerInternal("Problem getting authorization"), err)
		return
	}
	challengeIndex := authz.FindChallengeByStringID(challengeID)
	if challengeIndex == -1 {
		notFound()
		return
	}

	if authz.Expires == nil || authz.Expires.Before(wfe.clk.Now()) {
		wfe.sendError(response, logEvent, probs.NotFound("Expired authorization"), nil)
		return
	}

	if requiredStale(request, logEvent) {
		if prob := wfe.staleEnoughToGETAuthz(authzPB); prob != nil {
			wfe.sendError(response, logEvent, prob, nil)
			return
		}
	}

	if authz.Identifier.Type == identifier.DNS {
		logEvent.DNSName = authz.Identifier.Value
	}
	logEvent.Status = string(authz.Status)

	challenge := authz.Challenges[challengeIndex]
	switch request.Method {
	case "GET", "HEAD":
		wfe.getChallenge(response, request, authz, &challenge, logEvent)

	case "POST":
		logEvent.ChallengeType = string(challenge.Type)
		wfe.postChallenge(ctx, response, request, authz, challengeIndex, logEvent)
	}
}

// prepAccountForDisplay takes a core.Registration and mutates it to be ready
// for display in a JSON response. Primarily it papers over legacy ACME v1
// features or non-standard details internal to Boulder we don't want clients to
// rely on.
func prepAccountForDisplay(acct *core.Registration) {
	// Zero out the account ID so that it isn't marshalled. RFC 8555 specifies
	// using the Location header for learning the account ID.
	acct.ID = 0

	// We populate the account Agreement field when creating a new response to
	// track which terms-of-service URL was in effect when an account with
	// "termsOfServiceAgreed":"true" is created. That said, we don't want to send
	// this value back to a V2 client. The "Agreement" field of an
	// account/registration is a V1 notion so we strip it here in the WFE2 before
	// returning the account.
	acct.Agreement = ""
}

// prepChallengeForDisplay takes a core.Challenge and prepares it for display to
// the client by filling in its URL field and clearing several unnecessary
// fields.
func (wfe *WebFrontEndImpl) prepChallengeForDisplay(request *http.Request, authz core.Authorization, challenge *core.Challenge) {
	// Update the challenge URL to be relative to the HTTP request Host
	challenge.URL = web.RelativeEndpoint(request, fmt.Sprintf("%s%s/%s", challengePath, authz.ID, challenge.StringID()))

	// ACMEv2 never sends the KeyAuthorization back in a challenge object.
	challenge.ProvidedKeyAuthorization = ""

	// Internally, we store challenge error problems with just the short form
	// (e.g. "CAA") of the problem type. But for external display, we need to
	// prefix the error type with the RFC8555 ACME Error namespace.
	if challenge.Error != nil {
		challenge.Error.Type = probs.ErrorNS + challenge.Error.Type
	}

	// If the authz has been marked invalid, consider all challenges on that authz
	// to be invalid as well.
	if authz.Status == core.StatusInvalid {
		challenge.Status = authz.Status
	}

	// This field is not useful for the client, only internal debugging,
	for idx := range challenge.ValidationRecord {
		challenge.ValidationRecord[idx].ResolverAddrs = nil
	}
}

// prepAuthorizationForDisplay takes a core.Authorization and prepares it for
// display to the client by clearing its ID and RegistrationID fields, and
// preparing all its challenges.
func (wfe *WebFrontEndImpl) prepAuthorizationForDisplay(request *http.Request, authz *core.Authorization) {
	for i := range authz.Challenges {
		wfe.prepChallengeForDisplay(request, *authz, &authz.Challenges[i])
	}
	authz.ID = ""
	authz.RegistrationID = 0

	// The ACME spec forbids allowing "*" in authorization identifiers. Boulder
	// allows this internally as a means of tracking when an authorization
	// corresponds to a wildcard request (e.g. to handle CAA properly). We strip
	// the "*." prefix from the Authz's Identifier's Value here to respect the law
	// of the protocol.
	if strings.HasPrefix(authz.Identifier.Value, "*.") {
		authz.Identifier.Value = strings.TrimPrefix(authz.Identifier.Value, "*.")
		// Mark that the authorization corresponds to a wildcard request since we've
		// now removed the wildcard prefix from the identifier.
		authz.Wildcard = true
	}
}

func (wfe *WebFrontEndImpl) getChallenge(
	response http.ResponseWriter,
	request *http.Request,
	authz core.Authorization,
	challenge *core.Challenge,
	logEvent *web.RequestEvent) {

	wfe.prepChallengeForDisplay(request, authz, challenge)

	authzURL := urlForAuthz(authz, request)
	response.Header().Add("Location", challenge.URL)
	response.Header().Add("Link", link(authzURL, "up"))

	err := wfe.writeJsonResponse(response, logEvent, http.StatusOK, challenge)
	if err != nil {
		// InternalServerError because this is a failure to decode data passed in
		// by the caller, which got it from the DB.
		wfe.sendError(response, logEvent, probs.ServerInternal("Failed to marshal challenge"), err)
		return
	}
}

func (wfe *WebFrontEndImpl) postChallenge(
	ctx context.Context,
	response http.ResponseWriter,
	request *http.Request,
	authz core.Authorization,
	challengeIndex int,
	logEvent *web.RequestEvent) {
	body, _, currAcct, prob := wfe.validPOSTForAccount(request, ctx, logEvent)
	addRequesterHeader(response, logEvent.Requester)
	if prob != nil {
		// validPOSTForAccount handles its own setting of logEvent.Errors
		wfe.sendError(response, logEvent, prob, nil)
		return
	}

	// Check that the account ID matching the key used matches
	// the account ID on the authz object
	if currAcct.ID != authz.RegistrationID {
		wfe.sendError(response,
			logEvent,
			probs.Unauthorized("User account ID doesn't match account ID in authorization"),
			nil,
		)
		return
	}

	// If the JWS body is empty then this POST is a POST-as-GET to retrieve
	// challenge details, not a POST to initiate a challenge
	if string(body) == "" {
		challenge := authz.Challenges[challengeIndex]
		wfe.getChallenge(response, request, authz, &challenge, logEvent)
		return
	}

	// We can expect some clients to try and update a challenge for an authorization
	// that is already valid. In this case we don't need to process the challenge
	// update. It wouldn't be helpful, the overall authorization is already good!
	var returnAuthz core.Authorization
	if authz.Status == core.StatusValid {
		returnAuthz = authz
	} else {

		// NOTE(@cpu): Historically a challenge update needed to include
		// a KeyAuthorization field. This is no longer the case, since both sides can
		// calculate the key authorization as needed. We unmarshal here only to check
		// that the POST body is valid JSON. Any data/fields included are ignored to
		// be kind to ACMEv2 implementations that still send a key authorization.
		var challengeUpdate struct{}
		err := json.Unmarshal(body, &challengeUpdate)
		if err != nil {
			wfe.sendError(response, logEvent, probs.Malformed("Error unmarshaling challenge response"), err)
			return
		}

		authzPB, err := bgrpc.AuthzToPB(authz)
		if err != nil {
			wfe.sendError(response, logEvent, web.ProblemDetailsForError(err, "Unable to serialize authz"), err)
			return
		}

		authzPB, err = wfe.ra.PerformValidation(ctx, &rapb.PerformValidationRequest{
			Authz:          authzPB,
			ChallengeIndex: int64(challengeIndex),
		})
		// TODO(#7153): Check each value via core.IsAnyNilOrZero
		if err != nil || authzPB == nil || authzPB.Id == "" || authzPB.Identifier == "" || authzPB.Status == "" || core.IsAnyNilOrZero(authzPB.Expires) {
			wfe.sendError(response, logEvent, web.ProblemDetailsForError(err, "Unable to update challenge"), err)
			return
		}

		updatedAuthz, err := bgrpc.PBToAuthz(authzPB)
		if err != nil {
			wfe.sendError(response, logEvent, web.ProblemDetailsForError(err, "Unable to deserialize authz"), err)
			return
		}
		returnAuthz = updatedAuthz
	}

	// assumption: PerformValidation does not modify order of challenges
	challenge := returnAuthz.Challenges[challengeIndex]
	wfe.prepChallengeForDisplay(request, authz, &challenge)

	authzURL := urlForAuthz(authz, request)
	response.Header().Add("Location", challenge.URL)
	response.Header().Add("Link", link(authzURL, "up"))

	err := wfe.writeJsonResponse(response, logEvent, http.StatusOK, challenge)
	if err != nil {
		// ServerInternal because we made the challenges, they should be OK
		wfe.sendError(response, logEvent, probs.ServerInternal("Failed to marshal challenge"), err)
		return
	}
}

// Account is used by a client to submit an update to their account.
func (wfe *WebFrontEndImpl) Account(
	ctx context.Context,
	logEvent *web.RequestEvent,
	response http.ResponseWriter,
	request *http.Request) {
	body, _, currAcct, prob := wfe.validPOSTForAccount(request, ctx, logEvent)
	addRequesterHeader(response, logEvent.Requester)
	if prob != nil {
		// validPOSTForAccount handles its own setting of logEvent.Errors
		wfe.sendError(response, logEvent, prob, nil)
		return
	}

	// Requests to this handler should have a path that leads to a known
	// account
	idStr := request.URL.Path
	id, err := strconv.ParseInt(idStr, 10, 64)
	if err != nil {
		wfe.sendError(response, logEvent, probs.Malformed("Account ID must be an integer"), err)
		return
	} else if id <= 0 {
		msg := fmt.Sprintf("Account ID must be a positive non-zero integer, was %d", id)
		wfe.sendError(response, logEvent, probs.Malformed(msg), nil)
		return
	} else if id != currAcct.ID {
		wfe.sendError(response, logEvent,
			probs.Unauthorized("Request signing key did not match account key"), nil)
		return
	}

	// If the body was not empty, then this is an account update request.
	if string(body) != "" {
		currAcct, prob = wfe.updateAccount(ctx, body, currAcct)
		if prob != nil {
			wfe.sendError(response, logEvent, prob, nil)
			return
		}
	}

	if len(wfe.SubscriberAgreementURL) > 0 {
		response.Header().Add("Link", link(wfe.SubscriberAgreementURL, "terms-of-service"))
	}

	prepAccountForDisplay(currAcct)

	err = wfe.writeJsonResponse(response, logEvent, http.StatusOK, currAcct)
	if err != nil {
		// ServerInternal because we just generated the account, it should be OK
		wfe.sendError(response, logEvent,
			probs.ServerInternal("Failed to marshal account"), err)
		return
	}
}

// updateAccount unmarshals an account update request from the provided
// requestBody to update the given registration. Important: It is assumed the
// request has already been authenticated by the caller. If the request is
// a valid update the resulting updated account is returned, otherwise a problem
// is returned.
func (wfe *WebFrontEndImpl) updateAccount(
	ctx context.Context,
	requestBody []byte,
	currAcct *core.Registration) (*core.Registration, *probs.ProblemDetails) {
	// Only the Contact and Status fields of an account may be updated this way.
	// For key updates clients should be using the key change endpoint.
	var accountUpdateRequest struct {
		Contact *[]string       `json:"contact"`
		Status  core.AcmeStatus `json:"status"`
	}

	err := json.Unmarshal(requestBody, &accountUpdateRequest)
	if err != nil {
		return nil, probs.Malformed("Error unmarshaling account")
	}

	// Convert existing account to corepb.Registration
	basePb, err := bgrpc.RegistrationToPB(*currAcct)
	if err != nil {
		return nil, probs.ServerInternal("Error updating account")
	}

	var contacts []string
	var contactsPresent bool
	if accountUpdateRequest.Contact != nil {
		contactsPresent = true
		contacts = *accountUpdateRequest.Contact
	}

	// Copy over the fields from the request to the registration object used for
	// the RA updates.
	// Create corepb.Registration from provided account information
	updatePb := &corepb.Registration{
		Contact:         contacts,
		ContactsPresent: contactsPresent,
		Status:          string(accountUpdateRequest.Status),
	}

	// People *will* POST their full accounts to this endpoint, including
	// the 'valid' status, to avoid always failing out when that happens only
	// attempt to deactivate if the provided status is different from their current
	// status.
	//
	// If a user tries to send both a deactivation request and an update to their
	// contacts or subscriber agreement URL the deactivation will take place and
	// return before an update would be performed.
	if updatePb.Status != "" && updatePb.Status != basePb.Status {
		if updatePb.Status != string(core.StatusDeactivated) {
			return nil, probs.Malformed("Invalid value provided for status field")
		}
		_, err := wfe.ra.DeactivateRegistration(ctx, basePb)
		if err != nil {
			return nil, web.ProblemDetailsForError(err, "Unable to deactivate account")
		}
		currAcct.Status = core.StatusDeactivated
		return currAcct, nil
	}

	// Account objects contain a JWK object which are merged in UpdateRegistration
	// if it is different from the existing account key. Since this isn't how you
	// update the key we just copy the existing one into the update object here. This
	// ensures the key isn't changed and that we can cleanly serialize the update as
	// JSON to send via RPC to the RA.
	updatePb.Key = basePb.Key

	updatedAcct, err := wfe.ra.UpdateRegistration(ctx, &rapb.UpdateRegistrationRequest{Base: basePb, Update: updatePb})
	if err != nil {
		return nil, web.ProblemDetailsForError(err, "Unable to update account")
	}

	// Convert proto to core.Registration for return
	updatedReg, err := bgrpc.PbToRegistration(updatedAcct)
	if err != nil {
		return nil, probs.ServerInternal("Error updating account")
	}

	return &updatedReg, nil
}

// deactivateAuthorization processes the given JWS POST body as a request to
// deactivate the provided authorization. If an error occurs it is written to
// the response writer. Important: `deactivateAuthorization` does not check that
// the requester is authorized to deactivate the given authorization. It is
// assumed that this check is performed prior to calling deactivateAuthorzation.
func (wfe *WebFrontEndImpl) deactivateAuthorization(
	ctx context.Context,
	authzPB *corepb.Authorization,
	logEvent *web.RequestEvent,
	response http.ResponseWriter,
	body []byte) bool {
	var req struct {
		Status core.AcmeStatus
	}
	err := json.Unmarshal(body, &req)
	if err != nil {
		wfe.sendError(response, logEvent, probs.Malformed("Error unmarshaling JSON"), err)
		return false
	}
	if req.Status != core.StatusDeactivated {
		wfe.sendError(response, logEvent, probs.Malformed("Invalid status value"), err)
		return false
	}
	_, err = wfe.ra.DeactivateAuthorization(ctx, authzPB)
	if err != nil {
		wfe.sendError(response, logEvent, web.ProblemDetailsForError(err, "Error deactivating authorization"), err)
		return false
	}
	// Since the authorization passed to DeactivateAuthorization isn't
	// mutated locally by the function we must manually set the status
	// here before displaying the authorization to the user
	authzPB.Status = string(core.StatusDeactivated)
	return true
}

func (wfe *WebFrontEndImpl) Authorization(
	ctx context.Context,
	logEvent *web.RequestEvent,
	response http.ResponseWriter,
	request *http.Request) {
	var requestAccount *core.Registration
	var requestBody []byte
	// If the request is a POST it is either:
	//   A) an update to an authorization to deactivate it
	//   B) a POST-as-GET to query the authorization details
	if request.Method == "POST" {
		// Both POST options need to be authenticated by an account
		body, _, acct, prob := wfe.validPOSTForAccount(request, ctx, logEvent)
		addRequesterHeader(response, logEvent.Requester)
		if prob != nil {
			wfe.sendError(response, logEvent, prob, nil)
			return
		}
		requestAccount = acct
		requestBody = body
	}

	authzID, err := strconv.ParseInt(request.URL.Path, 10, 64)
	if err != nil {
		wfe.sendError(response, logEvent, probs.Malformed("Invalid authorization ID"), nil)
		return
	}

	authzPB, err := wfe.sa.GetAuthorization2(ctx, &sapb.AuthorizationID2{Id: authzID})
	if errors.Is(err, berrors.NotFound) {
		wfe.sendError(response, logEvent, probs.NotFound("No such authorization"), nil)
		return
	} else if errors.Is(err, berrors.Malformed) {
		wfe.sendError(response, logEvent, probs.Malformed(err.Error()), nil)
		return
	} else if err != nil {
		wfe.sendError(response, logEvent, web.ProblemDetailsForError(err, "Problem getting authorization"), err)
		return
	}

	// Ensure gRPC response is complete.
	// TODO(#7153): Check each value via core.IsAnyNilOrZero
	if authzPB.Id == "" || authzPB.Identifier == "" || authzPB.Status == "" || core.IsAnyNilOrZero(authzPB.Expires) {
		wfe.sendError(response, logEvent, probs.ServerInternal("Problem getting authorization"), errIncompleteGRPCResponse)
		return
	}

	if identifier.IdentifierType(authzPB.Identifier) == identifier.DNS {
		logEvent.DNSName = authzPB.Identifier
	}
	logEvent.Status = authzPB.Status

	// After expiring, authorizations are inaccessible
	if authzPB.Expires.AsTime().Before(wfe.clk.Now()) {
		wfe.sendError(response, logEvent, probs.NotFound("Expired authorization"), nil)
		return
	}

	if requiredStale(request, logEvent) {
		if prob := wfe.staleEnoughToGETAuthz(authzPB); prob != nil {
			wfe.sendError(response, logEvent, prob, nil)
			return
		}
	}

	// If this was a POST that has an associated requestAccount and that account
	// doesn't own the authorization, abort before trying to deactivate the authz
	// or return its details
	if requestAccount != nil && requestAccount.ID != authzPB.RegistrationID {
		wfe.sendError(response, logEvent,
			probs.Unauthorized("Account ID doesn't match ID for authorization"), nil)
		return
	}

	// If the body isn't empty we know it isn't a POST-as-GET and must be an
	// attempt to deactivate an authorization.
	if string(requestBody) != "" {
		// If the deactivation fails return early as errors and return codes
		// have already been set. Otherwise continue so that the user gets
		// sent the deactivated authorization.
		if !wfe.deactivateAuthorization(ctx, authzPB, logEvent, response, requestBody) {
			return
		}
	}

	authz, err := bgrpc.PBToAuthz(authzPB)
	if err != nil {
		wfe.sendError(response, logEvent, probs.ServerInternal("Problem getting authorization"), err)
		return
	}

	wfe.prepAuthorizationForDisplay(request, &authz)

	err = wfe.writeJsonResponse(response, logEvent, http.StatusOK, authz)
	if err != nil {
		// InternalServerError because this is a failure to decode from our DB.
		wfe.sendError(response, logEvent, probs.ServerInternal("Failed to JSON marshal authz"), err)
		return
	}
}

// Certificate is used by clients to request a copy of their current certificate, or to
// request a reissuance of the certificate.
func (wfe *WebFrontEndImpl) Certificate(ctx context.Context, logEvent *web.RequestEvent, response http.ResponseWriter, request *http.Request) {
	var requesterAccount *core.Registration
	// Any POSTs to the Certificate endpoint should be POST-as-GET requests. There are
	// no POSTs with a body allowed for this endpoint.
	if request.Method == "POST" {
		acct, prob := wfe.validPOSTAsGETForAccount(request, ctx, logEvent)
		if prob != nil {
			wfe.sendError(response, logEvent, prob, nil)
			return
		}
		requesterAccount = acct
	}

	requestedChain := 0
	serial := request.URL.Path

	// An alternate chain may be requested with the request path {serial}/{chain}, where chain
	// is a number - an index into the slice of chains for the issuer. If a specific chain is
	// not requested, then it defaults to zero - the default certificate chain for the issuer.
	serialAndChain := strings.SplitN(serial, "/", 2)
	if len(serialAndChain) == 2 {
		idx, err := strconv.Atoi(serialAndChain[1])
		if err != nil || idx < 0 {
			wfe.sendError(response, logEvent, probs.Malformed("Chain ID must be a non-negative integer"),
				fmt.Errorf("certificate chain id provided was not valid: %s", serialAndChain[1]))
			return
		}
		serial = serialAndChain[0]
		requestedChain = idx
	}

	// Certificate paths consist of the CertBase path, plus exactly sixteen hex
	// digits.
	if !core.ValidSerial(serial) {
		wfe.sendError(
			response,
			logEvent,
			probs.NotFound("Certificate not found"),
			fmt.Errorf("certificate serial provided was not valid: %s", serial),
		)
		return
	}
	logEvent.Extra["RequestedSerial"] = serial

	cert, err := wfe.sa.GetCertificate(ctx, &sapb.Serial{Serial: serial})
	if err != nil {
		if errors.Is(err, berrors.NotFound) {
			wfe.sendError(response, logEvent, probs.NotFound("Certificate not found"), nil)
		} else {
			wfe.sendError(response, logEvent, web.ProblemDetailsForError(err, "Failed to retrieve certificate"), err)
		}
		return
	}

	if requiredStale(request, logEvent) {
		if prob := wfe.staleEnoughToGETCert(cert); prob != nil {
			wfe.sendError(response, logEvent, prob, nil)
			return
		}
	}

	// If there was a requesterAccount (e.g. because it was a POST-as-GET request)
	// then the requesting account must be the owner of the certificate, otherwise
	// return an unauthorized error.
	if requesterAccount != nil && requesterAccount.ID != cert.RegistrationID {
		wfe.sendError(response, logEvent, probs.Unauthorized("Account in use did not issue specified certificate"), nil)
		return
	}

	responsePEM, prob := func() ([]byte, *probs.ProblemDetails) {
		leafPEM := pem.EncodeToMemory(&pem.Block{
			Type:  "CERTIFICATE",
			Bytes: cert.Der,
		})

		parsedCert, err := x509.ParseCertificate(cert.Der)
		if err != nil {
			// If we can't parse one of our own certs there's a serious problem
			return nil, probs.ServerInternal(
				fmt.Sprintf(
					"unable to parse Boulder issued certificate with serial %#v: %s",
					serial,
					err),
			)
		}

		issuerNameID := issuance.IssuerNameID(parsedCert)
		availableChains, ok := wfe.certificateChains[issuerNameID]
		if !ok || len(availableChains) == 0 {
			// If there is no wfe.certificateChains entry for the IssuerNameID then
			// we can't provide a chain for this cert. If the certificate is expired,
			// just return the bare cert. If the cert is still valid, then there is
			// a misconfiguration and we should treat it as an internal server error.
			if parsedCert.NotAfter.Before(wfe.clk.Now()) {
				return leafPEM, nil
			}
			return nil, probs.ServerInternal(
				fmt.Sprintf(
					"Certificate serial %#v has an unknown IssuerNameID %d - no PEM certificate chain associated.",
					serial,
					issuerNameID),
			)
		}

		// If the requested chain is outside the bounds of the available chains,
		// then it is an error by the client - not found.
		if requestedChain < 0 || requestedChain >= len(availableChains) {
			return nil, probs.NotFound("Unknown issuance chain")
		}

		// Double check that the signature validates.
		err = parsedCert.CheckSignatureFrom(wfe.issuerCertificates[issuerNameID].Certificate)
		if err != nil {
			return nil, probs.ServerInternal(
				fmt.Sprintf(
					"Certificate serial %#v has a signature which cannot be verified from issuer %d.",
					serial,
					issuerNameID),
			)
		}

		// Add rel="alternate" links for every chain available for this issuer,
		// excluding the currently requested chain.
		for chainID := range availableChains {
			if chainID == requestedChain {
				continue
			}
			chainURL := web.RelativeEndpoint(request,
				fmt.Sprintf("%s%s/%d", certPath, serial, chainID))
			response.Header().Add("Link", link(chainURL, "alternate"))
		}

		// Prepend the chain with the leaf certificate
		return append(leafPEM, availableChains[requestedChain]...), nil
	}()
	if prob != nil {
		wfe.sendError(response, logEvent, prob, nil)
		return
	}

	// NOTE(@cpu): We must explicitly set the Content-Length header here. The Go
	// HTTP library will only add this header if the body is below a certain size
	// and with the addition of a PEM encoded certificate chain the body size of
	// this endpoint will exceed this threshold. Since we know the length we can
	// reliably set it ourselves and not worry.
	response.Header().Set("Content-Length", strconv.Itoa(len(responsePEM)))
	response.Header().Set("Content-Type", "application/pem-certificate-chain")
	response.WriteHeader(http.StatusOK)
	if _, err = response.Write(responsePEM); err != nil {
		wfe.log.Warningf("Could not write response: %s", err)
	}
}

// BuildID tells the requester what build we're running.
func (wfe *WebFrontEndImpl) BuildID(ctx context.Context, logEvent *web.RequestEvent, response http.ResponseWriter, request *http.Request) {
	response.Header().Set("Content-Type", "text/plain")
	response.WriteHeader(http.StatusOK)
	detailsString := fmt.Sprintf("Boulder=(%s %s)", core.GetBuildID(), core.GetBuildTime())
	if _, err := fmt.Fprintln(response, detailsString); err != nil {
		wfe.log.Warningf("Could not write response: %s", err)
	}
}

// Options responds to an HTTP OPTIONS request.
func (wfe *WebFrontEndImpl) Options(response http.ResponseWriter, request *http.Request, methodsStr string, methodsMap map[string]bool) {
	// Every OPTIONS request gets an Allow header with a list of supported methods.
	response.Header().Set("Allow", methodsStr)

	// CORS preflight requests get additional headers. See
	// http://www.w3.org/TR/cors/#resource-preflight-requests
	reqMethod := request.Header.Get("Access-Control-Request-Method")
	if reqMethod == "" {
		reqMethod = "GET"
	}
	if methodsMap[reqMethod] {
		wfe.setCORSHeaders(response, request, methodsStr)
	}
}

// setCORSHeaders() tells the client that CORS is acceptable for this
// request. If allowMethods == "" the request is assumed to be a CORS
// actual request and no Access-Control-Allow-Methods header will be
// sent.
func (wfe *WebFrontEndImpl) setCORSHeaders(response http.ResponseWriter, request *http.Request, allowMethods string) {
	reqOrigin := request.Header.Get("Origin")
	if reqOrigin == "" {
		// This is not a CORS request.
		return
	}

	// Allow CORS if the current origin (or "*") is listed as an
	// allowed origin in config. Otherwise, disallow by returning
	// without setting any CORS headers.
	allow := false
	for _, ao := range wfe.AllowOrigins {
		if ao == "*" {
			response.Header().Set("Access-Control-Allow-Origin", "*")
			allow = true
			break
		} else if ao == reqOrigin {
			response.Header().Set("Vary", "Origin")
			response.Header().Set("Access-Control-Allow-Origin", ao)
			allow = true
			break
		}
	}
	if !allow {
		return
	}

	if allowMethods != "" {
		// For an OPTIONS request: allow all methods handled at this URL.
		response.Header().Set("Access-Control-Allow-Methods", allowMethods)
	}
	// NOTE(@cpu): "Content-Type" is considered a 'simple header' that doesn't
	// need to be explicitly allowed in 'access-control-allow-headers', but only
	// when the value is one of: `application/x-www-form-urlencoded`,
	// `multipart/form-data`, or `text/plain`. Since `application/jose+json` is
	// not one of these values we must be explicit in saying that `Content-Type`
	// is an allowed header. See MDN for more details:
	// https://developer.mozilla.org/en-US/docs/Web/HTTP/Headers/Access-Control-Allow-Headers
	response.Header().Set("Access-Control-Allow-Headers", "Content-Type")
	response.Header().Set("Access-Control-Expose-Headers", "Link, Replay-Nonce, Location")
	response.Header().Set("Access-Control-Max-Age", "86400")
}

// KeyRollover allows a user to change their signing key
func (wfe *WebFrontEndImpl) KeyRollover(
	ctx context.Context,
	logEvent *web.RequestEvent,
	response http.ResponseWriter,
	request *http.Request) {
	// Validate the outer JWS on the key rollover in standard fashion using
	// validPOSTForAccount
	outerBody, outerJWS, acct, prob := wfe.validPOSTForAccount(request, ctx, logEvent)
	addRequesterHeader(response, logEvent.Requester)
	if prob != nil {
		wfe.sendError(response, logEvent, prob, nil)
		return
	}
	oldKey := acct.Key

	// Parse the inner JWS from the validated outer JWS body
	innerJWS, prob := wfe.parseJWS(outerBody)
	if prob != nil {
		wfe.sendError(response, logEvent, prob, nil)
		return
	}

	// Validate the inner JWS as a key rollover request for the outer JWS
	rolloverOperation, prob := wfe.validKeyRollover(ctx, outerJWS, innerJWS, oldKey)
	if prob != nil {
		wfe.sendError(response, logEvent, prob, nil)
		return
	}
	newKey := rolloverOperation.NewKey

	// Check that the rollover request's account URL matches the account URL used
	// to validate the outer JWS
	header := outerJWS.Signatures[0].Header
	if rolloverOperation.Account != header.KeyID {
		wfe.stats.joseErrorCount.With(prometheus.Labels{"type": "KeyRolloverMismatchedAccount"}).Inc()
		wfe.sendError(response, logEvent, probs.Malformed(
			fmt.Sprintf("Inner key rollover request specified Account %q, but outer JWS has Key ID %q",
				rolloverOperation.Account, header.KeyID)), nil)
		return
	}

	// Check that the new key isn't the same as the old key. This would fail as
	// part of the subsequent `wfe.SA.GetRegistrationByKey` check since the new key
	// will find the old account if its equal to the old account key. We
	// check new key against old key explicitly to save an RPC round trip and a DB
	// query for this easy rejection case
	keysEqual, err := core.PublicKeysEqual(newKey.Key, oldKey.Key)
	if err != nil {
		// This should not happen - both the old and new key have been validated by now
		wfe.sendError(response, logEvent, probs.ServerInternal("Unable to compare new and old keys"), err)
		return
	}
	if keysEqual {
		wfe.stats.joseErrorCount.With(prometheus.Labels{"type": "KeyRolloverUnchangedKey"}).Inc()
		wfe.sendError(response, logEvent, probs.Malformed(
			"New key specified by rollover request is the same as the old key"), nil)
		return
	}

	// Marshal key to bytes
	newKeyBytes, err := newKey.MarshalJSON()
	if err != nil {
		wfe.sendError(response, logEvent, probs.ServerInternal("Error marshaling new key"), err)
	}
	// Check that the new key isn't already being used for an existing account
	existingAcct, err := wfe.sa.GetRegistrationByKey(ctx, &sapb.JSONWebKey{Jwk: newKeyBytes})
	if err == nil {
		response.Header().Set("Location",
			web.RelativeEndpoint(request, fmt.Sprintf("%s%d", acctPath, existingAcct.Id)))
		wfe.sendError(response, logEvent,
			probs.Conflict("New key is already in use for a different account"), err)
		return
	} else if !errors.Is(err, berrors.NotFound) {
		wfe.sendError(response, logEvent, web.ProblemDetailsForError(err, "Failed to lookup existing keys"), err)
		return
	}
	// Convert account to proto for grpc
	regPb, err := bgrpc.RegistrationToPB(*acct)
	if err != nil {
		wfe.sendError(response, logEvent, probs.ServerInternal("Error marshaling Registration to proto"), err)
		return
	}

	// Copy new key into an empty registration to provide as the update
	updatePb := &corepb.Registration{Key: newKeyBytes}

	// Update the account key to the new key
	updatedAcctPb, err := wfe.ra.UpdateRegistration(ctx, &rapb.UpdateRegistrationRequest{Base: regPb, Update: updatePb})
	if err != nil {
		if errors.Is(err, berrors.Duplicate) {
			// It is possible that between checking for the existing key, and performing the update
			// a parallel update or new account request happened and claimed the key. In this case
			// just retrieve the account again, and return an error as we would above with a Location
			// header
			existingAcct, err := wfe.sa.GetRegistrationByKey(ctx, &sapb.JSONWebKey{Jwk: newKeyBytes})
			if err != nil {
				wfe.sendError(response, logEvent, web.ProblemDetailsForError(err, "looking up account by key"), err)
				return
			}
			response.Header().Set("Location",
				web.RelativeEndpoint(request, fmt.Sprintf("%s%d", acctPath, existingAcct.Id)))
			wfe.sendError(response, logEvent,
				probs.Conflict("New key is already in use for a different account"), err)
			return
		}
		wfe.sendError(response, logEvent,
			web.ProblemDetailsForError(err, "Unable to update account with new key"), err)
		return
	}
	// Convert proto to registration for display
	updatedAcct, err := bgrpc.PbToRegistration(updatedAcctPb)
	if err != nil {
		wfe.sendError(response, logEvent, probs.ServerInternal("Error marshaling proto to registration"), err)
		return
	}
	prepAccountForDisplay(&updatedAcct)

	err = wfe.writeJsonResponse(response, logEvent, http.StatusOK, updatedAcct)
	if err != nil {
		wfe.sendError(response, logEvent, probs.ServerInternal("Failed to marshal updated account"), err)
	}
}

type orderJSON struct {
	Status         core.AcmeStatus             `json:"status"`
	Expires        time.Time                   `json:"expires"`
	Identifiers    []identifier.ACMEIdentifier `json:"identifiers"`
	Authorizations []string                    `json:"authorizations"`
	Finalize       string                      `json:"finalize"`
	Profile        string                      `json:"profile,omitempty"`
	Certificate    string                      `json:"certificate,omitempty"`
	Error          *probs.ProblemDetails       `json:"error,omitempty"`
}

// orderToOrderJSON converts a *corepb.Order instance into an orderJSON struct
// that is returned in HTTP API responses. It will convert the order names to
// DNS type identifiers and additionally create absolute URLs for the finalize
// URL and the ceritificate URL as appropriate.
func (wfe *WebFrontEndImpl) orderToOrderJSON(request *http.Request, order *corepb.Order) orderJSON {
	idents := make([]identifier.ACMEIdentifier, len(order.Names))
	for i, name := range order.Names {
		idents[i] = identifier.ACMEIdentifier{Type: identifier.DNS, Value: name}
	}
	finalizeURL := web.RelativeEndpoint(request,
		fmt.Sprintf("%s%d/%d", finalizeOrderPath, order.RegistrationID, order.Id))
	respObj := orderJSON{
		Status:      core.AcmeStatus(order.Status),
		Expires:     order.Expires.AsTime(),
		Identifiers: idents,
		Finalize:    finalizeURL,
	}
	// If there is an order error, prefix its type with the V2 namespace
	if order.Error != nil {
		prob, err := bgrpc.PBToProblemDetails(order.Error)
		if err != nil {
			wfe.log.AuditErrf("Internal error converting order ID %d "+
				"proto buf prob to problem details: %q", order.Id, err)
		}
		respObj.Error = prob
		respObj.Error.Type = probs.ErrorNS + respObj.Error.Type
	}
	for _, v2ID := range order.V2Authorizations {
		respObj.Authorizations = append(respObj.Authorizations, web.RelativeEndpoint(request, fmt.Sprintf("%s%d", authzPath, v2ID)))
	}
	if respObj.Status == core.StatusValid {
		certURL := web.RelativeEndpoint(request,
			fmt.Sprintf("%s%s", certPath, order.CertificateSerial))
		respObj.Certificate = certURL
	}
	return respObj
}

<<<<<<< HEAD
// newNewOrderLimitTransactions constructs a set of rate limit transactions to
// evaluate for a new-order request.
//
// Precondition: names must be a list of DNS names that all pass
// policy.WellFormedDomainNames.
func (wfe *WebFrontEndImpl) newNewOrderLimitTransactions(regId int64, names []string, isRenewal bool) []ratelimits.Transaction {
	if wfe.limiter == nil && wfe.txnBuilder == nil {
		// Limiter is disabled.
		return nil
	}

	logTxnErr := func(err error, limit ratelimits.Name) {
		// TODO(#5545): Once key-value rate limits are authoritative this log
		// line should be removed in favor of returning the error.
		wfe.log.Infof("error constructing rate limit transaction for %s rate limit: %s", limit, err)
	}

	var transactions []ratelimits.Transaction
	if features.Get().CheckRenewalExemptionAtWFE && !isRenewal {
		txn, err := wfe.txnBuilder.OrdersPerAccountTransaction(regId)
		if err != nil {
			logTxnErr(err, ratelimits.NewOrdersPerAccount)
			return nil
		}
		transactions = append(transactions, txn)
	}

	failedAuthzTxns, err := wfe.txnBuilder.FailedAuthorizationsPerDomainPerAccountCheckOnlyTransactions(regId, names, wfe.maxNames)
	if err != nil {
		logTxnErr(err, ratelimits.FailedAuthorizationsPerDomainPerAccount)
		return nil
	}
	transactions = append(transactions, failedAuthzTxns...)

	if features.Get().CheckRenewalExemptionAtWFE && !isRenewal {
		certsPerDomainTxns, err := wfe.txnBuilder.CertificatesPerDomainTransactions(regId, names, wfe.maxNames)
		if err != nil {
			logTxnErr(err, ratelimits.CertificatesPerDomain)
			return nil
		}
		transactions = append(transactions, certsPerDomainTxns...)
	}

	txn, err := wfe.txnBuilder.CertificatesPerFQDNSetTransaction(names)
	if err != nil {
		logTxnErr(err, ratelimits.CertificatesPerFQDNSet)
		return nil
	}
	return append(transactions, txn)
}

=======
>>>>>>> a38ed993
// checkNewOrderLimits checks whether sufficient limit quota exists for the
// creation of a new order. If so, that quota is spent. If an error is
// encountered during the check, it is logged but not returned. A refund
// function is returned that can be used to refund the quota if the order is not
// created, the func will be nil if any error was encountered during the check.
//
// TODO(#5545): For now we're simply exercising the new rate limiter codepath.
// This should eventually return a berrors.RateLimit error containing the retry
// after duration among other information available in the ratelimits.Decision.
func (wfe *WebFrontEndImpl) checkNewOrderLimits(ctx context.Context, regId int64, names []string) func() {
	if wfe.limiter == nil && wfe.txnBuilder == nil {
		// Key-value rate limiting is disabled.
		return nil
	}

	txns, err := wfe.txnBuilder.NewOrderLimitTransactions(regId, names, wfe.maxNames)
	if err != nil {
		wfe.log.Errf("building new order limit transactions: %v", err)
		return nil
	}

	_, err = wfe.limiter.BatchSpend(ctx, txns)
	if err != nil {
		if errors.Is(err, context.Canceled) || errors.Is(err, context.DeadlineExceeded) {
			return nil
		}
		wfe.log.Errf("checking newOrder limits: %s", err)
		return nil
	}

	return func() {
		_, err := wfe.limiter.BatchRefund(ctx, txns)
		if err != nil {
			wfe.log.Errf("refunding newOrder limits: %s", err)
		}
	}
}

// orderMatchesReplacement checks if the order matches the provided certificate
// as identified by the provided ARI CertID. This function ensures that:
//   - the certificate being replaced exists,
//   - the requesting account owns that certificate, and
//   - a name in this new order matches a name in the certificate being
//     replaced.
func (wfe *WebFrontEndImpl) orderMatchesReplacement(ctx context.Context, acct *core.Registration, names []string, serial string) error {
	// It's okay to use GetCertificate (vs trying to get a precertificate),
	// because we don't intend to serve ARI for certs that never made it past
	// the precert stage.
	oldCert, err := wfe.sa.GetCertificate(ctx, &sapb.Serial{Serial: serial})
	if err != nil {
		if errors.Is(err, berrors.NotFound) {
			return berrors.NotFoundError("request included `replaces` field, but no current certificate with serial %q exists", serial)
		}
		return errors.New("failed to retrieve existing certificate")
	}

	if oldCert.RegistrationID != acct.ID {
		return berrors.UnauthorizedError("requester account did not request the certificate being replaced by this order")
	}
	parsedCert, err := x509.ParseCertificate(oldCert.Der)
	if err != nil {
		return fmt.Errorf("error parsing certificate replaced by this order: %w", err)
	}

	var nameMatch bool
	for _, name := range names {
		if parsedCert.VerifyHostname(name) == nil {
			// At least one name in the new order matches a name in the
			// predecessor certificate.
			nameMatch = true
			break
		}
	}
	if !nameMatch {
		return berrors.MalformedError("identifiers in this order do not match any names in the certificate being replaced")
	}
	return nil
}

func (wfe *WebFrontEndImpl) determineARIWindow(ctx context.Context, serial string) (core.RenewalInfo, error) {
	// Check if the serial is impacted by an incident.
	result, err := wfe.sa.IncidentsForSerial(ctx, &sapb.Serial{Serial: serial})
	if err != nil {
		return core.RenewalInfo{}, fmt.Errorf("checking if existing certificate is impacted by an incident: %w", err)
	}

	if len(result.Incidents) > 0 {
		// The existing cert is impacted by an incident, renew immediately.
		return core.RenewalInfoImmediate(wfe.clk.Now()), nil
	}

	// Check if the serial is revoked.
	status, err := wfe.sa.GetCertificateStatus(ctx, &sapb.Serial{Serial: serial})
	if err != nil {
		return core.RenewalInfo{}, fmt.Errorf("checking if existing certificate has been revoked: %w", err)
	}

	if status.Status == string(core.OCSPStatusRevoked) {
		// The existing certificate is revoked, renew immediately.
		return core.RenewalInfoImmediate(wfe.clk.Now()), nil
	}

	// It's okay to use GetCertificate (vs trying to get a precertificate),
	// because we don't intend to serve ARI for certs that never made it past
	// the precert stage.
	cert, err := wfe.sa.GetCertificate(ctx, &sapb.Serial{Serial: serial})
	if err != nil {
		if errors.Is(err, berrors.NotFound) {
			return core.RenewalInfo{}, err
		}
		return core.RenewalInfo{}, fmt.Errorf("failed to retrieve existing certificate: %w", err)
	}

	return core.RenewalInfoSimple(cert.Issued.AsTime(), cert.Expires.AsTime()), nil
}

// validateReplacementOrder implements draft-ietf-acme-ari-03. For a new order
// to be considered a replacement for an existing certificate, the existing
// certificate:
//  1. MUST NOT have been replaced by another finalized order,
//  2. MUST be associated with the same ACME account as this request, and
//  3. MUST have at least one identifier in common with this request.
//
// There are three values returned by this function:
//   - The first return value is the serial number of the certificate being
//     replaced. If the order is not a replacement, this value is an empty
//     string.
//   - The second return value is a boolean indicating whether the order is
//     exempt from rate limits. If the order is a replacement and the request
//     is made within the suggested renewal window, this value is true.
//     Otherwise, this value is false.
//   - The last value is an error, this is non-nil unless the order is not a
//     replacement or there was an error while validating the replacement.
func (wfe *WebFrontEndImpl) validateReplacementOrder(ctx context.Context, acct *core.Registration, names []string, replaces string) (string, bool, error) {
	if replaces == "" {
		// No replacement indicated.
		return "", false, nil
	}

	decodedSerial, err := parseARICertID(replaces, wfe.issuerCertificates)
	if err != nil {
		return "", false, fmt.Errorf("while parsing ARI CertID an error occurred: %w", err)
	}

	exists, err := wfe.sa.ReplacementOrderExists(ctx, &sapb.Serial{Serial: decodedSerial})
	if err != nil {
		return "", false, fmt.Errorf("checking replacement status of existing certificate: %w", err)
	}
	if exists.Exists {
		return "", false, berrors.ConflictError(
			"cannot indicate an order replaces certificate with serial %q, which already has a replacement order",
			decodedSerial,
		)
	}

	err = wfe.orderMatchesReplacement(ctx, acct, names, decodedSerial)
	if err != nil {
		// The provided replacement field value failed to meet the required
		// criteria. We're going to return the error to the caller instead
		// of trying to create a regular (non-replacement) order.
		return "", false, fmt.Errorf("while checking that this order is a replacement: %w", err)
	}
	// This order is a replacement for an existing certificate.
	replaces = decodedSerial

	// For an order to be exempt from rate limits, it must be a replacement
	// and the request must be made within the suggested renewal window.
	renewalInfo, err := wfe.determineARIWindow(ctx, replaces)
	if err != nil {
		return "", false, fmt.Errorf("while determining the current ARI renewal window: %w", err)
	}

	return replaces, renewalInfo.SuggestedWindow.IsWithin(wfe.clk.Now()), nil
}

func (wfe *WebFrontEndImpl) validateCertificateProfileName(profile string) error {
	if profile == "" {
		// No profile name is specified.
		return nil
	}
	if !slices.Contains(wfe.certificateProfileNames, profile) {
		// The profile name is not in the list of configured profiles.
		return errors.New("not a recognized profile name")
	}

	return nil
}

// NewOrder is used by clients to create a new order object and a set of
// authorizations to fulfill for issuance.
func (wfe *WebFrontEndImpl) NewOrder(
	ctx context.Context,
	logEvent *web.RequestEvent,
	response http.ResponseWriter,
	request *http.Request) {
	body, _, acct, prob := wfe.validPOSTForAccount(request, ctx, logEvent)
	addRequesterHeader(response, logEvent.Requester)
	if prob != nil {
		// validPOSTForAccount handles its own setting of logEvent.Errors
		wfe.sendError(response, logEvent, prob, nil)
		return
	}

	// newOrderRequest is the JSON structure of the request body. We only
	// support the identifiers and replaces fields. If notBefore or notAfter are
	// sent we return a probs.Malformed as we do not support them.
	var newOrderRequest struct {
		Identifiers []identifier.ACMEIdentifier `json:"identifiers"`
		NotBefore   string
		NotAfter    string
		Replaces    string
		Profile     string
	}
	err := json.Unmarshal(body, &newOrderRequest)
	if err != nil {
		wfe.sendError(response, logEvent,
			probs.Malformed("Unable to unmarshal NewOrder request body"), err)
		return
	}

	if len(newOrderRequest.Identifiers) == 0 {
		wfe.sendError(response, logEvent,
			probs.Malformed("NewOrder request did not specify any identifiers"), nil)
		return
	}
	if newOrderRequest.NotBefore != "" || newOrderRequest.NotAfter != "" {
		wfe.sendError(response, logEvent, probs.Malformed("NotBefore and NotAfter are not supported"), nil)
		return
	}

	// Collect up all of the DNS identifier values into a []string for
	// subsequent layers to process. We reject anything with a non-DNS
	// type identifier here. Check to make sure one of the strings is
	// short enough to meet the max CN bytes requirement.
	names := make([]string, len(newOrderRequest.Identifiers))
	for i, ident := range newOrderRequest.Identifiers {
		if ident.Type != identifier.DNS {
			wfe.sendError(response, logEvent,
				probs.UnsupportedIdentifier("NewOrder request included invalid non-DNS type identifier: type %q, value %q",
					ident.Type, ident.Value),
				nil)
			return
		}
		if ident.Value == "" {
			wfe.sendError(response, logEvent, probs.Malformed("NewOrder request included empty domain name"), nil)
			return
		}
		names[i] = ident.Value
	}

	names = core.UniqueLowerNames(names)
	err = policy.WellFormedDomainNames(names)
	if err != nil {
		wfe.sendError(response, logEvent, web.ProblemDetailsForError(err, "Invalid identifiers requested"), nil)
		return
	}
	if len(names) > wfe.maxNames {
		wfe.sendError(response, logEvent, probs.Malformed("Order cannot contain more than %d DNS names", wfe.maxNames), nil)
		return
	}

	logEvent.DNSNames = names

	var replaces string
	var limitsExempt bool
	if features.Get().TrackReplacementCertificatesARI {
		replaces, limitsExempt, err = wfe.validateReplacementOrder(ctx, acct, names, newOrderRequest.Replaces)
		if err != nil {
			wfe.sendError(response, logEvent, web.ProblemDetailsForError(err, "While validating order as a replacement an error occurred"), err)
			return
		}
	}

	var isRenewal bool
	// TODO(#7511) Remove this feature flag check.
	if features.Get().CheckRenewalExemptionAtWFE && !limitsExempt {
		// The Subscriber does not have an ARI exemption. However, we can check
		// if the order is a renewal, and thus exempt from the NewOrdersPerAccount
		// and CertificatesPerDomain limits.
		exists, err := wfe.sa.FQDNSetExists(ctx, &sapb.FQDNSetExistsRequest{Domains: names})
		if err != nil {
			wfe.sendError(response, logEvent, web.ProblemDetailsForError(err, "While checking renewal exemption status"), err)
			return
		}
		isRenewal = exists.Exists
	}

	err = wfe.validateCertificateProfileName(newOrderRequest.Profile)
	if err != nil {
		// TODO(#7392) Provide link to profile documentation.
		wfe.sendError(response, logEvent, probs.Malformed("Invalid certificate profile, %q: %s", newOrderRequest.Profile, err), err)
		return
	}

<<<<<<< HEAD
	// TODO(#5545): Spending and Refunding can be async until these rate limits
	// are authoritative. This saves us from adding latency to each request.
	// Goroutines spun out below will respect a context deadline set by the
	// ratelimits package and cannot be prematurely canceled by the requester.
	var txns []ratelimits.Transaction
	if !limitsExempt {
		txns = wfe.newNewOrderLimitTransactions(acct.ID, names, isRenewal)
		go wfe.checkNewOrderLimits(ctx, txns)
	}
=======
	refundLimits := wfe.checkNewOrderLimits(ctx, acct.ID, names)
>>>>>>> a38ed993

	var newOrderSuccessful bool
	var errIsRateLimit bool
	defer func() {
		if features.Get().TrackReplacementCertificatesARI {
			wfe.stats.ariReplacementOrders.With(prometheus.Labels{
				"isReplacement": fmt.Sprintf("%t", replaces != ""),
				"limitsExempt":  fmt.Sprintf("%t", limitsExempt),
			}).Inc()
		}

		if !newOrderSuccessful && !errIsRateLimit && refundLimits != nil {
			go refundLimits()
		}
	}()

	order, err := wfe.ra.NewOrder(ctx, &rapb.NewOrderRequest{
		RegistrationID:         acct.ID,
		Names:                  names,
		ReplacesSerial:         replaces,
		LimitsExempt:           limitsExempt,
		CertificateProfileName: newOrderRequest.Profile,
		IsRenewal:              isRenewal,
	})
	// TODO(#7153): Check each value via core.IsAnyNilOrZero
	if err != nil || order == nil || order.Id == 0 || order.RegistrationID == 0 || len(order.Names) == 0 || core.IsAnyNilOrZero(order.Created, order.Expires) {
		wfe.sendError(response, logEvent, web.ProblemDetailsForError(err, "Error creating new order"), err)
		if errors.Is(err, berrors.RateLimit) {
			// Request was denied by a legacy rate limit. In this error case we
			// do not want to refund the quota consumed by the request because
			// repeated requests would result in unearned refunds.
			//
			// TODO(#5545): Once key-value rate limits are authoritative this
			// can be removed.
			errIsRateLimit = true
		}
		return
	}
	logEvent.Created = fmt.Sprintf("%d", order.Id)

	orderURL := web.RelativeEndpoint(request,
		fmt.Sprintf("%s%d/%d", orderPath, acct.ID, order.Id))
	response.Header().Set("Location", orderURL)

	respObj := wfe.orderToOrderJSON(request, order)
	err = wfe.writeJsonResponse(response, logEvent, http.StatusCreated, respObj)
	if err != nil {
		wfe.sendError(response, logEvent, probs.ServerInternal("Error marshaling order"), err)
		return
	}
	newOrderSuccessful = true
}

// GetOrder is used to retrieve a existing order object
func (wfe *WebFrontEndImpl) GetOrder(ctx context.Context, logEvent *web.RequestEvent, response http.ResponseWriter, request *http.Request) {
	var requesterAccount *core.Registration
	// Any POSTs to the Order endpoint should be POST-as-GET requests. There are
	// no POSTs with a body allowed for this endpoint.
	if request.Method == http.MethodPost {
		acct, prob := wfe.validPOSTAsGETForAccount(request, ctx, logEvent)
		if prob != nil {
			wfe.sendError(response, logEvent, prob, nil)
			return
		}
		requesterAccount = acct
	}

	// Path prefix is stripped, so this should be like "<account ID>/<order ID>"
	fields := strings.SplitN(request.URL.Path, "/", 2)
	if len(fields) != 2 {
		wfe.sendError(response, logEvent, probs.NotFound("Invalid request path"), nil)
		return
	}
	acctID, err := strconv.ParseInt(fields[0], 10, 64)
	if err != nil {
		wfe.sendError(response, logEvent, probs.Malformed("Invalid account ID"), err)
		return
	}
	orderID, err := strconv.ParseInt(fields[1], 10, 64)
	if err != nil {
		wfe.sendError(response, logEvent, probs.Malformed("Invalid order ID"), err)
		return
	}

	order, err := wfe.sa.GetOrder(ctx, &sapb.OrderRequest{Id: orderID})
	if err != nil {
		if errors.Is(err, berrors.NotFound) {
			wfe.sendError(response, logEvent, probs.NotFound(fmt.Sprintf("No order for ID %d", orderID)), nil)
			return
		}
		wfe.sendError(response, logEvent, web.ProblemDetailsForError(err,
			fmt.Sprintf("Failed to retrieve order for ID %d", orderID)), err)
		return
	}

	// TODO(#7153): Check each value via core.IsAnyNilOrZero
	if order.Id == 0 || order.Status == "" || order.RegistrationID == 0 || len(order.Names) == 0 || core.IsAnyNilOrZero(order.Created, order.Expires) {
		wfe.sendError(response, logEvent, probs.ServerInternal(fmt.Sprintf("Failed to retrieve order for ID %d", orderID)), errIncompleteGRPCResponse)
		return
	}

	if requiredStale(request, logEvent) {
		if prob := wfe.staleEnoughToGETOrder(order); prob != nil {
			wfe.sendError(response, logEvent, prob, nil)
			return
		}
	}

	if order.RegistrationID != acctID {
		wfe.sendError(response, logEvent, probs.NotFound(fmt.Sprintf("No order found for account ID %d", acctID)), nil)
		return
	}

	// If the requesterAccount is not nil then this was an authenticated
	// POST-as-GET request and we need to verify the requesterAccount is the
	// order's owner.
	if requesterAccount != nil && order.RegistrationID != requesterAccount.ID {
		wfe.sendError(response, logEvent, probs.NotFound(fmt.Sprintf("No order found for account ID %d", acctID)), nil)
		return
	}

	respObj := wfe.orderToOrderJSON(request, order)

	if respObj.Status == core.StatusProcessing {
		response.Header().Set(headerRetryAfter, strconv.Itoa(orderRetryAfter))
	}

	err = wfe.writeJsonResponse(response, logEvent, http.StatusOK, respObj)
	if err != nil {
		wfe.sendError(response, logEvent, probs.ServerInternal("Error marshaling order"), err)
		return
	}
}

// FinalizeOrder is used to request issuance for a existing order object.
// Most processing of the order details is handled by the RA but
// we do attempt to throw away requests with invalid CSRs here.
func (wfe *WebFrontEndImpl) FinalizeOrder(ctx context.Context, logEvent *web.RequestEvent, response http.ResponseWriter, request *http.Request) {
	// Validate the POST body signature and get the authenticated account for this
	// finalize order request
	body, _, acct, prob := wfe.validPOSTForAccount(request, ctx, logEvent)
	addRequesterHeader(response, logEvent.Requester)
	if prob != nil {
		wfe.sendError(response, logEvent, prob, nil)
		return
	}

	// Order URLs are like: /acme/finalize/<account>/<order>/. The prefix is
	// stripped by the time we get here.
	fields := strings.SplitN(request.URL.Path, "/", 2)
	if len(fields) != 2 {
		wfe.sendError(response, logEvent, probs.NotFound("Invalid request path"), nil)
		return
	}
	acctID, err := strconv.ParseInt(fields[0], 10, 64)
	if err != nil {
		wfe.sendError(response, logEvent, probs.Malformed("Invalid account ID"), nil)
		return
	}
	orderID, err := strconv.ParseInt(fields[1], 10, 64)
	if err != nil {
		wfe.sendError(response, logEvent, probs.Malformed("Invalid order ID"), nil)
		return
	}

	order, err := wfe.sa.GetOrder(ctx, &sapb.OrderRequest{Id: orderID})
	if err != nil {
		if errors.Is(err, berrors.NotFound) {
			wfe.sendError(response, logEvent, probs.NotFound(fmt.Sprintf("No order for ID %d", orderID)), nil)
			return
		}
		wfe.sendError(response, logEvent, web.ProblemDetailsForError(err,
			fmt.Sprintf("Failed to retrieve order for ID %d", orderID)), err)
		return
	}

	// TODO(#7153): Check each value via core.IsAnyNilOrZero
	if order.Id == 0 || order.Status == "" || order.RegistrationID == 0 || len(order.Names) == 0 || core.IsAnyNilOrZero(order.Created, order.Expires) {
		wfe.sendError(response, logEvent, probs.ServerInternal(fmt.Sprintf("Failed to retrieve order for ID %d", orderID)), errIncompleteGRPCResponse)
		return
	}

	if order.RegistrationID != acctID {
		wfe.sendError(response, logEvent, probs.NotFound(fmt.Sprintf("No order found for account ID %d", acctID)), nil)
		return
	}

	// If the authenticated account ID doesn't match the order's registration ID
	// pretend it doesn't exist and abort.
	if acct.ID != order.RegistrationID {
		wfe.sendError(response, logEvent, probs.NotFound(fmt.Sprintf("No order found for account ID %d", acct.ID)), nil)
		return
	}

	// Only ready orders can be finalized.
	if order.Status != string(core.StatusReady) {
		wfe.sendError(response, logEvent,
			probs.OrderNotReady(
				"Order's status (%q) is not acceptable for finalization",
				order.Status),
			nil)
		return
	}

	// If the order is expired we can not finalize it and must return an error
	orderExpiry := order.Expires.AsTime()
	if orderExpiry.Before(wfe.clk.Now()) {
		wfe.sendError(response, logEvent, probs.NotFound(fmt.Sprintf("Order %d is expired", order.Id)), nil)
		return
	}

	// The authenticated finalize message body should be an encoded CSR
	var rawCSR core.RawCertificateRequest
	err = json.Unmarshal(body, &rawCSR)
	if err != nil {
		wfe.sendError(response, logEvent,
			probs.Malformed("Error unmarshaling finalize order request"), err)
		return
	}

	// Check for a malformed CSR early to avoid unnecessary RPCs
	csr, err := x509.ParseCertificateRequest(rawCSR.CSR)
	if err != nil {
		wfe.sendError(response, logEvent, probs.Malformed("Error parsing certificate request: %s", err), err)
		return
	}

	logEvent.DNSNames = order.Names
	logEvent.Extra["KeyType"] = web.KeyTypeToString(csr.PublicKey)

	updatedOrder, err := wfe.ra.FinalizeOrder(ctx, &rapb.FinalizeOrderRequest{
		Csr:   rawCSR.CSR,
		Order: order,
	})
	if err != nil {
		wfe.sendError(response, logEvent, web.ProblemDetailsForError(err, "Error finalizing order"), err)
		return
	}
	// TODO(#7153): Check each value via core.IsAnyNilOrZero
	if updatedOrder == nil || order.Id == 0 || order.RegistrationID == 0 || len(order.Names) == 0 || core.IsAnyNilOrZero(order.Created, order.Expires) {
		wfe.sendError(response, logEvent, web.ProblemDetailsForError(err, "Error validating order"), errIncompleteGRPCResponse)
		return
	}

	// Inc CSR signature algorithm counter
	wfe.stats.csrSignatureAlgs.With(prometheus.Labels{"type": csr.SignatureAlgorithm.String()}).Inc()

	orderURL := web.RelativeEndpoint(request,
		fmt.Sprintf("%s%d/%d", orderPath, acct.ID, updatedOrder.Id))
	response.Header().Set("Location", orderURL)

	respObj := wfe.orderToOrderJSON(request, updatedOrder)

	if respObj.Status == core.StatusProcessing {
		response.Header().Set(headerRetryAfter, strconv.Itoa(orderRetryAfter))
	}

	err = wfe.writeJsonResponse(response, logEvent, http.StatusOK, respObj)
	if err != nil {
		wfe.sendError(response, logEvent, probs.ServerInternal("Unable to write finalize order response"), err)
		return
	}
}

// parseARICertID parses the "certID", a unique identifier specified in
// draft-ietf-acme-ari-03. It takes the composite string as input returns a
// extracted and decoded certificate serial. If the decoded AKID does not match
// any known issuer or the serial number is not valid, an error is returned. For
// more details see:
// https://datatracker.ietf.org/doc/html/draft-ietf-acme-ari-03#section-4.1.
func parseARICertID(path string, issuerCertificates map[issuance.NameID]*issuance.Certificate) (string, error) {
	parts := strings.Split(path, ".")
	if len(parts) != 2 || parts[0] == "" || parts[1] == "" {
		return "", berrors.MalformedError("Invalid path")
	}

	akid, err := base64.RawURLEncoding.DecodeString(parts[0])
	if err != nil {
		return "", berrors.MalformedError("Authority Key Identifier was not base64url-encoded or contained padding: %s", err)
	}

	var found bool
	for _, issuer := range issuerCertificates {
		if bytes.Equal(issuer.SubjectKeyId, akid) {
			found = true
			break
		}
	}
	if !found {
		return "", berrors.NotFoundError("path contained an Authority Key Identifier that did not match a known issuer")
	}

	serialNumber, err := base64.RawURLEncoding.DecodeString(parts[1])
	if err != nil {
		return "", berrors.NotFoundError("serial number was not base64url-encoded or contained padding: %s", err)
	}

	return core.SerialToString(new(big.Int).SetBytes(serialNumber)), nil
}

// RenewalInfo is used to get information about the suggested renewal window
// for the given certificate. It only accepts unauthenticated GET requests.
func (wfe *WebFrontEndImpl) RenewalInfo(ctx context.Context, logEvent *web.RequestEvent, response http.ResponseWriter, request *http.Request) {
	if !features.Get().ServeRenewalInfo {
		wfe.sendError(response, logEvent, probs.NotFound("Feature not enabled"), nil)
		return
	}

	if len(request.URL.Path) == 0 {
		wfe.sendError(response, logEvent, probs.NotFound("Must specify a request path"), nil)
		return
	}

	decodedSerial, err := parseARICertID(request.URL.Path, wfe.issuerCertificates)
	if err != nil {
		wfe.sendError(response, logEvent, web.ProblemDetailsForError(err, "While parsing ARI CertID an error occurred"), err)
		return
	}

	// We can do all of our processing based just on the serial, because Boulder
	// does not re-use the same serial across multiple issuers.
	logEvent.Extra["RequestedSerial"] = decodedSerial

	renewalInfo, err := wfe.determineARIWindow(ctx, decodedSerial)
	if err != nil {
		if errors.Is(err, berrors.NotFound) {
			wfe.sendError(response, logEvent, probs.NotFound("Certificate replaced by this order was not found"), nil)
			return
		}
		wfe.sendError(response, logEvent, probs.ServerInternal("Error determining renewal window"), err)
		return
	}

	response.Header().Set(headerRetryAfter, fmt.Sprintf("%d", int(6*time.Hour/time.Second)))
	err = wfe.writeJsonResponse(response, logEvent, http.StatusOK, renewalInfo)
	if err != nil {
		wfe.sendError(response, logEvent, probs.ServerInternal("Error marshalling renewalInfo"), err)
		return
	}
}

func extractRequesterIP(req *http.Request) (net.IP, error) {
	ip := net.ParseIP(req.Header.Get("X-Real-IP"))
	if ip != nil {
		return ip, nil
	}
	host, _, err := net.SplitHostPort(req.RemoteAddr)
	if err != nil {
		return nil, err
	}
	return net.ParseIP(host), nil
}

func urlForAuthz(authz core.Authorization, request *http.Request) string {
	return web.RelativeEndpoint(request, authzPath+authz.ID)
}<|MERGE_RESOLUTION|>--- conflicted
+++ resolved
@@ -2007,60 +2007,6 @@
 	return respObj
 }
 
-<<<<<<< HEAD
-// newNewOrderLimitTransactions constructs a set of rate limit transactions to
-// evaluate for a new-order request.
-//
-// Precondition: names must be a list of DNS names that all pass
-// policy.WellFormedDomainNames.
-func (wfe *WebFrontEndImpl) newNewOrderLimitTransactions(regId int64, names []string, isRenewal bool) []ratelimits.Transaction {
-	if wfe.limiter == nil && wfe.txnBuilder == nil {
-		// Limiter is disabled.
-		return nil
-	}
-
-	logTxnErr := func(err error, limit ratelimits.Name) {
-		// TODO(#5545): Once key-value rate limits are authoritative this log
-		// line should be removed in favor of returning the error.
-		wfe.log.Infof("error constructing rate limit transaction for %s rate limit: %s", limit, err)
-	}
-
-	var transactions []ratelimits.Transaction
-	if features.Get().CheckRenewalExemptionAtWFE && !isRenewal {
-		txn, err := wfe.txnBuilder.OrdersPerAccountTransaction(regId)
-		if err != nil {
-			logTxnErr(err, ratelimits.NewOrdersPerAccount)
-			return nil
-		}
-		transactions = append(transactions, txn)
-	}
-
-	failedAuthzTxns, err := wfe.txnBuilder.FailedAuthorizationsPerDomainPerAccountCheckOnlyTransactions(regId, names, wfe.maxNames)
-	if err != nil {
-		logTxnErr(err, ratelimits.FailedAuthorizationsPerDomainPerAccount)
-		return nil
-	}
-	transactions = append(transactions, failedAuthzTxns...)
-
-	if features.Get().CheckRenewalExemptionAtWFE && !isRenewal {
-		certsPerDomainTxns, err := wfe.txnBuilder.CertificatesPerDomainTransactions(regId, names, wfe.maxNames)
-		if err != nil {
-			logTxnErr(err, ratelimits.CertificatesPerDomain)
-			return nil
-		}
-		transactions = append(transactions, certsPerDomainTxns...)
-	}
-
-	txn, err := wfe.txnBuilder.CertificatesPerFQDNSetTransaction(names)
-	if err != nil {
-		logTxnErr(err, ratelimits.CertificatesPerFQDNSet)
-		return nil
-	}
-	return append(transactions, txn)
-}
-
-=======
->>>>>>> a38ed993
 // checkNewOrderLimits checks whether sufficient limit quota exists for the
 // creation of a new order. If so, that quota is spent. If an error is
 // encountered during the check, it is logged but not returned. A refund
@@ -2070,13 +2016,13 @@
 // TODO(#5545): For now we're simply exercising the new rate limiter codepath.
 // This should eventually return a berrors.RateLimit error containing the retry
 // after duration among other information available in the ratelimits.Decision.
-func (wfe *WebFrontEndImpl) checkNewOrderLimits(ctx context.Context, regId int64, names []string) func() {
+func (wfe *WebFrontEndImpl) checkNewOrderLimits(ctx context.Context, regId int64, names []string, isRenewal bool) func() {
 	if wfe.limiter == nil && wfe.txnBuilder == nil {
 		// Key-value rate limiting is disabled.
 		return nil
 	}
 
-	txns, err := wfe.txnBuilder.NewOrderLimitTransactions(regId, names, wfe.maxNames)
+	txns, err := wfe.txnBuilder.NewOrderLimitTransactions(regId, names, wfe.maxNames, isRenewal)
 	if err != nil {
 		wfe.log.Errf("building new order limit transactions: %v", err)
 		return nil
@@ -2355,19 +2301,7 @@
 		return
 	}
 
-<<<<<<< HEAD
-	// TODO(#5545): Spending and Refunding can be async until these rate limits
-	// are authoritative. This saves us from adding latency to each request.
-	// Goroutines spun out below will respect a context deadline set by the
-	// ratelimits package and cannot be prematurely canceled by the requester.
-	var txns []ratelimits.Transaction
-	if !limitsExempt {
-		txns = wfe.newNewOrderLimitTransactions(acct.ID, names, isRenewal)
-		go wfe.checkNewOrderLimits(ctx, txns)
-	}
-=======
-	refundLimits := wfe.checkNewOrderLimits(ctx, acct.ID, names)
->>>>>>> a38ed993
+	refundLimits := wfe.checkNewOrderLimits(ctx, acct.ID, names, isRenewal)
 
 	var newOrderSuccessful bool
 	var errIsRateLimit bool
