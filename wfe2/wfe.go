package wfe2

import (
	"bytes"
	"context"
	"crypto/x509"
	"encoding/base64"
	"encoding/json"
	"encoding/pem"
	"errors"
	"fmt"
	"math/big"
	"math/rand/v2"
	"net"
	"net/http"
	"strconv"
	"strings"
	"time"

	"github.com/jmhodges/clock"
	"github.com/prometheus/client_golang/prometheus"
	"go.opentelemetry.io/contrib/instrumentation/net/http/otelhttp"
	"go.opentelemetry.io/otel/trace"
	"google.golang.org/protobuf/types/known/emptypb"

	"github.com/letsencrypt/boulder/core"
	corepb "github.com/letsencrypt/boulder/core/proto"
	berrors "github.com/letsencrypt/boulder/errors"
	"github.com/letsencrypt/boulder/features"
	"github.com/letsencrypt/boulder/goodkey"
	bgrpc "github.com/letsencrypt/boulder/grpc"
	_ "github.com/letsencrypt/boulder/grpc/noncebalancer" // imported for its init function.
	"github.com/letsencrypt/boulder/identifier"
	"github.com/letsencrypt/boulder/issuance"
	blog "github.com/letsencrypt/boulder/log"
	"github.com/letsencrypt/boulder/metrics/measured_http"
	"github.com/letsencrypt/boulder/nonce"
	"github.com/letsencrypt/boulder/policy"
	"github.com/letsencrypt/boulder/probs"
	rapb "github.com/letsencrypt/boulder/ra/proto"
	"github.com/letsencrypt/boulder/ratelimits"
	"github.com/letsencrypt/boulder/revocation"
	sapb "github.com/letsencrypt/boulder/sa/proto"
	"github.com/letsencrypt/boulder/unpause"
	"github.com/letsencrypt/boulder/web"
)

// Paths are the ACME-spec identified URL path-segments for various methods.
// NOTE: In metrics/measured_http we make the assumption that these are all
// lowercase plus hyphens. If you violate that assumption you should update
// measured_http.
const (
	directoryPath = "/directory"
	newAcctPath   = "/acme/new-acct"
	acctPath      = "/acme/acct/"
	// When we moved to authzv2, we used a "-v3" suffix to avoid confusion
	// regarding ACMEv2. More recently we moved back to using plain `/acme/authz/`
	// and `/acme/chall/`, so the `-v3` paths are deprecated.
	// TODO(#7683): Remove authz-v3 and chall-v3 once the new paths have been
	// the default in prod for 30 days.
	deprecatedAuthzPath     = "/acme/authz-v3/"
	authzPathWithAcct       = "/acme/authz/"
	deprecatedChallengePath = "/acme/chall-v3/"
	challengePathWithAcct   = "/acme/chall/"
	certPath                = "/acme/cert/"
	revokeCertPath          = "/acme/revoke-cert"
	buildIDPath             = "/build"
	rolloverPath            = "/acme/key-change"
	newNoncePath            = "/acme/new-nonce"
	newOrderPath            = "/acme/new-order"
	orderPath               = "/acme/order/"
	finalizeOrderPath       = "/acme/finalize/"

	getAPIPrefix     = "/get/"
	getOrderPath     = getAPIPrefix + "order/"
	getAuthzPath     = getAPIPrefix + "authz-v3/"
	getChallengePath = getAPIPrefix + "chall-v3/"
	getCertPath      = getAPIPrefix + "cert/"

	// Draft or likely-to-change paths
	renewalInfoPath = "/draft-ietf-acme-ari-03/renewalInfo/"
)

const (
	headerRetryAfter = "Retry-After"
	// Our 99th percentile finalize latency is 2.3s. Asking clients to wait 3s
	// before polling the order to get an updated status means that >99% of
	// clients will fetch the updated order object exactly once,.
	orderRetryAfter = 3
)

var errIncompleteGRPCResponse = errors.New("incomplete gRPC response message")

// WebFrontEndImpl provides all the logic for Boulder's web-facing interface,
// i.e., ACME.  Its members configure the paths for various ACME functions,
// plus a few other data items used in ACME.  Its methods are primarily handlers
// for HTTPS requests for the various ACME functions.
type WebFrontEndImpl struct {
	ra rapb.RegistrationAuthorityClient
	sa sapb.StorageAuthorityReadOnlyClient
	// gnc is a nonce-service client used exclusively for the issuance of
	// nonces. It's configured to route requests to backends colocated with the
	// WFE.
	gnc nonce.Getter
	// rnc is a nonce-service client used exclusively for the redemption of
	// nonces. It uses a custom RPC load balancer which is configured to route
	// requests to backends based on the prefix and HMAC key passed as in the
	// context of the request. The HMAC and prefix are passed using context keys
	// `nonce.HMACKeyCtxKey` and `nonce.PrefixCtxKey`.
	rnc nonce.Redeemer
	// rncKey is the HMAC key used to derive the prefix of nonce backends used
	// for nonce redemption.
	rncKey        []byte
	accountGetter AccountGetter
	log           blog.Logger
	clk           clock.Clock
	stats         wfe2Stats

	// certificateChains maps IssuerNameIDs to slice of []byte containing a leading
	// newline and one or more PEM encoded certificates separated by a newline,
	// sorted from leaf to root. The first []byte is the default certificate chain,
	// and any subsequent []byte is an alternate certificate chain.
	certificateChains map[issuance.NameID][][]byte

	// issuerCertificates is a map of IssuerNameIDs to issuer certificates built with the
	// first entry from each of the certificateChains. These certificates are used
	// to verify the signature of certificates provided in revocation requests.
	issuerCertificates map[issuance.NameID]*issuance.Certificate

	// URL to the current subscriber agreement (should contain some version identifier)
	SubscriberAgreementURL string

	// DirectoryCAAIdentity is used for the /directory response's "meta"
	// element's "caaIdentities" field. It should match the VA's issuerDomain
	// field value.
	DirectoryCAAIdentity string

	// DirectoryWebsite is used for the /directory response's "meta" element's
	// "website" field.
	DirectoryWebsite string

	// Allowed prefix for legacy accounts used by verify.go's `lookupJWK`.
	// See `cmd/boulder-wfe2/main.go`'s comment on the configuration field
	// `LegacyKeyIDPrefix` for more information.
	LegacyKeyIDPrefix string

	// Key policy.
	keyPolicy goodkey.KeyPolicy

	// CORS settings
	AllowOrigins []string

	// requestTimeout is the per-request overall timeout.
	requestTimeout time.Duration

	// StaleTimeout determines the required staleness for resources allowed to be
	// accessed via Boulder-specific GET-able APIs. Resources newer than
	// staleTimeout must be accessed via POST-as-GET and the RFC 8555 ACME API. We
	// do this to incentivize client developers to use the standard API.
	staleTimeout time.Duration

	// How long before authorizations and pending authorizations expire. The
	// Boulder specific GET-able API uses these values to find the creation date
	// of authorizations to determine if they are stale enough. The values should
	// match the ones used by the RA.
	authorizationLifetime        time.Duration
	pendingAuthorizationLifetime time.Duration
	limiter                      *ratelimits.Limiter
	txnBuilder                   *ratelimits.TransactionBuilder
	maxNames                     int

	unpauseSigner      unpause.JWTSigner
	unpauseJWTLifetime time.Duration
	unpauseURL         string

	// certProfiles is a map of acceptable certificate profile names to
	// descriptions (perhaps including URLs) of those profiles. NewOrder
	// Requests with a profile name not present in this map will be rejected.
	certProfiles map[string]string
}

// NewWebFrontEndImpl constructs a web service for Boulder
func NewWebFrontEndImpl(
	stats prometheus.Registerer,
	clk clock.Clock,
	keyPolicy goodkey.KeyPolicy,
	certificateChains map[issuance.NameID][][]byte,
	issuerCertificates map[issuance.NameID]*issuance.Certificate,
	logger blog.Logger,
	requestTimeout time.Duration,
	staleTimeout time.Duration,
	authorizationLifetime time.Duration,
	pendingAuthorizationLifetime time.Duration,
	rac rapb.RegistrationAuthorityClient,
	sac sapb.StorageAuthorityReadOnlyClient,
	gnc nonce.Getter,
	rnc nonce.Redeemer,
	rncKey []byte,
	accountGetter AccountGetter,
	limiter *ratelimits.Limiter,
	txnBuilder *ratelimits.TransactionBuilder,
	maxNames int,
	certProfiles map[string]string,
	unpauseSigner unpause.JWTSigner,
	unpauseJWTLifetime time.Duration,
	unpauseURL string,
) (WebFrontEndImpl, error) {
	if len(issuerCertificates) == 0 {
		return WebFrontEndImpl{}, errors.New("must provide at least one issuer certificate")
	}

	if len(certificateChains) == 0 {
		return WebFrontEndImpl{}, errors.New("must provide at least one certificate chain")
	}

	if gnc == nil {
		return WebFrontEndImpl{}, errors.New("must provide a service for nonce issuance")
	}

	if rnc == nil {
		return WebFrontEndImpl{}, errors.New("must provide a service for nonce redemption")
	}

	wfe := WebFrontEndImpl{
		log:                          logger,
		clk:                          clk,
		keyPolicy:                    keyPolicy,
		certificateChains:            certificateChains,
		issuerCertificates:           issuerCertificates,
		stats:                        initStats(stats),
		requestTimeout:               requestTimeout,
		staleTimeout:                 staleTimeout,
		authorizationLifetime:        authorizationLifetime,
		pendingAuthorizationLifetime: pendingAuthorizationLifetime,
		ra:                           rac,
		sa:                           sac,
		gnc:                          gnc,
		rnc:                          rnc,
		rncKey:                       rncKey,
		accountGetter:                accountGetter,
		limiter:                      limiter,
		txnBuilder:                   txnBuilder,
		maxNames:                     maxNames,
		certProfiles:                 certProfiles,
		unpauseSigner:                unpauseSigner,
		unpauseJWTLifetime:           unpauseJWTLifetime,
		unpauseURL:                   unpauseURL,
	}

	return wfe, nil
}

// HandleFunc registers a handler at the given path. It's
// http.HandleFunc(), but with a wrapper around the handler that
// provides some generic per-request functionality:
//
// * Set a Replay-Nonce header.
//
// * Respond to OPTIONS requests, including CORS preflight requests.
//
// * Set a no cache header
//
// * Respond http.StatusMethodNotAllowed for HTTP methods other than
// those listed.
//
// * Set CORS headers when responding to CORS "actual" requests.
//
// * Never send a body in response to a HEAD request. Anything
// written by the handler will be discarded if the method is HEAD.
// Also, all handlers that accept GET automatically accept HEAD.
func (wfe *WebFrontEndImpl) HandleFunc(mux *http.ServeMux, pattern string, h web.WFEHandlerFunc, methods ...string) {
	methodsMap := make(map[string]bool)
	for _, m := range methods {
		methodsMap[m] = true
	}
	if methodsMap["GET"] && !methodsMap["HEAD"] {
		// Allow HEAD for any resource that allows GET
		methods = append(methods, "HEAD")
		methodsMap["HEAD"] = true
	}
	methodsStr := strings.Join(methods, ", ")
	handler := http.StripPrefix(pattern, web.NewTopHandler(wfe.log,
		web.WFEHandlerFunc(func(ctx context.Context, logEvent *web.RequestEvent, response http.ResponseWriter, request *http.Request) {
			span := trace.SpanFromContext(ctx)
			span.SetName(pattern)

			logEvent.Endpoint = pattern
			if request.URL != nil {
				logEvent.Slug = request.URL.Path
			}
			if request.Method != "GET" || pattern == newNoncePath {
				nonceMsg, err := wfe.gnc.Nonce(ctx, &emptypb.Empty{})
				if err != nil {
					wfe.sendError(response, logEvent, web.ProblemDetailsForError(err, "unable to get nonce"), err)
					return
				}
				response.Header().Set("Replay-Nonce", nonceMsg.Nonce)
			}
			// Per section 7.1 "Resources":
			//   The "index" link relation is present on all resources other than the
			//   directory and indicates the URL of the directory.
			if pattern != directoryPath {
				directoryURL := web.RelativeEndpoint(request, directoryPath)
				response.Header().Add("Link", link(directoryURL, "index"))
			}

			switch request.Method {
			case "HEAD":
				// Go's net/http (and httptest) servers will strip out the body
				// of responses for us. This keeps the Content-Length for HEAD
				// requests as the same as GET requests per the spec.
			case "OPTIONS":
				wfe.Options(response, request, methodsStr, methodsMap)
				return
			}

			// No cache header is set for all requests, succeed or fail.
			addNoCacheHeader(response)

			if !methodsMap[request.Method] {
				response.Header().Set("Allow", methodsStr)
				wfe.sendError(response, logEvent, probs.MethodNotAllowed(), nil)
				return
			}

			wfe.setCORSHeaders(response, request, "")

			timeout := wfe.requestTimeout
			if timeout == 0 {
				timeout = 5 * time.Minute
			}
			ctx, cancel := context.WithTimeout(ctx, timeout)

			// Call the wrapped handler.
			h(ctx, logEvent, response, request)
			cancel()
		}),
	))
	mux.Handle(pattern, handler)
}

func marshalIndent(v interface{}) ([]byte, error) {
	return json.MarshalIndent(v, "", "  ")
}

func (wfe *WebFrontEndImpl) writeJsonResponse(response http.ResponseWriter, logEvent *web.RequestEvent, status int, v interface{}) error {
	jsonReply, err := marshalIndent(v)
	if err != nil {
		return err // All callers are responsible for handling this error
	}

	response.Header().Set("Content-Type", "application/json")
	response.WriteHeader(status)
	_, err = response.Write(jsonReply)
	if err != nil {
		// Don't worry about returning this error because the caller will
		// never handle it.
		wfe.log.Warningf("Could not write response: %s", err)
		logEvent.AddError("failed to write response: %s", err)
	}
	return nil
}

// requestProto returns "http" for HTTP requests and "https" for HTTPS
// requests. It supports the use of "X-Forwarded-Proto" to override the protocol.
func requestProto(request *http.Request) string {
	proto := "http"

	// If the request was received via TLS, use `https://` for the protocol
	if request.TLS != nil {
		proto = "https"
	}

	// Allow upstream proxies  to specify the forwarded protocol. Allow this value
	// to override our own guess.
	if specifiedProto := request.Header.Get("X-Forwarded-Proto"); specifiedProto != "" {
		proto = specifiedProto
	}

	return proto
}

const randomDirKeyExplanationLink = "https://community.letsencrypt.org/t/adding-random-entries-to-the-directory/33417"

func (wfe *WebFrontEndImpl) relativeDirectory(request *http.Request, directory map[string]interface{}) ([]byte, error) {
	// Create an empty map sized equal to the provided directory to store the
	// relative-ized result
	relativeDir := make(map[string]interface{}, len(directory))

	// Copy each entry of the provided directory into the new relative map,
	// prefixing it with the request protocol and host.
	for k, v := range directory {
		if v == randomDirKeyExplanationLink {
			relativeDir[k] = v
			continue
		}
		switch v := v.(type) {
		case string:
			// Only relative-ize top level string values, e.g. not the "meta" element
			relativeDir[k] = web.RelativeEndpoint(request, v)
		default:
			// If it isn't a string, put it into the results unmodified
			relativeDir[k] = v
		}
	}

	directoryJSON, err := marshalIndent(relativeDir)
	// This should never happen since we are just marshalling known strings
	if err != nil {
		return nil, err
	}

	return directoryJSON, nil
}

// Handler returns an http.Handler that uses various functions for
// various ACME-specified paths.
func (wfe *WebFrontEndImpl) Handler(stats prometheus.Registerer, oTelHTTPOptions ...otelhttp.Option) http.Handler {
	m := http.NewServeMux()
	// Boulder specific endpoints
	wfe.HandleFunc(m, buildIDPath, wfe.BuildID, "GET")

	// POSTable ACME endpoints
	wfe.HandleFunc(m, newAcctPath, wfe.NewAccount, "POST")
	wfe.HandleFunc(m, acctPath, wfe.Account, "POST")
	wfe.HandleFunc(m, revokeCertPath, wfe.RevokeCertificate, "POST")
	wfe.HandleFunc(m, rolloverPath, wfe.KeyRollover, "POST")
	wfe.HandleFunc(m, newOrderPath, wfe.NewOrder, "POST")
	wfe.HandleFunc(m, finalizeOrderPath, wfe.FinalizeOrder, "POST")

	// GETable and POST-as-GETable ACME endpoints
	wfe.HandleFunc(m, directoryPath, wfe.Directory, "GET", "POST")
	wfe.HandleFunc(m, newNoncePath, wfe.Nonce, "GET", "POST")
	// POST-as-GETable ACME endpoints
	// TODO(@cpu): After November 1st, 2020 support for "GET" to the following
	// endpoints will be removed, leaving only POST-as-GET support.
	wfe.HandleFunc(m, orderPath, wfe.GetOrder, "GET", "POST")
	wfe.HandleFunc(m, deprecatedAuthzPath, wfe.DeprecatedAuthorizationHandler, "GET", "POST")
	wfe.HandleFunc(m, authzPathWithAcct, wfe.AuthorizationHandler, "GET", "POST")
	wfe.HandleFunc(m, deprecatedChallengePath, wfe.DeprecatedChallengeHandler, "GET", "POST")
	wfe.HandleFunc(m, challengePathWithAcct, wfe.ChallengeHandler, "GET", "POST")
	wfe.HandleFunc(m, certPath, wfe.Certificate, "GET", "POST")
	// Boulder-specific GET-able resource endpoints
	wfe.HandleFunc(m, getOrderPath, wfe.GetOrder, "GET")
	wfe.HandleFunc(m, getAuthzPath, wfe.DeprecatedAuthorizationHandler, "GET")
	wfe.HandleFunc(m, getChallengePath, wfe.DeprecatedChallengeHandler, "GET")
	wfe.HandleFunc(m, getCertPath, wfe.Certificate, "GET")

	// Endpoint for draft-ietf-acme-ari
	if features.Get().ServeRenewalInfo {
		wfe.HandleFunc(m, renewalInfoPath, wfe.RenewalInfo, "GET", "POST")
	}

	// We don't use our special HandleFunc for "/" because it matches everything,
	// meaning we can wind up returning 405 when we mean to return 404. See
	// https://github.com/letsencrypt/boulder/issues/717
	m.Handle("/", web.NewTopHandler(wfe.log, web.WFEHandlerFunc(wfe.Index)))
	return measured_http.New(m, wfe.clk, stats, oTelHTTPOptions...)
}

// Method implementations

// Index serves a simple identification page. It is not part of the ACME spec.
func (wfe *WebFrontEndImpl) Index(ctx context.Context, logEvent *web.RequestEvent, response http.ResponseWriter, request *http.Request) {
	// All requests that are not handled by our ACME endpoints ends up
	// here. Set the our logEvent endpoint to "/" and the slug to the path
	// minus "/" to make sure that we properly set log information about
	// the request, even in the case of a 404
	logEvent.Endpoint = "/"
	logEvent.Slug = request.URL.Path[1:]

	// http://golang.org/pkg/net/http/#example_ServeMux_Handle
	// The "/" pattern matches everything, so we need to check
	// that we're at the root here.
	if request.URL.Path != "/" {
		logEvent.AddError("Resource not found")
		http.NotFound(response, request)
		response.Header().Set("Content-Type", "application/problem+json")
		return
	}

	if request.Method != "GET" {
		response.Header().Set("Allow", "GET")
		wfe.sendError(response, logEvent, probs.MethodNotAllowed(), errors.New("Bad method"))
		return
	}

	addNoCacheHeader(response)
	response.Header().Set("Content-Type", "text/html")
	fmt.Fprintf(response, `<html>
		<body>
			This is an <a href="https://tools.ietf.org/html/rfc8555">ACME</a>
			Certificate Authority running <a href="https://github.com/letsencrypt/boulder">Boulder</a>.
			JSON directory is available at <a href="%s">%s</a>.
		</body>
	</html>
	`, directoryPath, directoryPath)
}

func addNoCacheHeader(w http.ResponseWriter) {
	w.Header().Add("Cache-Control", "public, max-age=0, no-cache")
}

func addRequesterHeader(w http.ResponseWriter, requester int64) {
	if requester > 0 {
		w.Header().Set("Boulder-Requester", strconv.FormatInt(requester, 10))
	}
}

// Directory is an HTTP request handler that provides the directory
// object stored in the WFE's DirectoryEndpoints member with paths prefixed
// using the `request.Host` of the HTTP request.
func (wfe *WebFrontEndImpl) Directory(
	ctx context.Context,
	logEvent *web.RequestEvent,
	response http.ResponseWriter,
	request *http.Request) {
	directoryEndpoints := map[string]interface{}{
		"newAccount": newAcctPath,
		"newNonce":   newNoncePath,
		"revokeCert": revokeCertPath,
		"newOrder":   newOrderPath,
		"keyChange":  rolloverPath,
	}

	if features.Get().ServeRenewalInfo {
		// ARI-capable clients are expected to add the trailing slash per the
		// draft. We explicitly strip the trailing slash here so that clients
		// don't need to add trailing slash handling in their own code, saving
		// them minimal amounts of complexity.
		directoryEndpoints["renewalInfo"] = strings.TrimRight(renewalInfoPath, "/")
	}

	if request.Method == http.MethodPost {
		acct, prob := wfe.validPOSTAsGETForAccount(request, ctx, logEvent)
		if prob != nil {
			wfe.sendError(response, logEvent, prob, nil)
			return
		}
		logEvent.Requester = acct.ID
	}

	// Add a random key to the directory in order to make sure that clients don't hardcode an
	// expected set of keys. This ensures that we can properly extend the directory when we
	// need to add a new endpoint or meta element.
	directoryEndpoints[core.RandomString(8)] = randomDirKeyExplanationLink

	// ACME since draft-02 describes an optional "meta" directory entry. The
	// meta entry may optionally contain a "termsOfService" URI for the
	// current ToS.
	metaMap := map[string]interface{}{
		"termsOfService": wfe.SubscriberAgreementURL,
	}
	// The "meta" directory entry may also include a []string of CAA identities
	if wfe.DirectoryCAAIdentity != "" {
		// The specification says caaIdentities is an array of strings. In
		// practice Boulder's VA only allows configuring ONE CAA identity. Given
		// that constraint it doesn't make sense to allow multiple directory CAA
		// identities so we use just the `wfe.DirectoryCAAIdentity` alone.
		metaMap["caaIdentities"] = []string{
			wfe.DirectoryCAAIdentity,
		}
	}
	if len(wfe.certProfiles) != 0 {
		metaMap["profiles"] = wfe.certProfiles
	}
	// The "meta" directory entry may also include a string with a website URL
	if wfe.DirectoryWebsite != "" {
		metaMap["website"] = wfe.DirectoryWebsite
	}
	directoryEndpoints["meta"] = metaMap

	response.Header().Set("Content-Type", "application/json")

	relDir, err := wfe.relativeDirectory(request, directoryEndpoints)
	if err != nil {
		marshalProb := probs.ServerInternal("unable to marshal JSON directory")
		wfe.sendError(response, logEvent, marshalProb, nil)
		return
	}

	logEvent.Suppress()
	response.Write(relDir)
}

// Nonce is an endpoint for getting a fresh nonce with an HTTP GET or HEAD
// request. This endpoint only returns a status code header - the `HandleFunc`
// wrapper ensures that a nonce is written in the correct response header.
func (wfe *WebFrontEndImpl) Nonce(
	ctx context.Context,
	logEvent *web.RequestEvent,
	response http.ResponseWriter,
	request *http.Request) {
	if request.Method == http.MethodPost {
		acct, prob := wfe.validPOSTAsGETForAccount(request, ctx, logEvent)
		if prob != nil {
			wfe.sendError(response, logEvent, prob, nil)
			return
		}
		logEvent.Requester = acct.ID
	}

	statusCode := http.StatusNoContent
	// The ACME specification says GET requests should receive http.StatusNoContent
	// and HEAD/POST-as-GET requests should receive http.StatusOK.
	if request.Method != "GET" {
		statusCode = http.StatusOK
	}
	response.WriteHeader(statusCode)

	// The ACME specification says the server MUST include a Cache-Control header
	// field with the "no-store" directive in responses for the newNonce resource,
	// in order to prevent caching of this resource.
	response.Header().Set("Cache-Control", "no-store")

	// No need to log successful nonce requests, they're boring.
	logEvent.Suppress()
}

// sendError wraps web.SendError
func (wfe *WebFrontEndImpl) sendError(response http.ResponseWriter, logEvent *web.RequestEvent, prob *probs.ProblemDetails, ierr error) {
	var bErr *berrors.BoulderError
	if errors.As(ierr, &bErr) {
		retryAfterSeconds := int(bErr.RetryAfter.Round(time.Second).Seconds())
		if retryAfterSeconds > 0 {
			response.Header().Add(headerRetryAfter, strconv.Itoa(retryAfterSeconds))
			if bErr.Type == berrors.RateLimit {
				response.Header().Add("Link", link("https://letsencrypt.org/docs/rate-limits", "help"))
			}
		}
	}
	if prob.HTTPStatus == http.StatusInternalServerError {
		response.Header().Add(headerRetryAfter, "60")
	}
	wfe.stats.httpErrorCount.With(prometheus.Labels{"type": string(prob.Type)}).Inc()
	web.SendError(wfe.log, response, logEvent, prob, ierr)
}

func link(url, relation string) string {
	return fmt.Sprintf("<%s>;rel=\"%s\"", url, relation)
}

// checkNewAccountLimits checks whether sufficient limit quota exists for the
// creation of a new account. If so, that quota is spent. If an error is
// encountered during the check, it is logged but not returned. A refund
// function is returned that can be called to refund the quota if the account
// creation fails, the func will be nil if any error was encountered during the
// check.
func (wfe *WebFrontEndImpl) checkNewAccountLimits(ctx context.Context, ip net.IP) (func(), error) {
	if wfe.limiter == nil && wfe.txnBuilder == nil {
		// Key-value rate limiting is disabled.
		return nil, nil
	}

	txns, err := wfe.txnBuilder.NewAccountLimitTransactions(ip)
	if err != nil {
		return nil, fmt.Errorf("building new account limit transactions: %w", err)
	}

	d, err := wfe.limiter.BatchSpend(ctx, txns)
	if err != nil {
		return nil, fmt.Errorf("spending new account limits: %w", err)
	}

	err = d.Result(wfe.clk.Now())
	if err != nil {
		return nil, err
	}

	return func() {
		_, err := wfe.limiter.BatchRefund(ctx, txns)
		if err != nil {
			wfe.log.Warningf("refunding new account limits: %s", err)
		}
	}, nil
}

// NewAccount is used by clients to submit a new account
func (wfe *WebFrontEndImpl) NewAccount(
	ctx context.Context,
	logEvent *web.RequestEvent,
	response http.ResponseWriter,
	request *http.Request) {

	// NewAccount uses `validSelfAuthenticatedPOST` instead of
	// `validPOSTforAccount` because there is no account to authenticate against
	// until after it is created!
	body, key, prob := wfe.validSelfAuthenticatedPOST(ctx, request)
	if prob != nil {
		// validSelfAuthenticatedPOST handles its own setting of logEvent.Errors
		wfe.sendError(response, logEvent, prob, nil)
		return
	}

	var accountCreateRequest struct {
		Contact              *[]string `json:"contact"`
		TermsOfServiceAgreed bool      `json:"termsOfServiceAgreed"`
		OnlyReturnExisting   bool      `json:"onlyReturnExisting"`
	}

	err := json.Unmarshal(body, &accountCreateRequest)
	if err != nil {
		wfe.sendError(response, logEvent, probs.Malformed("Error unmarshaling JSON"), err)
		return
	}

	returnExistingAcct := func(acctPB *corepb.Registration) {
		if core.AcmeStatus(acctPB.Status) == core.StatusDeactivated {
			// If there is an existing, but deactivated account, then return an unauthorized
			// problem informing the user that this account was deactivated
			wfe.sendError(response, logEvent, probs.Unauthorized(
				"An account with the provided public key exists but is deactivated"), nil)
			return
		}

		response.Header().Set("Location",
			web.RelativeEndpoint(request, fmt.Sprintf("%s%d", acctPath, acctPB.Id)))
		logEvent.Requester = acctPB.Id
		addRequesterHeader(response, acctPB.Id)

		acct, err := bgrpc.PbToRegistration(acctPB)
		if err != nil {
			wfe.sendError(response, logEvent, probs.ServerInternal("Error marshaling account"), err)
			return
		}
		prepAccountForDisplay(&acct)

		err = wfe.writeJsonResponse(response, logEvent, http.StatusOK, acct)
		if err != nil {
			// ServerInternal because we just created this account, and it
			// should be OK.
			wfe.sendError(response, logEvent, probs.ServerInternal("Error marshaling account"), err)
			return
		}
	}

	keyBytes, err := key.MarshalJSON()
	if err != nil {
		wfe.sendError(response, logEvent,
			web.ProblemDetailsForError(err, "Error creating new account"), err)
		return
	}
	existingAcct, err := wfe.sa.GetRegistrationByKey(ctx, &sapb.JSONWebKey{Jwk: keyBytes})
	if err == nil {
		returnExistingAcct(existingAcct)
		return
	} else if !errors.Is(err, berrors.NotFound) {
		wfe.sendError(response, logEvent, web.ProblemDetailsForError(err, "failed check for existing account"), err)
		return
	}

	// If the request included a true "OnlyReturnExisting" field and we did not
	// find an existing registration with the key specified then we must return an
	// error and not create a new account.
	if accountCreateRequest.OnlyReturnExisting {
		wfe.sendError(response, logEvent, probs.AccountDoesNotExist(
			"No account exists with the provided key"), nil)
		return
	}

	if !accountCreateRequest.TermsOfServiceAgreed {
		wfe.sendError(response, logEvent, probs.Malformed("must agree to terms of service"), nil)
		return
	}

	ip, err := extractRequesterIP(request)
	if err != nil {
		wfe.sendError(
			response,
			logEvent,
			probs.ServerInternal("couldn't parse the remote (that is, the client's) address"),
			fmt.Errorf("Couldn't parse RemoteAddr: %s", request.RemoteAddr),
		)
		return
	}

	var contacts []string
	var contactsPresent bool
	if accountCreateRequest.Contact != nil {
		contactsPresent = true
		contacts = *accountCreateRequest.Contact
	}

	// Create corepb.Registration from provided account information
	reg := corepb.Registration{
		Contact:         contacts,
		ContactsPresent: contactsPresent,
		Agreement:       wfe.SubscriberAgreementURL,
		Key:             keyBytes,
		// TODO(#7671): This must remain until InitialIP is removed from
		// corepb.Registration.
		InitialIP: net.ParseIP("0.0.0.0").To16(),
	}

	refundLimits, err := wfe.checkNewAccountLimits(ctx, ip)
	if err != nil {
		if errors.Is(err, berrors.RateLimit) {
			wfe.sendError(response, logEvent, probs.RateLimited(err.Error()), err)
			return
		} else {
			logEvent.IgnoredRateLimitError = err.Error()
		}
	}

	var newRegistrationSuccessful bool
	var errIsRateLimit bool
	defer func() {
		if !newRegistrationSuccessful && !errIsRateLimit && refundLimits != nil {
			go refundLimits()
		}
	}()

	// Send the registration to the RA via grpc
	acctPB, err := wfe.ra.NewRegistration(ctx, &reg)
	if err != nil {
		if errors.Is(err, berrors.RateLimit) {
			// Request was denied by a legacy rate limit. In this error case we
			// do not want to refund the quota consumed by the request because
			// repeated requests would result in unearned refunds.
			//
			// TODO(#5545): Once key-value rate limits are authoritative this
			// can be removed.
			errIsRateLimit = true
		}
		if errors.Is(err, berrors.Duplicate) {
			existingAcct, err := wfe.sa.GetRegistrationByKey(ctx, &sapb.JSONWebKey{Jwk: keyBytes})
			if err == nil {
				returnExistingAcct(existingAcct)
				return
			}
			// return error even if berrors.NotFound, as the duplicate key error we got from
			// ra.NewRegistration indicates it _does_ already exist.
			wfe.sendError(response, logEvent, web.ProblemDetailsForError(err, "checking for existing account"), err)
			return
		}
		wfe.sendError(response, logEvent,
			web.ProblemDetailsForError(err, "Error creating new account"), err)
		return
	}

	registrationValid := func(reg *corepb.Registration) bool {
		return !(len(reg.Key) == 0) && reg.Id != 0
	}

	if acctPB == nil || !registrationValid(acctPB) {
		wfe.sendError(response, logEvent,
			web.ProblemDetailsForError(err, "Error creating new account"), err)
		return
	}
	acct, err := bgrpc.PbToRegistration(acctPB)
	if err != nil {
		wfe.sendError(response, logEvent,
			web.ProblemDetailsForError(err, "Error creating new account"), err)
		return
	}
	logEvent.Requester = acct.ID
	addRequesterHeader(response, acct.ID)

	acctURL := web.RelativeEndpoint(request, fmt.Sprintf("%s%d", acctPath, acct.ID))

	response.Header().Add("Location", acctURL)
	if len(wfe.SubscriberAgreementURL) > 0 {
		response.Header().Add("Link", link(wfe.SubscriberAgreementURL, "terms-of-service"))
	}

	prepAccountForDisplay(&acct)

	err = wfe.writeJsonResponse(response, logEvent, http.StatusCreated, acct)
	if err != nil {
		// ServerInternal because we just created this account, and it
		// should be OK.
		wfe.sendError(response, logEvent, probs.ServerInternal("Error marshaling account"), err)
		return
	}
	newRegistrationSuccessful = true
}

// parseRevocation accepts the payload for a revocation request and parses it
// into both the certificate to be revoked and the requested revocation reason
// (if any). Returns an error if any of the parsing fails, or if the given cert
// or revocation reason don't pass simple static checks. Also populates some
// metadata fields on the given logEvent.
func (wfe *WebFrontEndImpl) parseRevocation(
	jwsBody []byte, logEvent *web.RequestEvent) (*x509.Certificate, revocation.Reason, *probs.ProblemDetails) {
	// Read the revoke request from the JWS payload
	var revokeRequest struct {
		CertificateDER core.JSONBuffer    `json:"certificate"`
		Reason         *revocation.Reason `json:"reason"`
	}
	err := json.Unmarshal(jwsBody, &revokeRequest)
	if err != nil {
		return nil, 0, probs.Malformed("Unable to JSON parse revoke request")
	}

	// Parse the provided certificate
	parsedCertificate, err := x509.ParseCertificate(revokeRequest.CertificateDER)
	if err != nil {
		return nil, 0, probs.Malformed("Unable to parse certificate DER")
	}

	// Compute and record the serial number of the provided certificate
	serial := core.SerialToString(parsedCertificate.SerialNumber)
	logEvent.Extra["CertificateSerial"] = serial
	if revokeRequest.Reason != nil {
		logEvent.Extra["RevocationReason"] = *revokeRequest.Reason
	}

	// Try to validate the signature on the provided cert using its corresponding
	// issuer certificate.
	issuerCert, ok := wfe.issuerCertificates[issuance.IssuerNameID(parsedCertificate)]
	if !ok || issuerCert == nil {
		return nil, 0, probs.NotFound("Certificate from unrecognized issuer")
	}
	err = parsedCertificate.CheckSignatureFrom(issuerCert.Certificate)
	if err != nil {
		return nil, 0, probs.NotFound("No such certificate")
	}
	logEvent.DNSNames = parsedCertificate.DNSNames

	if parsedCertificate.NotAfter.Before(wfe.clk.Now()) {
		return nil, 0, probs.Unauthorized("Certificate is expired")
	}

	// Verify the revocation reason supplied is allowed
	reason := revocation.Reason(0)
	if revokeRequest.Reason != nil {
		if _, present := revocation.UserAllowedReasons[*revokeRequest.Reason]; !present {
			reasonStr, ok := revocation.ReasonToString[*revokeRequest.Reason]
			if !ok {
				reasonStr = "unknown"
			}
			return nil, 0, probs.BadRevocationReason(fmt.Sprintf(
				"unsupported revocation reason code provided: %s (%d). Supported reasons: %s",
				reasonStr,
				*revokeRequest.Reason,
				revocation.UserAllowedReasonsMessage))
		}
		reason = *revokeRequest.Reason
	}

	return parsedCertificate, reason, nil
}

type revocationEvidence struct {
	Serial string
	Reason revocation.Reason
	RegID  int64
	Method string
}

// revokeCertBySubscriberKey processes an outer JWS as a revocation request that
// is authenticated by a KeyID and the associated account.
func (wfe *WebFrontEndImpl) revokeCertBySubscriberKey(
	ctx context.Context,
	outerJWS *bJSONWebSignature,
	request *http.Request,
	logEvent *web.RequestEvent) error {
	// For Key ID revocations we authenticate the outer JWS by using
	// `validJWSForAccount` similar to other WFE endpoints
	jwsBody, _, acct, prob := wfe.validJWSForAccount(outerJWS, request, ctx, logEvent)
	if prob != nil {
		return prob
	}

	cert, reason, prob := wfe.parseRevocation(jwsBody, logEvent)
	if prob != nil {
		return prob
	}

	wfe.log.AuditObject("Authenticated revocation", revocationEvidence{
		Serial: core.SerialToString(cert.SerialNumber),
		Reason: reason,
		RegID:  acct.ID,
		Method: "applicant",
	})

	// The RA will confirm that the authenticated account either originally
	// issued the certificate, or has demonstrated control over all identifiers
	// in the certificate.
	_, err := wfe.ra.RevokeCertByApplicant(ctx, &rapb.RevokeCertByApplicantRequest{
		Cert:  cert.Raw,
		Code:  int64(reason),
		RegID: acct.ID,
	})
	if err != nil {
		return err
	}

	return nil
}

// revokeCertByCertKey processes an outer JWS as a revocation request that is
// authenticated by an embedded JWK. E.g. in the case where someone is
// requesting a revocation by using the keypair associated with the certificate
// to be revoked
func (wfe *WebFrontEndImpl) revokeCertByCertKey(
	ctx context.Context,
	outerJWS *bJSONWebSignature,
	request *http.Request,
	logEvent *web.RequestEvent) error {
	// For embedded JWK revocations we authenticate the outer JWS by using
	// `validSelfAuthenticatedJWS` similar to new-reg and key rollover.
	// We do *not* use `validSelfAuthenticatedPOST` here because we've already
	// read the HTTP request body in `parseJWSRequest` and it is now empty.
	jwsBody, jwk, prob := wfe.validSelfAuthenticatedJWS(ctx, outerJWS, request)
	if prob != nil {
		return prob
	}

	cert, reason, prob := wfe.parseRevocation(jwsBody, logEvent)
	if prob != nil {
		return prob
	}

	// For embedded JWK revocations we decide if a requester is able to revoke a specific
	// certificate by checking that to-be-revoked certificate has the same public
	// key as the JWK that was used to authenticate the request
	if !core.KeyDigestEquals(jwk, cert.PublicKey) {
		return probs.Unauthorized(
			"JWK embedded in revocation request must be the same public key as the cert to be revoked")
	}

	wfe.log.AuditObject("Authenticated revocation", revocationEvidence{
		Serial: core.SerialToString(cert.SerialNumber),
		Reason: reason,
		RegID:  0,
		Method: "privkey",
	})

	// The RA assumes here that the WFE2 has validated the JWS as proving
	// control of the private key corresponding to this certificate.
	_, err := wfe.ra.RevokeCertByKey(ctx, &rapb.RevokeCertByKeyRequest{
		Cert: cert.Raw,
	})
	if err != nil {
		return err
	}

	return nil
}

// RevokeCertificate is used by clients to request the revocation of a cert. The
// revocation request is handled uniquely based on the method of authentication
// used.
func (wfe *WebFrontEndImpl) RevokeCertificate(
	ctx context.Context,
	logEvent *web.RequestEvent,
	response http.ResponseWriter,
	request *http.Request) {

	// The ACME specification handles the verification of revocation requests
	// differently from other endpoints. For this reason we do *not* immediately
	// call `wfe.validPOSTForAccount` like all of the other endpoints.
	// For this endpoint we need to accept a JWS with an embedded JWK, or a JWS
	// with an embedded key ID, handling each case differently in terms of which
	// certificates are authorized to be revoked by the requester

	// Parse the JWS from the HTTP Request
	jws, prob := wfe.parseJWSRequest(request)
	if prob != nil {
		wfe.sendError(response, logEvent, prob, nil)
		return
	}

	// Figure out which type of authentication this JWS uses
	authType, prob := checkJWSAuthType(jws.Signatures[0].Header)
	if prob != nil {
		wfe.sendError(response, logEvent, prob, nil)
		return
	}

	// Handle the revocation request according to how it is authenticated, or if
	// the authentication type is unknown, error immediately
	var err error
	switch authType {
	case embeddedKeyID:
		err = wfe.revokeCertBySubscriberKey(ctx, jws, request, logEvent)
	case embeddedJWK:
		err = wfe.revokeCertByCertKey(ctx, jws, request, logEvent)
	default:
		err = berrors.MalformedError("Malformed JWS, no KeyID or embedded JWK")
	}
	if err != nil {
		wfe.sendError(response, logEvent, web.ProblemDetailsForError(err, "unable to revoke"), nil)
		return
	}

	response.WriteHeader(http.StatusOK)
}

// DeprecatedChallengeHandler handles POST requests to challenge URLs of the form /acme/chall-v3/<authorizationID>/<challengeID>.
// Such requests are clients' responses to the server's challenges.
func (wfe *WebFrontEndImpl) DeprecatedChallengeHandler(
	ctx context.Context,
	logEvent *web.RequestEvent,
	response http.ResponseWriter,
	request *http.Request) {
	slug := strings.Split(request.URL.Path, "/")
	if len(slug) != 2 {
		wfe.sendError(response, logEvent, probs.NotFound("No such challenge"), nil)
		return
	}

	wfe.Challenge(ctx, logEvent, deprecatedChallengePath, response, request, slug[0], slug[1])
}

// ChallengeHandler handles POST requests to challenge URLs of the form /acme/chall/{regID}/{authzID}/{challID}.
func (wfe *WebFrontEndImpl) ChallengeHandler(
	ctx context.Context,
	logEvent *web.RequestEvent,
	response http.ResponseWriter,
	request *http.Request) {
	slug := strings.Split(request.URL.Path, "/")
	if len(slug) != 3 {
		wfe.sendError(response, logEvent, probs.NotFound("No such challenge"), nil)
		return
	}
	// TODO(#7683): the regID is currently ignored.
	wfe.Challenge(ctx, logEvent, challengePathWithAcct, response, request, slug[1], slug[2])
}

// Challenge handles POSTS to both formats of challenge URLs.
func (wfe *WebFrontEndImpl) Challenge(
	ctx context.Context,
	logEvent *web.RequestEvent,
	handlerPath string,
	response http.ResponseWriter,
	request *http.Request,
	authorizationIDStr string,
	challengeID string) {
	authorizationID, err := strconv.ParseInt(authorizationIDStr, 10, 64)
	if err != nil {
		wfe.sendError(response, logEvent, probs.Malformed("Invalid authorization ID"), nil)
		return
	}
	authzPB, err := wfe.ra.GetAuthorization(ctx, &rapb.GetAuthorizationRequest{Id: authorizationID})
	if err != nil {
		if errors.Is(err, berrors.NotFound) {
			wfe.sendError(response, logEvent, probs.NotFound("No such challenge"), nil)
		} else {
			wfe.sendError(response, logEvent, web.ProblemDetailsForError(err, "Problem getting authorization"), err)
		}
		return
	}

	// Ensure gRPC response is complete.
	// TODO(#7153): Check each value via core.IsAnyNilOrZero
	if authzPB.Id == "" || authzPB.DnsName == "" || authzPB.Status == "" || core.IsAnyNilOrZero(authzPB.Expires) {
		wfe.sendError(response, logEvent, probs.ServerInternal("Problem getting authorization"), errIncompleteGRPCResponse)
		return
	}

	authz, err := bgrpc.PBToAuthz(authzPB)
	if err != nil {
		wfe.sendError(response, logEvent, probs.ServerInternal("Problem getting authorization"), err)
		return
	}
	challengeIndex := authz.FindChallengeByStringID(challengeID)
	if challengeIndex == -1 {
		wfe.sendError(response, logEvent, probs.NotFound("No such challenge"), nil)
		return
	}

	if authz.Expires == nil || authz.Expires.Before(wfe.clk.Now()) {
		wfe.sendError(response, logEvent, probs.NotFound("Expired authorization"), nil)
		return
	}

	if requiredStale(request, logEvent) {
		if prob := wfe.staleEnoughToGETAuthz(authzPB); prob != nil {
			wfe.sendError(response, logEvent, prob, nil)
			return
		}
	}

	if authz.Identifier.Type == identifier.TypeDNS {
		logEvent.DNSName = authz.Identifier.Value
	}
	logEvent.Status = string(authz.Status)

	challenge := authz.Challenges[challengeIndex]
	switch request.Method {
	case "GET", "HEAD":
		wfe.getChallenge(handlerPath, response, request, authz, &challenge, logEvent)

	case "POST":
		logEvent.ChallengeType = string(challenge.Type)
		wfe.postChallenge(ctx, handlerPath, response, request, authz, challengeIndex, logEvent)
	}
}

// prepAccountForDisplay takes a core.Registration and mutates it to be ready
// for display in a JSON response. Primarily it papers over legacy ACME v1
// features or non-standard details internal to Boulder we don't want clients to
// rely on.
func prepAccountForDisplay(acct *core.Registration) {
	// Zero out the account ID so that it isn't marshalled. RFC 8555 specifies
	// using the Location header for learning the account ID.
	acct.ID = 0

	// We populate the account Agreement field when creating a new response to
	// track which terms-of-service URL was in effect when an account with
	// "termsOfServiceAgreed":"true" is created. That said, we don't want to send
	// this value back to a V2 client. The "Agreement" field of an
	// account/registration is a V1 notion so we strip it here in the WFE2 before
	// returning the account.
	acct.Agreement = ""
}

// prepChallengeForDisplay takes a core.Challenge and prepares it for display to
// the client by filling in its URL field and clearing several unnecessary
// fields.
func (wfe *WebFrontEndImpl) prepChallengeForDisplay(
	handlerPath string,
	request *http.Request,
	authz core.Authorization,
	challenge *core.Challenge,
) {
	// Update the challenge URL to be relative to the HTTP request Host
	challenge.URL = web.RelativeEndpoint(request, fmt.Sprintf("%s%s/%s", deprecatedChallengePath, authz.ID, challenge.StringID()))
	if handlerPath == challengePathWithAcct || handlerPath == authzPathWithAcct {
		challenge.URL = web.RelativeEndpoint(request, fmt.Sprintf("%s%d/%s/%s", challengePathWithAcct, authz.RegistrationID, authz.ID, challenge.StringID()))
	}

	// Internally, we store challenge error problems with just the short form
	// (e.g. "CAA") of the problem type. But for external display, we need to
	// prefix the error type with the RFC8555 ACME Error namespace.
	if challenge.Error != nil {
		challenge.Error.Type = probs.ErrorNS + challenge.Error.Type
	}

	// If the authz has been marked invalid, consider all challenges on that authz
	// to be invalid as well.
	if authz.Status == core.StatusInvalid {
		challenge.Status = authz.Status
	}

	// This field is not useful for the client, only internal debugging,
	for idx := range challenge.ValidationRecord {
		challenge.ValidationRecord[idx].ResolverAddrs = nil
	}
}

// prepAuthorizationForDisplay takes a core.Authorization and prepares it for
// display to the client by preparing all its challenges.
func (wfe *WebFrontEndImpl) prepAuthorizationForDisplay(handlerPath string, request *http.Request, authz *core.Authorization) {
	for i := range authz.Challenges {
		wfe.prepChallengeForDisplay(handlerPath, request, *authz, &authz.Challenges[i])
	}

	// Shuffle the challenges so no one relies on their order.
	rand.Shuffle(len(authz.Challenges), func(i, j int) {
		authz.Challenges[i], authz.Challenges[j] = authz.Challenges[j], authz.Challenges[i]
	})

	// The ACME spec forbids allowing "*" in authorization identifiers. Boulder
	// allows this internally as a means of tracking when an authorization
	// corresponds to a wildcard request (e.g. to handle CAA properly). We strip
	// the "*." prefix from the Authz's Identifier's Value here to respect the law
	// of the protocol.
	if strings.HasPrefix(authz.Identifier.Value, "*.") {
		authz.Identifier.Value = strings.TrimPrefix(authz.Identifier.Value, "*.")
		// Mark that the authorization corresponds to a wildcard request since we've
		// now removed the wildcard prefix from the identifier.
		authz.Wildcard = true
	}
}

func (wfe *WebFrontEndImpl) getChallenge(
	handlerPath string,
	response http.ResponseWriter,
	request *http.Request,
	authz core.Authorization,
	challenge *core.Challenge,
	logEvent *web.RequestEvent) {
	wfe.prepChallengeForDisplay(handlerPath, request, authz, challenge)

	authzURL := urlForAuthz(handlerPath, authz, request)
	response.Header().Add("Location", challenge.URL)
	response.Header().Add("Link", link(authzURL, "up"))

	err := wfe.writeJsonResponse(response, logEvent, http.StatusOK, challenge)
	if err != nil {
		// InternalServerError because this is a failure to decode data passed in
		// by the caller, which got it from the DB.
		wfe.sendError(response, logEvent, probs.ServerInternal("Failed to marshal challenge"), err)
		return
	}
}

func (wfe *WebFrontEndImpl) postChallenge(
	ctx context.Context,
	handlerPath string,
	response http.ResponseWriter,
	request *http.Request,
	authz core.Authorization,
	challengeIndex int,
	logEvent *web.RequestEvent) {
	body, _, currAcct, prob := wfe.validPOSTForAccount(request, ctx, logEvent)
	addRequesterHeader(response, logEvent.Requester)
	if prob != nil {
		// validPOSTForAccount handles its own setting of logEvent.Errors
		wfe.sendError(response, logEvent, prob, nil)
		return
	}

	// Check that the account ID matching the key used matches
	// the account ID on the authz object
	if currAcct.ID != authz.RegistrationID {
		wfe.sendError(response,
			logEvent,
			probs.Unauthorized("User account ID doesn't match account ID in authorization"),
			nil,
		)
		return
	}

	// If the JWS body is empty then this POST is a POST-as-GET to retrieve
	// challenge details, not a POST to initiate a challenge
	if string(body) == "" {
		challenge := authz.Challenges[challengeIndex]
		wfe.getChallenge(handlerPath, response, request, authz, &challenge, logEvent)
		return
	}

	// We can expect some clients to try and update a challenge for an authorization
	// that is already valid. In this case we don't need to process the challenge
	// update. It wouldn't be helpful, the overall authorization is already good!
	var returnAuthz core.Authorization
	if authz.Status == core.StatusValid {
		returnAuthz = authz
	} else {

		// NOTE(@cpu): Historically a challenge update needed to include
		// a KeyAuthorization field. This is no longer the case, since both sides can
		// calculate the key authorization as needed. We unmarshal here only to check
		// that the POST body is valid JSON. Any data/fields included are ignored to
		// be kind to ACMEv2 implementations that still send a key authorization.
		var challengeUpdate struct{}
		err := json.Unmarshal(body, &challengeUpdate)
		if err != nil {
			wfe.sendError(response, logEvent, probs.Malformed("Error unmarshaling challenge response"), err)
			return
		}

		authzPB, err := bgrpc.AuthzToPB(authz)
		if err != nil {
			wfe.sendError(response, logEvent, web.ProblemDetailsForError(err, "Unable to serialize authz"), err)
			return
		}

		authzPB, err = wfe.ra.PerformValidation(ctx, &rapb.PerformValidationRequest{
			Authz:          authzPB,
			ChallengeIndex: int64(challengeIndex),
		})
		// TODO(#7153): Check each value via core.IsAnyNilOrZero
		if err != nil || authzPB == nil || authzPB.Id == "" || authzPB.DnsName == "" || authzPB.Status == "" || core.IsAnyNilOrZero(authzPB.Expires) {
			wfe.sendError(response, logEvent, web.ProblemDetailsForError(err, "Unable to update challenge"), err)
			return
		}

		updatedAuthz, err := bgrpc.PBToAuthz(authzPB)
		if err != nil {
			wfe.sendError(response, logEvent, web.ProblemDetailsForError(err, "Unable to deserialize authz"), err)
			return
		}
		returnAuthz = updatedAuthz
	}

	// assumption: PerformValidation does not modify order of challenges
	challenge := returnAuthz.Challenges[challengeIndex]
	wfe.prepChallengeForDisplay(handlerPath, request, authz, &challenge)

	authzURL := urlForAuthz(handlerPath, authz, request)
	response.Header().Add("Location", challenge.URL)
	response.Header().Add("Link", link(authzURL, "up"))

	err := wfe.writeJsonResponse(response, logEvent, http.StatusOK, challenge)
	if err != nil {
		// ServerInternal because we made the challenges, they should be OK
		wfe.sendError(response, logEvent, probs.ServerInternal("Failed to marshal challenge"), err)
		return
	}
}

// Account is used by a client to submit an update to their account.
func (wfe *WebFrontEndImpl) Account(
	ctx context.Context,
	logEvent *web.RequestEvent,
	response http.ResponseWriter,
	request *http.Request) {
	body, _, currAcct, prob := wfe.validPOSTForAccount(request, ctx, logEvent)
	addRequesterHeader(response, logEvent.Requester)
	if prob != nil {
		// validPOSTForAccount handles its own setting of logEvent.Errors
		wfe.sendError(response, logEvent, prob, nil)
		return
	}

	// Requests to this handler should have a path that leads to a known
	// account
	idStr := request.URL.Path
	id, err := strconv.ParseInt(idStr, 10, 64)
	if err != nil {
		wfe.sendError(response, logEvent, probs.Malformed("Account ID must be an integer"), err)
		return
	} else if id <= 0 {
		msg := fmt.Sprintf("Account ID must be a positive non-zero integer, was %d", id)
		wfe.sendError(response, logEvent, probs.Malformed(msg), nil)
		return
	} else if id != currAcct.ID {
		wfe.sendError(response, logEvent,
			probs.Unauthorized("Request signing key did not match account key"), nil)
		return
	}

<<<<<<< HEAD
	// If the body was not either completely empty or an empty JSON object, then
	// this is an account update request. Treating the empty JSON object like a
	// POST-as-GET is a holdover from ACMEv1.
=======
	// An empty string means POST-as-GET (i.e. no update). A body of "{}" means
	// an update of zero fields, returning the unchanged object. This was the
	// recommended way to fetch the account object in ACMEv1.
>>>>>>> 071b8c5b
	if string(body) != "" && string(body) != "{}" {
		currAcct, prob = wfe.updateAccount(ctx, body, currAcct)
		if prob != nil {
			wfe.sendError(response, logEvent, prob, nil)
			return
		}
	}

	if len(wfe.SubscriberAgreementURL) > 0 {
		response.Header().Add("Link", link(wfe.SubscriberAgreementURL, "terms-of-service"))
	}

	prepAccountForDisplay(currAcct)

	err = wfe.writeJsonResponse(response, logEvent, http.StatusOK, currAcct)
	if err != nil {
		// ServerInternal because we just generated the account, it should be OK
		wfe.sendError(response, logEvent,
			probs.ServerInternal("Failed to marshal account"), err)
		return
	}
}

// updateAccount unmarshals an account update request from the provided
// requestBody to update the given registration. Important: It is assumed the
// request has already been authenticated by the caller. If the request is a
// valid update the resulting updated account is returned, otherwise a problem
// is returned.
func (wfe *WebFrontEndImpl) updateAccount(
	ctx context.Context,
	requestBody []byte,
	currAcct *core.Registration) (*core.Registration, *probs.ProblemDetails) {
	// Only the Contact and Status fields of an account may be updated this way.
	// For key updates clients should be using the key change endpoint.
	var accountUpdateRequest struct {
		Contact *[]string       `json:"contact"`
		Status  core.AcmeStatus `json:"status"`
	}

	err := json.Unmarshal(requestBody, &accountUpdateRequest)
	if err != nil {
		return nil, probs.Malformed("Error unmarshaling account")
	}

	// If a user tries to send both a deactivation request and an update to
	// their contacts, the deactivation will take place and return before an
	// update would be performed. Deactivation deletes the contacts field.
	if accountUpdateRequest.Status == core.StatusDeactivated {
		_, err = wfe.ra.DeactivateRegistration(ctx, &corepb.Registration{Id: currAcct.ID, Status: string(core.StatusDeactivated)})
		if err != nil {
			return nil, web.ProblemDetailsForError(err, "Unable to deactivate account")
		}

		currAcct.Status = core.StatusDeactivated
		return currAcct, nil
	}

	if accountUpdateRequest.Status != core.StatusValid && accountUpdateRequest.Status != "" {
		return nil, probs.Malformed("Invalid value provided for status field")
	}

	var contacts []string
	if accountUpdateRequest.Contact != nil {
		contacts = *accountUpdateRequest.Contact
	}

	updatedAcct, err := wfe.ra.UpdateRegistrationContact(ctx, &rapb.UpdateRegistrationContactRequest{RegistrationID: currAcct.ID, Contacts: contacts})
	if err != nil {
		return nil, web.ProblemDetailsForError(err, "Unable to update account")
	}

	// Convert proto to core.Registration for return
	updatedReg, err := bgrpc.PbToRegistration(updatedAcct)
	if err != nil {
		return nil, probs.ServerInternal("Error updating account")
	}

	return &updatedReg, nil
}

// deactivateAuthorization processes the given JWS POST body as a request to
// deactivate the provided authorization. If an error occurs it is written to
// the response writer. Important: `deactivateAuthorization` does not check that
// the requester is authorized to deactivate the given authorization. It is
// assumed that this check is performed prior to calling deactivateAuthorzation.
func (wfe *WebFrontEndImpl) deactivateAuthorization(
	ctx context.Context,
	authzPB *corepb.Authorization,
	logEvent *web.RequestEvent,
	response http.ResponseWriter,
	body []byte) bool {
	var req struct {
		Status core.AcmeStatus
	}
	err := json.Unmarshal(body, &req)
	if err != nil {
		wfe.sendError(response, logEvent, probs.Malformed("Error unmarshaling JSON"), err)
		return false
	}
	if req.Status != core.StatusDeactivated {
		wfe.sendError(response, logEvent, probs.Malformed("Invalid status value"), err)
		return false
	}
	_, err = wfe.ra.DeactivateAuthorization(ctx, authzPB)
	if err != nil {
		wfe.sendError(response, logEvent, web.ProblemDetailsForError(err, "Error deactivating authorization"), err)
		return false
	}
	// Since the authorization passed to DeactivateAuthorization isn't
	// mutated locally by the function we must manually set the status
	// here before displaying the authorization to the user
	authzPB.Status = string(core.StatusDeactivated)
	return true
}

// DeprecatedAuthorizationHandler handles requests to authorization URLs of the form /acme/authz/{authzID}.
func (wfe *WebFrontEndImpl) DeprecatedAuthorizationHandler(
	ctx context.Context,
	logEvent *web.RequestEvent,
	response http.ResponseWriter,
	request *http.Request) {
	wfe.Authorization(ctx, deprecatedAuthzPath, logEvent, response, request, request.URL.Path)
}

// AuthorizationHandler handles requests to authorization URLs of the form /acme/authz/{regID}/{authzID}.
func (wfe *WebFrontEndImpl) AuthorizationHandler(
	ctx context.Context,
	logEvent *web.RequestEvent,
	response http.ResponseWriter,
	request *http.Request) {
	slug := strings.Split(request.URL.Path, "/")
	if len(slug) != 2 {
		wfe.sendError(response, logEvent, probs.NotFound("No such authorization"), nil)
		return
	}
	// TODO(#7683): The regID is currently ignored.
	wfe.Authorization(ctx, authzPathWithAcct, logEvent, response, request, slug[1])
}

// Authorization handles both `/acme/authz/{authzID}` and `/acme/authz/{regID}/{authzID}` requests,
// after the calling function has parsed out the authzID.
func (wfe *WebFrontEndImpl) Authorization(
	ctx context.Context,
	handlerPath string,
	logEvent *web.RequestEvent,
	response http.ResponseWriter,
	request *http.Request,
	authzIDStr string) {
	var requestAccount *core.Registration
	var requestBody []byte
	// If the request is a POST it is either:
	//   A) an update to an authorization to deactivate it
	//   B) a POST-as-GET to query the authorization details
	if request.Method == "POST" {
		// Both POST options need to be authenticated by an account
		body, _, acct, prob := wfe.validPOSTForAccount(request, ctx, logEvent)
		addRequesterHeader(response, logEvent.Requester)
		if prob != nil {
			wfe.sendError(response, logEvent, prob, nil)
			return
		}
		requestAccount = acct
		requestBody = body
	}

	authzID, err := strconv.ParseInt(authzIDStr, 10, 64)
	if err != nil {
		wfe.sendError(response, logEvent, probs.Malformed("Invalid authorization ID"), nil)
		return
	}

	authzPB, err := wfe.ra.GetAuthorization(ctx, &rapb.GetAuthorizationRequest{Id: authzID})
	if errors.Is(err, berrors.NotFound) {
		wfe.sendError(response, logEvent, probs.NotFound("No such authorization"), nil)
		return
	} else if errors.Is(err, berrors.Malformed) {
		wfe.sendError(response, logEvent, probs.Malformed(err.Error()), nil)
		return
	} else if err != nil {
		wfe.sendError(response, logEvent, web.ProblemDetailsForError(err, "Problem getting authorization"), err)
		return
	}

	// Ensure gRPC response is complete.
	// TODO(#7153): Check each value via core.IsAnyNilOrZero
	if authzPB.Id == "" || authzPB.DnsName == "" || authzPB.Status == "" || core.IsAnyNilOrZero(authzPB.Expires) {
		wfe.sendError(response, logEvent, probs.ServerInternal("Problem getting authorization"), errIncompleteGRPCResponse)
		return
	}

	if identifier.IdentifierType(authzPB.DnsName) == identifier.TypeDNS {
		logEvent.DNSName = authzPB.DnsName
	}
	logEvent.Status = authzPB.Status

	// After expiring, authorizations are inaccessible
	if authzPB.Expires.AsTime().Before(wfe.clk.Now()) {
		wfe.sendError(response, logEvent, probs.NotFound("Expired authorization"), nil)
		return
	}

	if requiredStale(request, logEvent) {
		if prob := wfe.staleEnoughToGETAuthz(authzPB); prob != nil {
			wfe.sendError(response, logEvent, prob, nil)
			return
		}
	}

	// If this was a POST that has an associated requestAccount and that account
	// doesn't own the authorization, abort before trying to deactivate the authz
	// or return its details
	if requestAccount != nil && requestAccount.ID != authzPB.RegistrationID {
		wfe.sendError(response, logEvent,
			probs.Unauthorized("Account ID doesn't match ID for authorization"), nil)
		return
	}

	// If the body isn't empty we know it isn't a POST-as-GET and must be an
	// attempt to deactivate an authorization.
	if string(requestBody) != "" {
		// If the deactivation fails return early as errors and return codes
		// have already been set. Otherwise continue so that the user gets
		// sent the deactivated authorization.
		if !wfe.deactivateAuthorization(ctx, authzPB, logEvent, response, requestBody) {
			return
		}
	}

	authz, err := bgrpc.PBToAuthz(authzPB)
	if err != nil {
		wfe.sendError(response, logEvent, probs.ServerInternal("Problem getting authorization"), err)
		return
	}

	wfe.prepAuthorizationForDisplay(handlerPath, request, &authz)

	err = wfe.writeJsonResponse(response, logEvent, http.StatusOK, authz)
	if err != nil {
		// InternalServerError because this is a failure to decode from our DB.
		wfe.sendError(response, logEvent, probs.ServerInternal("Failed to JSON marshal authz"), err)
		return
	}
}

// Certificate is used by clients to request a copy of their current certificate, or to
// request a reissuance of the certificate.
func (wfe *WebFrontEndImpl) Certificate(ctx context.Context, logEvent *web.RequestEvent, response http.ResponseWriter, request *http.Request) {
	var requesterAccount *core.Registration
	// Any POSTs to the Certificate endpoint should be POST-as-GET requests. There are
	// no POSTs with a body allowed for this endpoint.
	if request.Method == "POST" {
		acct, prob := wfe.validPOSTAsGETForAccount(request, ctx, logEvent)
		if prob != nil {
			wfe.sendError(response, logEvent, prob, nil)
			return
		}
		requesterAccount = acct
	}

	requestedChain := 0
	serial := request.URL.Path

	// An alternate chain may be requested with the request path {serial}/{chain}, where chain
	// is a number - an index into the slice of chains for the issuer. If a specific chain is
	// not requested, then it defaults to zero - the default certificate chain for the issuer.
	serialAndChain := strings.SplitN(serial, "/", 2)
	if len(serialAndChain) == 2 {
		idx, err := strconv.Atoi(serialAndChain[1])
		if err != nil || idx < 0 {
			wfe.sendError(response, logEvent, probs.Malformed("Chain ID must be a non-negative integer"),
				fmt.Errorf("certificate chain id provided was not valid: %s", serialAndChain[1]))
			return
		}
		serial = serialAndChain[0]
		requestedChain = idx
	}

	// Certificate paths consist of the CertBase path, plus exactly sixteen hex
	// digits.
	if !core.ValidSerial(serial) {
		wfe.sendError(
			response,
			logEvent,
			probs.NotFound("Certificate not found"),
			fmt.Errorf("certificate serial provided was not valid: %s", serial),
		)
		return
	}
	logEvent.Extra["RequestedSerial"] = serial

	cert, err := wfe.sa.GetCertificate(ctx, &sapb.Serial{Serial: serial})
	if err != nil {
		if errors.Is(err, berrors.NotFound) {
			wfe.sendError(response, logEvent, probs.NotFound("Certificate not found"), nil)
		} else {
			wfe.sendError(response, logEvent, web.ProblemDetailsForError(err, "Failed to retrieve certificate"), err)
		}
		return
	}

	if requiredStale(request, logEvent) {
		if prob := wfe.staleEnoughToGETCert(cert); prob != nil {
			wfe.sendError(response, logEvent, prob, nil)
			return
		}
	}

	// If there was a requesterAccount (e.g. because it was a POST-as-GET request)
	// then the requesting account must be the owner of the certificate, otherwise
	// return an unauthorized error.
	if requesterAccount != nil && requesterAccount.ID != cert.RegistrationID {
		wfe.sendError(response, logEvent, probs.Unauthorized("Account in use did not issue specified certificate"), nil)
		return
	}

	responsePEM, prob := func() ([]byte, *probs.ProblemDetails) {
		leafPEM := pem.EncodeToMemory(&pem.Block{
			Type:  "CERTIFICATE",
			Bytes: cert.Der,
		})

		parsedCert, err := x509.ParseCertificate(cert.Der)
		if err != nil {
			// If we can't parse one of our own certs there's a serious problem
			return nil, probs.ServerInternal(
				fmt.Sprintf(
					"unable to parse Boulder issued certificate with serial %#v: %s",
					serial,
					err),
			)
		}

		issuerNameID := issuance.IssuerNameID(parsedCert)
		availableChains, ok := wfe.certificateChains[issuerNameID]
		if !ok || len(availableChains) == 0 {
			// If there is no wfe.certificateChains entry for the IssuerNameID then
			// we can't provide a chain for this cert. If the certificate is expired,
			// just return the bare cert. If the cert is still valid, then there is
			// a misconfiguration and we should treat it as an internal server error.
			if parsedCert.NotAfter.Before(wfe.clk.Now()) {
				return leafPEM, nil
			}
			return nil, probs.ServerInternal(
				fmt.Sprintf(
					"Certificate serial %#v has an unknown IssuerNameID %d - no PEM certificate chain associated.",
					serial,
					issuerNameID),
			)
		}

		// If the requested chain is outside the bounds of the available chains,
		// then it is an error by the client - not found.
		if requestedChain < 0 || requestedChain >= len(availableChains) {
			return nil, probs.NotFound("Unknown issuance chain")
		}

		// Double check that the signature validates.
		err = parsedCert.CheckSignatureFrom(wfe.issuerCertificates[issuerNameID].Certificate)
		if err != nil {
			return nil, probs.ServerInternal(
				fmt.Sprintf(
					"Certificate serial %#v has a signature which cannot be verified from issuer %d.",
					serial,
					issuerNameID),
			)
		}

		// Add rel="alternate" links for every chain available for this issuer,
		// excluding the currently requested chain.
		for chainID := range availableChains {
			if chainID == requestedChain {
				continue
			}
			chainURL := web.RelativeEndpoint(request,
				fmt.Sprintf("%s%s/%d", certPath, serial, chainID))
			response.Header().Add("Link", link(chainURL, "alternate"))
		}

		// Prepend the chain with the leaf certificate
		return append(leafPEM, availableChains[requestedChain]...), nil
	}()
	if prob != nil {
		wfe.sendError(response, logEvent, prob, nil)
		return
	}

	// NOTE(@cpu): We must explicitly set the Content-Length header here. The Go
	// HTTP library will only add this header if the body is below a certain size
	// and with the addition of a PEM encoded certificate chain the body size of
	// this endpoint will exceed this threshold. Since we know the length we can
	// reliably set it ourselves and not worry.
	response.Header().Set("Content-Length", strconv.Itoa(len(responsePEM)))
	response.Header().Set("Content-Type", "application/pem-certificate-chain")
	response.WriteHeader(http.StatusOK)
	if _, err = response.Write(responsePEM); err != nil {
		wfe.log.Warningf("Could not write response: %s", err)
	}
}

// BuildID tells the requester what build we're running.
func (wfe *WebFrontEndImpl) BuildID(ctx context.Context, logEvent *web.RequestEvent, response http.ResponseWriter, request *http.Request) {
	response.Header().Set("Content-Type", "text/plain")
	response.WriteHeader(http.StatusOK)
	detailsString := fmt.Sprintf("Boulder=(%s %s)", core.GetBuildID(), core.GetBuildTime())
	if _, err := fmt.Fprintln(response, detailsString); err != nil {
		wfe.log.Warningf("Could not write response: %s", err)
	}
}

// Options responds to an HTTP OPTIONS request.
func (wfe *WebFrontEndImpl) Options(response http.ResponseWriter, request *http.Request, methodsStr string, methodsMap map[string]bool) {
	// Every OPTIONS request gets an Allow header with a list of supported methods.
	response.Header().Set("Allow", methodsStr)

	// CORS preflight requests get additional headers. See
	// http://www.w3.org/TR/cors/#resource-preflight-requests
	reqMethod := request.Header.Get("Access-Control-Request-Method")
	if reqMethod == "" {
		reqMethod = "GET"
	}
	if methodsMap[reqMethod] {
		wfe.setCORSHeaders(response, request, methodsStr)
	}
}

// setCORSHeaders() tells the client that CORS is acceptable for this
// request. If allowMethods == "" the request is assumed to be a CORS
// actual request and no Access-Control-Allow-Methods header will be
// sent.
func (wfe *WebFrontEndImpl) setCORSHeaders(response http.ResponseWriter, request *http.Request, allowMethods string) {
	reqOrigin := request.Header.Get("Origin")
	if reqOrigin == "" {
		// This is not a CORS request.
		return
	}

	// Allow CORS if the current origin (or "*") is listed as an
	// allowed origin in config. Otherwise, disallow by returning
	// without setting any CORS headers.
	allow := false
	for _, ao := range wfe.AllowOrigins {
		if ao == "*" {
			response.Header().Set("Access-Control-Allow-Origin", "*")
			allow = true
			break
		} else if ao == reqOrigin {
			response.Header().Set("Vary", "Origin")
			response.Header().Set("Access-Control-Allow-Origin", ao)
			allow = true
			break
		}
	}
	if !allow {
		return
	}

	if allowMethods != "" {
		// For an OPTIONS request: allow all methods handled at this URL.
		response.Header().Set("Access-Control-Allow-Methods", allowMethods)
	}
	// NOTE(@cpu): "Content-Type" is considered a 'simple header' that doesn't
	// need to be explicitly allowed in 'access-control-allow-headers', but only
	// when the value is one of: `application/x-www-form-urlencoded`,
	// `multipart/form-data`, or `text/plain`. Since `application/jose+json` is
	// not one of these values we must be explicit in saying that `Content-Type`
	// is an allowed header. See MDN for more details:
	// https://developer.mozilla.org/en-US/docs/Web/HTTP/Headers/Access-Control-Allow-Headers
	response.Header().Set("Access-Control-Allow-Headers", "Content-Type")
	response.Header().Set("Access-Control-Expose-Headers", "Link, Replay-Nonce, Location")
	response.Header().Set("Access-Control-Max-Age", "86400")
}

// KeyRollover allows a user to change their signing key
func (wfe *WebFrontEndImpl) KeyRollover(
	ctx context.Context,
	logEvent *web.RequestEvent,
	response http.ResponseWriter,
	request *http.Request) {
	// Validate the outer JWS on the key rollover in standard fashion using
	// validPOSTForAccount
	outerBody, outerJWS, acct, prob := wfe.validPOSTForAccount(request, ctx, logEvent)
	addRequesterHeader(response, logEvent.Requester)
	if prob != nil {
		wfe.sendError(response, logEvent, prob, nil)
		return
	}
	oldKey := acct.Key

	// Parse the inner JWS from the validated outer JWS body
	innerJWS, prob := wfe.parseJWS(outerBody)
	if prob != nil {
		wfe.sendError(response, logEvent, prob, nil)
		return
	}

	// Validate the inner JWS as a key rollover request for the outer JWS
	rolloverOperation, prob := wfe.validKeyRollover(ctx, outerJWS, innerJWS, oldKey)
	if prob != nil {
		wfe.sendError(response, logEvent, prob, nil)
		return
	}
	newKey := rolloverOperation.NewKey

	// Check that the rollover request's account URL matches the account URL used
	// to validate the outer JWS
	header := outerJWS.Signatures[0].Header
	if rolloverOperation.Account != header.KeyID {
		wfe.stats.joseErrorCount.With(prometheus.Labels{"type": "KeyRolloverMismatchedAccount"}).Inc()
		wfe.sendError(response, logEvent, probs.Malformed(
			fmt.Sprintf("Inner key rollover request specified Account %q, but outer JWS has Key ID %q",
				rolloverOperation.Account, header.KeyID)), nil)
		return
	}

	// Check that the new key isn't the same as the old key. This would fail as
	// part of the subsequent `wfe.SA.GetRegistrationByKey` check since the new key
	// will find the old account if its equal to the old account key. We
	// check new key against old key explicitly to save an RPC round trip and a DB
	// query for this easy rejection case
	keysEqual, err := core.PublicKeysEqual(newKey.Key, oldKey.Key)
	if err != nil {
		// This should not happen - both the old and new key have been validated by now
		wfe.sendError(response, logEvent, probs.ServerInternal("Unable to compare new and old keys"), err)
		return
	}
	if keysEqual {
		wfe.stats.joseErrorCount.With(prometheus.Labels{"type": "KeyRolloverUnchangedKey"}).Inc()
		wfe.sendError(response, logEvent, probs.Malformed(
			"New key specified by rollover request is the same as the old key"), nil)
		return
	}

	// Marshal key to bytes
	newKeyBytes, err := newKey.MarshalJSON()
	if err != nil {
		wfe.sendError(response, logEvent, probs.ServerInternal("Error marshaling new key"), err)
	}
	// Check that the new key isn't already being used for an existing account
	existingAcct, err := wfe.sa.GetRegistrationByKey(ctx, &sapb.JSONWebKey{Jwk: newKeyBytes})
	if err == nil {
		response.Header().Set("Location",
			web.RelativeEndpoint(request, fmt.Sprintf("%s%d", acctPath, existingAcct.Id)))
		wfe.sendError(response, logEvent,
			probs.Conflict("New key is already in use for a different account"), err)
		return
	} else if !errors.Is(err, berrors.NotFound) {
		wfe.sendError(response, logEvent, web.ProblemDetailsForError(err, "Failed to lookup existing keys"), err)
		return
	}

	// Update the account key to the new key
	updatedAcctPb, err := wfe.ra.UpdateRegistrationKey(ctx, &rapb.UpdateRegistrationKeyRequest{RegistrationID: acct.ID, Jwk: newKeyBytes})
	if err != nil {
		if errors.Is(err, berrors.Duplicate) {
			// It is possible that between checking for the existing key, and performing the update
			// a parallel update or new account request happened and claimed the key. In this case
			// just retrieve the account again, and return an error as we would above with a Location
			// header
			existingAcct, err := wfe.sa.GetRegistrationByKey(ctx, &sapb.JSONWebKey{Jwk: newKeyBytes})
			if err != nil {
				wfe.sendError(response, logEvent, web.ProblemDetailsForError(err, "looking up account by key"), err)
				return
			}
			response.Header().Set("Location",
				web.RelativeEndpoint(request, fmt.Sprintf("%s%d", acctPath, existingAcct.Id)))
			wfe.sendError(response, logEvent,
				probs.Conflict("New key is already in use for a different account"), err)
			return
		}
		wfe.sendError(response, logEvent,
			web.ProblemDetailsForError(err, "Unable to update account with new key"), err)
		return
	}
	// Convert proto to registration for display
	updatedAcct, err := bgrpc.PbToRegistration(updatedAcctPb)
	if err != nil {
		wfe.sendError(response, logEvent, probs.ServerInternal("Error marshaling proto to registration"), err)
		return
	}
	prepAccountForDisplay(&updatedAcct)

	err = wfe.writeJsonResponse(response, logEvent, http.StatusOK, updatedAcct)
	if err != nil {
		wfe.sendError(response, logEvent, probs.ServerInternal("Failed to marshal updated account"), err)
	}
}

type orderJSON struct {
	Status         core.AcmeStatus             `json:"status"`
	Expires        time.Time                   `json:"expires"`
	Identifiers    []identifier.ACMEIdentifier `json:"identifiers"`
	Authorizations []string                    `json:"authorizations"`
	Finalize       string                      `json:"finalize"`
	Profile        string                      `json:"profile,omitempty"`
	Certificate    string                      `json:"certificate,omitempty"`
	Error          *probs.ProblemDetails       `json:"error,omitempty"`
}

// orderToOrderJSON converts a *corepb.Order instance into an orderJSON struct
// that is returned in HTTP API responses. It will convert the order names to
// DNS type identifiers and additionally create absolute URLs for the finalize
// URL and the certificate URL as appropriate.
func (wfe *WebFrontEndImpl) orderToOrderJSON(request *http.Request, order *corepb.Order) orderJSON {
	idents := make([]identifier.ACMEIdentifier, len(order.DnsNames))
	for i, name := range order.DnsNames {
		idents[i] = identifier.NewDNS(name)
	}
	finalizeURL := web.RelativeEndpoint(request,
		fmt.Sprintf("%s%d/%d", finalizeOrderPath, order.RegistrationID, order.Id))
	respObj := orderJSON{
		Status:      core.AcmeStatus(order.Status),
		Expires:     order.Expires.AsTime(),
		Identifiers: idents,
		Finalize:    finalizeURL,
		Profile:     order.CertificateProfileName,
	}
	// If there is an order error, prefix its type with the V2 namespace
	if order.Error != nil {
		prob, err := bgrpc.PBToProblemDetails(order.Error)
		if err != nil {
			wfe.log.AuditErrf("Internal error converting order ID %d "+
				"proto buf prob to problem details: %q", order.Id, err)
		}
		respObj.Error = prob
		respObj.Error.Type = probs.ErrorNS + respObj.Error.Type
	}
	for _, v2ID := range order.V2Authorizations {
		respObj.Authorizations = append(respObj.Authorizations, web.RelativeEndpoint(request, fmt.Sprintf("%s%d/%d", authzPathWithAcct, order.RegistrationID, v2ID)))
	}
	if respObj.Status == core.StatusValid {
		certURL := web.RelativeEndpoint(request,
			fmt.Sprintf("%s%s", certPath, order.CertificateSerial))
		respObj.Certificate = certURL
	}
	return respObj
}

// checkNewOrderLimits checks whether sufficient limit quota exists for the
// creation of a new order. If so, that quota is spent. If an error is
// encountered during the check, it is logged but not returned. A refund
// function is returned that can be used to refund the quota if the order is not
// created, the func will be nil if any error was encountered during the check.
func (wfe *WebFrontEndImpl) checkNewOrderLimits(ctx context.Context, regId int64, names []string, isRenewal bool) (func(), error) {
	if wfe.limiter == nil && wfe.txnBuilder == nil {
		// Key-value rate limiting is disabled.
		return nil, nil
	}

	txns, err := wfe.txnBuilder.NewOrderLimitTransactions(regId, names, isRenewal)
	if err != nil {
		return nil, fmt.Errorf("building new order limit transactions: %w", err)
	}

	d, err := wfe.limiter.BatchSpend(ctx, txns)
	if err != nil {
		return nil, fmt.Errorf("spending new order limits: %w", err)
	}

	err = d.Result(wfe.clk.Now())
	if err != nil {
		return nil, err
	}

	return func() {
		_, err := wfe.limiter.BatchRefund(ctx, txns)
		if err != nil {
			wfe.log.Warningf("refunding new order limits: %s", err)
		}
	}, nil
}

// orderMatchesReplacement checks if the order matches the provided certificate
// as identified by the provided ARI CertID. This function ensures that:
//   - the certificate being replaced exists,
//   - the requesting account owns that certificate, and
//   - a name in this new order matches a name in the certificate being
//     replaced.
func (wfe *WebFrontEndImpl) orderMatchesReplacement(ctx context.Context, acct *core.Registration, names []string, serial string) error {
	// It's okay to use GetCertificate (vs trying to get a precertificate),
	// because we don't intend to serve ARI for certs that never made it past
	// the precert stage.
	oldCert, err := wfe.sa.GetCertificate(ctx, &sapb.Serial{Serial: serial})
	if err != nil {
		if errors.Is(err, berrors.NotFound) {
			return berrors.NotFoundError("request included `replaces` field, but no current certificate with serial %q exists", serial)
		}
		return errors.New("failed to retrieve existing certificate")
	}

	if oldCert.RegistrationID != acct.ID {
		return berrors.UnauthorizedError("requester account did not request the certificate being replaced by this order")
	}
	parsedCert, err := x509.ParseCertificate(oldCert.Der)
	if err != nil {
		return fmt.Errorf("error parsing certificate replaced by this order: %w", err)
	}

	var nameMatch bool
	for _, name := range names {
		if parsedCert.VerifyHostname(name) == nil {
			// At least one name in the new order matches a name in the
			// predecessor certificate.
			nameMatch = true
			break
		}
	}
	if !nameMatch {
		return berrors.MalformedError("identifiers in this order do not match any names in the certificate being replaced")
	}
	return nil
}

func (wfe *WebFrontEndImpl) determineARIWindow(ctx context.Context, serial string) (core.RenewalInfo, error) {
	// Check if the serial is impacted by an incident.
	result, err := wfe.sa.IncidentsForSerial(ctx, &sapb.Serial{Serial: serial})
	if err != nil {
		return core.RenewalInfo{}, fmt.Errorf("checking if existing certificate is impacted by an incident: %w", err)
	}

	if len(result.Incidents) > 0 {
		// Find the earliest incident.
		var earliest *sapb.Incident
		for _, incident := range result.Incidents {
			if earliest == nil || incident.RenewBy.AsTime().Before(earliest.RenewBy.AsTime()) {
				earliest = incident
			}
		}
		// The existing cert is impacted by an incident, renew immediately.
		return core.RenewalInfoImmediate(wfe.clk.Now(), earliest.Url), nil
	}

	// Check if the serial is revoked.
	status, err := wfe.sa.GetCertificateStatus(ctx, &sapb.Serial{Serial: serial})
	if err != nil {
		return core.RenewalInfo{}, fmt.Errorf("checking if existing certificate has been revoked: %w", err)
	}

	if status.Status == string(core.OCSPStatusRevoked) {
		// The existing certificate is revoked, renew immediately.
		return core.RenewalInfoImmediate(wfe.clk.Now(), ""), nil
	}

	// It's okay to use GetCertificate (vs trying to get a precertificate),
	// because we don't intend to serve ARI for certs that never made it past
	// the precert stage.
	cert, err := wfe.sa.GetCertificate(ctx, &sapb.Serial{Serial: serial})
	if err != nil {
		if errors.Is(err, berrors.NotFound) {
			return core.RenewalInfo{}, err
		}
		return core.RenewalInfo{}, fmt.Errorf("failed to retrieve existing certificate: %w", err)
	}

	return core.RenewalInfoSimple(cert.Issued.AsTime(), cert.Expires.AsTime()), nil
}

// validateReplacementOrder implements draft-ietf-acme-ari-03. For a new order
// to be considered a replacement for an existing certificate, the existing
// certificate:
//  1. MUST NOT have been replaced by another finalized order,
//  2. MUST be associated with the same ACME account as this request, and
//  3. MUST have at least one identifier in common with this request.
//
// There are three values returned by this function:
//   - The first return value is the serial number of the certificate being
//     replaced. If the order is not a replacement, this value is an empty
//     string.
//   - The second return value is a boolean indicating whether the order is
//     exempt from rate limits. If the order is a replacement and the request
//     is made within the suggested renewal window, this value is true.
//     Otherwise, this value is false.
//   - The last value is an error, this is non-nil unless the order is not a
//     replacement or there was an error while validating the replacement.
func (wfe *WebFrontEndImpl) validateReplacementOrder(ctx context.Context, acct *core.Registration, names []string, replaces string) (string, bool, error) {
	if replaces == "" {
		// No replacement indicated.
		return "", false, nil
	}

	decodedSerial, err := parseARICertID(replaces, wfe.issuerCertificates)
	if err != nil {
		return "", false, fmt.Errorf("while parsing ARI CertID an error occurred: %w", err)
	}

	exists, err := wfe.sa.ReplacementOrderExists(ctx, &sapb.Serial{Serial: decodedSerial})
	if err != nil {
		return "", false, fmt.Errorf("checking replacement status of existing certificate: %w", err)
	}
	if exists.Exists {
		return "", false, berrors.ConflictError(
			"cannot indicate an order replaces certificate with serial %q, which already has a replacement order",
			decodedSerial,
		)
	}

	err = wfe.orderMatchesReplacement(ctx, acct, names, decodedSerial)
	if err != nil {
		// The provided replacement field value failed to meet the required
		// criteria. We're going to return the error to the caller instead
		// of trying to create a regular (non-replacement) order.
		return "", false, fmt.Errorf("while checking that this order is a replacement: %w", err)
	}
	// This order is a replacement for an existing certificate.
	replaces = decodedSerial

	// For an order to be exempt from rate limits, it must be a replacement
	// and the request must be made within the suggested renewal window.
	renewalInfo, err := wfe.determineARIWindow(ctx, replaces)
	if err != nil {
		return "", false, fmt.Errorf("while determining the current ARI renewal window: %w", err)
	}

	return replaces, renewalInfo.SuggestedWindow.IsWithin(wfe.clk.Now()), nil
}

func (wfe *WebFrontEndImpl) validateCertificateProfileName(profile string) error {
	if profile == "" {
		// No profile name is specified.
		return nil
	}
	if _, ok := wfe.certProfiles[profile]; !ok {
		// The profile name is not in the list of configured profiles.
		return errors.New("not a recognized profile name")
	}

	return nil
}

func (wfe *WebFrontEndImpl) checkIdentifiersPaused(ctx context.Context, orderIdentifiers []identifier.ACMEIdentifier, regID int64) ([]string, error) {
	uniqueOrderIdentifiers := core.NormalizeIdentifiers(orderIdentifiers)
	var identifiers []*corepb.Identifier
	for _, ident := range uniqueOrderIdentifiers {
		identifiers = append(identifiers, &corepb.Identifier{
			Type:  string(ident.Type),
			Value: ident.Value,
		})
	}

	paused, err := wfe.sa.CheckIdentifiersPaused(ctx, &sapb.PauseRequest{
		RegistrationID: regID,
		Identifiers:    identifiers,
	})
	if err != nil {
		return nil, err
	}
	if len(paused.Identifiers) <= 0 {
		// No identifiers are paused.
		return nil, nil
	}

	// At least one of the requested identifiers is paused.
	pausedValues := make([]string, 0, len(paused.Identifiers))
	for _, ident := range paused.Identifiers {
		pausedValues = append(pausedValues, ident.Value)
	}

	return pausedValues, nil
}

// NewOrder is used by clients to create a new order object and a set of
// authorizations to fulfill for issuance.
func (wfe *WebFrontEndImpl) NewOrder(
	ctx context.Context,
	logEvent *web.RequestEvent,
	response http.ResponseWriter,
	request *http.Request) {
	body, _, acct, prob := wfe.validPOSTForAccount(request, ctx, logEvent)
	addRequesterHeader(response, logEvent.Requester)
	if prob != nil {
		// validPOSTForAccount handles its own setting of logEvent.Errors
		wfe.sendError(response, logEvent, prob, nil)
		return
	}

	// newOrderRequest is the JSON structure of the request body. We only
	// support the identifiers and replaces fields. If notBefore or notAfter are
	// sent we return a probs.Malformed as we do not support them.
	var newOrderRequest struct {
		Identifiers []identifier.ACMEIdentifier `json:"identifiers"`
		NotBefore   string
		NotAfter    string
		Replaces    string
		Profile     string
	}
	err := json.Unmarshal(body, &newOrderRequest)
	if err != nil {
		wfe.sendError(response, logEvent,
			probs.Malformed("Unable to unmarshal NewOrder request body"), err)
		return
	}

	if len(newOrderRequest.Identifiers) == 0 {
		wfe.sendError(response, logEvent,
			probs.Malformed("NewOrder request did not specify any identifiers"), nil)
		return
	}
	if newOrderRequest.NotBefore != "" || newOrderRequest.NotAfter != "" {
		wfe.sendError(response, logEvent, probs.Malformed("NotBefore and NotAfter are not supported"), nil)
		return
	}

	// Collect up all of the DNS identifier values into a []string for
	// subsequent layers to process. We reject anything with a non-DNS
	// type identifier here. Check to make sure one of the strings is
	// short enough to meet the max CN bytes requirement.
	names := make([]string, len(newOrderRequest.Identifiers))
	for i, ident := range newOrderRequest.Identifiers {
		if ident.Type != identifier.TypeDNS {
			wfe.sendError(response, logEvent,
				probs.UnsupportedIdentifier("NewOrder request included invalid non-DNS type identifier: type %q, value %q",
					ident.Type, ident.Value),
				nil)
			return
		}
		if ident.Value == "" {
			wfe.sendError(response, logEvent, probs.Malformed("NewOrder request included empty domain name"), nil)
			return
		}
		names[i] = ident.Value
	}

	names = core.UniqueLowerNames(names)
	err = policy.WellFormedDomainNames(names)
	if err != nil {
		wfe.sendError(response, logEvent, web.ProblemDetailsForError(err, "Invalid identifiers requested"), nil)
		return
	}
	if len(names) > wfe.maxNames {
		wfe.sendError(response, logEvent, probs.Malformed("Order cannot contain more than %d DNS names", wfe.maxNames), nil)
		return
	}

	logEvent.DNSNames = names

	if features.Get().CheckIdentifiersPaused {
		pausedValues, err := wfe.checkIdentifiersPaused(ctx, newOrderRequest.Identifiers, acct.ID)
		if err != nil {
			wfe.sendError(response, logEvent, probs.ServerInternal("Failure while checking pause status of identifiers"), err)
			return
		}
		if len(pausedValues) > 0 {
			jwt, err := unpause.GenerateJWT(wfe.unpauseSigner, acct.ID, pausedValues, wfe.unpauseJWTLifetime, wfe.clk)
			if err != nil {
				wfe.sendError(response, logEvent, probs.ServerInternal("Error generating JWT for unpause portal"), err)
			}
			msg := fmt.Sprintf(
				"Your account is temporarily prevented from requesting certificates for %s and possibly others. Please visit: %s",
				strings.Join(pausedValues, ", "),
				fmt.Sprintf("%s%s?jwt=%s", wfe.unpauseURL, unpause.GetForm, jwt),
			)
			wfe.sendError(response, logEvent, probs.Paused(msg), nil)
			return
		}
	}

	var replaces string
	var isARIRenewal bool
	replaces, isARIRenewal, err = wfe.validateReplacementOrder(ctx, acct, names, newOrderRequest.Replaces)
	if err != nil {
		wfe.sendError(response, logEvent, web.ProblemDetailsForError(err, "While validating order as a replacement an error occurred"), err)
		return
	}

	var isRenewal bool
	if !isARIRenewal {
		// The Subscriber does not have an ARI exemption. However, we can check
		// if the order is a renewal, and thus exempt from the NewOrdersPerAccount
		// and CertificatesPerDomain limits.
		exists, err := wfe.sa.FQDNSetExists(ctx, &sapb.FQDNSetExistsRequest{DnsNames: names})
		if err != nil {
			wfe.sendError(response, logEvent, web.ProblemDetailsForError(err, "While checking renewal exemption status"), err)
			return
		}
		isRenewal = exists.Exists
	}

	err = wfe.validateCertificateProfileName(newOrderRequest.Profile)
	if err != nil {
		// TODO(#7392) Provide link to profile documentation.
		wfe.sendError(response, logEvent, probs.Malformed("Invalid certificate profile, %q: %s", newOrderRequest.Profile, err), err)
		return
	}

	refundLimits, err := wfe.checkNewOrderLimits(ctx, acct.ID, names, isRenewal)
	if err != nil {
		if errors.Is(err, berrors.RateLimit) {
			if features.Get().UseKvLimitsForNewOrder {
				wfe.sendError(response, logEvent, probs.RateLimited(err.Error()), err)
				return
			}
		} else {
			logEvent.IgnoredRateLimitError = err.Error()
		}
	}

	var newOrderSuccessful bool
	var errIsRateLimit bool
	defer func() {
		wfe.stats.ariReplacementOrders.With(prometheus.Labels{
			"isReplacement": fmt.Sprintf("%t", replaces != ""),
			"limitsExempt":  fmt.Sprintf("%t", isARIRenewal),
		}).Inc()

		if !newOrderSuccessful && !errIsRateLimit && refundLimits != nil {
			go refundLimits()
		}
	}()

	order, err := wfe.ra.NewOrder(ctx, &rapb.NewOrderRequest{
		RegistrationID:         acct.ID,
		DnsNames:               names,
		ReplacesSerial:         replaces,
		CertificateProfileName: newOrderRequest.Profile,
		IsARIRenewal:           isARIRenewal,
		IsRenewal:              isRenewal,
	})
	// TODO(#7153): Check each value via core.IsAnyNilOrZero
	if err != nil || order == nil || order.Id == 0 || order.RegistrationID == 0 || len(order.DnsNames) == 0 || core.IsAnyNilOrZero(order.Created, order.Expires) {
		wfe.sendError(response, logEvent, web.ProblemDetailsForError(err, "Error creating new order"), err)
		if errors.Is(err, berrors.RateLimit) {
			// Request was denied by a legacy rate limit. In this error case we
			// do not want to refund the quota consumed by the request because
			// repeated requests would result in unearned refunds.
			//
			// TODO(#5545): Once key-value rate limits are authoritative this
			// can be removed.
			errIsRateLimit = true
		}
		return
	}
	logEvent.Created = fmt.Sprintf("%d", order.Id)

	orderURL := web.RelativeEndpoint(request,
		fmt.Sprintf("%s%d/%d", orderPath, acct.ID, order.Id))
	response.Header().Set("Location", orderURL)

	respObj := wfe.orderToOrderJSON(request, order)
	err = wfe.writeJsonResponse(response, logEvent, http.StatusCreated, respObj)
	if err != nil {
		wfe.sendError(response, logEvent, probs.ServerInternal("Error marshaling order"), err)
		return
	}
	newOrderSuccessful = true
}

// GetOrder is used to retrieve a existing order object
func (wfe *WebFrontEndImpl) GetOrder(ctx context.Context, logEvent *web.RequestEvent, response http.ResponseWriter, request *http.Request) {
	var requesterAccount *core.Registration
	// Any POSTs to the Order endpoint should be POST-as-GET requests. There are
	// no POSTs with a body allowed for this endpoint.
	if request.Method == http.MethodPost {
		acct, prob := wfe.validPOSTAsGETForAccount(request, ctx, logEvent)
		if prob != nil {
			wfe.sendError(response, logEvent, prob, nil)
			return
		}
		requesterAccount = acct
	}

	// Path prefix is stripped, so this should be like "<account ID>/<order ID>"
	fields := strings.SplitN(request.URL.Path, "/", 2)
	if len(fields) != 2 {
		wfe.sendError(response, logEvent, probs.NotFound("Invalid request path"), nil)
		return
	}
	acctID, err := strconv.ParseInt(fields[0], 10, 64)
	if err != nil {
		wfe.sendError(response, logEvent, probs.Malformed("Invalid account ID"), err)
		return
	}
	orderID, err := strconv.ParseInt(fields[1], 10, 64)
	if err != nil {
		wfe.sendError(response, logEvent, probs.Malformed("Invalid order ID"), err)
		return
	}

	order, err := wfe.sa.GetOrder(ctx, &sapb.OrderRequest{Id: orderID})
	if err != nil {
		if errors.Is(err, berrors.NotFound) {
			wfe.sendError(response, logEvent, probs.NotFound(fmt.Sprintf("No order for ID %d", orderID)), nil)
			return
		}
		wfe.sendError(response, logEvent, web.ProblemDetailsForError(err,
			fmt.Sprintf("Failed to retrieve order for ID %d", orderID)), err)
		return
	}

	// TODO(#7153): Check each value via core.IsAnyNilOrZero
	if order.Id == 0 || order.Status == "" || order.RegistrationID == 0 || len(order.DnsNames) == 0 || core.IsAnyNilOrZero(order.Created, order.Expires) {
		wfe.sendError(response, logEvent, probs.ServerInternal(fmt.Sprintf("Failed to retrieve order for ID %d", orderID)), errIncompleteGRPCResponse)
		return
	}

	if requiredStale(request, logEvent) {
		if prob := wfe.staleEnoughToGETOrder(order); prob != nil {
			wfe.sendError(response, logEvent, prob, nil)
			return
		}
	}

	if order.RegistrationID != acctID {
		wfe.sendError(response, logEvent, probs.NotFound(fmt.Sprintf("No order found for account ID %d", acctID)), nil)
		return
	}

	// If the requesterAccount is not nil then this was an authenticated
	// POST-as-GET request and we need to verify the requesterAccount is the
	// order's owner.
	if requesterAccount != nil && order.RegistrationID != requesterAccount.ID {
		wfe.sendError(response, logEvent, probs.NotFound(fmt.Sprintf("No order found for account ID %d", acctID)), nil)
		return
	}

	respObj := wfe.orderToOrderJSON(request, order)

	if respObj.Status == core.StatusProcessing {
		response.Header().Set(headerRetryAfter, strconv.Itoa(orderRetryAfter))
	}

	err = wfe.writeJsonResponse(response, logEvent, http.StatusOK, respObj)
	if err != nil {
		wfe.sendError(response, logEvent, probs.ServerInternal("Error marshaling order"), err)
		return
	}
}

// FinalizeOrder is used to request issuance for a existing order object.
// Most processing of the order details is handled by the RA but
// we do attempt to throw away requests with invalid CSRs here.
func (wfe *WebFrontEndImpl) FinalizeOrder(ctx context.Context, logEvent *web.RequestEvent, response http.ResponseWriter, request *http.Request) {
	// Validate the POST body signature and get the authenticated account for this
	// finalize order request
	body, _, acct, prob := wfe.validPOSTForAccount(request, ctx, logEvent)
	addRequesterHeader(response, logEvent.Requester)
	if prob != nil {
		wfe.sendError(response, logEvent, prob, nil)
		return
	}

	// Order URLs are like: /acme/finalize/<account>/<order>/. The prefix is
	// stripped by the time we get here.
	fields := strings.SplitN(request.URL.Path, "/", 2)
	if len(fields) != 2 {
		wfe.sendError(response, logEvent, probs.NotFound("Invalid request path"), nil)
		return
	}
	acctID, err := strconv.ParseInt(fields[0], 10, 64)
	if err != nil {
		wfe.sendError(response, logEvent, probs.Malformed("Invalid account ID"), nil)
		return
	}
	orderID, err := strconv.ParseInt(fields[1], 10, 64)
	if err != nil {
		wfe.sendError(response, logEvent, probs.Malformed("Invalid order ID"), nil)
		return
	}

	order, err := wfe.sa.GetOrder(ctx, &sapb.OrderRequest{Id: orderID})
	if err != nil {
		if errors.Is(err, berrors.NotFound) {
			wfe.sendError(response, logEvent, probs.NotFound(fmt.Sprintf("No order for ID %d", orderID)), nil)
			return
		}
		wfe.sendError(response, logEvent, web.ProblemDetailsForError(err,
			fmt.Sprintf("Failed to retrieve order for ID %d", orderID)), err)
		return
	}

	// TODO(#7153): Check each value via core.IsAnyNilOrZero
	if order.Id == 0 || order.Status == "" || order.RegistrationID == 0 || len(order.DnsNames) == 0 || core.IsAnyNilOrZero(order.Created, order.Expires) {
		wfe.sendError(response, logEvent, probs.ServerInternal(fmt.Sprintf("Failed to retrieve order for ID %d", orderID)), errIncompleteGRPCResponse)
		return
	}

	if order.RegistrationID != acctID {
		wfe.sendError(response, logEvent, probs.NotFound(fmt.Sprintf("No order found for account ID %d", acctID)), nil)
		return
	}

	// If the authenticated account ID doesn't match the order's registration ID
	// pretend it doesn't exist and abort.
	if acct.ID != order.RegistrationID {
		wfe.sendError(response, logEvent, probs.NotFound(fmt.Sprintf("No order found for account ID %d", acct.ID)), nil)
		return
	}

	// Only ready orders can be finalized.
	if order.Status != string(core.StatusReady) {
		wfe.sendError(response, logEvent, probs.OrderNotReady(fmt.Sprintf("Order's status (%q) is not acceptable for finalization", order.Status)), nil)
		return
	}

	// If the order is expired we can not finalize it and must return an error
	orderExpiry := order.Expires.AsTime()
	if orderExpiry.Before(wfe.clk.Now()) {
		wfe.sendError(response, logEvent, probs.NotFound(fmt.Sprintf("Order %d is expired", order.Id)), nil)
		return
	}

	// The authenticated finalize message body should be an encoded CSR
	var rawCSR core.RawCertificateRequest
	err = json.Unmarshal(body, &rawCSR)
	if err != nil {
		wfe.sendError(response, logEvent,
			probs.Malformed("Error unmarshaling finalize order request"), err)
		return
	}

	// Check for a malformed CSR early to avoid unnecessary RPCs
	csr, err := x509.ParseCertificateRequest(rawCSR.CSR)
	if err != nil {
		wfe.sendError(response, logEvent, probs.Malformed("Error parsing certificate request: %s", err), err)
		return
	}

	logEvent.DNSNames = order.DnsNames
	logEvent.Extra["KeyType"] = web.KeyTypeToString(csr.PublicKey)

	updatedOrder, err := wfe.ra.FinalizeOrder(ctx, &rapb.FinalizeOrderRequest{
		Csr:   rawCSR.CSR,
		Order: order,
	})
	if err != nil {
		wfe.sendError(response, logEvent, web.ProblemDetailsForError(err, "Error finalizing order"), err)
		return
	}
	// TODO(#7153): Check each value via core.IsAnyNilOrZero
	if updatedOrder == nil || order.Id == 0 || order.RegistrationID == 0 || len(order.DnsNames) == 0 || core.IsAnyNilOrZero(order.Created, order.Expires) {
		wfe.sendError(response, logEvent, web.ProblemDetailsForError(err, "Error validating order"), errIncompleteGRPCResponse)
		return
	}

	// Inc CSR signature algorithm counter
	wfe.stats.csrSignatureAlgs.With(prometheus.Labels{"type": csr.SignatureAlgorithm.String()}).Inc()

	orderURL := web.RelativeEndpoint(request,
		fmt.Sprintf("%s%d/%d", orderPath, acct.ID, updatedOrder.Id))
	response.Header().Set("Location", orderURL)

	respObj := wfe.orderToOrderJSON(request, updatedOrder)

	if respObj.Status == core.StatusProcessing {
		response.Header().Set(headerRetryAfter, strconv.Itoa(orderRetryAfter))
	}

	err = wfe.writeJsonResponse(response, logEvent, http.StatusOK, respObj)
	if err != nil {
		wfe.sendError(response, logEvent, probs.ServerInternal("Unable to write finalize order response"), err)
		return
	}
}

// parseARICertID parses the "certID", a unique identifier specified in
// draft-ietf-acme-ari-03. It takes the composite string as input returns a
// extracted and decoded certificate serial. If the decoded AKID does not match
// any known issuer or the serial number is not valid, an error is returned. For
// more details see:
// https://datatracker.ietf.org/doc/html/draft-ietf-acme-ari-03#section-4.1.
func parseARICertID(path string, issuerCertificates map[issuance.NameID]*issuance.Certificate) (string, error) {
	parts := strings.Split(path, ".")
	if len(parts) != 2 || parts[0] == "" || parts[1] == "" {
		return "", berrors.MalformedError("Invalid path")
	}

	akid, err := base64.RawURLEncoding.DecodeString(parts[0])
	if err != nil {
		return "", berrors.MalformedError("Authority Key Identifier was not base64url-encoded or contained padding: %s", err)
	}

	var found bool
	for _, issuer := range issuerCertificates {
		if bytes.Equal(issuer.SubjectKeyId, akid) {
			found = true
			break
		}
	}
	if !found {
		return "", berrors.NotFoundError("path contained an Authority Key Identifier that did not match a known issuer")
	}

	serialNumber, err := base64.RawURLEncoding.DecodeString(parts[1])
	if err != nil {
		return "", berrors.NotFoundError("serial number was not base64url-encoded or contained padding: %s", err)
	}

	return core.SerialToString(new(big.Int).SetBytes(serialNumber)), nil
}

// RenewalInfo is used to get information about the suggested renewal window
// for the given certificate. It only accepts unauthenticated GET requests.
func (wfe *WebFrontEndImpl) RenewalInfo(ctx context.Context, logEvent *web.RequestEvent, response http.ResponseWriter, request *http.Request) {
	if !features.Get().ServeRenewalInfo {
		wfe.sendError(response, logEvent, probs.NotFound("Feature not enabled"), nil)
		return
	}

	if len(request.URL.Path) == 0 {
		wfe.sendError(response, logEvent, probs.NotFound("Must specify a request path"), nil)
		return
	}

	decodedSerial, err := parseARICertID(request.URL.Path, wfe.issuerCertificates)
	if err != nil {
		wfe.sendError(response, logEvent, web.ProblemDetailsForError(err, "While parsing ARI CertID an error occurred"), err)
		return
	}

	// We can do all of our processing based just on the serial, because Boulder
	// does not re-use the same serial across multiple issuers.
	logEvent.Extra["RequestedSerial"] = decodedSerial

	renewalInfo, err := wfe.determineARIWindow(ctx, decodedSerial)
	if err != nil {
		if errors.Is(err, berrors.NotFound) {
			wfe.sendError(response, logEvent, probs.NotFound("Certificate replaced by this order was not found"), nil)
			return
		}
		wfe.sendError(response, logEvent, probs.ServerInternal("Error determining renewal window"), err)
		return
	}

	response.Header().Set(headerRetryAfter, fmt.Sprintf("%d", int(6*time.Hour/time.Second)))
	err = wfe.writeJsonResponse(response, logEvent, http.StatusOK, renewalInfo)
	if err != nil {
		wfe.sendError(response, logEvent, probs.ServerInternal("Error marshalling renewalInfo"), err)
		return
	}
}

func extractRequesterIP(req *http.Request) (net.IP, error) {
	ip := net.ParseIP(req.Header.Get("X-Real-IP"))
	if ip != nil {
		return ip, nil
	}
	host, _, err := net.SplitHostPort(req.RemoteAddr)
	if err != nil {
		return nil, err
	}
	return net.ParseIP(host), nil
}

func urlForAuthz(handlerPath string, authz core.Authorization, request *http.Request) string {
	if handlerPath == challengePathWithAcct || handlerPath == authzPathWithAcct {
		return web.RelativeEndpoint(request, fmt.Sprintf("%s%d/%s", authzPathWithAcct, authz.RegistrationID, authz.ID))
	}

	return web.RelativeEndpoint(request, deprecatedAuthzPath+authz.ID)
}<|MERGE_RESOLUTION|>--- conflicted
+++ resolved
@@ -1414,15 +1414,9 @@
 		return
 	}
 
-<<<<<<< HEAD
-	// If the body was not either completely empty or an empty JSON object, then
-	// this is an account update request. Treating the empty JSON object like a
-	// POST-as-GET is a holdover from ACMEv1.
-=======
 	// An empty string means POST-as-GET (i.e. no update). A body of "{}" means
 	// an update of zero fields, returning the unchanged object. This was the
 	// recommended way to fetch the account object in ACMEv1.
->>>>>>> 071b8c5b
 	if string(body) != "" && string(body) != "{}" {
 		currAcct, prob = wfe.updateAccount(ctx, body, currAcct)
 		if prob != nil {
