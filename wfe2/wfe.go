package wfe2

import (
	"bytes"
	"context"
	"crypto/x509"
	"encoding/base64"
	"encoding/json"
	"encoding/pem"
	"errors"
	"fmt"
	"math/big"
	"math/rand/v2"
	"net"
	"net/http"
	"strconv"
	"strings"
	"time"

	"github.com/jmhodges/clock"
	"github.com/prometheus/client_golang/prometheus"
	"go.opentelemetry.io/contrib/instrumentation/net/http/otelhttp"
	"go.opentelemetry.io/otel/trace"
	"google.golang.org/protobuf/types/known/durationpb"
	"google.golang.org/protobuf/types/known/emptypb"

	"github.com/letsencrypt/boulder/core"
	corepb "github.com/letsencrypt/boulder/core/proto"
	emailpb "github.com/letsencrypt/boulder/email/proto"
	berrors "github.com/letsencrypt/boulder/errors"
	"github.com/letsencrypt/boulder/features"
	"github.com/letsencrypt/boulder/goodkey"
	bgrpc "github.com/letsencrypt/boulder/grpc"
	_ "github.com/letsencrypt/boulder/grpc/noncebalancer" // imported for its init function.
	"github.com/letsencrypt/boulder/identifier"
	"github.com/letsencrypt/boulder/issuance"
	blog "github.com/letsencrypt/boulder/log"
	"github.com/letsencrypt/boulder/metrics/measured_http"
	"github.com/letsencrypt/boulder/nonce"
	"github.com/letsencrypt/boulder/policy"
	"github.com/letsencrypt/boulder/probs"
	rapb "github.com/letsencrypt/boulder/ra/proto"
	"github.com/letsencrypt/boulder/ratelimits"
	"github.com/letsencrypt/boulder/revocation"
	sapb "github.com/letsencrypt/boulder/sa/proto"
	"github.com/letsencrypt/boulder/unpause"
	"github.com/letsencrypt/boulder/web"
)

// Paths are the ACME-spec identified URL path-segments for various methods.
// NOTE: In metrics/measured_http we make the assumption that these are all
// lowercase plus hyphens. If you violate that assumption you should update
// measured_http.
const (
	directoryPath     = "/directory"
	newNoncePath      = "/acme/new-nonce"
	newAcctPath       = "/acme/new-acct"
	newOrderPath      = "/acme/new-order"
	rolloverPath      = "/acme/key-change"
	revokeCertPath    = "/acme/revoke-cert"
	acctPath          = "/acme/acct/"
	orderPath         = "/acme/order/"
	authzPath         = "/acme/authz/"
	challengePath     = "/acme/chall/"
	finalizeOrderPath = "/acme/finalize/"
	certPath          = "/acme/cert/"

	// Non-ACME paths.
	getCertPath = "/get/cert/"
	buildIDPath = "/build"

	// Draft or likely-to-change paths
	renewalInfoPath = "/draft-ietf-acme-ari-03/renewalInfo/"
)

const (
	headerRetryAfter = "Retry-After"
	// Our 99th percentile finalize latency is 2.3s. Asking clients to wait 3s
	// before polling the order to get an updated status means that >99% of
	// clients will fetch the updated order object exactly once,.
	orderRetryAfter = 3
)

var errIncompleteGRPCResponse = errors.New("incomplete gRPC response message")

// WebFrontEndImpl provides all the logic for Boulder's web-facing interface,
// i.e., ACME.  Its members configure the paths for various ACME functions,
// plus a few other data items used in ACME.  Its methods are primarily handlers
// for HTTPS requests for the various ACME functions.
type WebFrontEndImpl struct {
	ra rapb.RegistrationAuthorityClient
	sa sapb.StorageAuthorityReadOnlyClient
	ee emailpb.ExporterClient
	// gnc is a nonce-service client used exclusively for the issuance of
	// nonces. It's configured to route requests to backends colocated with the
	// WFE.
	gnc nonce.Getter
	// rnc is a nonce-service client used exclusively for the redemption of
	// nonces. It uses a custom RPC load balancer which is configured to route
	// requests to backends based on the prefix and HMAC key passed as in the
	// context of the request. The HMAC and prefix are passed using context keys
	// `nonce.HMACKeyCtxKey` and `nonce.PrefixCtxKey`.
	rnc nonce.Redeemer
	// rncKey is the HMAC key used to derive the prefix of nonce backends used
	// for nonce redemption.
	rncKey        []byte
	accountGetter AccountGetter
	log           blog.Logger
	clk           clock.Clock
	stats         wfe2Stats

	// certificateChains maps IssuerNameIDs to slice of []byte containing a leading
	// newline and one or more PEM encoded certificates separated by a newline,
	// sorted from leaf to root. The first []byte is the default certificate chain,
	// and any subsequent []byte is an alternate certificate chain.
	certificateChains map[issuance.NameID][][]byte

	// issuerCertificates is a map of IssuerNameIDs to issuer certificates built with the
	// first entry from each of the certificateChains. These certificates are used
	// to verify the signature of certificates provided in revocation requests.
	issuerCertificates map[issuance.NameID]*issuance.Certificate

	// URL to the current subscriber agreement (should contain some version identifier)
	SubscriberAgreementURL string

	// DirectoryCAAIdentity is used for the /directory response's "meta"
	// element's "caaIdentities" field. It should match the VA's issuerDomain
	// field value.
	DirectoryCAAIdentity string

	// DirectoryWebsite is used for the /directory response's "meta" element's
	// "website" field.
	DirectoryWebsite string

	// Allowed prefix for legacy accounts used by verify.go's `lookupJWK`.
	// See `cmd/boulder-wfe2/main.go`'s comment on the configuration field
	// `LegacyKeyIDPrefix` for more information.
	LegacyKeyIDPrefix string

	// Key policy.
	keyPolicy goodkey.KeyPolicy

	// CORS settings
	AllowOrigins []string

	// requestTimeout is the per-request overall timeout.
	requestTimeout time.Duration

	// StaleTimeout determines the required staleness for certificates to be
	// accessed via the Boulder-specific GET API. Certificates newer than
	// staleTimeout must be accessed via POST-as-GET and the RFC 8555 ACME API. We
	// do this to incentivize client developers to use the standard API.
	staleTimeout time.Duration

	limiter    *ratelimits.Limiter
	txnBuilder *ratelimits.TransactionBuilder

	unpauseSigner      unpause.JWTSigner
	unpauseJWTLifetime time.Duration
	unpauseURL         string

	// certProfiles is a map of acceptable certificate profile names to
	// descriptions (perhaps including URLs) of those profiles. NewOrder
	// Requests with a profile name not present in this map will be rejected.
	certProfiles map[string]string
}

// NewWebFrontEndImpl constructs a web service for Boulder
func NewWebFrontEndImpl(
	stats prometheus.Registerer,
	clk clock.Clock,
	keyPolicy goodkey.KeyPolicy,
	certificateChains map[issuance.NameID][][]byte,
	issuerCertificates map[issuance.NameID]*issuance.Certificate,
	logger blog.Logger,
	requestTimeout time.Duration,
	staleTimeout time.Duration,
	rac rapb.RegistrationAuthorityClient,
	sac sapb.StorageAuthorityReadOnlyClient,
	eec emailpb.ExporterClient,
	gnc nonce.Getter,
	rnc nonce.Redeemer,
	rncKey []byte,
	accountGetter AccountGetter,
	limiter *ratelimits.Limiter,
	txnBuilder *ratelimits.TransactionBuilder,
	certProfiles map[string]string,
	unpauseSigner unpause.JWTSigner,
	unpauseJWTLifetime time.Duration,
	unpauseURL string,
) (WebFrontEndImpl, error) {
	if len(issuerCertificates) == 0 {
		return WebFrontEndImpl{}, errors.New("must provide at least one issuer certificate")
	}

	if len(certificateChains) == 0 {
		return WebFrontEndImpl{}, errors.New("must provide at least one certificate chain")
	}

	if gnc == nil {
		return WebFrontEndImpl{}, errors.New("must provide a service for nonce issuance")
	}

	if rnc == nil {
		return WebFrontEndImpl{}, errors.New("must provide a service for nonce redemption")
	}

	wfe := WebFrontEndImpl{
		log:                logger,
		clk:                clk,
		keyPolicy:          keyPolicy,
		certificateChains:  certificateChains,
		issuerCertificates: issuerCertificates,
		stats:              initStats(stats),
		requestTimeout:     requestTimeout,
		staleTimeout:       staleTimeout,
		ra:                 rac,
		sa:                 sac,
		ee:                 eec,
		gnc:                gnc,
		rnc:                rnc,
		rncKey:             rncKey,
		accountGetter:      accountGetter,
		limiter:            limiter,
		txnBuilder:         txnBuilder,
		certProfiles:       certProfiles,
		unpauseSigner:      unpauseSigner,
		unpauseJWTLifetime: unpauseJWTLifetime,
		unpauseURL:         unpauseURL,
	}

	return wfe, nil
}

// HandleFunc registers a handler at the given path. It's
// http.HandleFunc(), but with a wrapper around the handler that
// provides some generic per-request functionality:
//
// * Set a Replay-Nonce header.
//
// * Respond to OPTIONS requests, including CORS preflight requests.
//
// * Set a no cache header
//
// * Respond http.StatusMethodNotAllowed for HTTP methods other than
// those listed.
//
// * Set CORS headers when responding to CORS "actual" requests.
//
// * Never send a body in response to a HEAD request. Anything
// written by the handler will be discarded if the method is HEAD.
// Also, all handlers that accept GET automatically accept HEAD.
func (wfe *WebFrontEndImpl) HandleFunc(mux *http.ServeMux, pattern string, h web.WFEHandlerFunc, methods ...string) {
	methodsMap := make(map[string]bool)
	for _, m := range methods {
		methodsMap[m] = true
	}
	if methodsMap["GET"] && !methodsMap["HEAD"] {
		// Allow HEAD for any resource that allows GET
		methods = append(methods, "HEAD")
		methodsMap["HEAD"] = true
	}
	methodsStr := strings.Join(methods, ", ")
	handler := http.StripPrefix(pattern, web.NewTopHandler(wfe.log,
		web.WFEHandlerFunc(func(ctx context.Context, logEvent *web.RequestEvent, response http.ResponseWriter, request *http.Request) {
			span := trace.SpanFromContext(ctx)
			span.SetName(pattern)

			logEvent.Endpoint = pattern
			if request.URL != nil {
				logEvent.Slug = request.URL.Path
			}
			if request.Method != "GET" || pattern == newNoncePath {
				nonceMsg, err := wfe.gnc.Nonce(ctx, &emptypb.Empty{})
				if err != nil {
					wfe.sendError(response, logEvent, web.ProblemDetailsForError(err, "unable to get nonce"), err)
					return
				}
				response.Header().Set("Replay-Nonce", nonceMsg.Nonce)
			}
			// Per section 7.1 "Resources":
			//   The "index" link relation is present on all resources other than the
			//   directory and indicates the URL of the directory.
			if pattern != directoryPath {
				directoryURL := web.RelativeEndpoint(request, directoryPath)
				response.Header().Add("Link", link(directoryURL, "index"))
			}

			switch request.Method {
			case "HEAD":
				// Go's net/http (and httptest) servers will strip out the body
				// of responses for us. This keeps the Content-Length for HEAD
				// requests as the same as GET requests per the spec.
			case "OPTIONS":
				wfe.Options(response, request, methodsStr, methodsMap)
				return
			}

			// No cache header is set for all requests, succeed or fail.
			addNoCacheHeader(response)

			if !methodsMap[request.Method] {
				response.Header().Set("Allow", methodsStr)
				wfe.sendError(response, logEvent, probs.MethodNotAllowed(), nil)
				return
			}

			wfe.setCORSHeaders(response, request, "")

			timeout := wfe.requestTimeout
			if timeout == 0 {
				timeout = 5 * time.Minute
			}
			ctx, cancel := context.WithTimeout(ctx, timeout)

			// Call the wrapped handler.
			h(ctx, logEvent, response, request)
			cancel()
		}),
	))
	mux.Handle(pattern, handler)
}

func marshalIndent(v interface{}) ([]byte, error) {
	return json.MarshalIndent(v, "", "  ")
}

func (wfe *WebFrontEndImpl) writeJsonResponse(response http.ResponseWriter, logEvent *web.RequestEvent, status int, v interface{}) error {
	jsonReply, err := marshalIndent(v)
	if err != nil {
		return err // All callers are responsible for handling this error
	}

	response.Header().Set("Content-Type", "application/json")
	response.WriteHeader(status)
	_, err = response.Write(jsonReply)
	if err != nil {
		// Don't worry about returning this error because the caller will
		// never handle it.
		wfe.log.Warningf("Could not write response: %s", err)
		logEvent.AddError("failed to write response: %s", err)
	}
	return nil
}

// requestProto returns "http" for HTTP requests and "https" for HTTPS
// requests. It supports the use of "X-Forwarded-Proto" to override the protocol.
func requestProto(request *http.Request) string {
	proto := "http"

	// If the request was received via TLS, use `https://` for the protocol
	if request.TLS != nil {
		proto = "https"
	}

	// Allow upstream proxies  to specify the forwarded protocol. Allow this value
	// to override our own guess.
	if specifiedProto := request.Header.Get("X-Forwarded-Proto"); specifiedProto != "" {
		proto = specifiedProto
	}

	return proto
}

const randomDirKeyExplanationLink = "https://community.letsencrypt.org/t/adding-random-entries-to-the-directory/33417"

func (wfe *WebFrontEndImpl) relativeDirectory(request *http.Request, directory map[string]interface{}) ([]byte, error) {
	// Create an empty map sized equal to the provided directory to store the
	// relative-ized result
	relativeDir := make(map[string]interface{}, len(directory))

	// Copy each entry of the provided directory into the new relative map,
	// prefixing it with the request protocol and host.
	for k, v := range directory {
		if v == randomDirKeyExplanationLink {
			relativeDir[k] = v
			continue
		}
		switch v := v.(type) {
		case string:
			// Only relative-ize top level string values, e.g. not the "meta" element
			relativeDir[k] = web.RelativeEndpoint(request, v)
		default:
			// If it isn't a string, put it into the results unmodified
			relativeDir[k] = v
		}
	}

	directoryJSON, err := marshalIndent(relativeDir)
	// This should never happen since we are just marshalling known strings
	if err != nil {
		return nil, err
	}

	return directoryJSON, nil
}

// Handler returns an http.Handler that uses various functions for
// various ACME-specified paths.
func (wfe *WebFrontEndImpl) Handler(stats prometheus.Registerer, oTelHTTPOptions ...otelhttp.Option) http.Handler {
	m := http.NewServeMux()

	// POSTable ACME endpoints
	wfe.HandleFunc(m, newAcctPath, wfe.NewAccount, "POST")
	wfe.HandleFunc(m, acctPath, wfe.Account, "POST")
	wfe.HandleFunc(m, revokeCertPath, wfe.RevokeCertificate, "POST")
	wfe.HandleFunc(m, rolloverPath, wfe.KeyRollover, "POST")
	wfe.HandleFunc(m, newOrderPath, wfe.NewOrder, "POST")
	wfe.HandleFunc(m, finalizeOrderPath, wfe.FinalizeOrder, "POST")

	// GETable and POST-as-GETable ACME endpoints
	wfe.HandleFunc(m, directoryPath, wfe.Directory, "GET", "POST")
	wfe.HandleFunc(m, newNoncePath, wfe.Nonce, "GET", "POST")
	wfe.HandleFunc(m, orderPath, wfe.GetOrder, "GET", "POST")
	wfe.HandleFunc(m, authzPath, wfe.AuthorizationHandler, "GET", "POST")
	wfe.HandleFunc(m, challengePath, wfe.ChallengeHandler, "GET", "POST")
	wfe.HandleFunc(m, certPath, wfe.Certificate, "GET", "POST")

	// Boulder specific endpoints
	wfe.HandleFunc(m, getCertPath, wfe.Certificate, "GET")
	wfe.HandleFunc(m, buildIDPath, wfe.BuildID, "GET")

	// Endpoint for draft-ietf-acme-ari
	if features.Get().ServeRenewalInfo {
		wfe.HandleFunc(m, renewalInfoPath, wfe.RenewalInfo, "GET", "POST")
	}

	// We don't use our special HandleFunc for "/" because it matches everything,
	// meaning we can wind up returning 405 when we mean to return 404. See
	// https://github.com/letsencrypt/boulder/issues/717
	m.Handle("/", web.NewTopHandler(wfe.log, web.WFEHandlerFunc(wfe.Index)))
	return measured_http.New(m, wfe.clk, stats, oTelHTTPOptions...)
}

// Method implementations

// Index serves a simple identification page. It is not part of the ACME spec.
func (wfe *WebFrontEndImpl) Index(ctx context.Context, logEvent *web.RequestEvent, response http.ResponseWriter, request *http.Request) {
	// All requests that are not handled by our ACME endpoints ends up
	// here. Set the our logEvent endpoint to "/" and the slug to the path
	// minus "/" to make sure that we properly set log information about
	// the request, even in the case of a 404
	logEvent.Endpoint = "/"
	logEvent.Slug = request.URL.Path[1:]

	// http://golang.org/pkg/net/http/#example_ServeMux_Handle
	// The "/" pattern matches everything, so we need to check
	// that we're at the root here.
	if request.URL.Path != "/" {
		logEvent.AddError("Resource not found")
		http.NotFound(response, request)
		response.Header().Set("Content-Type", "application/problem+json")
		return
	}

	if request.Method != "GET" {
		response.Header().Set("Allow", "GET")
		wfe.sendError(response, logEvent, probs.MethodNotAllowed(), errors.New("Bad method"))
		return
	}

	addNoCacheHeader(response)
	response.Header().Set("Content-Type", "text/html")
	fmt.Fprintf(response, `<html>
		<body>
			This is an <a href="https://tools.ietf.org/html/rfc8555">ACME</a>
			Certificate Authority running <a href="https://github.com/letsencrypt/boulder">Boulder</a>.
			JSON directory is available at <a href="%s">%s</a>.
		</body>
	</html>
	`, directoryPath, directoryPath)
}

func addNoCacheHeader(w http.ResponseWriter) {
	w.Header().Add("Cache-Control", "public, max-age=0, no-cache")
}

func addRequesterHeader(w http.ResponseWriter, requester int64) {
	if requester > 0 {
		w.Header().Set("Boulder-Requester", strconv.FormatInt(requester, 10))
	}
}

// Directory is an HTTP request handler that provides the directory
// object stored in the WFE's DirectoryEndpoints member with paths prefixed
// using the `request.Host` of the HTTP request.
func (wfe *WebFrontEndImpl) Directory(
	ctx context.Context,
	logEvent *web.RequestEvent,
	response http.ResponseWriter,
	request *http.Request) {
	directoryEndpoints := map[string]interface{}{
		"newAccount": newAcctPath,
		"newNonce":   newNoncePath,
		"revokeCert": revokeCertPath,
		"newOrder":   newOrderPath,
		"keyChange":  rolloverPath,
	}

	if features.Get().ServeRenewalInfo {
		// ARI-capable clients are expected to add the trailing slash per the
		// draft. We explicitly strip the trailing slash here so that clients
		// don't need to add trailing slash handling in their own code, saving
		// them minimal amounts of complexity.
		directoryEndpoints["renewalInfo"] = strings.TrimRight(renewalInfoPath, "/")
	}

	if request.Method == http.MethodPost {
		acct, prob := wfe.validPOSTAsGETForAccount(request, ctx, logEvent)
		if prob != nil {
			wfe.sendError(response, logEvent, prob, nil)
			return
		}
		logEvent.Requester = acct.ID
	}

	// Add a random key to the directory in order to make sure that clients don't hardcode an
	// expected set of keys. This ensures that we can properly extend the directory when we
	// need to add a new endpoint or meta element.
	directoryEndpoints[core.RandomString(8)] = randomDirKeyExplanationLink

	// ACME since draft-02 describes an optional "meta" directory entry. The
	// meta entry may optionally contain a "termsOfService" URI for the
	// current ToS.
	metaMap := map[string]interface{}{
		"termsOfService": wfe.SubscriberAgreementURL,
	}
	// The "meta" directory entry may also include a []string of CAA identities
	if wfe.DirectoryCAAIdentity != "" {
		// The specification says caaIdentities is an array of strings. In
		// practice Boulder's VA only allows configuring ONE CAA identity. Given
		// that constraint it doesn't make sense to allow multiple directory CAA
		// identities so we use just the `wfe.DirectoryCAAIdentity` alone.
		metaMap["caaIdentities"] = []string{
			wfe.DirectoryCAAIdentity,
		}
	}
	if len(wfe.certProfiles) != 0 {
		metaMap["profiles"] = wfe.certProfiles
	}
	// The "meta" directory entry may also include a string with a website URL
	if wfe.DirectoryWebsite != "" {
		metaMap["website"] = wfe.DirectoryWebsite
	}
	directoryEndpoints["meta"] = metaMap

	response.Header().Set("Content-Type", "application/json")

	relDir, err := wfe.relativeDirectory(request, directoryEndpoints)
	if err != nil {
		marshalProb := probs.ServerInternal("unable to marshal JSON directory")
		wfe.sendError(response, logEvent, marshalProb, nil)
		return
	}

	logEvent.Suppress()
	response.Write(relDir)
}

// Nonce is an endpoint for getting a fresh nonce with an HTTP GET or HEAD
// request. This endpoint only returns a status code header - the `HandleFunc`
// wrapper ensures that a nonce is written in the correct response header.
func (wfe *WebFrontEndImpl) Nonce(
	ctx context.Context,
	logEvent *web.RequestEvent,
	response http.ResponseWriter,
	request *http.Request) {
	if request.Method == http.MethodPost {
		acct, prob := wfe.validPOSTAsGETForAccount(request, ctx, logEvent)
		if prob != nil {
			wfe.sendError(response, logEvent, prob, nil)
			return
		}
		logEvent.Requester = acct.ID
	}

	statusCode := http.StatusNoContent
	// The ACME specification says GET requests should receive http.StatusNoContent
	// and HEAD/POST-as-GET requests should receive http.StatusOK.
	if request.Method != "GET" {
		statusCode = http.StatusOK
	}
	response.WriteHeader(statusCode)

	// The ACME specification says the server MUST include a Cache-Control header
	// field with the "no-store" directive in responses for the newNonce resource,
	// in order to prevent caching of this resource.
	response.Header().Set("Cache-Control", "no-store")

	// No need to log successful nonce requests, they're boring.
	logEvent.Suppress()
}

// sendError wraps web.SendError
func (wfe *WebFrontEndImpl) sendError(response http.ResponseWriter, logEvent *web.RequestEvent, prob *probs.ProblemDetails, ierr error) {
	var bErr *berrors.BoulderError
	if errors.As(ierr, &bErr) {
		retryAfterSeconds := int(bErr.RetryAfter.Round(time.Second).Seconds())
		if retryAfterSeconds > 0 {
			response.Header().Add(headerRetryAfter, strconv.Itoa(retryAfterSeconds))
			if bErr.Type == berrors.RateLimit {
				response.Header().Add("Link", link("https://letsencrypt.org/docs/rate-limits", "help"))
			}
		}
	}
	if prob.HTTPStatus == http.StatusInternalServerError {
		response.Header().Add(headerRetryAfter, "60")
	}
	wfe.stats.httpErrorCount.With(prometheus.Labels{"type": string(prob.Type)}).Inc()
	web.SendError(wfe.log, response, logEvent, prob, ierr)
}

func link(url, relation string) string {
	return fmt.Sprintf("<%s>;rel=\"%s\"", url, relation)
}

// contactsToEmails converts a *[]string of contacts (e.g. mailto:
// person@example.com) to a []string of valid email addresses. Non-email
// contacts or contacts with invalid email addresses are ignored.
func contactsToEmails(contacts *[]string) []string {
	if contacts == nil {
		return nil
	}
	var emails []string
	for _, c := range *contacts {
		if !strings.HasPrefix(c, "mailto:") {
			continue
		}
		address := strings.TrimPrefix(c, "mailto:")
		err := policy.ValidEmail(address)
		if err != nil {
			continue
		}
		emails = append(emails, address)
	}
	return emails
}

// checkNewAccountLimits checks whether sufficient limit quota exists for the
// creation of a new account. If so, that quota is spent. If an error is
// encountered during the check, it is logged but not returned. A refund
// function is returned that can be called to refund the quota if the account
// creation fails, the func will be nil if any error was encountered during the
// check.
func (wfe *WebFrontEndImpl) checkNewAccountLimits(ctx context.Context, ip net.IP) (func(), error) {
	txns, err := wfe.txnBuilder.NewAccountLimitTransactions(ip)
	if err != nil {
		return nil, fmt.Errorf("building new account limit transactions: %w", err)
	}

	d, err := wfe.limiter.BatchSpend(ctx, txns)
	if err != nil {
		return nil, fmt.Errorf("spending new account limits: %w", err)
	}

	err = d.Result(wfe.clk.Now())
	if err != nil {
		return nil, err
	}

	return func() {
		_, err := wfe.limiter.BatchRefund(ctx, txns)
		if err != nil {
			wfe.log.Warningf("refunding new account limits: %s", err)
		}
	}, nil
}

// NewAccount is used by clients to submit a new account
func (wfe *WebFrontEndImpl) NewAccount(
	ctx context.Context,
	logEvent *web.RequestEvent,
	response http.ResponseWriter,
	request *http.Request) {

	// NewAccount uses `validSelfAuthenticatedPOST` instead of
	// `validPOSTforAccount` because there is no account to authenticate against
	// until after it is created!
	body, key, prob := wfe.validSelfAuthenticatedPOST(ctx, request)
	if prob != nil {
		// validSelfAuthenticatedPOST handles its own setting of logEvent.Errors
		wfe.sendError(response, logEvent, prob, nil)
		return
	}

	var accountCreateRequest struct {
		Contact              *[]string `json:"contact"`
		TermsOfServiceAgreed bool      `json:"termsOfServiceAgreed"`
		OnlyReturnExisting   bool      `json:"onlyReturnExisting"`
	}

	err := json.Unmarshal(body, &accountCreateRequest)
	if err != nil {
		wfe.sendError(response, logEvent, probs.Malformed("Error unmarshaling JSON"), err)
		return
	}

	returnExistingAcct := func(acctPB *corepb.Registration) {
		if core.AcmeStatus(acctPB.Status) == core.StatusDeactivated {
			// If there is an existing, but deactivated account, then return an unauthorized
			// problem informing the user that this account was deactivated
			wfe.sendError(response, logEvent, probs.Unauthorized(
				"An account with the provided public key exists but is deactivated"), nil)
			return
		}

		response.Header().Set("Location",
			web.RelativeEndpoint(request, fmt.Sprintf("%s%d", acctPath, acctPB.Id)))
		logEvent.Requester = acctPB.Id
		addRequesterHeader(response, acctPB.Id)

		acct, err := bgrpc.PbToRegistration(acctPB)
		if err != nil {
			wfe.sendError(response, logEvent, probs.ServerInternal("Error marshaling account"), err)
			return
		}
		prepAccountForDisplay(&acct)

		err = wfe.writeJsonResponse(response, logEvent, http.StatusOK, acct)
		if err != nil {
			// ServerInternal because we just created this account, and it
			// should be OK.
			wfe.sendError(response, logEvent, probs.ServerInternal("Error marshaling account"), err)
			return
		}
	}

	keyBytes, err := key.MarshalJSON()
	if err != nil {
		wfe.sendError(response, logEvent,
			web.ProblemDetailsForError(err, "Error creating new account"), err)
		return
	}
	existingAcct, err := wfe.sa.GetRegistrationByKey(ctx, &sapb.JSONWebKey{Jwk: keyBytes})
	if err == nil {
		returnExistingAcct(existingAcct)
		return
	} else if !errors.Is(err, berrors.NotFound) {
		wfe.sendError(response, logEvent, web.ProblemDetailsForError(err, "failed check for existing account"), err)
		return
	}

	// If the request included a true "OnlyReturnExisting" field and we did not
	// find an existing registration with the key specified then we must return an
	// error and not create a new account.
	if accountCreateRequest.OnlyReturnExisting {
		wfe.sendError(response, logEvent, probs.AccountDoesNotExist(
			"No account exists with the provided key"), nil)
		return
	}

	if !accountCreateRequest.TermsOfServiceAgreed {
		wfe.sendError(response, logEvent, probs.Malformed("must agree to terms of service"), nil)
		return
	}

	ip, err := extractRequesterIP(request)
	if err != nil {
		wfe.sendError(
			response,
			logEvent,
			probs.ServerInternal("couldn't parse the remote (that is, the client's) address"),
			fmt.Errorf("Couldn't parse RemoteAddr: %s", request.RemoteAddr),
		)
		return
	}

	var contacts []string
	if accountCreateRequest.Contact != nil {
		contacts = *accountCreateRequest.Contact
	}

	// Create corepb.Registration from provided account information
	reg := corepb.Registration{
		Contact:   contacts,
		Agreement: wfe.SubscriberAgreementURL,
		Key:       keyBytes,
	}

	refundLimits, err := wfe.checkNewAccountLimits(ctx, ip)
	if err != nil {
		if errors.Is(err, berrors.RateLimit) {
			wfe.sendError(response, logEvent, probs.RateLimited(err.Error()), err)
			return
		} else {
			// Proceed, since we don't want internal rate limit system failures to
			// block all account creation.
			logEvent.IgnoredRateLimitError = err.Error()
		}
	}

	var newRegistrationSuccessful bool
	defer func() {
		if !newRegistrationSuccessful && refundLimits != nil {
			go refundLimits()
		}
	}()

	// Send the registration to the RA via grpc
	acctPB, err := wfe.ra.NewRegistration(ctx, &reg)
	if err != nil {
		if errors.Is(err, berrors.Duplicate) {
			existingAcct, err := wfe.sa.GetRegistrationByKey(ctx, &sapb.JSONWebKey{Jwk: keyBytes})
			if err == nil {
				returnExistingAcct(existingAcct)
				return
			}
			// return error even if berrors.NotFound, as the duplicate key error we got from
			// ra.NewRegistration indicates it _does_ already exist.
			wfe.sendError(response, logEvent, web.ProblemDetailsForError(err, "checking for existing account"), err)
			return
		}
		wfe.sendError(response, logEvent,
			web.ProblemDetailsForError(err, "Error creating new account"), err)
		return
	}

	registrationValid := func(reg *corepb.Registration) bool {
		return !(len(reg.Key) == 0) && reg.Id != 0
	}

	if acctPB == nil || !registrationValid(acctPB) {
		wfe.sendError(response, logEvent,
			web.ProblemDetailsForError(err, "Error creating new account"), err)
		return
	}
	acct, err := bgrpc.PbToRegistration(acctPB)
	if err != nil {
		wfe.sendError(response, logEvent,
			web.ProblemDetailsForError(err, "Error creating new account"), err)
		return
	}
	logEvent.Requester = acct.ID
	addRequesterHeader(response, acct.ID)

	acctURL := web.RelativeEndpoint(request, fmt.Sprintf("%s%d", acctPath, acct.ID))

	response.Header().Add("Location", acctURL)
	if len(wfe.SubscriberAgreementURL) > 0 {
		response.Header().Add("Link", link(wfe.SubscriberAgreementURL, "terms-of-service"))
	}

	prepAccountForDisplay(&acct)

	err = wfe.writeJsonResponse(response, logEvent, http.StatusCreated, acct)
	if err != nil {
		// ServerInternal because we just created this account, and it
		// should be OK.
		wfe.sendError(response, logEvent, probs.ServerInternal("Error marshaling account"), err)
		return
	}
	newRegistrationSuccessful = true

	emails := contactsToEmails(accountCreateRequest.Contact)
	if wfe.ee != nil && len(emails) > 0 {
		_, err := wfe.ee.SendContacts(ctx, &emailpb.SendContactsRequest{
			// Note: We are explicitly using the contacts provided by the
			// subscriber here. The RA will eventually stop accepting contacts.
			Emails: emails,
		})
		if err != nil {
			wfe.sendError(response, logEvent, probs.ServerInternal("Error sending contacts"), err)
			return
		}
	}
}

// parseRevocation accepts the payload for a revocation request and parses it
// into both the certificate to be revoked and the requested revocation reason
// (if any). Returns an error if any of the parsing fails, or if the given cert
// or revocation reason don't pass simple static checks. Also populates some
// metadata fields on the given logEvent.
func (wfe *WebFrontEndImpl) parseRevocation(
	jwsBody []byte, logEvent *web.RequestEvent) (*x509.Certificate, revocation.Reason, *probs.ProblemDetails) {
	// Read the revoke request from the JWS payload
	var revokeRequest struct {
		CertificateDER core.JSONBuffer    `json:"certificate"`
		Reason         *revocation.Reason `json:"reason"`
	}
	err := json.Unmarshal(jwsBody, &revokeRequest)
	if err != nil {
		return nil, 0, probs.Malformed("Unable to JSON parse revoke request")
	}

	// Parse the provided certificate
	parsedCertificate, err := x509.ParseCertificate(revokeRequest.CertificateDER)
	if err != nil {
		return nil, 0, probs.Malformed("Unable to parse certificate DER")
	}

	// Compute and record the serial number of the provided certificate
	serial := core.SerialToString(parsedCertificate.SerialNumber)
	logEvent.Extra["CertificateSerial"] = serial
	if revokeRequest.Reason != nil {
		logEvent.Extra["RevocationReason"] = *revokeRequest.Reason
	}

	// Try to validate the signature on the provided cert using its corresponding
	// issuer certificate.
	issuerCert, ok := wfe.issuerCertificates[issuance.IssuerNameID(parsedCertificate)]
	if !ok || issuerCert == nil {
		return nil, 0, probs.NotFound("Certificate from unrecognized issuer")
	}
	err = parsedCertificate.CheckSignatureFrom(issuerCert.Certificate)
	if err != nil {
		return nil, 0, probs.NotFound("No such certificate")
	}
	logEvent.DNSNames = parsedCertificate.DNSNames

	if parsedCertificate.NotAfter.Before(wfe.clk.Now()) {
		return nil, 0, probs.Unauthorized("Certificate is expired")
	}

	// Verify the revocation reason supplied is allowed
	reason := revocation.Reason(0)
	if revokeRequest.Reason != nil {
		if _, present := revocation.UserAllowedReasons[*revokeRequest.Reason]; !present {
			reasonStr, ok := revocation.ReasonToString[*revokeRequest.Reason]
			if !ok {
				reasonStr = "unknown"
			}
			return nil, 0, probs.BadRevocationReason(fmt.Sprintf(
				"unsupported revocation reason code provided: %s (%d). Supported reasons: %s",
				reasonStr,
				*revokeRequest.Reason,
				revocation.UserAllowedReasonsMessage))
		}
		reason = *revokeRequest.Reason
	}

	return parsedCertificate, reason, nil
}

type revocationEvidence struct {
	Serial string
	Reason revocation.Reason
	RegID  int64
	Method string
}

// revokeCertBySubscriberKey processes an outer JWS as a revocation request that
// is authenticated by a KeyID and the associated account.
func (wfe *WebFrontEndImpl) revokeCertBySubscriberKey(
	ctx context.Context,
	outerJWS *bJSONWebSignature,
	request *http.Request,
	logEvent *web.RequestEvent) error {
	// For Key ID revocations we authenticate the outer JWS by using
	// `validJWSForAccount` similar to other WFE endpoints
	jwsBody, _, acct, prob := wfe.validJWSForAccount(outerJWS, request, ctx, logEvent)
	if prob != nil {
		return prob
	}

	cert, reason, prob := wfe.parseRevocation(jwsBody, logEvent)
	if prob != nil {
		return prob
	}

	wfe.log.AuditObject("Authenticated revocation", revocationEvidence{
		Serial: core.SerialToString(cert.SerialNumber),
		Reason: reason,
		RegID:  acct.ID,
		Method: "applicant",
	})

	// The RA will confirm that the authenticated account either originally
	// issued the certificate, or has demonstrated control over all identifiers
	// in the certificate.
	_, err := wfe.ra.RevokeCertByApplicant(ctx, &rapb.RevokeCertByApplicantRequest{
		Cert:  cert.Raw,
		Code:  int64(reason),
		RegID: acct.ID,
	})
	if err != nil {
		return err
	}

	return nil
}

// revokeCertByCertKey processes an outer JWS as a revocation request that is
// authenticated by an embedded JWK. E.g. in the case where someone is
// requesting a revocation by using the keypair associated with the certificate
// to be revoked
func (wfe *WebFrontEndImpl) revokeCertByCertKey(
	ctx context.Context,
	outerJWS *bJSONWebSignature,
	request *http.Request,
	logEvent *web.RequestEvent) error {
	// For embedded JWK revocations we authenticate the outer JWS by using
	// `validSelfAuthenticatedJWS` similar to new-reg and key rollover.
	// We do *not* use `validSelfAuthenticatedPOST` here because we've already
	// read the HTTP request body in `parseJWSRequest` and it is now empty.
	jwsBody, jwk, prob := wfe.validSelfAuthenticatedJWS(ctx, outerJWS, request)
	if prob != nil {
		return prob
	}

	cert, reason, prob := wfe.parseRevocation(jwsBody, logEvent)
	if prob != nil {
		return prob
	}

	// For embedded JWK revocations we decide if a requester is able to revoke a specific
	// certificate by checking that to-be-revoked certificate has the same public
	// key as the JWK that was used to authenticate the request
	if !core.KeyDigestEquals(jwk, cert.PublicKey) {
		return probs.Unauthorized(
			"JWK embedded in revocation request must be the same public key as the cert to be revoked")
	}

	wfe.log.AuditObject("Authenticated revocation", revocationEvidence{
		Serial: core.SerialToString(cert.SerialNumber),
		Reason: reason,
		RegID:  0,
		Method: "privkey",
	})

	// The RA assumes here that the WFE2 has validated the JWS as proving
	// control of the private key corresponding to this certificate.
	_, err := wfe.ra.RevokeCertByKey(ctx, &rapb.RevokeCertByKeyRequest{
		Cert: cert.Raw,
	})
	if err != nil {
		return err
	}

	return nil
}

// RevokeCertificate is used by clients to request the revocation of a cert. The
// revocation request is handled uniquely based on the method of authentication
// used.
func (wfe *WebFrontEndImpl) RevokeCertificate(
	ctx context.Context,
	logEvent *web.RequestEvent,
	response http.ResponseWriter,
	request *http.Request) {

	// The ACME specification handles the verification of revocation requests
	// differently from other endpoints. For this reason we do *not* immediately
	// call `wfe.validPOSTForAccount` like all of the other endpoints.
	// For this endpoint we need to accept a JWS with an embedded JWK, or a JWS
	// with an embedded key ID, handling each case differently in terms of which
	// certificates are authorized to be revoked by the requester

	// Parse the JWS from the HTTP Request
	jws, prob := wfe.parseJWSRequest(request)
	if prob != nil {
		wfe.sendError(response, logEvent, prob, nil)
		return
	}

	// Figure out which type of authentication this JWS uses
	authType, prob := checkJWSAuthType(jws.Signatures[0].Header)
	if prob != nil {
		wfe.sendError(response, logEvent, prob, nil)
		return
	}

	// Handle the revocation request according to how it is authenticated, or if
	// the authentication type is unknown, error immediately
	var err error
	switch authType {
	case embeddedKeyID:
		err = wfe.revokeCertBySubscriberKey(ctx, jws, request, logEvent)
	case embeddedJWK:
		err = wfe.revokeCertByCertKey(ctx, jws, request, logEvent)
	default:
		err = berrors.MalformedError("Malformed JWS, no KeyID or embedded JWK")
	}
	if err != nil {
		wfe.sendError(response, logEvent, web.ProblemDetailsForError(err, "unable to revoke"), nil)
		return
	}

	response.WriteHeader(http.StatusOK)
}

// ChallengeHandler handles POST requests to challenge URLs of the form /acme/chall/{regID}/{authzID}/{challID}.
func (wfe *WebFrontEndImpl) ChallengeHandler(
	ctx context.Context,
	logEvent *web.RequestEvent,
	response http.ResponseWriter,
	request *http.Request) {
	slug := strings.Split(request.URL.Path, "/")
	if len(slug) != 3 {
		wfe.sendError(response, logEvent, probs.NotFound("No such challenge"), nil)
		return
	}
	// TODO(#7683): the regID is currently ignored.
	wfe.Challenge(ctx, logEvent, response, request, slug[1], slug[2])
}

// Challenge handles POSTS to both formats of challenge URLs.
func (wfe *WebFrontEndImpl) Challenge(
	ctx context.Context,
	logEvent *web.RequestEvent,
	response http.ResponseWriter,
	request *http.Request,
	authorizationIDStr string,
	challengeID string) {
	authorizationID, err := strconv.ParseInt(authorizationIDStr, 10, 64)
	if err != nil {
		wfe.sendError(response, logEvent, probs.Malformed("Invalid authorization ID"), nil)
		return
	}
	authzPB, err := wfe.ra.GetAuthorization(ctx, &rapb.GetAuthorizationRequest{Id: authorizationID})
	if err != nil {
		if errors.Is(err, berrors.NotFound) {
			wfe.sendError(response, logEvent, probs.NotFound("No such challenge"), nil)
		} else {
			wfe.sendError(response, logEvent, web.ProblemDetailsForError(err, "Problem getting authorization"), err)
		}
		return
	}

	// Ensure gRPC response is complete.
	if core.IsAnyNilOrZero(authzPB.Id, authzPB.DnsName, authzPB.Status, authzPB.Expires) {
		wfe.sendError(response, logEvent, probs.ServerInternal("Problem getting authorization"), errIncompleteGRPCResponse)
		return
	}

	authz, err := bgrpc.PBToAuthz(authzPB)
	if err != nil {
		wfe.sendError(response, logEvent, probs.ServerInternal("Problem getting authorization"), err)
		return
	}
	challengeIndex := authz.FindChallengeByStringID(challengeID)
	if challengeIndex == -1 {
		wfe.sendError(response, logEvent, probs.NotFound("No such challenge"), nil)
		return
	}

	if authz.Expires == nil || authz.Expires.Before(wfe.clk.Now()) {
		wfe.sendError(response, logEvent, probs.NotFound("Expired authorization"), nil)
		return
	}

	if authz.Identifier.Type == identifier.TypeDNS {
		logEvent.DNSName = authz.Identifier.Value
	}
	logEvent.Status = string(authz.Status)

	challenge := authz.Challenges[challengeIndex]
	switch request.Method {
	case "GET", "HEAD":
		wfe.getChallenge(response, request, authz, &challenge, logEvent)

	case "POST":
		logEvent.ChallengeType = string(challenge.Type)
		wfe.postChallenge(ctx, response, request, authz, challengeIndex, logEvent)
	}
}

// prepAccountForDisplay takes a core.Registration and mutates it to be ready
// for display in a JSON response. Primarily it papers over legacy ACME v1
// features or non-standard details internal to Boulder we don't want clients to
// rely on.
func prepAccountForDisplay(acct *core.Registration) {
	// Zero out the account ID so that it isn't marshalled. RFC 8555 specifies
	// using the Location header for learning the account ID.
	acct.ID = 0

	// We populate the account Agreement field when creating a new response to
	// track which terms-of-service URL was in effect when an account with
	// "termsOfServiceAgreed":"true" is created. That said, we don't want to send
	// this value back to a V2 client. The "Agreement" field of an
	// account/registration is a V1 notion so we strip it here in the WFE2 before
	// returning the account.
	acct.Agreement = ""
}

// prepChallengeForDisplay takes a core.Challenge and prepares it for display to
// the client by filling in its URL field and clearing several unnecessary
// fields.
func (wfe *WebFrontEndImpl) prepChallengeForDisplay(
	request *http.Request,
	authz core.Authorization,
	challenge *core.Challenge,
) {
	// Update the challenge URL to be relative to the HTTP request Host
	challenge.URL = web.RelativeEndpoint(request, fmt.Sprintf("%s%d/%s/%s", challengePath, authz.RegistrationID, authz.ID, challenge.StringID()))

	// Internally, we store challenge error problems with just the short form
	// (e.g. "CAA") of the problem type. But for external display, we need to
	// prefix the error type with the RFC8555 ACME Error namespace.
	if challenge.Error != nil {
		challenge.Error.Type = probs.ErrorNS + challenge.Error.Type
	}

	// If the authz has been marked invalid, consider all challenges on that authz
	// to be invalid as well.
	if authz.Status == core.StatusInvalid {
		challenge.Status = authz.Status
	}

	// This field is not useful for the client, only internal debugging,
	for idx := range challenge.ValidationRecord {
		challenge.ValidationRecord[idx].ResolverAddrs = nil
	}
}

// prepAuthorizationForDisplay takes a core.Authorization and prepares it for
// display to the client by preparing all its challenges.
func (wfe *WebFrontEndImpl) prepAuthorizationForDisplay(request *http.Request, authz *core.Authorization) {
	for i := range authz.Challenges {
		wfe.prepChallengeForDisplay(request, *authz, &authz.Challenges[i])
	}

	// Shuffle the challenges so no one relies on their order.
	rand.Shuffle(len(authz.Challenges), func(i, j int) {
		authz.Challenges[i], authz.Challenges[j] = authz.Challenges[j], authz.Challenges[i]
	})

	// The ACME spec forbids allowing "*" in authorization identifiers. Boulder
	// allows this internally as a means of tracking when an authorization
	// corresponds to a wildcard request (e.g. to handle CAA properly). We strip
	// the "*." prefix from the Authz's Identifier's Value here to respect the law
	// of the protocol.
	if strings.HasPrefix(authz.Identifier.Value, "*.") {
		authz.Identifier.Value = strings.TrimPrefix(authz.Identifier.Value, "*.")
		// Mark that the authorization corresponds to a wildcard request since we've
		// now removed the wildcard prefix from the identifier.
		authz.Wildcard = true
	}
}

func (wfe *WebFrontEndImpl) getChallenge(
	response http.ResponseWriter,
	request *http.Request,
	authz core.Authorization,
	challenge *core.Challenge,
	logEvent *web.RequestEvent) {
	wfe.prepChallengeForDisplay(request, authz, challenge)

	authzURL := urlForAuthz(authz, request)
	response.Header().Add("Location", challenge.URL)
	response.Header().Add("Link", link(authzURL, "up"))

	err := wfe.writeJsonResponse(response, logEvent, http.StatusOK, challenge)
	if err != nil {
		// InternalServerError because this is a failure to decode data passed in
		// by the caller, which got it from the DB.
		wfe.sendError(response, logEvent, probs.ServerInternal("Failed to marshal challenge"), err)
		return
	}
}

func (wfe *WebFrontEndImpl) postChallenge(
	ctx context.Context,
	response http.ResponseWriter,
	request *http.Request,
	authz core.Authorization,
	challengeIndex int,
	logEvent *web.RequestEvent) {
	body, _, currAcct, prob := wfe.validPOSTForAccount(request, ctx, logEvent)
	addRequesterHeader(response, logEvent.Requester)
	if prob != nil {
		// validPOSTForAccount handles its own setting of logEvent.Errors
		wfe.sendError(response, logEvent, prob, nil)
		return
	}

	// Check that the account ID matching the key used matches
	// the account ID on the authz object
	if currAcct.ID != authz.RegistrationID {
		wfe.sendError(response,
			logEvent,
			probs.Unauthorized("User account ID doesn't match account ID in authorization"),
			nil,
		)
		return
	}

	// If the JWS body is empty then this POST is a POST-as-GET to retrieve
	// challenge details, not a POST to initiate a challenge
	if string(body) == "" {
		challenge := authz.Challenges[challengeIndex]
		wfe.getChallenge(response, request, authz, &challenge, logEvent)
		return
	}

	// We can expect some clients to try and update a challenge for an authorization
	// that is already valid. In this case we don't need to process the challenge
	// update. It wouldn't be helpful, the overall authorization is already good!
	var returnAuthz core.Authorization
	if authz.Status == core.StatusValid {
		returnAuthz = authz
	} else {

		// NOTE(@cpu): Historically a challenge update needed to include
		// a KeyAuthorization field. This is no longer the case, since both sides can
		// calculate the key authorization as needed. We unmarshal here only to check
		// that the POST body is valid JSON. Any data/fields included are ignored to
		// be kind to ACMEv2 implementations that still send a key authorization.
		var challengeUpdate struct{}
		err := json.Unmarshal(body, &challengeUpdate)
		if err != nil {
			wfe.sendError(response, logEvent, probs.Malformed("Error unmarshaling challenge response"), err)
			return
		}

		authzPB, err := bgrpc.AuthzToPB(authz)
		if err != nil {
			wfe.sendError(response, logEvent, web.ProblemDetailsForError(err, "Unable to serialize authz"), err)
			return
		}

		authzPB, err = wfe.ra.PerformValidation(ctx, &rapb.PerformValidationRequest{
			Authz:          authzPB,
			ChallengeIndex: int64(challengeIndex),
		})
		if err != nil || core.IsAnyNilOrZero(authzPB, authzPB.Id, authzPB.DnsName, authzPB.Status, authzPB.Expires) {
			wfe.sendError(response, logEvent, web.ProblemDetailsForError(err, "Unable to update challenge"), err)
			return
		}

		updatedAuthz, err := bgrpc.PBToAuthz(authzPB)
		if err != nil {
			wfe.sendError(response, logEvent, web.ProblemDetailsForError(err, "Unable to deserialize authz"), err)
			return
		}
		returnAuthz = updatedAuthz
	}

	// assumption: PerformValidation does not modify order of challenges
	challenge := returnAuthz.Challenges[challengeIndex]
	wfe.prepChallengeForDisplay(request, authz, &challenge)

	authzURL := urlForAuthz(authz, request)
	response.Header().Add("Location", challenge.URL)
	response.Header().Add("Link", link(authzURL, "up"))

	err := wfe.writeJsonResponse(response, logEvent, http.StatusOK, challenge)
	if err != nil {
		// ServerInternal because we made the challenges, they should be OK
		wfe.sendError(response, logEvent, probs.ServerInternal("Failed to marshal challenge"), err)
		return
	}
}

// Account is used by a client to submit an update to their account.
func (wfe *WebFrontEndImpl) Account(
	ctx context.Context,
	logEvent *web.RequestEvent,
	response http.ResponseWriter,
	request *http.Request) {
	body, _, currAcct, prob := wfe.validPOSTForAccount(request, ctx, logEvent)
	addRequesterHeader(response, logEvent.Requester)
	if prob != nil {
		// validPOSTForAccount handles its own setting of logEvent.Errors
		wfe.sendError(response, logEvent, prob, nil)
		return
	}

	// Requests to this handler should have a path that leads to a known
	// account
	idStr := request.URL.Path
	id, err := strconv.ParseInt(idStr, 10, 64)
	if err != nil {
		wfe.sendError(response, logEvent, probs.Malformed("Account ID must be an integer"), err)
		return
	} else if id <= 0 {
		msg := fmt.Sprintf("Account ID must be a positive non-zero integer, was %d", id)
		wfe.sendError(response, logEvent, probs.Malformed(msg), nil)
		return
	} else if id != currAcct.ID {
		wfe.sendError(response, logEvent,
			probs.Unauthorized("Request signing key did not match account key"), nil)
		return
	}

	// An empty string means POST-as-GET (i.e. no update). A body of "{}" means
	// an update of zero fields, returning the unchanged object. This was the
	// recommended way to fetch the account object in ACMEv1.
	if string(body) != "" && string(body) != "{}" {
		currAcct, prob = wfe.updateAccount(ctx, body, currAcct)
		if prob != nil {
			wfe.sendError(response, logEvent, prob, nil)
			return
		}
	}

	if len(wfe.SubscriberAgreementURL) > 0 {
		response.Header().Add("Link", link(wfe.SubscriberAgreementURL, "terms-of-service"))
	}

	prepAccountForDisplay(currAcct)

	err = wfe.writeJsonResponse(response, logEvent, http.StatusOK, currAcct)
	if err != nil {
		// ServerInternal because we just generated the account, it should be OK
		wfe.sendError(response, logEvent,
			probs.ServerInternal("Failed to marshal account"), err)
		return
	}
}

// updateAccount unmarshals an account update request from the provided
// requestBody to update the given registration. Important: It is assumed the
// request has already been authenticated by the caller. If the request is a
// valid update the resulting updated account is returned, otherwise a problem
// is returned.
func (wfe *WebFrontEndImpl) updateAccount(
	ctx context.Context,
	requestBody []byte,
	currAcct *core.Registration) (*core.Registration, *probs.ProblemDetails) {
	// Only the Contact and Status fields of an account may be updated this way.
	// For key updates clients should be using the key change endpoint.
	var accountUpdateRequest struct {
		Contact *[]string       `json:"contact"`
		Status  core.AcmeStatus `json:"status"`
	}

	err := json.Unmarshal(requestBody, &accountUpdateRequest)
	if err != nil {
		return nil, probs.Malformed("Error unmarshaling account")
	}

	// If a user tries to send both a deactivation request and an update to
	// their contacts, the deactivation will take place and return before an
	// update would be performed. Deactivation deletes the contacts field.
	if accountUpdateRequest.Status == core.StatusDeactivated {
		// TODO(#5554): Remove the need to pass Status here: we wouldn't have reached
		// this point unless the requesting account was valid.
		_, err = wfe.ra.DeactivateRegistration(ctx, &corepb.Registration{Id: currAcct.ID, Status: string(currAcct.Status)})
		if err != nil {
			return nil, web.ProblemDetailsForError(err, "Unable to deactivate account")
		}

		// TODO(#5554): Have DeactivateRegistration return the updated account
		// object, so we don't have to modify it ourselves.
		currAcct.Status = core.StatusDeactivated
		currAcct.Contact = nil
		return currAcct, nil
	}

	if accountUpdateRequest.Status != core.StatusValid && accountUpdateRequest.Status != "" {
		return nil, probs.Malformed("Invalid value provided for status field")
	}

	if accountUpdateRequest.Contact == nil {
		// We use a pointer-to-slice for the contacts field so that we can tell the
		// difference between the request not including the contact field, and the
		// request including an empty contact list. If the field was omitted
		// entirely, they don't want us to update it, so there's no work to do here.
		return currAcct, nil
	}

	updatedAcct, err := wfe.ra.UpdateRegistrationContact(ctx, &rapb.UpdateRegistrationContactRequest{
		RegistrationID: currAcct.ID, Contacts: *accountUpdateRequest.Contact})
	if err != nil {
		return nil, web.ProblemDetailsForError(err, "Unable to update account")
	}

	// Convert proto to core.Registration for return
	updatedReg, err := bgrpc.PbToRegistration(updatedAcct)
	if err != nil {
		return nil, probs.ServerInternal("Error updating account")
	}

	return &updatedReg, nil
}

// deactivateAuthorization processes the given JWS POST body as a request to
// deactivate the provided authorization. If an error occurs it is written to
// the response writer. Important: `deactivateAuthorization` does not check that
// the requester is authorized to deactivate the given authorization. It is
// assumed that this check is performed prior to calling deactivateAuthorzation.
func (wfe *WebFrontEndImpl) deactivateAuthorization(
	ctx context.Context,
	authzPB *corepb.Authorization,
	logEvent *web.RequestEvent,
	response http.ResponseWriter,
	body []byte) bool {
	var req struct {
		Status core.AcmeStatus
	}
	err := json.Unmarshal(body, &req)
	if err != nil {
		wfe.sendError(response, logEvent, probs.Malformed("Error unmarshaling JSON"), err)
		return false
	}
	if req.Status != core.StatusDeactivated {
		wfe.sendError(response, logEvent, probs.Malformed("Invalid status value"), err)
		return false
	}
	_, err = wfe.ra.DeactivateAuthorization(ctx, authzPB)
	if err != nil {
		wfe.sendError(response, logEvent, web.ProblemDetailsForError(err, "Error deactivating authorization"), err)
		return false
	}
	// Since the authorization passed to DeactivateAuthorization isn't
	// mutated locally by the function we must manually set the status
	// here before displaying the authorization to the user
	authzPB.Status = string(core.StatusDeactivated)
	return true
}

// AuthorizationHandler handles requests to authorization URLs of the form /acme/authz/{regID}/{authzID}.
func (wfe *WebFrontEndImpl) AuthorizationHandler(
	ctx context.Context,
	logEvent *web.RequestEvent,
	response http.ResponseWriter,
	request *http.Request) {
	slug := strings.Split(request.URL.Path, "/")
	if len(slug) != 2 {
		wfe.sendError(response, logEvent, probs.NotFound("No such authorization"), nil)
		return
	}
	// TODO(#7683): The regID is currently ignored.
	wfe.Authorization(ctx, logEvent, response, request, slug[1])
}

// Authorization handles both `/acme/authz/{authzID}` and `/acme/authz/{regID}/{authzID}` requests,
// after the calling function has parsed out the authzID.
func (wfe *WebFrontEndImpl) Authorization(
	ctx context.Context,
	logEvent *web.RequestEvent,
	response http.ResponseWriter,
	request *http.Request,
	authzIDStr string) {
	var requestAccount *core.Registration
	var requestBody []byte
	// If the request is a POST it is either:
	//   A) an update to an authorization to deactivate it
	//   B) a POST-as-GET to query the authorization details
	if request.Method == "POST" {
		// Both POST options need to be authenticated by an account
		body, _, acct, prob := wfe.validPOSTForAccount(request, ctx, logEvent)
		addRequesterHeader(response, logEvent.Requester)
		if prob != nil {
			wfe.sendError(response, logEvent, prob, nil)
			return
		}
		requestAccount = acct
		requestBody = body
	}

	authzID, err := strconv.ParseInt(authzIDStr, 10, 64)
	if err != nil {
		wfe.sendError(response, logEvent, probs.Malformed("Invalid authorization ID"), nil)
		return
	}

	authzPB, err := wfe.ra.GetAuthorization(ctx, &rapb.GetAuthorizationRequest{Id: authzID})
	if errors.Is(err, berrors.NotFound) {
		wfe.sendError(response, logEvent, probs.NotFound("No such authorization"), nil)
		return
	} else if errors.Is(err, berrors.Malformed) {
		wfe.sendError(response, logEvent, probs.Malformed(err.Error()), nil)
		return
	} else if err != nil {
		wfe.sendError(response, logEvent, web.ProblemDetailsForError(err, "Problem getting authorization"), err)
		return
	}

	// Ensure gRPC response is complete.
	if core.IsAnyNilOrZero(authzPB.Id, authzPB.DnsName, authzPB.Status, authzPB.Expires) {
		wfe.sendError(response, logEvent, probs.ServerInternal("Problem getting authorization"), errIncompleteGRPCResponse)
		return
	}

	if identifier.IdentifierType(authzPB.DnsName) == identifier.TypeDNS {
		logEvent.DNSName = authzPB.DnsName
	}
	logEvent.Status = authzPB.Status

	// After expiring, authorizations are inaccessible
	if authzPB.Expires.AsTime().Before(wfe.clk.Now()) {
		wfe.sendError(response, logEvent, probs.NotFound("Expired authorization"), nil)
		return
	}

	// If this was a POST that has an associated requestAccount and that account
	// doesn't own the authorization, abort before trying to deactivate the authz
	// or return its details
	if requestAccount != nil && requestAccount.ID != authzPB.RegistrationID {
		wfe.sendError(response, logEvent,
			probs.Unauthorized("Account ID doesn't match ID for authorization"), nil)
		return
	}

	// If the body isn't empty we know it isn't a POST-as-GET and must be an
	// attempt to deactivate an authorization.
	if string(requestBody) != "" {
		// If the deactivation fails return early as errors and return codes
		// have already been set. Otherwise continue so that the user gets
		// sent the deactivated authorization.
		if !wfe.deactivateAuthorization(ctx, authzPB, logEvent, response, requestBody) {
			return
		}
	}

	authz, err := bgrpc.PBToAuthz(authzPB)
	if err != nil {
		wfe.sendError(response, logEvent, probs.ServerInternal("Problem getting authorization"), err)
		return
	}

	wfe.prepAuthorizationForDisplay(request, &authz)

	err = wfe.writeJsonResponse(response, logEvent, http.StatusOK, authz)
	if err != nil {
		// InternalServerError because this is a failure to decode from our DB.
		wfe.sendError(response, logEvent, probs.ServerInternal("Failed to JSON marshal authz"), err)
		return
	}
}

// Certificate is used by clients to request a copy of their current certificate, or to
// request a reissuance of the certificate.
func (wfe *WebFrontEndImpl) Certificate(ctx context.Context, logEvent *web.RequestEvent, response http.ResponseWriter, request *http.Request) {
	var requesterAccount *core.Registration
	// Any POSTs to the Certificate endpoint should be POST-as-GET requests. There are
	// no POSTs with a body allowed for this endpoint.
	if request.Method == "POST" {
		acct, prob := wfe.validPOSTAsGETForAccount(request, ctx, logEvent)
		if prob != nil {
			wfe.sendError(response, logEvent, prob, nil)
			return
		}
		requesterAccount = acct
	}

	requestedChain := 0
	serial := request.URL.Path

	// An alternate chain may be requested with the request path {serial}/{chain}, where chain
	// is a number - an index into the slice of chains for the issuer. If a specific chain is
	// not requested, then it defaults to zero - the default certificate chain for the issuer.
	serialAndChain := strings.SplitN(serial, "/", 2)
	if len(serialAndChain) == 2 {
		idx, err := strconv.Atoi(serialAndChain[1])
		if err != nil || idx < 0 {
			wfe.sendError(response, logEvent, probs.Malformed("Chain ID must be a non-negative integer"),
				fmt.Errorf("certificate chain id provided was not valid: %s", serialAndChain[1]))
			return
		}
		serial = serialAndChain[0]
		requestedChain = idx
	}

	// Certificate paths consist of the CertBase path, plus exactly sixteen hex
	// digits.
	if !core.ValidSerial(serial) {
		wfe.sendError(
			response,
			logEvent,
			probs.NotFound("Certificate not found"),
			fmt.Errorf("certificate serial provided was not valid: %s", serial),
		)
		return
	}
	logEvent.Extra["RequestedSerial"] = serial

	cert, err := wfe.sa.GetCertificate(ctx, &sapb.Serial{Serial: serial})
	if err != nil {
		if errors.Is(err, berrors.NotFound) {
			wfe.sendError(response, logEvent, probs.NotFound("Certificate not found"), nil)
		} else {
			wfe.sendError(response, logEvent, web.ProblemDetailsForError(err, "Failed to retrieve certificate"), err)
		}
		return
	}

	// Don't serve certificates from the /get/ path until they're a little stale,
	// to prevent ACME clients from using that path.
	if strings.HasPrefix(logEvent.Endpoint, getCertPath) && wfe.clk.Since(cert.Issued.AsTime()) < wfe.staleTimeout {
		wfe.sendError(response, logEvent, probs.Unauthorized(fmt.Sprintf(
			"Certificate is too new for GET API. You should only use this non-standard API to access resources created more than %s ago",
			wfe.staleTimeout)), nil)
		return
	}

	// If there was a requesterAccount (e.g. because it was a POST-as-GET request)
	// then the requesting account must be the owner of the certificate, otherwise
	// return an unauthorized error.
	if requesterAccount != nil && requesterAccount.ID != cert.RegistrationID {
		wfe.sendError(response, logEvent, probs.Unauthorized("Account in use did not issue specified certificate"), nil)
		return
	}

	responsePEM, prob := func() ([]byte, *probs.ProblemDetails) {
		leafPEM := pem.EncodeToMemory(&pem.Block{
			Type:  "CERTIFICATE",
			Bytes: cert.Der,
		})

		parsedCert, err := x509.ParseCertificate(cert.Der)
		if err != nil {
			// If we can't parse one of our own certs there's a serious problem
			return nil, probs.ServerInternal(
				fmt.Sprintf(
					"unable to parse Boulder issued certificate with serial %#v: %s",
					serial,
					err),
			)
		}

		issuerNameID := issuance.IssuerNameID(parsedCert)
		availableChains, ok := wfe.certificateChains[issuerNameID]
		if !ok || len(availableChains) == 0 {
			// If there is no wfe.certificateChains entry for the IssuerNameID then
			// we can't provide a chain for this cert. If the certificate is expired,
			// just return the bare cert. If the cert is still valid, then there is
			// a misconfiguration and we should treat it as an internal server error.
			if parsedCert.NotAfter.Before(wfe.clk.Now()) {
				return leafPEM, nil
			}
			return nil, probs.ServerInternal(
				fmt.Sprintf(
					"Certificate serial %#v has an unknown IssuerNameID %d - no PEM certificate chain associated.",
					serial,
					issuerNameID),
			)
		}

		// If the requested chain is outside the bounds of the available chains,
		// then it is an error by the client - not found.
		if requestedChain < 0 || requestedChain >= len(availableChains) {
			return nil, probs.NotFound("Unknown issuance chain")
		}

		// Double check that the signature validates.
		err = parsedCert.CheckSignatureFrom(wfe.issuerCertificates[issuerNameID].Certificate)
		if err != nil {
			return nil, probs.ServerInternal(
				fmt.Sprintf(
					"Certificate serial %#v has a signature which cannot be verified from issuer %d.",
					serial,
					issuerNameID),
			)
		}

		// Add rel="alternate" links for every chain available for this issuer,
		// excluding the currently requested chain.
		for chainID := range availableChains {
			if chainID == requestedChain {
				continue
			}
			chainURL := web.RelativeEndpoint(request,
				fmt.Sprintf("%s%s/%d", certPath, serial, chainID))
			response.Header().Add("Link", link(chainURL, "alternate"))
		}

		// Prepend the chain with the leaf certificate
		return append(leafPEM, availableChains[requestedChain]...), nil
	}()
	if prob != nil {
		wfe.sendError(response, logEvent, prob, nil)
		return
	}

	// NOTE(@cpu): We must explicitly set the Content-Length header here. The Go
	// HTTP library will only add this header if the body is below a certain size
	// and with the addition of a PEM encoded certificate chain the body size of
	// this endpoint will exceed this threshold. Since we know the length we can
	// reliably set it ourselves and not worry.
	response.Header().Set("Content-Length", strconv.Itoa(len(responsePEM)))
	response.Header().Set("Content-Type", "application/pem-certificate-chain")
	response.WriteHeader(http.StatusOK)
	if _, err = response.Write(responsePEM); err != nil {
		wfe.log.Warningf("Could not write response: %s", err)
	}
}

// BuildID tells the requester what build we're running.
func (wfe *WebFrontEndImpl) BuildID(ctx context.Context, logEvent *web.RequestEvent, response http.ResponseWriter, request *http.Request) {
	response.Header().Set("Content-Type", "text/plain")
	response.WriteHeader(http.StatusOK)
	detailsString := fmt.Sprintf("Boulder=(%s %s)", core.GetBuildID(), core.GetBuildTime())
	if _, err := fmt.Fprintln(response, detailsString); err != nil {
		wfe.log.Warningf("Could not write response: %s", err)
	}
}

// Options responds to an HTTP OPTIONS request.
func (wfe *WebFrontEndImpl) Options(response http.ResponseWriter, request *http.Request, methodsStr string, methodsMap map[string]bool) {
	// Every OPTIONS request gets an Allow header with a list of supported methods.
	response.Header().Set("Allow", methodsStr)

	// CORS preflight requests get additional headers. See
	// http://www.w3.org/TR/cors/#resource-preflight-requests
	reqMethod := request.Header.Get("Access-Control-Request-Method")
	if reqMethod == "" {
		reqMethod = "GET"
	}
	if methodsMap[reqMethod] {
		wfe.setCORSHeaders(response, request, methodsStr)
	}
}

// setCORSHeaders() tells the client that CORS is acceptable for this
// request. If allowMethods == "" the request is assumed to be a CORS
// actual request and no Access-Control-Allow-Methods header will be
// sent.
func (wfe *WebFrontEndImpl) setCORSHeaders(response http.ResponseWriter, request *http.Request, allowMethods string) {
	reqOrigin := request.Header.Get("Origin")
	if reqOrigin == "" {
		// This is not a CORS request.
		return
	}

	// Allow CORS if the current origin (or "*") is listed as an
	// allowed origin in config. Otherwise, disallow by returning
	// without setting any CORS headers.
	allow := false
	for _, ao := range wfe.AllowOrigins {
		if ao == "*" {
			response.Header().Set("Access-Control-Allow-Origin", "*")
			allow = true
			break
		} else if ao == reqOrigin {
			response.Header().Set("Vary", "Origin")
			response.Header().Set("Access-Control-Allow-Origin", ao)
			allow = true
			break
		}
	}
	if !allow {
		return
	}

	if allowMethods != "" {
		// For an OPTIONS request: allow all methods handled at this URL.
		response.Header().Set("Access-Control-Allow-Methods", allowMethods)
	}
	// NOTE(@cpu): "Content-Type" is considered a 'simple header' that doesn't
	// need to be explicitly allowed in 'access-control-allow-headers', but only
	// when the value is one of: `application/x-www-form-urlencoded`,
	// `multipart/form-data`, or `text/plain`. Since `application/jose+json` is
	// not one of these values we must be explicit in saying that `Content-Type`
	// is an allowed header. See MDN for more details:
	// https://developer.mozilla.org/en-US/docs/Web/HTTP/Headers/Access-Control-Allow-Headers
	response.Header().Set("Access-Control-Allow-Headers", "Content-Type")
	response.Header().Set("Access-Control-Expose-Headers", "Link, Replay-Nonce, Location")
	response.Header().Set("Access-Control-Max-Age", "86400")
}

// KeyRollover allows a user to change their signing key
func (wfe *WebFrontEndImpl) KeyRollover(
	ctx context.Context,
	logEvent *web.RequestEvent,
	response http.ResponseWriter,
	request *http.Request) {
	// Validate the outer JWS on the key rollover in standard fashion using
	// validPOSTForAccount
	outerBody, outerJWS, acct, prob := wfe.validPOSTForAccount(request, ctx, logEvent)
	addRequesterHeader(response, logEvent.Requester)
	if prob != nil {
		wfe.sendError(response, logEvent, prob, nil)
		return
	}
	oldKey := acct.Key

	// Parse the inner JWS from the validated outer JWS body
	innerJWS, prob := wfe.parseJWS(outerBody)
	if prob != nil {
		wfe.sendError(response, logEvent, prob, nil)
		return
	}

	// Validate the inner JWS as a key rollover request for the outer JWS
	rolloverOperation, prob := wfe.validKeyRollover(ctx, outerJWS, innerJWS, oldKey)
	if prob != nil {
		wfe.sendError(response, logEvent, prob, nil)
		return
	}
	newKey := rolloverOperation.NewKey

	// Check that the rollover request's account URL matches the account URL used
	// to validate the outer JWS
	header := outerJWS.Signatures[0].Header
	if rolloverOperation.Account != header.KeyID {
		wfe.stats.joseErrorCount.With(prometheus.Labels{"type": "KeyRolloverMismatchedAccount"}).Inc()
		wfe.sendError(response, logEvent, probs.Malformed(
			fmt.Sprintf("Inner key rollover request specified Account %q, but outer JWS has Key ID %q",
				rolloverOperation.Account, header.KeyID)), nil)
		return
	}

	// Check that the new key isn't the same as the old key. This would fail as
	// part of the subsequent `wfe.SA.GetRegistrationByKey` check since the new key
	// will find the old account if its equal to the old account key. We
	// check new key against old key explicitly to save an RPC round trip and a DB
	// query for this easy rejection case
	keysEqual, err := core.PublicKeysEqual(newKey.Key, oldKey.Key)
	if err != nil {
		// This should not happen - both the old and new key have been validated by now
		wfe.sendError(response, logEvent, probs.ServerInternal("Unable to compare new and old keys"), err)
		return
	}
	if keysEqual {
		wfe.stats.joseErrorCount.With(prometheus.Labels{"type": "KeyRolloverUnchangedKey"}).Inc()
		wfe.sendError(response, logEvent, probs.Malformed(
			"New key specified by rollover request is the same as the old key"), nil)
		return
	}

	// Marshal key to bytes
	newKeyBytes, err := newKey.MarshalJSON()
	if err != nil {
		wfe.sendError(response, logEvent, probs.ServerInternal("Error marshaling new key"), err)
	}
	// Check that the new key isn't already being used for an existing account
	existingAcct, err := wfe.sa.GetRegistrationByKey(ctx, &sapb.JSONWebKey{Jwk: newKeyBytes})
	if err == nil {
		response.Header().Set("Location",
			web.RelativeEndpoint(request, fmt.Sprintf("%s%d", acctPath, existingAcct.Id)))
		wfe.sendError(response, logEvent,
			probs.Conflict("New key is already in use for a different account"), err)
		return
	} else if !errors.Is(err, berrors.NotFound) {
		wfe.sendError(response, logEvent, web.ProblemDetailsForError(err, "Failed to lookup existing keys"), err)
		return
	}

	// Update the account key to the new key
	updatedAcctPb, err := wfe.ra.UpdateRegistrationKey(ctx, &rapb.UpdateRegistrationKeyRequest{RegistrationID: acct.ID, Jwk: newKeyBytes})
	if err != nil {
		if errors.Is(err, berrors.Duplicate) {
			// It is possible that between checking for the existing key, and performing the update
			// a parallel update or new account request happened and claimed the key. In this case
			// just retrieve the account again, and return an error as we would above with a Location
			// header
			existingAcct, err := wfe.sa.GetRegistrationByKey(ctx, &sapb.JSONWebKey{Jwk: newKeyBytes})
			if err != nil {
				wfe.sendError(response, logEvent, web.ProblemDetailsForError(err, "looking up account by key"), err)
				return
			}
			response.Header().Set("Location",
				web.RelativeEndpoint(request, fmt.Sprintf("%s%d", acctPath, existingAcct.Id)))
			wfe.sendError(response, logEvent,
				probs.Conflict("New key is already in use for a different account"), err)
			return
		}
		wfe.sendError(response, logEvent,
			web.ProblemDetailsForError(err, "Unable to update account with new key"), err)
		return
	}
	// Convert proto to registration for display
	updatedAcct, err := bgrpc.PbToRegistration(updatedAcctPb)
	if err != nil {
		wfe.sendError(response, logEvent, probs.ServerInternal("Error marshaling proto to registration"), err)
		return
	}
	prepAccountForDisplay(&updatedAcct)

	err = wfe.writeJsonResponse(response, logEvent, http.StatusOK, updatedAcct)
	if err != nil {
		wfe.sendError(response, logEvent, probs.ServerInternal("Failed to marshal updated account"), err)
	}
}

type orderJSON struct {
	Status         core.AcmeStatus             `json:"status"`
	Expires        time.Time                   `json:"expires"`
	Identifiers    []identifier.ACMEIdentifier `json:"identifiers"`
	Authorizations []string                    `json:"authorizations"`
	Finalize       string                      `json:"finalize"`
	Profile        string                      `json:"profile,omitempty"`
	Certificate    string                      `json:"certificate,omitempty"`
	Error          *probs.ProblemDetails       `json:"error,omitempty"`
	Replaces       string                      `json:"replaces,omitempty"`
}

// orderToOrderJSON converts a *corepb.Order instance into an orderJSON struct
// that is returned in HTTP API responses. It will convert the order names to
// DNS type identifiers and additionally create absolute URLs for the finalize
// URL and the certificate URL as appropriate.
func (wfe *WebFrontEndImpl) orderToOrderJSON(request *http.Request, order *corepb.Order) orderJSON {
	idents := make([]identifier.ACMEIdentifier, len(order.DnsNames))
	for i, name := range order.DnsNames {
		idents[i] = identifier.NewDNS(name)
	}
	finalizeURL := web.RelativeEndpoint(request,
		fmt.Sprintf("%s%d/%d", finalizeOrderPath, order.RegistrationID, order.Id))
	respObj := orderJSON{
		Status:      core.AcmeStatus(order.Status),
		Expires:     order.Expires.AsTime(),
		Identifiers: idents,
		Finalize:    finalizeURL,
		Profile:     order.CertificateProfileName,
		Replaces:    order.Replaces,
	}
	// If there is an order error, prefix its type with the V2 namespace
	if order.Error != nil {
		prob, err := bgrpc.PBToProblemDetails(order.Error)
		if err != nil {
			wfe.log.AuditErrf("Internal error converting order ID %d "+
				"proto buf prob to problem details: %q", order.Id, err)
		}
		respObj.Error = prob
		respObj.Error.Type = probs.ErrorNS + respObj.Error.Type
	}
	for _, v2ID := range order.V2Authorizations {
		respObj.Authorizations = append(respObj.Authorizations, web.RelativeEndpoint(request, fmt.Sprintf("%s%d/%d", authzPath, order.RegistrationID, v2ID)))
	}
	if respObj.Status == core.StatusValid {
		certURL := web.RelativeEndpoint(request,
			fmt.Sprintf("%s%s", certPath, order.CertificateSerial))
		respObj.Certificate = certURL
	}
	return respObj
}

// checkNewOrderLimits checks whether sufficient limit quota exists for the
// creation of a new order. If so, that quota is spent. If an error is
// encountered during the check, it is logged but not returned. A refund
// function is returned that can be used to refund the quota if the order is not
// created, the func will be nil if any error was encountered during the check.
func (wfe *WebFrontEndImpl) checkNewOrderLimits(ctx context.Context, regId int64, names []string, isRenewal bool) (func(), error) {
	txns, err := wfe.txnBuilder.NewOrderLimitTransactions(regId, names, isRenewal)
	if err != nil {
		return nil, fmt.Errorf("building new order limit transactions: %w", err)
	}

	d, err := wfe.limiter.BatchSpend(ctx, txns)
	if err != nil {
		return nil, fmt.Errorf("spending new order limits: %w", err)
	}

	err = d.Result(wfe.clk.Now())
	if err != nil {
		return nil, err
	}

	return func() {
		_, err := wfe.limiter.BatchRefund(ctx, txns)
		if err != nil {
			wfe.log.Warningf("refunding new order limits: %s", err)
		}
	}, nil
}

// orderMatchesReplacement checks if the order matches the provided certificate
// as identified by the provided ARI CertID. This function ensures that:
//   - the certificate being replaced exists,
//   - the requesting account owns that certificate, and
//   - a name in this new order matches a name in the certificate being
//     replaced.
func (wfe *WebFrontEndImpl) orderMatchesReplacement(ctx context.Context, acct *core.Registration, names []string, serial string) error {
	// It's okay to use GetCertificate (vs trying to get a precertificate),
	// because we don't intend to serve ARI for certs that never made it past
	// the precert stage.
	oldCert, err := wfe.sa.GetCertificate(ctx, &sapb.Serial{Serial: serial})
	if err != nil {
		if errors.Is(err, berrors.NotFound) {
			return berrors.NotFoundError("request included `replaces` field, but no current certificate with serial %q exists", serial)
		}
		return errors.New("failed to retrieve existing certificate")
	}

	if oldCert.RegistrationID != acct.ID {
		return berrors.UnauthorizedError("requester account did not request the certificate being replaced by this order")
	}
	parsedCert, err := x509.ParseCertificate(oldCert.Der)
	if err != nil {
		return fmt.Errorf("error parsing certificate replaced by this order: %w", err)
	}

	var nameMatch bool
	for _, name := range names {
		if parsedCert.VerifyHostname(name) == nil {
			// At least one name in the new order matches a name in the
			// predecessor certificate.
			nameMatch = true
			break
		}
	}
	if !nameMatch {
		return berrors.MalformedError("identifiers in this order do not match any names in the certificate being replaced")
	}
	return nil
}

func (wfe *WebFrontEndImpl) determineARIWindow(ctx context.Context, serial string) (core.RenewalInfo, error) {
	// Check if the serial is impacted by an incident.
	result, err := wfe.sa.IncidentsForSerial(ctx, &sapb.Serial{Serial: serial})
	if err != nil {
		return core.RenewalInfo{}, fmt.Errorf("checking if existing certificate is impacted by an incident: %w", err)
	}

	if len(result.Incidents) > 0 {
		// Find the earliest incident.
		var earliest *sapb.Incident
		for _, incident := range result.Incidents {
			if earliest == nil || incident.RenewBy.AsTime().Before(earliest.RenewBy.AsTime()) {
				earliest = incident
			}
		}
		// The existing cert is impacted by an incident, renew immediately.
		return core.RenewalInfoImmediate(wfe.clk.Now(), earliest.Url), nil
	}

	// Check if the serial is revoked.
	status, err := wfe.sa.GetCertificateStatus(ctx, &sapb.Serial{Serial: serial})
	if err != nil {
		return core.RenewalInfo{}, fmt.Errorf("checking if existing certificate has been revoked: %w", err)
	}

	if status.Status == string(core.OCSPStatusRevoked) {
		// The existing certificate is revoked, renew immediately.
		return core.RenewalInfoImmediate(wfe.clk.Now(), ""), nil
	}

	// It's okay to use GetCertificate (vs trying to get a precertificate),
	// because we don't intend to serve ARI for certs that never made it past
	// the precert stage.
	cert, err := wfe.sa.GetCertificate(ctx, &sapb.Serial{Serial: serial})
	if err != nil {
		if errors.Is(err, berrors.NotFound) {
			return core.RenewalInfo{}, err
		}
		return core.RenewalInfo{}, fmt.Errorf("failed to retrieve existing certificate: %w", err)
	}

	return core.RenewalInfoSimple(cert.Issued.AsTime(), cert.Expires.AsTime()), nil
}

// validateReplacementOrder implements draft-ietf-acme-ari-03. For a new order
// to be considered a replacement for an existing certificate, the existing
// certificate:
//  1. MUST NOT have been replaced by another finalized order,
//  2. MUST be associated with the same ACME account as this request, and
//  3. MUST have at least one identifier in common with this request.
//
// There are three values returned by this function:
//   - The first return value is the serial number of the certificate being
//     replaced. If the order is not a replacement, this value is an empty
//     string.
//   - The second return value is a boolean indicating whether the order is
//     exempt from rate limits. If the order is a replacement and the request
//     is made within the suggested renewal window, this value is true.
//     Otherwise, this value is false.
//   - The last value is an error, this is non-nil unless the order is not a
//     replacement or there was an error while validating the replacement.
func (wfe *WebFrontEndImpl) validateReplacementOrder(ctx context.Context, acct *core.Registration, names []string, replaces string) (string, bool, error) {
	if replaces == "" {
		// No replacement indicated.
		return "", false, nil
	}

	decodedSerial, err := parseARICertID(replaces, wfe.issuerCertificates)
	if err != nil {
		return "", false, fmt.Errorf("while parsing ARI CertID an error occurred: %w", err)
	}

	exists, err := wfe.sa.ReplacementOrderExists(ctx, &sapb.Serial{Serial: decodedSerial})
	if err != nil {
		return "", false, fmt.Errorf("checking replacement status of existing certificate: %w", err)
	}
	if exists.Exists {
		return "", false, berrors.AlreadyReplacedError(
			"cannot indicate an order replaces certificate with serial %q, which already has a replacement order",
			decodedSerial,
		)
	}

	err = wfe.orderMatchesReplacement(ctx, acct, names, decodedSerial)
	if err != nil {
		// The provided replacement field value failed to meet the required
		// criteria. We're going to return the error to the caller instead
		// of trying to create a regular (non-replacement) order.
		return "", false, fmt.Errorf("while checking that this order is a replacement: %w", err)
	}
	// This order is a replacement for an existing certificate.
	replaces = decodedSerial

	// For an order to be exempt from rate limits, it must be a replacement
	// and the request must be made within the suggested renewal window.
	renewalInfo, err := wfe.determineARIWindow(ctx, replaces)
	if err != nil {
		return "", false, fmt.Errorf("while determining the current ARI renewal window: %w", err)
	}

	return replaces, renewalInfo.SuggestedWindow.IsWithin(wfe.clk.Now()), nil
}

func (wfe *WebFrontEndImpl) validateCertificateProfileName(profile string) error {
	if profile == "" {
		// No profile name is specified.
		return nil
	}
	if _, ok := wfe.certProfiles[profile]; !ok {
		// The profile name is not in the list of configured profiles.
		return fmt.Errorf("profile name %q not recognized", profile)
	}

	return nil
}

func (wfe *WebFrontEndImpl) checkIdentifiersPaused(ctx context.Context, orderIdentifiers []identifier.ACMEIdentifier, regID int64) ([]string, error) {
<<<<<<< HEAD
	uniqueOrderIdentifiers := identifier.Normalize(orderIdentifiers)
	var identifiers []*corepb.Identifier
	for _, ident := range uniqueOrderIdentifiers {
		identifiers = append(identifiers, &corepb.Identifier{
=======
	uniqueOrderIdents := core.NormalizeIdentifiers(orderIdentifiers)
	var idents []*corepb.Identifier
	for _, ident := range uniqueOrderIdents {
		idents = append(idents, &corepb.Identifier{
>>>>>>> edc3c7fa
			Type:  string(ident.Type),
			Value: ident.Value,
		})
	}

	paused, err := wfe.sa.CheckIdentifiersPaused(ctx, &sapb.PauseRequest{
		RegistrationID: regID,
		Identifiers:    idents,
	})
	if err != nil {
		return nil, err
	}
	if len(paused.Identifiers) <= 0 {
		// No identifiers are paused.
		return nil, nil
	}

	// At least one of the requested identifiers is paused.
	pausedValues := make([]string, 0, len(paused.Identifiers))
	for _, ident := range paused.Identifiers {
		pausedValues = append(pausedValues, ident.Value)
	}

	return pausedValues, nil
}

// NewOrder is used by clients to create a new order object and a set of
// authorizations to fulfill for issuance.
func (wfe *WebFrontEndImpl) NewOrder(
	ctx context.Context,
	logEvent *web.RequestEvent,
	response http.ResponseWriter,
	request *http.Request) {
	body, _, acct, prob := wfe.validPOSTForAccount(request, ctx, logEvent)
	addRequesterHeader(response, logEvent.Requester)
	if prob != nil {
		// validPOSTForAccount handles its own setting of logEvent.Errors
		wfe.sendError(response, logEvent, prob, nil)
		return
	}

	// newOrderRequest is the JSON structure of the request body. We only
	// support the identifiers and replaces fields. If notBefore or notAfter are
	// sent we return a probs.Malformed as we do not support them.
	var newOrderRequest struct {
		Identifiers []identifier.ACMEIdentifier `json:"identifiers"`
		NotBefore   string
		NotAfter    string
		Replaces    string
		Profile     string
	}
	err := json.Unmarshal(body, &newOrderRequest)
	if err != nil {
		wfe.sendError(response, logEvent,
			probs.Malformed("Unable to unmarshal NewOrder request body"), err)
		return
	}

	if len(newOrderRequest.Identifiers) == 0 {
		wfe.sendError(response, logEvent,
			probs.Malformed("NewOrder request did not specify any identifiers"), nil)
		return
	}
	if newOrderRequest.NotBefore != "" || newOrderRequest.NotAfter != "" {
		wfe.sendError(response, logEvent, probs.Malformed("NotBefore and NotAfter are not supported"), nil)
		return
	}

	// Collect up all of the DNS identifier values into a []string for
	// subsequent layers to process. We reject anything with a non-DNS
	// type identifier here. Check to make sure one of the strings is
	// short enough to meet the max CN bytes requirement.
	names := make([]string, len(newOrderRequest.Identifiers))
	for i, ident := range newOrderRequest.Identifiers {
		if ident.Type != identifier.TypeDNS {
			wfe.sendError(response, logEvent,
				probs.UnsupportedIdentifier("NewOrder request included invalid non-DNS type identifier: type %q, value %q",
					ident.Type, ident.Value),
				nil)
			return
		}
		if ident.Value == "" {
			wfe.sendError(response, logEvent, probs.Malformed("NewOrder request included empty domain name"), nil)
			return
		}
		names[i] = ident.Value
	}

	names = core.UniqueLowerNames(names)
	err = policy.WellFormedDomainNames(names)
	if err != nil {
		wfe.sendError(response, logEvent, web.ProblemDetailsForError(err, "Invalid identifiers requested"), nil)
		return
	}

	logEvent.DNSNames = names

	if features.Get().CheckIdentifiersPaused {
		pausedValues, err := wfe.checkIdentifiersPaused(ctx, newOrderRequest.Identifiers, acct.ID)
		if err != nil {
			wfe.sendError(response, logEvent, probs.ServerInternal("Failure while checking pause status of identifiers"), err)
			return
		}
		if len(pausedValues) > 0 {
			jwt, err := unpause.GenerateJWT(wfe.unpauseSigner, acct.ID, pausedValues, wfe.unpauseJWTLifetime, wfe.clk)
			if err != nil {
				wfe.sendError(response, logEvent, probs.ServerInternal("Error generating JWT for unpause portal"), err)
			}
			msg := fmt.Sprintf(
				"Your account is temporarily prevented from requesting certificates for %s and possibly others. Please visit: %s",
				strings.Join(pausedValues, ", "),
				fmt.Sprintf("%s%s?jwt=%s", wfe.unpauseURL, unpause.GetForm, jwt),
			)
			wfe.sendError(response, logEvent, probs.Paused(msg), nil)
			return
		}
	}

	var replacesSerial string
	var isARIRenewal bool
	replacesSerial, isARIRenewal, err = wfe.validateReplacementOrder(ctx, acct, names, newOrderRequest.Replaces)
	if err != nil {
		wfe.sendError(response, logEvent, web.ProblemDetailsForError(err, "While validating order as a replacement an error occurred"), err)
		return
	}

	var isRenewal bool
	if !isARIRenewal {
		// The Subscriber does not have an ARI exemption. However, we can check
		// if the order is a renewal, and thus exempt from the NewOrdersPerAccount
		// and CertificatesPerDomain limits.
		timestamps, err := wfe.sa.FQDNSetTimestampsForWindow(ctx, &sapb.CountFQDNSetsRequest{
			DnsNames: names,
			Window:   durationpb.New(120 * 24 * time.Hour),
			Limit:    1,
		})
		if err != nil {
			wfe.sendError(response, logEvent, web.ProblemDetailsForError(err, "While checking renewal exemption status"), err)
			return
		}
		isRenewal = len(timestamps.Timestamps) > 0
	}

	err = wfe.validateCertificateProfileName(newOrderRequest.Profile)
	if err != nil {
		// TODO(#7392) Provide link to profile documentation.
		wfe.sendError(response, logEvent, probs.InvalidProfile(err.Error()), err)
		return
	}

	var refundLimits func()
	if !isARIRenewal {
		refundLimits, err = wfe.checkNewOrderLimits(ctx, acct.ID, names, isRenewal)
		if err != nil {
			if errors.Is(err, berrors.RateLimit) {
				wfe.sendError(response, logEvent, probs.RateLimited(err.Error()), err)
				return
			} else {
				// Proceed, since we don't want internal rate limit system failures to
				// block all issuance.
				logEvent.IgnoredRateLimitError = err.Error()
			}
		}
	}

	var newOrderSuccessful bool
	defer func() {
		wfe.stats.ariReplacementOrders.With(prometheus.Labels{
			"isReplacement": fmt.Sprintf("%t", replacesSerial != ""),
			"limitsExempt":  fmt.Sprintf("%t", isARIRenewal),
		}).Inc()

		if !newOrderSuccessful && refundLimits != nil {
			go refundLimits()
		}
	}()

	order, err := wfe.ra.NewOrder(ctx, &rapb.NewOrderRequest{
		RegistrationID:         acct.ID,
		DnsNames:               names,
		CertificateProfileName: newOrderRequest.Profile,
		Replaces:               newOrderRequest.Replaces,
		ReplacesSerial:         replacesSerial,
	})
	if err != nil || core.IsAnyNilOrZero(order, order.Id, order.RegistrationID, order.DnsNames, order.Created, order.Expires) {
		wfe.sendError(response, logEvent, web.ProblemDetailsForError(err, "Error creating new order"), err)
		return
	}
	logEvent.Created = fmt.Sprintf("%d", order.Id)

	orderURL := web.RelativeEndpoint(request,
		fmt.Sprintf("%s%d/%d", orderPath, acct.ID, order.Id))
	response.Header().Set("Location", orderURL)

	respObj := wfe.orderToOrderJSON(request, order)
	err = wfe.writeJsonResponse(response, logEvent, http.StatusCreated, respObj)
	if err != nil {
		wfe.sendError(response, logEvent, probs.ServerInternal("Error marshaling order"), err)
		return
	}
	newOrderSuccessful = true
}

// GetOrder is used to retrieve a existing order object
func (wfe *WebFrontEndImpl) GetOrder(ctx context.Context, logEvent *web.RequestEvent, response http.ResponseWriter, request *http.Request) {
	var requesterAccount *core.Registration
	// Any POSTs to the Order endpoint should be POST-as-GET requests. There are
	// no POSTs with a body allowed for this endpoint.
	if request.Method == http.MethodPost {
		acct, prob := wfe.validPOSTAsGETForAccount(request, ctx, logEvent)
		if prob != nil {
			wfe.sendError(response, logEvent, prob, nil)
			return
		}
		requesterAccount = acct
	}

	// Path prefix is stripped, so this should be like "<account ID>/<order ID>"
	fields := strings.SplitN(request.URL.Path, "/", 2)
	if len(fields) != 2 {
		wfe.sendError(response, logEvent, probs.NotFound("Invalid request path"), nil)
		return
	}
	acctID, err := strconv.ParseInt(fields[0], 10, 64)
	if err != nil {
		wfe.sendError(response, logEvent, probs.Malformed("Invalid account ID"), err)
		return
	}
	orderID, err := strconv.ParseInt(fields[1], 10, 64)
	if err != nil {
		wfe.sendError(response, logEvent, probs.Malformed("Invalid order ID"), err)
		return
	}

	order, err := wfe.sa.GetOrder(ctx, &sapb.OrderRequest{Id: orderID})
	if err != nil {
		if errors.Is(err, berrors.NotFound) {
			wfe.sendError(response, logEvent, probs.NotFound(fmt.Sprintf("No order for ID %d", orderID)), nil)
			return
		}
		wfe.sendError(response, logEvent, web.ProblemDetailsForError(err,
			fmt.Sprintf("Failed to retrieve order for ID %d", orderID)), err)
		return
	}

	if core.IsAnyNilOrZero(order.Id, order.Status, order.RegistrationID, order.DnsNames, order.Created, order.Expires) {
		wfe.sendError(response, logEvent, probs.ServerInternal(fmt.Sprintf("Failed to retrieve order for ID %d", orderID)), errIncompleteGRPCResponse)
		return
	}

	if order.RegistrationID != acctID {
		wfe.sendError(response, logEvent, probs.NotFound(fmt.Sprintf("No order found for account ID %d", acctID)), nil)
		return
	}

	// If the requesterAccount is not nil then this was an authenticated
	// POST-as-GET request and we need to verify the requesterAccount is the
	// order's owner.
	if requesterAccount != nil && order.RegistrationID != requesterAccount.ID {
		wfe.sendError(response, logEvent, probs.NotFound(fmt.Sprintf("No order found for account ID %d", acctID)), nil)
		return
	}

	respObj := wfe.orderToOrderJSON(request, order)

	if respObj.Status == core.StatusProcessing {
		response.Header().Set(headerRetryAfter, strconv.Itoa(orderRetryAfter))
	}

	err = wfe.writeJsonResponse(response, logEvent, http.StatusOK, respObj)
	if err != nil {
		wfe.sendError(response, logEvent, probs.ServerInternal("Error marshaling order"), err)
		return
	}
}

// FinalizeOrder is used to request issuance for a existing order object.
// Most processing of the order details is handled by the RA but
// we do attempt to throw away requests with invalid CSRs here.
func (wfe *WebFrontEndImpl) FinalizeOrder(ctx context.Context, logEvent *web.RequestEvent, response http.ResponseWriter, request *http.Request) {
	// Validate the POST body signature and get the authenticated account for this
	// finalize order request
	body, _, acct, prob := wfe.validPOSTForAccount(request, ctx, logEvent)
	addRequesterHeader(response, logEvent.Requester)
	if prob != nil {
		wfe.sendError(response, logEvent, prob, nil)
		return
	}

	// Order URLs are like: /acme/finalize/<account>/<order>/. The prefix is
	// stripped by the time we get here.
	fields := strings.SplitN(request.URL.Path, "/", 2)
	if len(fields) != 2 {
		wfe.sendError(response, logEvent, probs.NotFound("Invalid request path"), nil)
		return
	}
	acctID, err := strconv.ParseInt(fields[0], 10, 64)
	if err != nil {
		wfe.sendError(response, logEvent, probs.Malformed("Invalid account ID"), nil)
		return
	}
	orderID, err := strconv.ParseInt(fields[1], 10, 64)
	if err != nil {
		wfe.sendError(response, logEvent, probs.Malformed("Invalid order ID"), nil)
		return
	}

	if acct.ID != acctID {
		wfe.sendError(response, logEvent, probs.Malformed("Mismatched account ID"), nil)
		return
	}

	order, err := wfe.sa.GetOrder(ctx, &sapb.OrderRequest{Id: orderID})
	if err != nil {
		if errors.Is(err, berrors.NotFound) {
			wfe.sendError(response, logEvent, probs.NotFound(fmt.Sprintf("No order for ID %d", orderID)), nil)
			return
		}
		wfe.sendError(response, logEvent, web.ProblemDetailsForError(err,
			fmt.Sprintf("Failed to retrieve order for ID %d", orderID)), err)
		return
	}

	if core.IsAnyNilOrZero(order.Id, order.Status, order.RegistrationID, order.DnsNames, order.Created, order.Expires) {
		wfe.sendError(response, logEvent, probs.ServerInternal(fmt.Sprintf("Failed to retrieve order for ID %d", orderID)), errIncompleteGRPCResponse)
		return
	}

	// If the authenticated account ID doesn't match the order's registration ID
	// pretend it doesn't exist and abort.
	if acct.ID != order.RegistrationID {
		wfe.sendError(response, logEvent, probs.NotFound(fmt.Sprintf("No order found for account ID %d", acct.ID)), nil)
		return
	}

	// Only ready orders can be finalized.
	if order.Status != string(core.StatusReady) {
		wfe.sendError(response, logEvent, probs.OrderNotReady(fmt.Sprintf("Order's status (%q) is not acceptable for finalization", order.Status)), nil)
		return
	}

	// If the order is expired we can not finalize it and must return an error
	orderExpiry := order.Expires.AsTime()
	if orderExpiry.Before(wfe.clk.Now()) {
		wfe.sendError(response, logEvent, probs.NotFound(fmt.Sprintf("Order %d is expired", order.Id)), nil)
		return
	}

	// Don't finalize orders with profiles we no longer recognize.
	if order.CertificateProfileName != "" {
		err = wfe.validateCertificateProfileName(order.CertificateProfileName)
		if err != nil {
			// TODO(#7392) Provide link to profile documentation.
			wfe.sendError(response, logEvent, probs.InvalidProfile(err.Error()), err)
			return
		}
	}

	// The authenticated finalize message body should be an encoded CSR
	var rawCSR core.RawCertificateRequest
	err = json.Unmarshal(body, &rawCSR)
	if err != nil {
		wfe.sendError(response, logEvent,
			probs.Malformed("Error unmarshaling finalize order request"), err)
		return
	}

	// Check for a malformed CSR early to avoid unnecessary RPCs
	csr, err := x509.ParseCertificateRequest(rawCSR.CSR)
	if err != nil {
		wfe.sendError(response, logEvent, probs.Malformed("Error parsing certificate request: %s", err), err)
		return
	}

	logEvent.DNSNames = order.DnsNames
	logEvent.Extra["KeyType"] = web.KeyTypeToString(csr.PublicKey)

	updatedOrder, err := wfe.ra.FinalizeOrder(ctx, &rapb.FinalizeOrderRequest{
		Csr:   rawCSR.CSR,
		Order: order,
	})
	if err != nil {
		wfe.sendError(response, logEvent, web.ProblemDetailsForError(err, "Error finalizing order"), err)
		return
	}
	if core.IsAnyNilOrZero(updatedOrder.Id, updatedOrder.RegistrationID, updatedOrder.DnsNames, updatedOrder.Created, updatedOrder.Expires) {
		wfe.sendError(response, logEvent, web.ProblemDetailsForError(err, "Error validating order"), errIncompleteGRPCResponse)
		return
	}

	// Inc CSR signature algorithm counter
	wfe.stats.csrSignatureAlgs.With(prometheus.Labels{"type": csr.SignatureAlgorithm.String()}).Inc()

	orderURL := web.RelativeEndpoint(request,
		fmt.Sprintf("%s%d/%d", orderPath, acct.ID, updatedOrder.Id))
	response.Header().Set("Location", orderURL)

	respObj := wfe.orderToOrderJSON(request, updatedOrder)

	if respObj.Status == core.StatusProcessing {
		response.Header().Set(headerRetryAfter, strconv.Itoa(orderRetryAfter))
	}

	err = wfe.writeJsonResponse(response, logEvent, http.StatusOK, respObj)
	if err != nil {
		wfe.sendError(response, logEvent, probs.ServerInternal("Unable to write finalize order response"), err)
		return
	}
}

// parseARICertID parses the "certID", a unique identifier specified in
// draft-ietf-acme-ari-03. It takes the composite string as input returns a
// extracted and decoded certificate serial. If the decoded AKID does not match
// any known issuer or the serial number is not valid, an error is returned. For
// more details see:
// https://datatracker.ietf.org/doc/html/draft-ietf-acme-ari-03#section-4.1.
func parseARICertID(path string, issuerCertificates map[issuance.NameID]*issuance.Certificate) (string, error) {
	parts := strings.Split(path, ".")
	if len(parts) != 2 || parts[0] == "" || parts[1] == "" {
		return "", berrors.MalformedError("Invalid path")
	}

	akid, err := base64.RawURLEncoding.DecodeString(parts[0])
	if err != nil {
		return "", berrors.MalformedError("Authority Key Identifier was not base64url-encoded or contained padding: %s", err)
	}

	var found bool
	for _, issuer := range issuerCertificates {
		if bytes.Equal(issuer.SubjectKeyId, akid) {
			found = true
			break
		}
	}
	if !found {
		return "", berrors.NotFoundError("path contained an Authority Key Identifier that did not match a known issuer")
	}

	serialNumber, err := base64.RawURLEncoding.DecodeString(parts[1])
	if err != nil {
		return "", berrors.NotFoundError("serial number was not base64url-encoded or contained padding: %s", err)
	}

	return core.SerialToString(new(big.Int).SetBytes(serialNumber)), nil
}

// RenewalInfo is used to get information about the suggested renewal window
// for the given certificate. It only accepts unauthenticated GET requests.
func (wfe *WebFrontEndImpl) RenewalInfo(ctx context.Context, logEvent *web.RequestEvent, response http.ResponseWriter, request *http.Request) {
	if !features.Get().ServeRenewalInfo {
		wfe.sendError(response, logEvent, probs.NotFound("Feature not enabled"), nil)
		return
	}

	if len(request.URL.Path) == 0 {
		wfe.sendError(response, logEvent, probs.NotFound("Must specify a request path"), nil)
		return
	}

	decodedSerial, err := parseARICertID(request.URL.Path, wfe.issuerCertificates)
	if err != nil {
		wfe.sendError(response, logEvent, web.ProblemDetailsForError(err, "While parsing ARI CertID an error occurred"), err)
		return
	}

	// We can do all of our processing based just on the serial, because Boulder
	// does not re-use the same serial across multiple issuers.
	logEvent.Extra["RequestedSerial"] = decodedSerial

	renewalInfo, err := wfe.determineARIWindow(ctx, decodedSerial)
	if err != nil {
		if errors.Is(err, berrors.NotFound) {
			wfe.sendError(response, logEvent, probs.NotFound("Requested certificate was not found"), nil)
			return
		}
		wfe.sendError(response, logEvent, probs.ServerInternal("Error determining renewal window"), err)
		return
	}

	response.Header().Set(headerRetryAfter, fmt.Sprintf("%d", int(6*time.Hour/time.Second)))
	err = wfe.writeJsonResponse(response, logEvent, http.StatusOK, renewalInfo)
	if err != nil {
		wfe.sendError(response, logEvent, probs.ServerInternal("Error marshalling renewalInfo"), err)
		return
	}
}

func extractRequesterIP(req *http.Request) (net.IP, error) {
	ip := net.ParseIP(req.Header.Get("X-Real-IP"))
	if ip != nil {
		return ip, nil
	}
	host, _, err := net.SplitHostPort(req.RemoteAddr)
	if err != nil {
		return nil, err
	}
	return net.ParseIP(host), nil
}

func urlForAuthz(authz core.Authorization, request *http.Request) string {
	return web.RelativeEndpoint(request, fmt.Sprintf("%s%d/%s", authzPath, authz.RegistrationID, authz.ID))
}<|MERGE_RESOLUTION|>--- conflicted
+++ resolved
@@ -2194,17 +2194,10 @@
 }
 
 func (wfe *WebFrontEndImpl) checkIdentifiersPaused(ctx context.Context, orderIdentifiers []identifier.ACMEIdentifier, regID int64) ([]string, error) {
-<<<<<<< HEAD
-	uniqueOrderIdentifiers := identifier.Normalize(orderIdentifiers)
-	var identifiers []*corepb.Identifier
-	for _, ident := range uniqueOrderIdentifiers {
-		identifiers = append(identifiers, &corepb.Identifier{
-=======
-	uniqueOrderIdents := core.NormalizeIdentifiers(orderIdentifiers)
+	uniqueOrderIdents := identifier.Normalize(orderIdentifiers)
 	var idents []*corepb.Identifier
 	for _, ident := range uniqueOrderIdents {
 		idents = append(idents, &corepb.Identifier{
->>>>>>> edc3c7fa
 			Type:  string(ident.Type),
 			Value: ident.Value,
 		})
