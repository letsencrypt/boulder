--- conflicted
+++ resolved
@@ -2363,17 +2363,6 @@
 		return
 	}
 
-<<<<<<< HEAD
-	refundLimits, err := wfe.checkNewOrderLimits(ctx, acct.ID, names, isRenewal)
-	if err != nil {
-		if errors.Is(err, berrors.RateLimit) {
-			if features.Get().UseKvLimitsForNewOrder {
-				wfe.sendError(response, logEvent, probs.RateLimited(err.Error()), err)
-				return
-			}
-		} else {
-			logEvent.IgnoredRateLimitError = err.Error()
-=======
 	refundLimits := func() {}
 	if !isARIRenewal {
 		refundLimits, err = wfe.checkNewOrderLimits(ctx, acct.ID, names, isRenewal || isARIRenewal)
@@ -2382,10 +2371,9 @@
 				wfe.sendError(response, logEvent, probs.RateLimited(err.Error()), err)
 				return
 			} else {
-				wfe.sendError(response, logEvent, web.ProblemDetailsForError(err, "While checking rate limits"), err)
+				logEvent.IgnoredRateLimitError = err.Error()
 				return
 			}
->>>>>>> 6402a227
 		}
 	}
 
