package wfe2

import (
	"context"
	"crypto/x509"
	"crypto/x509/pkix"
	"encoding/asn1"
	"encoding/base64"
	"encoding/json"
	"encoding/pem"
	"errors"
	"fmt"
	"go.opentelemetry.io/contrib/instrumentation/net/http/otelhttp"
	"go.opentelemetry.io/otel/attribute"
	"go.opentelemetry.io/otel/trace"
	"math/big"
	"net"
	"net/http"
	"strconv"
	"strings"
	"time"

	"github.com/jmhodges/clock"
	"github.com/letsencrypt/boulder/core"
	corepb "github.com/letsencrypt/boulder/core/proto"
	berrors "github.com/letsencrypt/boulder/errors"
	"github.com/letsencrypt/boulder/features"
	"github.com/letsencrypt/boulder/goodkey"
	bgrpc "github.com/letsencrypt/boulder/grpc"
	"github.com/letsencrypt/boulder/nonce"

	// 'grpc/noncebalancer' is imported for its init function.
	_ "github.com/letsencrypt/boulder/grpc/noncebalancer"
	"github.com/letsencrypt/boulder/identifier"
	"github.com/letsencrypt/boulder/issuance"
	blog "github.com/letsencrypt/boulder/log"
	"github.com/letsencrypt/boulder/metrics/measured_http"
	"github.com/letsencrypt/boulder/probs"
	rapb "github.com/letsencrypt/boulder/ra/proto"
	"github.com/letsencrypt/boulder/revocation"
	sapb "github.com/letsencrypt/boulder/sa/proto"
	"github.com/letsencrypt/boulder/web"
	"github.com/prometheus/client_golang/prometheus"
	"google.golang.org/protobuf/types/known/emptypb"
	jose "gopkg.in/go-jose/go-jose.v2"
)

// Paths are the ACME-spec identified URL path-segments for various methods.
// NOTE: In metrics/measured_http we make the assumption that these are all
// lowercase plus hyphens. If you violate that assumption you should update
// measured_http.
const (
	directoryPath = "/directory"
	newAcctPath   = "/acme/new-acct"
	acctPath      = "/acme/acct/"
	// When we moved to authzv2, we used a "-v3" suffix to avoid confusion
	// regarding ACMEv2.
	authzPath         = "/acme/authz-v3/"
	challengePath     = "/acme/chall-v3/"
	certPath          = "/acme/cert/"
	revokeCertPath    = "/acme/revoke-cert"
	buildIDPath       = "/build"
	rolloverPath      = "/acme/key-change"
	newNoncePath      = "/acme/new-nonce"
	newOrderPath      = "/acme/new-order"
	orderPath         = "/acme/order/"
	finalizeOrderPath = "/acme/finalize/"

	getAPIPrefix     = "/get/"
	getOrderPath     = getAPIPrefix + "order/"
	getAuthzPath     = getAPIPrefix + "authz-v3/"
	getChallengePath = getAPIPrefix + "chall-v3/"
	getCertPath      = getAPIPrefix + "cert/"

	// Draft or likely-to-change paths
	renewalInfoPath = getAPIPrefix + "draft-ietf-acme-ari-00/renewalInfo/"

	// Non-ACME paths
	aiaIssuerPath = "/aia/issuer/"
)

const (
	headerRetryAfter = "Retry-After"
	// Our 99th percentile finalize latency is 2.3s. Asking clients to wait 3s
	// before polling the order to get an updated status means that >99% of
	// clients will fetch the updated order object exactly once,.
	orderRetryAfter = 3
)

var errIncompleteGRPCResponse = errors.New("incomplete gRPC response message")

// WebFrontEndImpl provides all the logic for Boulder's web-facing interface,
// i.e., ACME.  Its members configure the paths for various ACME functions,
// plus a few other data items used in ACME.  Its methods are primarily handlers
// for HTTPS requests for the various ACME functions.
type WebFrontEndImpl struct {
	ra rapb.RegistrationAuthorityClient
	sa sapb.StorageAuthorityReadOnlyClient
	// gnc is a nonce-service client used exclusively for the issuance of
	// nonces. It's configured to route requests to backends colocated with the
	// WFE.
	gnc nonce.Getter
	// Register of anti-replay nonces
	//
	// Deprecated: See `rnc`, above.
	noncePrefixMap map[string]nonce.Redeemer
	// rnc is a nonce-service client used exclusively for the redemption of
	// nonces. It uses a custom RPC load balancer which is configured to route
	// requests to backends based on the prefix and HMAC key passed as in the
	// context of the request. The HMAC and prefix are passed using context keys
	// `nonce.HMACKeyCtxKey` and `nonce.PrefixCtxKey`.
	rnc nonce.Redeemer
	// rncKey is the HMAC key used to derive the prefix of nonce backends used
	// for nonce redemption.
	rncKey        string
	accountGetter AccountGetter
	log           blog.Logger
	clk           clock.Clock
	stats         wfe2Stats

	// certificateChains maps IssuerNameIDs to slice of []byte containing a leading
	// newline and one or more PEM encoded certificates separated by a newline,
	// sorted from leaf to root. The first []byte is the default certificate chain,
	// and any subsequent []byte is an alternate certificate chain.
	certificateChains map[issuance.IssuerNameID][][]byte

	// issuerCertificates is a map of IssuerNameIDs to issuer certificates built with the
	// first entry from each of the certificateChains. These certificates are used
	// to verify the signature of certificates provided in revocation requests.
	issuerCertificates map[issuance.IssuerNameID]*issuance.Certificate

	// URL to the current subscriber agreement (should contain some version identifier)
	SubscriberAgreementURL string

	// DirectoryCAAIdentity is used for the /directory response's "meta"
	// element's "caaIdentities" field. It should match the VA's issuerDomain
	// field value.
	DirectoryCAAIdentity string

	// DirectoryWebsite is used for the /directory response's "meta" element's
	// "website" field.
	DirectoryWebsite string

	// Allowed prefix for legacy accounts used by verify.go's `lookupJWK`.
	// See `cmd/boulder-wfe2/main.go`'s comment on the configuration field
	// `LegacyKeyIDPrefix` for more information.
	LegacyKeyIDPrefix string

	// Key policy.
	keyPolicy goodkey.KeyPolicy

	// CORS settings
	AllowOrigins []string

	// requestTimeout is the per-request overall timeout.
	requestTimeout time.Duration

	// StaleTimeout determines the required staleness for resources allowed to be
	// accessed via Boulder-specific GET-able APIs. Resources newer than
	// staleTimeout must be accessed via POST-as-GET and the RFC 8555 ACME API. We
	// do this to incentivize client developers to use the standard API.
	staleTimeout time.Duration

	// How long before authorizations and pending authorizations expire. The
	// Boulder specific GET-able API uses these values to find the creation date
	// of authorizations to determine if they are stale enough. The values should
	// match the ones used by the RA.
	authorizationLifetime        time.Duration
	pendingAuthorizationLifetime time.Duration
}

// NewWebFrontEndImpl constructs a web service for Boulder
func NewWebFrontEndImpl(
	stats prometheus.Registerer,
	clk clock.Clock,
	keyPolicy goodkey.KeyPolicy,
	certificateChains map[issuance.IssuerNameID][][]byte,
	issuerCertificates map[issuance.IssuerNameID]*issuance.Certificate,
	logger blog.Logger,
	requestTimeout time.Duration,
	staleTimeout time.Duration,
	authorizationLifetime time.Duration,
	pendingAuthorizationLifetime time.Duration,
	rac rapb.RegistrationAuthorityClient,
	sac sapb.StorageAuthorityReadOnlyClient,
	gnc nonce.Getter,
	noncePrefixMap map[string]nonce.Redeemer,
	rnc nonce.Redeemer,
	rncKey string,
	accountGetter AccountGetter,
) (WebFrontEndImpl, error) {
	if len(issuerCertificates) == 0 {
		return WebFrontEndImpl{}, errors.New("must provide at least one issuer certificate")
	}

	if len(certificateChains) == 0 {
		return WebFrontEndImpl{}, errors.New("must provide at least one certificate chain")
	}

	if gnc == nil {
		return WebFrontEndImpl{}, errors.New("must provide a service for nonce issuance")
	}

	// TODO(#6610): Remove the check for the map.
	if noncePrefixMap == nil && rnc == nil {
		return WebFrontEndImpl{}, errors.New("must provide a service for nonce redemption")
	}

	wfe := WebFrontEndImpl{
		log:                          logger,
		clk:                          clk,
		keyPolicy:                    keyPolicy,
		certificateChains:            certificateChains,
		issuerCertificates:           issuerCertificates,
		stats:                        initStats(stats),
		requestTimeout:               requestTimeout,
		staleTimeout:                 staleTimeout,
		authorizationLifetime:        authorizationLifetime,
		pendingAuthorizationLifetime: pendingAuthorizationLifetime,
		ra:                           rac,
		sa:                           sac,
		gnc:                          gnc,
		noncePrefixMap:               noncePrefixMap,
		rnc:                          rnc,
		rncKey:                       rncKey,
		accountGetter:                accountGetter,
	}

	return wfe, nil
}

// HandleFunc registers a handler at the given path. It's
// http.HandleFunc(), but with a wrapper around the handler that
// provides some generic per-request functionality:
//
// * Set a Replay-Nonce header.
//
// * Respond to OPTIONS requests, including CORS preflight requests.
//
// * Set a no cache header
//
// * Respond http.StatusMethodNotAllowed for HTTP methods other than
// those listed.
//
// * Set CORS headers when responding to CORS "actual" requests.
//
// * Never send a body in response to a HEAD request. Anything
// written by the handler will be discarded if the method is HEAD.
// Also, all handlers that accept GET automatically accept HEAD.
func (wfe *WebFrontEndImpl) HandleFunc(mux *http.ServeMux, pattern string, h web.WFEHandlerFunc, methods ...string) {
	methodsMap := make(map[string]bool)
	for _, m := range methods {
		methodsMap[m] = true
	}
	if methodsMap["GET"] && !methodsMap["HEAD"] {
		// Allow HEAD for any resource that allows GET
		methods = append(methods, "HEAD")
		methodsMap["HEAD"] = true
	}
	methodsStr := strings.Join(methods, ", ")
	handler := http.StripPrefix(pattern, web.NewTopHandler(wfe.log,
		web.WFEHandlerFunc(func(ctx context.Context, logEvent *web.RequestEvent, response http.ResponseWriter, request *http.Request) {
			span := trace.SpanFromContext(ctx)
			span.SetName(pattern)

			logEvent.Endpoint = pattern
			if request.URL != nil {
				logEvent.Slug = request.URL.Path
				span.SetAttributes(attribute.String("slug", request.URL.Path))
			}
			tls := request.Header.Get("TLS-Version")
			if tls == "TLSv1" || tls == "TLSv1.1" {
				wfe.sendError(response, logEvent, probs.Malformed("upgrade your ACME client to support TLSv1.2 or better"), nil)
				return
			}
			if request.Method != "GET" || pattern == newNoncePath {
				nonceMsg, err := wfe.gnc.Nonce(ctx, &emptypb.Empty{})
				if err != nil {
					wfe.sendError(response, logEvent, web.ProblemDetailsForError(err, "unable to get nonce"), err)
					return
				}
				response.Header().Set("Replay-Nonce", nonceMsg.Nonce)
			}
			// Per section 7.1 "Resources":
			//   The "index" link relation is present on all resources other than the
			//   directory and indicates the URL of the directory.
			if pattern != directoryPath {
				directoryURL := web.RelativeEndpoint(request, directoryPath)
				response.Header().Add("Link", link(directoryURL, "index"))
			}

			switch request.Method {
			case "HEAD":
				// Go's net/http (and httptest) servers will strip out the body
				// of responses for us. This keeps the Content-Length for HEAD
				// requests as the same as GET requests per the spec.
			case "OPTIONS":
				wfe.Options(response, request, methodsStr, methodsMap)
				return
			}

			// No cache header is set for all requests, succeed or fail.
			addNoCacheHeader(response)

			if !methodsMap[request.Method] {
				response.Header().Set("Allow", methodsStr)
				wfe.sendError(response, logEvent, probs.MethodNotAllowed(), nil)
				return
			}

			wfe.setCORSHeaders(response, request, "")

			timeout := wfe.requestTimeout
			if timeout == 0 {
				timeout = 5 * time.Minute
			}
			ctx, cancel := context.WithTimeout(ctx, timeout)

			// Call the wrapped handler.
			h(ctx, logEvent, response, request)
			cancel()
		}),
	))
	mux.Handle(pattern, handler)
}

func marshalIndent(v interface{}) ([]byte, error) {
	return json.MarshalIndent(v, "", "  ")
}

func (wfe *WebFrontEndImpl) writeJsonResponse(response http.ResponseWriter, logEvent *web.RequestEvent, status int, v interface{}) error {
	jsonReply, err := marshalIndent(v)
	if err != nil {
		return err // All callers are responsible for handling this error
	}

	response.Header().Set("Content-Type", "application/json")
	response.WriteHeader(status)
	_, err = response.Write(jsonReply)
	if err != nil {
		// Don't worry about returning this error because the caller will
		// never handle it.
		wfe.log.Warningf("Could not write response: %s", err)
		logEvent.AddError("failed to write response: %s", err)
	}
	return nil
}

// requestProto returns "http" for HTTP requests and "https" for HTTPS
// requests. It supports the use of "X-Forwarded-Proto" to override the protocol.
func requestProto(request *http.Request) string {
	proto := "http"

	// If the request was received via TLS, use `https://` for the protocol
	if request.TLS != nil {
		proto = "https"
	}

	// Allow upstream proxies  to specify the forwarded protocol. Allow this value
	// to override our own guess.
	if specifiedProto := request.Header.Get("X-Forwarded-Proto"); specifiedProto != "" {
		proto = specifiedProto
	}

	return proto
}

const randomDirKeyExplanationLink = "https://community.letsencrypt.org/t/adding-random-entries-to-the-directory/33417"

func (wfe *WebFrontEndImpl) relativeDirectory(request *http.Request, directory map[string]interface{}) ([]byte, error) {
	// Create an empty map sized equal to the provided directory to store the
	// relative-ized result
	relativeDir := make(map[string]interface{}, len(directory))

	// Copy each entry of the provided directory into the new relative map,
	// prefixing it with the request protocol and host.
	for k, v := range directory {
		if v == randomDirKeyExplanationLink {
			relativeDir[k] = v
			continue
		}
		switch v := v.(type) {
		case string:
			// Only relative-ize top level string values, e.g. not the "meta" element
			relativeDir[k] = web.RelativeEndpoint(request, v)
		default:
			// If it isn't a string, put it into the results unmodified
			relativeDir[k] = v
		}
	}

	directoryJSON, err := marshalIndent(relativeDir)
	// This should never happen since we are just marshalling known strings
	if err != nil {
		return nil, err
	}

	return directoryJSON, nil
}

// Handler returns an http.Handler that uses various functions for
// various ACME-specified paths.
func (wfe *WebFrontEndImpl) Handler(stats prometheus.Registerer) http.Handler {
	m := http.NewServeMux()
	// Boulder specific endpoints
	wfe.HandleFunc(m, buildIDPath, wfe.BuildID, "GET")

	// POSTable ACME endpoints
	wfe.HandleFunc(m, newAcctPath, wfe.NewAccount, "POST")
	wfe.HandleFunc(m, acctPath, wfe.Account, "POST")
	wfe.HandleFunc(m, revokeCertPath, wfe.RevokeCertificate, "POST")
	wfe.HandleFunc(m, rolloverPath, wfe.KeyRollover, "POST")
	wfe.HandleFunc(m, newOrderPath, wfe.NewOrder, "POST")
	wfe.HandleFunc(m, finalizeOrderPath, wfe.FinalizeOrder, "POST")

	// GETable and POST-as-GETable ACME endpoints
	wfe.HandleFunc(m, directoryPath, wfe.Directory, "GET", "POST")
	wfe.HandleFunc(m, newNoncePath, wfe.Nonce, "GET", "POST")
	// POST-as-GETable ACME endpoints
	// TODO(@cpu): After November 1st, 2020 support for "GET" to the following
	// endpoints will be removed, leaving only POST-as-GET support.
	wfe.HandleFunc(m, orderPath, wfe.GetOrder, "GET", "POST")
	wfe.HandleFunc(m, authzPath, wfe.Authorization, "GET", "POST")
	wfe.HandleFunc(m, challengePath, wfe.Challenge, "GET", "POST")
	wfe.HandleFunc(m, certPath, wfe.Certificate, "GET", "POST")
	// Boulder-specific GET-able resource endpoints
	wfe.HandleFunc(m, getOrderPath, wfe.GetOrder, "GET")
	wfe.HandleFunc(m, getAuthzPath, wfe.Authorization, "GET")
	wfe.HandleFunc(m, getChallengePath, wfe.Challenge, "GET")
	wfe.HandleFunc(m, getCertPath, wfe.Certificate, "GET")

	// Endpoint for draft-aaron-ari
	if features.Enabled(features.ServeRenewalInfo) {
		wfe.HandleFunc(m, renewalInfoPath, wfe.RenewalInfo, "GET")
	}

	// Non-ACME endpoints
	wfe.HandleFunc(m, aiaIssuerPath, wfe.Issuer, "GET")

	// We don't use our special HandleFunc for "/" because it matches everything,
	// meaning we can wind up returning 405 when we mean to return 404. See
	// https://github.com/letsencrypt/boulder/issues/717
	m.Handle("/", web.NewTopHandler(wfe.log, web.WFEHandlerFunc(wfe.Index)))
	return otelhttp.NewHandler(measured_http.New(m, wfe.clk, stats), "server")
}

// Method implementations

// Index serves a simple identification page. It is not part of the ACME spec.
func (wfe *WebFrontEndImpl) Index(ctx context.Context, logEvent *web.RequestEvent, response http.ResponseWriter, request *http.Request) {
	// All requests that are not handled by our ACME endpoints ends up
	// here. Set the our logEvent endpoint to "/" and the slug to the path
	// minus "/" to make sure that we properly set log information about
	// the request, even in the case of a 404
	logEvent.Endpoint = "/"
	logEvent.Slug = request.URL.Path[1:]

	// http://golang.org/pkg/net/http/#example_ServeMux_Handle
	// The "/" pattern matches everything, so we need to check
	// that we're at the root here.
	if request.URL.Path != "/" {
		logEvent.AddError("Resource not found")
		http.NotFound(response, request)
		response.Header().Set("Content-Type", "application/problem+json")
		return
	}

	if request.Method != "GET" {
		response.Header().Set("Allow", "GET")
		wfe.sendError(response, logEvent, probs.MethodNotAllowed(), errors.New("Bad method"))
		return
	}

	addNoCacheHeader(response)
	response.Header().Set("Content-Type", "text/html")
	fmt.Fprintf(response, `<html>
		<body>
			This is an <a href="https://tools.ietf.org/html/rfc8555">ACME</a>
			Certificate Authority running <a href="https://github.com/letsencrypt/boulder">Boulder</a>.
			JSON directory is available at <a href="%s">%s</a>.
		</body>
	</html>
	`, directoryPath, directoryPath)
}

func addNoCacheHeader(w http.ResponseWriter) {
	w.Header().Add("Cache-Control", "public, max-age=0, no-cache")
}

func addRequesterHeader(w http.ResponseWriter, requester int64) {
	if requester > 0 {
		w.Header().Set("Boulder-Requester", strconv.FormatInt(requester, 10))
	}
}

// Directory is an HTTP request handler that provides the directory
// object stored in the WFE's DirectoryEndpoints member with paths prefixed
// using the `request.Host` of the HTTP request.
func (wfe *WebFrontEndImpl) Directory(
	ctx context.Context,
	logEvent *web.RequestEvent,
	response http.ResponseWriter,
	request *http.Request) {
	directoryEndpoints := map[string]interface{}{
		"newAccount": newAcctPath,
		"newNonce":   newNoncePath,
		"revokeCert": revokeCertPath,
		"newOrder":   newOrderPath,
		"keyChange":  rolloverPath,
	}

	span := trace.SpanFromContext(ctx)

	if features.Enabled(features.ServeRenewalInfo) {
		directoryEndpoints["renewalInfo"] = renewalInfoPath
	}

	if request.Method == http.MethodPost {
		acct, prob := wfe.validPOSTAsGETForAccount(request, ctx, logEvent)
		if prob != nil {
			wfe.sendError(response, logEvent, prob, nil)
			return
		}
		logEvent.Requester = acct.ID
		span.SetAttributes(attribute.Int64("acct.id", acct.ID))
	}

	// Add a random key to the directory in order to make sure that clients don't hardcode an
	// expected set of keys. This ensures that we can properly extend the directory when we
	// need to add a new endpoint or meta element.
	directoryEndpoints[core.RandomString(8)] = randomDirKeyExplanationLink

	// ACME since draft-02 describes an optional "meta" directory entry. The
	// meta entry may optionally contain a "termsOfService" URI for the
	// current ToS.
	metaMap := map[string]interface{}{
		"termsOfService": wfe.SubscriberAgreementURL,
	}
	// The "meta" directory entry may also include a []string of CAA identities
	if wfe.DirectoryCAAIdentity != "" {
		// The specification says caaIdentities is an array of strings. In
		// practice Boulder's VA only allows configuring ONE CAA identity. Given
		// that constraint it doesn't make sense to allow multiple directory CAA
		// identities so we use just the `wfe.DirectoryCAAIdentity` alone.
		metaMap["caaIdentities"] = []string{
			wfe.DirectoryCAAIdentity,
		}
	}
	// The "meta" directory entry may also include a string with a website URL
	if wfe.DirectoryWebsite != "" {
		metaMap["website"] = wfe.DirectoryWebsite
	}
	directoryEndpoints["meta"] = metaMap

	response.Header().Set("Content-Type", "application/json")

	relDir, err := wfe.relativeDirectory(request, directoryEndpoints)
	if err != nil {
		marshalProb := probs.ServerInternal("unable to marshal JSON directory")
		wfe.sendError(response, logEvent, marshalProb, nil)
		return
	}

	logEvent.Suppress()
	response.Write(relDir)
}

// Nonce is an endpoint for getting a fresh nonce with an HTTP GET or HEAD
// request. This endpoint only returns a status code header - the `HandleFunc`
// wrapper ensures that a nonce is written in the correct response header.
func (wfe *WebFrontEndImpl) Nonce(
	ctx context.Context,
	logEvent *web.RequestEvent,
	response http.ResponseWriter,
	request *http.Request) {

	span := trace.SpanFromContext(ctx)

	if request.Method == http.MethodPost {
		acct, prob := wfe.validPOSTAsGETForAccount(request, ctx, logEvent)
		if prob != nil {
			wfe.sendError(response, logEvent, prob, nil)
			return
		}
		logEvent.Requester = acct.ID
		span.SetAttributes(attribute.Int64("acct.id", acct.ID))
	}

	statusCode := http.StatusNoContent
	// The ACME specification says GET requests should receive http.StatusNoContent
	// and HEAD/POST-as-GET requests should receive http.StatusOK.
	if request.Method != "GET" {
		statusCode = http.StatusOK
	}
	response.WriteHeader(statusCode)

	// The ACME specification says the server MUST include a Cache-Control header
	// field with the "no-store" directive in responses for the newNonce resource,
	// in order to prevent caching of this resource.
	response.Header().Set("Cache-Control", "no-store")
}

// sendError wraps web.SendError
func (wfe *WebFrontEndImpl) sendError(response http.ResponseWriter, logEvent *web.RequestEvent, prob *probs.ProblemDetails, ierr error) {
	var bErr *berrors.BoulderError
	if errors.As(ierr, &bErr) {
		retryAfterSeconds := int(bErr.RetryAfter.Round(time.Second).Seconds())
		if retryAfterSeconds > 0 {
			response.Header().Add(headerRetryAfter, strconv.Itoa(retryAfterSeconds))
			if bErr.Type == berrors.RateLimit {
				response.Header().Add("Link", link("https://letsencrypt.org/docs/rate-limits", "help"))
			}
		}
	}
	wfe.stats.httpErrorCount.With(prometheus.Labels{"type": string(prob.Type)}).Inc()
	web.SendError(wfe.log, probs.V2ErrorNS, response, logEvent, prob, ierr)
}

func link(url, relation string) string {
	return fmt.Sprintf("<%s>;rel=\"%s\"", url, relation)
}

// NewAccount is used by clients to submit a new account
func (wfe *WebFrontEndImpl) NewAccount(
	ctx context.Context,
	logEvent *web.RequestEvent,
	response http.ResponseWriter,
	request *http.Request) {

	span := trace.SpanFromContext(ctx)

	// NewAccount uses `validSelfAuthenticatedPOST` instead of
	// `validPOSTforAccount` because there is no account to authenticate against
	// until after it is created!
	body, key, prob := wfe.validSelfAuthenticatedPOST(ctx, request)
	if prob != nil {
		// validSelfAuthenticatedPOST handles its own setting of logEvent.Errors
		wfe.sendError(response, logEvent, prob, nil)
		return
	}

	var accountCreateRequest struct {
		Contact              *[]string `json:"contact"`
		TermsOfServiceAgreed bool      `json:"termsOfServiceAgreed"`
		OnlyReturnExisting   bool      `json:"onlyReturnExisting"`
	}

	err := json.Unmarshal(body, &accountCreateRequest)
	if err != nil {
		wfe.sendError(response, logEvent, probs.Malformed("Error unmarshaling JSON"), err)
		return
	}

	returnExistingAcct := func(acctPB *corepb.Registration) {
		if core.AcmeStatus(acctPB.Status) == core.StatusDeactivated {
			// If there is an existing, but deactivated account, then return an unauthorized
			// problem informing the user that this account was deactivated
			wfe.sendError(response, logEvent, probs.Unauthorized(
				"An account with the provided public key exists but is deactivated"), nil)
			return
		}

		response.Header().Set("Location",
			web.RelativeEndpoint(request, fmt.Sprintf("%s%d", acctPath, acctPB.Id)))
		logEvent.Requester = acctPB.Id
		span.SetAttributes(attribute.Int64("acct.id", acctPB.Id))
		addRequesterHeader(response, acctPB.Id)

		acct, err := bgrpc.PbToRegistration(acctPB)
		if err != nil {
			wfe.sendError(response, logEvent, probs.ServerInternal("Error marshaling account"), err)
			return
		}
		prepAccountForDisplay(&acct)

		err = wfe.writeJsonResponse(response, logEvent, http.StatusOK, acct)
		if err != nil {
			// ServerInternal because we just created this account, and it
			// should be OK.
			wfe.sendError(response, logEvent, probs.ServerInternal("Error marshaling account"), err)
			return
		}
	}

	keyBytes, err := key.MarshalJSON()
	if err != nil {
		wfe.sendError(response, logEvent,
			web.ProblemDetailsForError(err, "Error creating new account"), err)
		return
	}
	existingAcct, err := wfe.sa.GetRegistrationByKey(ctx, &sapb.JSONWebKey{Jwk: keyBytes})
	if err == nil {
		returnExistingAcct(existingAcct)
		return
	} else if !errors.Is(err, berrors.NotFound) {
		wfe.sendError(response, logEvent, web.ProblemDetailsForError(err, "failed check for existing account"), err)
		return
	}

	// If the request included a true "OnlyReturnExisting" field and we did not
	// find an existing registration with the key specified then we must return an
	// error and not create a new account.
	if accountCreateRequest.OnlyReturnExisting {
		wfe.sendError(response, logEvent, probs.AccountDoesNotExist(
			"No account exists with the provided key"), nil)
		return
	}

	if !accountCreateRequest.TermsOfServiceAgreed {
		wfe.sendError(response, logEvent, probs.Malformed("must agree to terms of service"), nil)
		return
	}

	ip, err := extractRequesterIP(request)
	if err != nil {
		wfe.sendError(
			response,
			logEvent,
			probs.ServerInternal("couldn't parse the remote (that is, the client's) address"),
			fmt.Errorf("Couldn't parse RemoteAddr: %s", request.RemoteAddr),
		)
		return
	}

	// Prepare account information to create corepb.Registration
	ipBytes, err := ip.MarshalText()
	if err != nil {
		wfe.sendError(response, logEvent,
			web.ProblemDetailsForError(err, "Error creating new account"), err)
		return
	}
	var contacts []string
	var contactsPresent bool
	if accountCreateRequest.Contact != nil {
		contactsPresent = true
		contacts = *accountCreateRequest.Contact
	}

	// Create corepb.Registration from provided account information
	reg := corepb.Registration{
		Contact:         contacts,
		ContactsPresent: contactsPresent,
		Agreement:       wfe.SubscriberAgreementURL,
		Key:             keyBytes,
		InitialIP:       ipBytes,
	}

	// Send the registration to the RA via grpc
	acctPB, err := wfe.ra.NewRegistration(ctx, &reg)
	if err != nil {
		if errors.Is(err, berrors.Duplicate) {
			existingAcct, err := wfe.sa.GetRegistrationByKey(ctx, &sapb.JSONWebKey{Jwk: keyBytes})
			if err == nil {
				returnExistingAcct(existingAcct)
				return
			}
			// return error even if berrors.NotFound, as the duplicate key error we got from
			// ra.NewRegistration indicates it _does_ already exist.
			wfe.sendError(response, logEvent, web.ProblemDetailsForError(err, "checking for existing account"), err)
			return
		}
		wfe.sendError(response, logEvent,
			web.ProblemDetailsForError(err, "Error creating new account"), err)
		return
	}

	registrationValid := func(reg *corepb.Registration) bool {
		return !(len(reg.Key) == 0 || len(reg.InitialIP) == 0) && reg.Id != 0
	}

	if acctPB == nil || !registrationValid(acctPB) {
		wfe.sendError(response, logEvent,
			web.ProblemDetailsForError(err, "Error creating new account"), err)
		return
	}
	acct, err := bgrpc.PbToRegistration(acctPB)
	if err != nil {
		wfe.sendError(response, logEvent,
			web.ProblemDetailsForError(err, "Error creating new account"), err)
		return
	}
	logEvent.Requester = acct.ID
	span.SetAttributes(attribute.Int64("acct.id", acct.ID))
	addRequesterHeader(response, acct.ID)
	if acct.Contact != nil {
		logEvent.Contacts = *acct.Contact
		span.SetAttributes(attribute.StringSlice("contacts", *acct.Contact))
	}

	acctURL := web.RelativeEndpoint(request, fmt.Sprintf("%s%d", acctPath, acct.ID))

	response.Header().Add("Location", acctURL)
	if len(wfe.SubscriberAgreementURL) > 0 {
		response.Header().Add("Link", link(wfe.SubscriberAgreementURL, "terms-of-service"))
	}

	prepAccountForDisplay(&acct)

	err = wfe.writeJsonResponse(response, logEvent, http.StatusCreated, acct)
	if err != nil {
		// ServerInternal because we just created this account, and it
		// should be OK.
		wfe.sendError(response, logEvent, probs.ServerInternal("Error marshaling account"), err)
		return
	}
}

// parseRevocation accepts the payload for a revocation request and parses it
// into both the certificate to be revoked and the requested revocation reason
// (if any). Returns an error if any of the parsing fails, or if the given cert
// or revocation reason don't pass simple static checks. Also populates some
// metadata fields on the given logEvent.
func (wfe *WebFrontEndImpl) parseRevocation(
	ctx context.Context, jwsBody []byte, logEvent *web.RequestEvent) (*x509.Certificate, revocation.Reason, *probs.ProblemDetails) {
	span := trace.SpanFromContext(ctx)

	// Read the revoke request from the JWS payload
	var revokeRequest struct {
		CertificateDER core.JSONBuffer    `json:"certificate"`
		Reason         *revocation.Reason `json:"reason"`
	}
	err := json.Unmarshal(jwsBody, &revokeRequest)
	if err != nil {
		return nil, 0, probs.Malformed("Unable to JSON parse revoke request")
	}

	// Parse the provided certificate
	parsedCertificate, err := x509.ParseCertificate(revokeRequest.CertificateDER)
	if err != nil {
		return nil, 0, probs.Malformed("Unable to parse certificate DER")
	}

	// Compute and record the serial number of the provided certificate
	serial := core.SerialToString(parsedCertificate.SerialNumber)
	logEvent.Extra["CertificateSerial"] = serial
<<<<<<< HEAD
	span.SetAttributes(attribute.String("cert.serial", serial))
=======
	if revokeRequest.Reason != nil {
		logEvent.Extra["RevocationReason"] = *revokeRequest.Reason
	}
	beeline.AddFieldToTrace(ctx, "cert.serial", serial)
>>>>>>> c33c3c83

	// Try to validate the signature on the provided cert using its corresponding
	// issuer certificate.
	issuerNameID := issuance.GetIssuerNameID(parsedCertificate)
	issuerCert, ok := wfe.issuerCertificates[issuerNameID]
	if !ok || issuerCert == nil {
		return nil, 0, probs.NotFound("Certificate from unrecognized issuer")
	}
	err = parsedCertificate.CheckSignatureFrom(issuerCert.Certificate)
	if err != nil {
		return nil, 0, probs.NotFound("No such certificate")
	}
<<<<<<< HEAD
	logEvent.Extra["CertificateDNSNames"] = parsedCertificate.DNSNames
	span.SetAttributes(attribute.StringSlice("cert.dnsnames", parsedCertificate.DNSNames))
=======
	logEvent.DNSNames = parsedCertificate.DNSNames
	beeline.AddFieldToTrace(ctx, "dnsnames", parsedCertificate.DNSNames)
>>>>>>> c33c3c83

	if parsedCertificate.NotAfter.Before(wfe.clk.Now()) {
		return nil, 0, probs.Unauthorized("Certificate is expired")
	}

	// Verify the revocation reason supplied is allowed
	reason := revocation.Reason(0)
	if revokeRequest.Reason != nil {
		if _, present := revocation.UserAllowedReasons[*revokeRequest.Reason]; !present {
			reasonStr, ok := revocation.ReasonToString[*revokeRequest.Reason]
			if !ok {
				reasonStr = "unknown"
			}
			return nil, 0, probs.BadRevocationReason(
				"unsupported revocation reason code provided: %s (%d). Supported reasons: %s",
				reasonStr,
				*revokeRequest.Reason,
				revocation.UserAllowedReasonsMessage)
		}
		reason = *revokeRequest.Reason
	}

	return parsedCertificate, reason, nil
}

type revocationEvidence struct {
	Serial string
	Reason revocation.Reason
	RegID  int64
	Method string
}

// revokeCertBySubscriberKey processes an outer JWS as a revocation request that
// is authenticated by a KeyID and the associated account.
func (wfe *WebFrontEndImpl) revokeCertBySubscriberKey(
	ctx context.Context,
	outerJWS *jose.JSONWebSignature,
	request *http.Request,
	logEvent *web.RequestEvent) error {
	// For Key ID revocations we authenticate the outer JWS by using
	// `validJWSForAccount` similar to other WFE endpoints
	jwsBody, _, acct, prob := wfe.validJWSForAccount(outerJWS, request, ctx, logEvent)
	if prob != nil {
		return prob
	}

	cert, reason, prob := wfe.parseRevocation(ctx, jwsBody, logEvent)
	if prob != nil {
		return prob
	}

	wfe.log.AuditObject("Authenticated revocation", revocationEvidence{
		Serial: core.SerialToString(cert.SerialNumber),
		Reason: reason,
		RegID:  acct.ID,
		Method: "applicant",
	})

	// The RA will confirm that the authenticated account either originally
	// issued the certificate, or has demonstrated control over all identifiers
	// in the certificate.
	_, err := wfe.ra.RevokeCertByApplicant(ctx, &rapb.RevokeCertByApplicantRequest{
		Cert:  cert.Raw,
		Code:  int64(reason),
		RegID: acct.ID,
	})
	if err != nil {
		return err
	}

	return nil
}

// revokeCertByCertKey processes an outer JWS as a revocation request that is
// authenticated by an embedded JWK. E.g. in the case where someone is
// requesting a revocation by using the keypair associated with the certificate
// to be revoked
func (wfe *WebFrontEndImpl) revokeCertByCertKey(
	ctx context.Context,
	outerJWS *jose.JSONWebSignature,
	request *http.Request,
	logEvent *web.RequestEvent) error {
	// For embedded JWK revocations we authenticate the outer JWS by using
	// `validSelfAuthenticatedJWS` similar to new-reg and key rollover.
	// We do *not* use `validSelfAuthenticatedPOST` here because we've already
	// read the HTTP request body in `parseJWSRequest` and it is now empty.
	jwsBody, jwk, prob := wfe.validSelfAuthenticatedJWS(ctx, outerJWS, request)
	if prob != nil {
		return prob
	}

	cert, reason, prob := wfe.parseRevocation(ctx, jwsBody, logEvent)
	if prob != nil {
		return prob
	}

	// For embedded JWK revocations we decide if a requester is able to revoke a specific
	// certificate by checking that to-be-revoked certificate has the same public
	// key as the JWK that was used to authenticate the request
	if !core.KeyDigestEquals(jwk, cert.PublicKey) {
		return probs.Unauthorized(
			"JWK embedded in revocation request must be the same public key as the cert to be revoked")
	}

	wfe.log.AuditObject("Authenticated revocation", revocationEvidence{
		Serial: core.SerialToString(cert.SerialNumber),
		Reason: reason,
		RegID:  0,
		Method: "privkey",
	})

	// The RA assumes here that the WFE2 has validated the JWS as proving
	// control of the private key corresponding to this certificate.
	_, err := wfe.ra.RevokeCertByKey(ctx, &rapb.RevokeCertByKeyRequest{
		Cert: cert.Raw,
	})
	if err != nil {
		return err
	}

	return nil
}

// RevokeCertificate is used by clients to request the revocation of a cert. The
// revocation request is handled uniquely based on the method of authentication
// used.
func (wfe *WebFrontEndImpl) RevokeCertificate(
	ctx context.Context,
	logEvent *web.RequestEvent,
	response http.ResponseWriter,
	request *http.Request) {

	// The ACME specification handles the verification of revocation requests
	// differently from other endpoints. For this reason we do *not* immediately
	// call `wfe.validPOSTForAccount` like all of the other endpoints.
	// For this endpoint we need to accept a JWS with an embedded JWK, or a JWS
	// with an embedded key ID, handling each case differently in terms of which
	// certificates are authorized to be revoked by the requester

	// Parse the JWS from the HTTP Request
	jws, prob := wfe.parseJWSRequest(request)
	if prob != nil {
		wfe.sendError(response, logEvent, prob, nil)
		return
	}

	// Figure out which type of authentication this JWS uses
	authType, prob := checkJWSAuthType(jws)
	if prob != nil {
		wfe.sendError(response, logEvent, prob, nil)
		return
	}

	// Handle the revocation request according to how it is authenticated, or if
	// the authentication type is unknown, error immediately
	var err error
	switch authType {
	case embeddedKeyID:
		err = wfe.revokeCertBySubscriberKey(ctx, jws, request, logEvent)
	case embeddedJWK:
		err = wfe.revokeCertByCertKey(ctx, jws, request, logEvent)
	default:
		err = berrors.MalformedError("Malformed JWS, no KeyID or embedded JWK")
	}
	if err != nil {
		wfe.sendError(response, logEvent, web.ProblemDetailsForError(err, "unable to revoke"), nil)
		return
	}

	response.WriteHeader(http.StatusOK)
}

// Challenge handles POST requests to challenge URLs.
// Such requests are clients' responses to the server's challenges.
func (wfe *WebFrontEndImpl) Challenge(
	ctx context.Context,
	logEvent *web.RequestEvent,
	response http.ResponseWriter,
	request *http.Request) {

	span := trace.SpanFromContext(ctx)

	notFound := func() {
		wfe.sendError(response, logEvent, probs.NotFound("No such challenge"), nil)
	}
	slug := strings.Split(request.URL.Path, "/")
	if len(slug) != 2 {
		notFound()
		return
	}
	authorizationID, err := strconv.ParseInt(slug[0], 10, 64)
	if err != nil {
		wfe.sendError(response, logEvent, probs.Malformed("Invalid authorization ID"), nil)
		return
	}
	challengeID := slug[1]
	authzPB, err := wfe.sa.GetAuthorization2(ctx, &sapb.AuthorizationID2{Id: authorizationID})
	if err != nil {
		if errors.Is(err, berrors.NotFound) {
			notFound()
		} else {
			wfe.sendError(response, logEvent, web.ProblemDetailsForError(err, "Problem getting authorization"), err)
		}
		return
	}

	// Ensure gRPC response is complete.
	if authzPB.Id == "" || authzPB.Identifier == "" || authzPB.Status == "" || authzPB.Expires == 0 {
		wfe.sendError(response, logEvent, probs.ServerInternal("Problem getting authorization"), errIncompleteGRPCResponse)
		return
	}

	authz, err := bgrpc.PBToAuthz(authzPB)
	if err != nil {
		wfe.sendError(response, logEvent, probs.ServerInternal("Problem getting authorization"), err)
		return
	}
	challengeIndex := authz.FindChallengeByStringID(challengeID)
	if challengeIndex == -1 {
		notFound()
		return
	}

	if authz.Expires == nil || authz.Expires.Before(wfe.clk.Now()) {
		wfe.sendError(response, logEvent, probs.NotFound("Expired authorization"), nil)
		return
	}

	if requiredStale(request, logEvent) {
		if prob := wfe.staleEnoughToGETAuthz(authzPB); prob != nil {
			wfe.sendError(response, logEvent, prob, nil)
			return
		}
	}

	if authz.Identifier.Type == identifier.DNS {
		logEvent.DNSName = authz.Identifier.Value
		span.SetAttributes(attribute.String("authz.dnsname", authz.Identifier.Value))
	}
	logEvent.Status = string(authz.Status)
	span.SetAttributes(attribute.String("authz.status", logEvent.Status))

	challenge := authz.Challenges[challengeIndex]
	switch request.Method {
	case "GET", "HEAD":
		wfe.getChallenge(response, request, authz, &challenge, logEvent)

	case "POST":
		logEvent.ChallengeType = string(challenge.Type)
		span.SetAttributes(attribute.String("authz.challenge.type", logEvent.ChallengeType))
		wfe.postChallenge(ctx, response, request, authz, challengeIndex, logEvent)
	}
}

// prepAccountForDisplay takes a core.Registration and mutates it to be ready
// for display in a JSON response. Primarily it papers over legacy ACME v1
// features or non-standard details internal to Boulder we don't want clients to
// rely on.
func prepAccountForDisplay(acct *core.Registration) {
	// Zero out the account ID so that it isn't marshalled. RFC 8555 specifies
	// using the Location header for learning the account ID.
	acct.ID = 0

	// We populate the account Agreement field when creating a new response to
	// track which terms-of-service URL was in effect when an account with
	// "termsOfServiceAgreed":"true" is created. That said, we don't want to send
	// this value back to a V2 client. The "Agreement" field of an
	// account/registration is a V1 notion so we strip it here in the WFE2 before
	// returning the account.
	acct.Agreement = ""
}

// prepChallengeForDisplay takes a core.Challenge and prepares it for display to
// the client by filling in its URL field and clearing its ID and URI fields.
func (wfe *WebFrontEndImpl) prepChallengeForDisplay(request *http.Request, authz core.Authorization, challenge *core.Challenge) {
	// Update the challenge URL to be relative to the HTTP request Host
	challenge.URL = web.RelativeEndpoint(request, fmt.Sprintf("%s%s/%s", challengePath, authz.ID, challenge.StringID()))

	// Ensure the challenge URI isn't written by setting it to
	// a value that the JSON omitempty tag considers empty
	challenge.URI = ""

	// ACMEv2 never sends the KeyAuthorization back in a challenge object.
	challenge.ProvidedKeyAuthorization = ""

	// Historically the Type field of a problem was always prefixed with a static
	// error namespace. To support the V2 API and migrating to the correct IETF
	// namespace we now prefix the Type with the correct namespace at runtime when
	// we write the problem JSON to the user. We skip this process if the
	// challenge error type has already been prefixed with the V1ErrorNS.
	if challenge.Error != nil && !strings.HasPrefix(string(challenge.Error.Type), probs.V1ErrorNS) {
		challenge.Error.Type = probs.V2ErrorNS + challenge.Error.Type
	}

	// If the authz has been marked invalid, consider all challenges on that authz
	// to be invalid as well.
	if authz.Status == core.StatusInvalid {
		challenge.Status = authz.Status
	}
}

// prepAuthorizationForDisplay takes a core.Authorization and prepares it for
// display to the client by clearing its ID and RegistrationID fields, and
// preparing all its challenges.
func (wfe *WebFrontEndImpl) prepAuthorizationForDisplay(request *http.Request, authz *core.Authorization) {
	for i := range authz.Challenges {
		wfe.prepChallengeForDisplay(request, *authz, &authz.Challenges[i])
	}
	authz.ID = ""
	authz.RegistrationID = 0

	// The ACME spec forbids allowing "*" in authorization identifiers. Boulder
	// allows this internally as a means of tracking when an authorization
	// corresponds to a wildcard request (e.g. to handle CAA properly). We strip
	// the "*." prefix from the Authz's Identifier's Value here to respect the law
	// of the protocol.
	if strings.HasPrefix(authz.Identifier.Value, "*.") {
		authz.Identifier.Value = strings.TrimPrefix(authz.Identifier.Value, "*.")
		// Mark that the authorization corresponds to a wildcard request since we've
		// now removed the wildcard prefix from the identifier.
		authz.Wildcard = true
	}
}

func (wfe *WebFrontEndImpl) getChallenge(
	response http.ResponseWriter,
	request *http.Request,
	authz core.Authorization,
	challenge *core.Challenge,
	logEvent *web.RequestEvent) {

	wfe.prepChallengeForDisplay(request, authz, challenge)

	authzURL := urlForAuthz(authz, request)
	response.Header().Add("Location", challenge.URL)
	response.Header().Add("Link", link(authzURL, "up"))

	err := wfe.writeJsonResponse(response, logEvent, http.StatusOK, challenge)
	if err != nil {
		// InternalServerError because this is a failure to decode data passed in
		// by the caller, which got it from the DB.
		wfe.sendError(response, logEvent, probs.ServerInternal("Failed to marshal challenge"), err)
		return
	}
}

func (wfe *WebFrontEndImpl) postChallenge(
	ctx context.Context,
	response http.ResponseWriter,
	request *http.Request,
	authz core.Authorization,
	challengeIndex int,
	logEvent *web.RequestEvent) {
	body, _, currAcct, prob := wfe.validPOSTForAccount(request, ctx, logEvent)
	addRequesterHeader(response, logEvent.Requester)
	if prob != nil {
		// validPOSTForAccount handles its own setting of logEvent.Errors
		wfe.sendError(response, logEvent, prob, nil)
		return
	}

	// Check that the account ID matching the key used matches
	// the account ID on the authz object
	if currAcct.ID != authz.RegistrationID {
		wfe.sendError(response,
			logEvent,
			probs.Unauthorized("User account ID doesn't match account ID in authorization"),
			nil,
		)
		return
	}

	// If the JWS body is empty then this POST is a POST-as-GET to retrieve
	// challenge details, not a POST to initiate a challenge
	if string(body) == "" {
		challenge := authz.Challenges[challengeIndex]
		wfe.getChallenge(response, request, authz, &challenge, logEvent)
		return
	}

	// We can expect some clients to try and update a challenge for an authorization
	// that is already valid. In this case we don't need to process the challenge
	// update. It wouldn't be helpful, the overall authorization is already good!
	var returnAuthz core.Authorization
	if authz.Status == core.StatusValid {
		returnAuthz = authz
	} else {

		// NOTE(@cpu): Historically a challenge update needed to include
		// a KeyAuthorization field. This is no longer the case, since both sides can
		// calculate the key authorization as needed. We unmarshal here only to check
		// that the POST body is valid JSON. Any data/fields included are ignored to
		// be kind to ACMEv2 implementations that still send a key authorization.
		var challengeUpdate struct{}
		err := json.Unmarshal(body, &challengeUpdate)
		if err != nil {
			wfe.sendError(response, logEvent, probs.Malformed("Error unmarshaling challenge response"), err)
			return
		}

		authzPB, err := bgrpc.AuthzToPB(authz)
		if err != nil {
			wfe.sendError(response, logEvent, web.ProblemDetailsForError(err, "Unable to serialize authz"), err)
			return
		}

		authzPB, err = wfe.ra.PerformValidation(ctx, &rapb.PerformValidationRequest{
			Authz:          authzPB,
			ChallengeIndex: int64(challengeIndex),
		})
		if err != nil || authzPB == nil || authzPB.Id == "" || authzPB.Identifier == "" || authzPB.Status == "" || authzPB.Expires == 0 {
			wfe.sendError(response, logEvent, web.ProblemDetailsForError(err, "Unable to update challenge"), err)
			return
		}

		updatedAuthz, err := bgrpc.PBToAuthz(authzPB)
		if err != nil {
			wfe.sendError(response, logEvent, web.ProblemDetailsForError(err, "Unable to deserialize authz"), err)
			return
		}
		returnAuthz = updatedAuthz
	}

	// assumption: PerformValidation does not modify order of challenges
	challenge := returnAuthz.Challenges[challengeIndex]
	wfe.prepChallengeForDisplay(request, authz, &challenge)

	authzURL := urlForAuthz(authz, request)
	response.Header().Add("Location", challenge.URL)
	response.Header().Add("Link", link(authzURL, "up"))

	err := wfe.writeJsonResponse(response, logEvent, http.StatusOK, challenge)
	if err != nil {
		// ServerInternal because we made the challenges, they should be OK
		wfe.sendError(response, logEvent, probs.ServerInternal("Failed to marshal challenge"), err)
		return
	}
}

// Account is used by a client to submit an update to their account.
func (wfe *WebFrontEndImpl) Account(
	ctx context.Context,
	logEvent *web.RequestEvent,
	response http.ResponseWriter,
	request *http.Request) {
	body, _, currAcct, prob := wfe.validPOSTForAccount(request, ctx, logEvent)
	addRequesterHeader(response, logEvent.Requester)
	if prob != nil {
		// validPOSTForAccount handles its own setting of logEvent.Errors
		wfe.sendError(response, logEvent, prob, nil)
		return
	}

	// Requests to this handler should have a path that leads to a known
	// account
	idStr := request.URL.Path
	id, err := strconv.ParseInt(idStr, 10, 64)
	if err != nil {
		wfe.sendError(response, logEvent, probs.Malformed("Account ID must be an integer"), err)
		return
	} else if id <= 0 {
		msg := fmt.Sprintf("Account ID must be a positive non-zero integer, was %d", id)
		wfe.sendError(response, logEvent, probs.Malformed(msg), nil)
		return
	} else if id != currAcct.ID {
		wfe.sendError(response, logEvent,
			probs.Unauthorized("Request signing key did not match account key"), nil)
		return
	}

	// If the body was not empty, then this is an account update request.
	if string(body) != "" {
		currAcct, prob = wfe.updateAccount(ctx, body, currAcct)
		if prob != nil {
			wfe.sendError(response, logEvent, prob, nil)
			return
		}
	}

	if len(wfe.SubscriberAgreementURL) > 0 {
		response.Header().Add("Link", link(wfe.SubscriberAgreementURL, "terms-of-service"))
	}

	prepAccountForDisplay(currAcct)

	err = wfe.writeJsonResponse(response, logEvent, http.StatusOK, currAcct)
	if err != nil {
		// ServerInternal because we just generated the account, it should be OK
		wfe.sendError(response, logEvent,
			probs.ServerInternal("Failed to marshal account"), err)
		return
	}
}

// updateAccount unmarshals an account update request from the provided
// requestBody to update the given registration. Important: It is assumed the
// request has already been authenticated by the caller. If the request is
// a valid update the resulting updated account is returned, otherwise a problem
// is returned.
func (wfe *WebFrontEndImpl) updateAccount(
	ctx context.Context,
	requestBody []byte,
	currAcct *core.Registration) (*core.Registration, *probs.ProblemDetails) {
	// Only the Contact and Status fields of an account may be updated this way.
	// For key updates clients should be using the key change endpoint.
	var accountUpdateRequest struct {
		Contact *[]string       `json:"contact"`
		Status  core.AcmeStatus `json:"status"`
	}

	err := json.Unmarshal(requestBody, &accountUpdateRequest)
	if err != nil {
		return nil, probs.Malformed("Error unmarshaling account")
	}

	// Convert existing account to corepb.Registration
	basePb, err := bgrpc.RegistrationToPB(*currAcct)
	if err != nil {
		return nil, probs.ServerInternal("Error updating account")
	}

	var contacts []string
	var contactsPresent bool
	if accountUpdateRequest.Contact != nil {
		contactsPresent = true
		contacts = *accountUpdateRequest.Contact
	}

	// Copy over the fields from the request to the registration object used for
	// the RA updates.
	// Create corepb.Registration from provided account information
	updatePb := &corepb.Registration{
		Contact:         contacts,
		ContactsPresent: contactsPresent,
		Status:          string(accountUpdateRequest.Status),
	}

	// People *will* POST their full accounts to this endpoint, including
	// the 'valid' status, to avoid always failing out when that happens only
	// attempt to deactivate if the provided status is different from their current
	// status.
	//
	// If a user tries to send both a deactivation request and an update to their
	// contacts or subscriber agreement URL the deactivation will take place and
	// return before an update would be performed.
	if updatePb.Status != "" && updatePb.Status != basePb.Status {
		if updatePb.Status != string(core.StatusDeactivated) {
			return nil, probs.Malformed("Invalid value provided for status field")
		}
		_, err := wfe.ra.DeactivateRegistration(ctx, basePb)
		if err != nil {
			return nil, web.ProblemDetailsForError(err, "Unable to deactivate account")
		}
		currAcct.Status = core.StatusDeactivated
		return currAcct, nil
	}

	// Account objects contain a JWK object which are merged in UpdateRegistration
	// if it is different from the existing account key. Since this isn't how you
	// update the key we just copy the existing one into the update object here. This
	// ensures the key isn't changed and that we can cleanly serialize the update as
	// JSON to send via RPC to the RA.
	updatePb.Key = basePb.Key

	updatedAcct, err := wfe.ra.UpdateRegistration(ctx, &rapb.UpdateRegistrationRequest{Base: basePb, Update: updatePb})
	if err != nil {
		return nil, web.ProblemDetailsForError(err, "Unable to update account")
	}

	// Convert proto to core.Registration for return
	updatedReg, err := bgrpc.PbToRegistration(updatedAcct)
	if err != nil {
		return nil, probs.ServerInternal("Error updating account")
	}

	return &updatedReg, nil
}

// deactivateAuthorization processes the given JWS POST body as a request to
// deactivate the provided authorization. If an error occurs it is written to
// the response writer. Important: `deactivateAuthorization` does not check that
// the requester is authorized to deactivate the given authorization. It is
// assumed that this check is performed prior to calling deactivateAuthorzation.
func (wfe *WebFrontEndImpl) deactivateAuthorization(
	ctx context.Context,
	authzPB *corepb.Authorization,
	logEvent *web.RequestEvent,
	response http.ResponseWriter,
	body []byte) bool {
	var req struct {
		Status core.AcmeStatus
	}
	err := json.Unmarshal(body, &req)
	if err != nil {
		wfe.sendError(response, logEvent, probs.Malformed("Error unmarshaling JSON"), err)
		return false
	}
	if req.Status != core.StatusDeactivated {
		wfe.sendError(response, logEvent, probs.Malformed("Invalid status value"), err)
		return false
	}
	_, err = wfe.ra.DeactivateAuthorization(ctx, authzPB)
	if err != nil {
		wfe.sendError(response, logEvent, web.ProblemDetailsForError(err, "Error deactivating authorization"), err)
		return false
	}
	// Since the authorization passed to DeactivateAuthorization isn't
	// mutated locally by the function we must manually set the status
	// here before displaying the authorization to the user
	authzPB.Status = string(core.StatusDeactivated)
	return true
}

func (wfe *WebFrontEndImpl) Authorization(
	ctx context.Context,
	logEvent *web.RequestEvent,
	response http.ResponseWriter,
	request *http.Request) {
<<<<<<< HEAD

	span := trace.SpanFromContext(ctx)

	if features.Enabled(features.MandatoryPOSTAsGET) && request.Method != http.MethodPost && !requiredStale(request, logEvent) {
		wfe.sendError(response, logEvent, probs.MethodNotAllowed(), nil)
		return
	}

=======
>>>>>>> c33c3c83
	var requestAccount *core.Registration
	var requestBody []byte
	// If the request is a POST it is either:
	//   A) an update to an authorization to deactivate it
	//   B) a POST-as-GET to query the authorization details
	if request.Method == "POST" {
		// Both POST options need to be authenticated by an account
		body, _, acct, prob := wfe.validPOSTForAccount(request, ctx, logEvent)
		addRequesterHeader(response, logEvent.Requester)
		if prob != nil {
			wfe.sendError(response, logEvent, prob, nil)
			return
		}
		requestAccount = acct
		requestBody = body
	}

	authzID, err := strconv.ParseInt(request.URL.Path, 10, 64)
	if err != nil {
		wfe.sendError(response, logEvent, probs.Malformed("Invalid authorization ID"), nil)
		return
	}

	authzPB, err := wfe.sa.GetAuthorization2(ctx, &sapb.AuthorizationID2{Id: authzID})
	if errors.Is(err, berrors.NotFound) {
		wfe.sendError(response, logEvent, probs.NotFound("No such authorization"), nil)
		return
	} else if errors.Is(err, berrors.Malformed) {
		wfe.sendError(response, logEvent, probs.Malformed(err.Error()), nil)
		return
	} else if err != nil {
		wfe.sendError(response, logEvent, web.ProblemDetailsForError(err, "Problem getting authorization"), err)
		return
	}

	// Ensure gRPC response is complete.
	if authzPB.Id == "" || authzPB.Identifier == "" || authzPB.Status == "" || authzPB.Expires == 0 {
		wfe.sendError(response, logEvent, probs.ServerInternal("Problem getting authorization"), errIncompleteGRPCResponse)
		return
	}

	if identifier.IdentifierType(authzPB.Identifier) == identifier.DNS {
		logEvent.DNSName = authzPB.Identifier
		span.SetAttributes(attribute.String("authz.dnsname", authzPB.Identifier))
	}
	logEvent.Status = authzPB.Status
	span.SetAttributes(attribute.String("authz.status", authzPB.Status))

	// After expiring, authorizations are inaccessible
	if time.Unix(0, authzPB.Expires).Before(wfe.clk.Now()) {
		wfe.sendError(response, logEvent, probs.NotFound("Expired authorization"), nil)
		return
	}

	if requiredStale(request, logEvent) {
		if prob := wfe.staleEnoughToGETAuthz(authzPB); prob != nil {
			wfe.sendError(response, logEvent, prob, nil)
			return
		}
	}

	// If this was a POST that has an associated requestAccount and that account
	// doesn't own the authorization, abort before trying to deactivate the authz
	// or return its details
	if requestAccount != nil && requestAccount.ID != authzPB.RegistrationID {
		wfe.sendError(response, logEvent,
			probs.Unauthorized("Account ID doesn't match ID for authorization"), nil)
		return
	}

	// If the body isn't empty we know it isn't a POST-as-GET and must be an
	// attempt to deactivate an authorization.
	if string(requestBody) != "" {
		// If the deactivation fails return early as errors and return codes
		// have already been set. Otherwise continue so that the user gets
		// sent the deactivated authorization.
		if !wfe.deactivateAuthorization(ctx, authzPB, logEvent, response, requestBody) {
			return
		}
	}

	authz, err := bgrpc.PBToAuthz(authzPB)
	if err != nil {
		wfe.sendError(response, logEvent, probs.ServerInternal("Problem getting authorization"), err)
		return
	}

	wfe.prepAuthorizationForDisplay(request, &authz)

	err = wfe.writeJsonResponse(response, logEvent, http.StatusOK, authz)
	if err != nil {
		// InternalServerError because this is a failure to decode from our DB.
		wfe.sendError(response, logEvent, probs.ServerInternal("Failed to JSON marshal authz"), err)
		return
	}
}

// Certificate is used by clients to request a copy of their current certificate, or to
// request a reissuance of the certificate.
func (wfe *WebFrontEndImpl) Certificate(ctx context.Context, logEvent *web.RequestEvent, response http.ResponseWriter, request *http.Request) {
<<<<<<< HEAD
	if features.Enabled(features.MandatoryPOSTAsGET) && request.Method != http.MethodPost && !requiredStale(request, logEvent) {
		wfe.sendError(response, logEvent, probs.MethodNotAllowed(), nil)
		return
	}

	span := trace.SpanFromContext(ctx)

=======
>>>>>>> c33c3c83
	var requesterAccount *core.Registration
	// Any POSTs to the Certificate endpoint should be POST-as-GET requests. There are
	// no POSTs with a body allowed for this endpoint.
	if request.Method == "POST" {
		acct, prob := wfe.validPOSTAsGETForAccount(request, ctx, logEvent)
		if prob != nil {
			wfe.sendError(response, logEvent, prob, nil)
			return
		}
		requesterAccount = acct
	}

	requestedChain := 0
	serial := request.URL.Path

	// An alternate chain may be requested with the request path {serial}/{chain}, where chain
	// is a number - an index into the slice of chains for the issuer. If a specific chain is
	// not requested, then it defaults to zero - the default certificate chain for the issuer.
	serialAndChain := strings.SplitN(serial, "/", 2)
	if len(serialAndChain) == 2 {
		idx, err := strconv.Atoi(serialAndChain[1])
		if err != nil || idx < 0 {
			wfe.sendError(response, logEvent, probs.Malformed("Chain ID must be a non-negative integer"),
				fmt.Errorf("certificate chain id provided was not valid: %s", serialAndChain[1]))
			return
		}
		serial = serialAndChain[0]
		requestedChain = idx
	}

	// Certificate paths consist of the CertBase path, plus exactly sixteen hex
	// digits.
	if !core.ValidSerial(serial) {
		wfe.sendError(
			response,
			logEvent,
			probs.NotFound("Certificate not found"),
			fmt.Errorf("certificate serial provided was not valid: %s", serial),
		)
		return
	}
	logEvent.Extra["RequestedSerial"] = serial
	span.SetAttributes(attribute.String("request.serial", serial))

	cert, err := wfe.sa.GetCertificate(ctx, &sapb.Serial{Serial: serial})
	if err != nil {
		if strings.HasPrefix(err.Error(), "gorp: multiple rows returned") {
			wfe.sendError(response, logEvent, probs.Conflict("Multiple certificates with same serial"), nil)
		} else if errors.Is(err, berrors.NotFound) {
			wfe.sendError(response, logEvent, probs.NotFound("Certificate not found"), nil)
		} else {
			wfe.sendError(response, logEvent, web.ProblemDetailsForError(err, "Failed to retrieve certificate"), err)
		}
		return
	}

	if requiredStale(request, logEvent) {
		if prob := wfe.staleEnoughToGETCert(cert); prob != nil {
			wfe.sendError(response, logEvent, prob, nil)
			return
		}
	}

	// If there was a requesterAccount (e.g. because it was a POST-as-GET request)
	// then the requesting account must be the owner of the certificate, otherwise
	// return an unauthorized error.
	if requesterAccount != nil && requesterAccount.ID != cert.RegistrationID {
		wfe.sendError(response, logEvent, probs.Unauthorized("Account in use did not issue specified certificate"), nil)
		return
	}

	responsePEM, prob := func() ([]byte, *probs.ProblemDetails) {
		leafPEM := pem.EncodeToMemory(&pem.Block{
			Type:  "CERTIFICATE",
			Bytes: cert.Der,
		})

		parsedCert, err := x509.ParseCertificate(cert.Der)
		if err != nil {
			// If we can't parse one of our own certs there's a serious problem
			return nil, probs.ServerInternal(
				fmt.Sprintf(
					"unable to parse Boulder issued certificate with serial %#v: %s",
					serial,
					err),
			)
		}

		issuerNameID := issuance.GetIssuerNameID(parsedCert)
		availableChains, ok := wfe.certificateChains[issuerNameID]
		if !ok || len(availableChains) == 0 {
			// If there is no wfe.certificateChains entry for the IssuerNameID then
			// we can't provide a chain for this cert. If the certificate is expired,
			// just return the bare cert. If the cert is still valid, then there is
			// a misconfiguration and we should treat it as an internal server error.
			if parsedCert.NotAfter.Before(wfe.clk.Now()) {
				return leafPEM, nil
			}
			return nil, probs.ServerInternal(
				fmt.Sprintf(
					"Certificate serial %#v has an unknown IssuerNameID %d - no PEM certificate chain associated.",
					serial,
					issuerNameID),
			)
		}

		// If the requested chain is outside the bounds of the available chains,
		// then it is an error by the client - not found.
		if requestedChain < 0 || requestedChain >= len(availableChains) {
			return nil, probs.NotFound("Unknown issuance chain")
		}

		// Double check that the signature validates.
		err = parsedCert.CheckSignatureFrom(wfe.issuerCertificates[issuerNameID].Certificate)
		if err != nil {
			return nil, probs.ServerInternal(
				fmt.Sprintf(
					"Certificate serial %#v has a signature which cannot be verified from issuer %d.",
					serial,
					issuerNameID),
			)
		}

		// Add rel="alternate" links for every chain available for this issuer,
		// excluding the currently requested chain.
		for chainID := range availableChains {
			if chainID == requestedChain {
				continue
			}
			chainURL := web.RelativeEndpoint(request,
				fmt.Sprintf("%s%s/%d", certPath, serial, chainID))
			response.Header().Add("Link", link(chainURL, "alternate"))
		}

		// Prepend the chain with the leaf certificate
		return append(leafPEM, availableChains[requestedChain]...), nil
	}()
	if prob != nil {
		wfe.sendError(response, logEvent, prob, nil)
		return
	}

	// NOTE(@cpu): We must explicitly set the Content-Length header here. The Go
	// HTTP library will only add this header if the body is below a certain size
	// and with the addition of a PEM encoded certificate chain the body size of
	// this endpoint will exceed this threshold. Since we know the length we can
	// reliably set it ourselves and not worry.
	response.Header().Set("Content-Length", strconv.Itoa(len(responsePEM)))
	response.Header().Set("Content-Type", "application/pem-certificate-chain")
	response.WriteHeader(http.StatusOK)
	if _, err = response.Write(responsePEM); err != nil {
		wfe.log.Warningf("Could not write response: %s", err)
	}
}

// BuildID tells the requestor what build we're running.
func (wfe *WebFrontEndImpl) BuildID(ctx context.Context, logEvent *web.RequestEvent, response http.ResponseWriter, request *http.Request) {
	response.Header().Set("Content-Type", "text/plain")
	response.WriteHeader(http.StatusOK)
	detailsString := fmt.Sprintf("Boulder=(%s %s)", core.GetBuildID(), core.GetBuildTime())
	if _, err := fmt.Fprintln(response, detailsString); err != nil {
		wfe.log.Warningf("Could not write response: %s", err)
	}
}

// Options responds to an HTTP OPTIONS request.
func (wfe *WebFrontEndImpl) Options(response http.ResponseWriter, request *http.Request, methodsStr string, methodsMap map[string]bool) {
	// Every OPTIONS request gets an Allow header with a list of supported methods.
	response.Header().Set("Allow", methodsStr)

	// CORS preflight requests get additional headers. See
	// http://www.w3.org/TR/cors/#resource-preflight-requests
	reqMethod := request.Header.Get("Access-Control-Request-Method")
	if reqMethod == "" {
		reqMethod = "GET"
	}
	if methodsMap[reqMethod] {
		wfe.setCORSHeaders(response, request, methodsStr)
	}
}

// setCORSHeaders() tells the client that CORS is acceptable for this
// request. If allowMethods == "" the request is assumed to be a CORS
// actual request and no Access-Control-Allow-Methods header will be
// sent.
func (wfe *WebFrontEndImpl) setCORSHeaders(response http.ResponseWriter, request *http.Request, allowMethods string) {
	reqOrigin := request.Header.Get("Origin")
	if reqOrigin == "" {
		// This is not a CORS request.
		return
	}

	// Allow CORS if the current origin (or "*") is listed as an
	// allowed origin in config. Otherwise, disallow by returning
	// without setting any CORS headers.
	allow := false
	for _, ao := range wfe.AllowOrigins {
		if ao == "*" {
			response.Header().Set("Access-Control-Allow-Origin", "*")
			allow = true
			break
		} else if ao == reqOrigin {
			response.Header().Set("Vary", "Origin")
			response.Header().Set("Access-Control-Allow-Origin", ao)
			allow = true
			break
		}
	}
	if !allow {
		return
	}

	if allowMethods != "" {
		// For an OPTIONS request: allow all methods handled at this URL.
		response.Header().Set("Access-Control-Allow-Methods", allowMethods)
	}
	// NOTE(@cpu): "Content-Type" is considered a 'simple header' that doesn't
	// need to be explicitly allowed in 'access-control-allow-headers', but only
	// when the value is one of: `application/x-www-form-urlencoded`,
	// `multipart/form-data`, or `text/plain`. Since `application/jose+json` is
	// not one of these values we must be explicit in saying that `Content-Type`
	// is an allowed header. See MDN for more details:
	// https://developer.mozilla.org/en-US/docs/Web/HTTP/Headers/Access-Control-Allow-Headers
	response.Header().Set("Access-Control-Allow-Headers", "Content-Type")
	response.Header().Set("Access-Control-Expose-Headers", "Link, Replay-Nonce, Location")
	response.Header().Set("Access-Control-Max-Age", "86400")
}

// KeyRollover allows a user to change their signing key
func (wfe *WebFrontEndImpl) KeyRollover(
	ctx context.Context,
	logEvent *web.RequestEvent,
	response http.ResponseWriter,
	request *http.Request) {
	// Validate the outer JWS on the key rollover in standard fashion using
	// validPOSTForAccount
	outerBody, outerJWS, acct, prob := wfe.validPOSTForAccount(request, ctx, logEvent)
	addRequesterHeader(response, logEvent.Requester)
	if prob != nil {
		wfe.sendError(response, logEvent, prob, nil)
		return
	}
	oldKey := acct.Key

	// Parse the inner JWS from the validated outer JWS body
	innerJWS, prob := wfe.parseJWS(outerBody)
	if prob != nil {
		wfe.sendError(response, logEvent, prob, nil)
		return
	}

	// Validate the inner JWS as a key rollover request for the outer JWS
	rolloverOperation, prob := wfe.validKeyRollover(ctx, outerJWS, innerJWS, oldKey)
	if prob != nil {
		wfe.sendError(response, logEvent, prob, nil)
		return
	}
	newKey := rolloverOperation.NewKey

	// Check that the rollover request's account URL matches the account URL used
	// to validate the outer JWS
	header := outerJWS.Signatures[0].Header
	if rolloverOperation.Account != header.KeyID {
		wfe.stats.joseErrorCount.With(prometheus.Labels{"type": "KeyRolloverMismatchedAccount"}).Inc()
		wfe.sendError(response, logEvent, probs.Malformed(
			fmt.Sprintf("Inner key rollover request specified Account %q, but outer JWS has Key ID %q",
				rolloverOperation.Account, header.KeyID)), nil)
		return
	}

	// Check that the new key isn't the same as the old key. This would fail as
	// part of the subsequent `wfe.SA.GetRegistrationByKey` check since the new key
	// will find the old account if its equal to the old account key. We
	// check new key against old key explicitly to save an RPC round trip and a DB
	// query for this easy rejection case
	keysEqual, err := core.PublicKeysEqual(newKey.Key, oldKey.Key)
	if err != nil {
		// This should not happen - both the old and new key have been validated by now
		wfe.sendError(response, logEvent, probs.ServerInternal("Unable to compare new and old keys"), err)
		return
	}
	if keysEqual {
		wfe.stats.joseErrorCount.With(prometheus.Labels{"type": "KeyRolloverUnchangedKey"}).Inc()
		wfe.sendError(response, logEvent, probs.Malformed(
			"New key specified by rollover request is the same as the old key"), nil)
		return
	}

	// Marshal key to bytes
	newKeyBytes, err := newKey.MarshalJSON()
	if err != nil {
		wfe.sendError(response, logEvent, probs.ServerInternal("Error marshaling new key"), err)
	}
	// Check that the new key isn't already being used for an existing account
	existingAcct, err := wfe.sa.GetRegistrationByKey(ctx, &sapb.JSONWebKey{Jwk: newKeyBytes})
	if err == nil {
		response.Header().Set("Location",
			web.RelativeEndpoint(request, fmt.Sprintf("%s%d", acctPath, existingAcct.Id)))
		wfe.sendError(response, logEvent,
			probs.Conflict("New key is already in use for a different account"), err)
		return
	} else if !errors.Is(err, berrors.NotFound) {
		wfe.sendError(response, logEvent, web.ProblemDetailsForError(err, "Failed to lookup existing keys"), err)
		return
	}
	// Convert account to proto for grpc
	regPb, err := bgrpc.RegistrationToPB(*acct)
	if err != nil {
		wfe.sendError(response, logEvent, probs.ServerInternal("Error marshaling Registration to proto"), err)
		return
	}

	// Copy new key into an empty registration to provide as the update
	updatePb := &corepb.Registration{Key: newKeyBytes}

	// Update the account key to the new key
	updatedAcctPb, err := wfe.ra.UpdateRegistration(ctx, &rapb.UpdateRegistrationRequest{Base: regPb, Update: updatePb})
	if err != nil {
		if errors.Is(err, berrors.Duplicate) {
			// It is possible that between checking for the existing key, and preforming the update
			// a parallel update or new account request happened and claimed the key. In this case
			// just retrieve the account again, and return an error as we would above with a Location
			// header
			existingAcct, err := wfe.sa.GetRegistrationByKey(ctx, &sapb.JSONWebKey{Jwk: newKeyBytes})
			if err != nil {
				wfe.sendError(response, logEvent, web.ProblemDetailsForError(err, "looking up account by key"), err)
				return
			}
			response.Header().Set("Location",
				web.RelativeEndpoint(request, fmt.Sprintf("%s%d", acctPath, existingAcct.Id)))
			wfe.sendError(response, logEvent,
				probs.Conflict("New key is already in use for a different account"), err)
			return
		}
		wfe.sendError(response, logEvent,
			web.ProblemDetailsForError(err, "Unable to update account with new key"), err)
		return
	}
	// Convert proto to registration for display
	updatedAcct, err := bgrpc.PbToRegistration(updatedAcctPb)
	if err != nil {
		wfe.sendError(response, logEvent, probs.ServerInternal("Error marshaling proto to registration"), err)
		return
	}
	prepAccountForDisplay(&updatedAcct)

	err = wfe.writeJsonResponse(response, logEvent, http.StatusOK, updatedAcct)
	if err != nil {
		wfe.sendError(response, logEvent, probs.ServerInternal("Failed to marshal updated account"), err)
	}
}

type orderJSON struct {
	Status         core.AcmeStatus             `json:"status"`
	Expires        time.Time                   `json:"expires"`
	Identifiers    []identifier.ACMEIdentifier `json:"identifiers"`
	Authorizations []string                    `json:"authorizations"`
	Finalize       string                      `json:"finalize"`
	Certificate    string                      `json:"certificate,omitempty"`
	Error          *probs.ProblemDetails       `json:"error,omitempty"`
}

// orderToOrderJSON converts a *corepb.Order instance into an orderJSON struct
// that is returned in HTTP API responses. It will convert the order names to
// DNS type identifiers and additionally create absolute URLs for the finalize
// URL and the ceritificate URL as appropriate.
func (wfe *WebFrontEndImpl) orderToOrderJSON(request *http.Request, order *corepb.Order) orderJSON {
	idents := make([]identifier.ACMEIdentifier, len(order.Names))
	for i, name := range order.Names {
		idents[i] = identifier.ACMEIdentifier{Type: identifier.DNS, Value: name}
	}
	finalizeURL := web.RelativeEndpoint(request,
		fmt.Sprintf("%s%d/%d", finalizeOrderPath, order.RegistrationID, order.Id))
	respObj := orderJSON{
		Status:      core.AcmeStatus(order.Status),
		Expires:     time.Unix(0, order.Expires).UTC(),
		Identifiers: idents,
		Finalize:    finalizeURL,
	}
	// If there is an order error, prefix its type with the V2 namespace
	if order.Error != nil {
		prob, err := bgrpc.PBToProblemDetails(order.Error)
		if err != nil {
			wfe.log.AuditErrf("Internal error converting order ID %d "+
				"proto buf prob to problem details: %q", order.Id, err)
		}
		respObj.Error = prob
		respObj.Error.Type = probs.V2ErrorNS + respObj.Error.Type
	}
	for _, v2ID := range order.V2Authorizations {
		respObj.Authorizations = append(respObj.Authorizations, web.RelativeEndpoint(request, fmt.Sprintf("%s%d", authzPath, v2ID)))
	}
	if respObj.Status == core.StatusValid {
		certURL := web.RelativeEndpoint(request,
			fmt.Sprintf("%s%s", certPath, order.CertificateSerial))
		respObj.Certificate = certURL
	}
	return respObj
}

// NewOrder is used by clients to create a new order object and a set of
// authorizations to fulfill for issuance.
func (wfe *WebFrontEndImpl) NewOrder(
	ctx context.Context,
	logEvent *web.RequestEvent,
	response http.ResponseWriter,
	request *http.Request) {

	span := trace.SpanFromContext(ctx)

	body, _, acct, prob := wfe.validPOSTForAccount(request, ctx, logEvent)
	addRequesterHeader(response, logEvent.Requester)
	if prob != nil {
		// validPOSTForAccount handles its own setting of logEvent.Errors
		wfe.sendError(response, logEvent, prob, nil)
		return
	}

	// We only allow specifying Identifiers in a new order request - if the
	// `notBefore` and/or `notAfter` fields described in Section 7.4 of acme-08
	// are sent we return a probs.Malformed as we do not support them
	var newOrderRequest struct {
		Identifiers         []identifier.ACMEIdentifier `json:"identifiers"`
		NotBefore, NotAfter string
	}
	err := json.Unmarshal(body, &newOrderRequest)
	if err != nil {
		wfe.sendError(response, logEvent,
			probs.Malformed("Unable to unmarshal NewOrder request body"), err)
		return
	}

	if len(newOrderRequest.Identifiers) == 0 {
		wfe.sendError(response, logEvent,
			probs.Malformed("NewOrder request did not specify any identifiers"), nil)
		return
	}
	if newOrderRequest.NotBefore != "" || newOrderRequest.NotAfter != "" {
		wfe.sendError(response, logEvent, probs.Malformed("NotBefore and NotAfter are not supported"), nil)
		return
	}

	var hasValidCNLen bool
	// Collect up all of the DNS identifier values into a []string for
	// subsequent layers to process. We reject anything with a non-DNS
	// type identifier here. Check to make sure one of the strings is
	// short enough to meet the max CN bytes requirement.
	names := make([]string, len(newOrderRequest.Identifiers))
	for i, ident := range newOrderRequest.Identifiers {
		if ident.Type != identifier.DNS {
			wfe.sendError(response, logEvent,
				probs.Malformed("NewOrder request included invalid non-DNS type identifier: type %q, value %q",
					ident.Type, ident.Value),
				nil)
			return
		}
		if ident.Value == "" {
			wfe.sendError(response, logEvent, probs.Malformed("NewOrder request included empty domain name"), nil)
			return
		}
		names[i] = ident.Value
		// The max length of a CommonName is 64 bytes. Check to make sure
		// at least one DNS name meets this requirement to be promoted to
		// the CN.
		if len(names[i]) <= 64 {
			hasValidCNLen = true
		}
	}
	if !hasValidCNLen {
		wfe.sendError(response, logEvent,
			probs.RejectedIdentifier("NewOrder request did not include a SAN short enough to fit in CN"),
			nil)
		return
	}

	logEvent.DNSNames = names

	order, err := wfe.ra.NewOrder(ctx, &rapb.NewOrderRequest{
		RegistrationID: acct.ID,
		Names:          names,
	})
	if err != nil || order == nil || order.Id == 0 || order.Created == 0 || order.RegistrationID == 0 || order.Expires == 0 || len(order.Names) == 0 {
		wfe.sendError(response, logEvent, web.ProblemDetailsForError(err, "Error creating new order"), err)
		return
	}
	logEvent.Created = fmt.Sprintf("%d", order.Id)
	span.SetAttributes(attribute.Int64("order.id", order.Id))

	orderURL := web.RelativeEndpoint(request,
		fmt.Sprintf("%s%d/%d", orderPath, acct.ID, order.Id))
	response.Header().Set("Location", orderURL)

	respObj := wfe.orderToOrderJSON(request, order)
	err = wfe.writeJsonResponse(response, logEvent, http.StatusCreated, respObj)
	if err != nil {
		wfe.sendError(response, logEvent, probs.ServerInternal("Error marshaling order"), err)
		return
	}
}

// GetOrder is used to retrieve a existing order object
func (wfe *WebFrontEndImpl) GetOrder(ctx context.Context, logEvent *web.RequestEvent, response http.ResponseWriter, request *http.Request) {
	var requesterAccount *core.Registration
	// Any POSTs to the Order endpoint should be POST-as-GET requests. There are
	// no POSTs with a body allowed for this endpoint.
	if request.Method == http.MethodPost {
		acct, prob := wfe.validPOSTAsGETForAccount(request, ctx, logEvent)
		if prob != nil {
			wfe.sendError(response, logEvent, prob, nil)
			return
		}
		requesterAccount = acct
	}

	// Path prefix is stripped, so this should be like "<account ID>/<order ID>"
	fields := strings.SplitN(request.URL.Path, "/", 2)
	if len(fields) != 2 {
		wfe.sendError(response, logEvent, probs.NotFound("Invalid request path"), nil)
		return
	}
	acctID, err := strconv.ParseInt(fields[0], 10, 64)
	if err != nil {
		wfe.sendError(response, logEvent, probs.Malformed("Invalid account ID"), err)
		return
	}
	orderID, err := strconv.ParseInt(fields[1], 10, 64)
	if err != nil {
		wfe.sendError(response, logEvent, probs.Malformed("Invalid order ID"), err)
		return
	}

	order, err := wfe.sa.GetOrder(ctx, &sapb.OrderRequest{Id: orderID})
	if err != nil {
		if errors.Is(err, berrors.NotFound) {
			wfe.sendError(response, logEvent, probs.NotFound(fmt.Sprintf("No order for ID %d", orderID)), nil)
			return
		}
		wfe.sendError(response, logEvent, web.ProblemDetailsForError(err,
			fmt.Sprintf("Failed to retrieve order for ID %d", orderID)), err)
		return
	}

	if order.Id == 0 || order.Created == 0 || order.Status == "" || order.RegistrationID == 0 || order.Expires == 0 || len(order.Names) == 0 {
		wfe.sendError(response, logEvent, probs.ServerInternal(fmt.Sprintf("Failed to retrieve order for ID %d", orderID)), errIncompleteGRPCResponse)
		return
	}

	if requiredStale(request, logEvent) {
		if prob := wfe.staleEnoughToGETOrder(order); prob != nil {
			wfe.sendError(response, logEvent, prob, nil)
			return
		}
	}

	if order.RegistrationID != acctID {
		wfe.sendError(response, logEvent, probs.NotFound(fmt.Sprintf("No order found for account ID %d", acctID)), nil)
		return
	}

	// If the requesterAccount is not nil then this was an authenticated
	// POST-as-GET request and we need to verify the requesterAccount is the
	// order's owner.
	if requesterAccount != nil && order.RegistrationID != requesterAccount.ID {
		wfe.sendError(response, logEvent, probs.NotFound(fmt.Sprintf("No order found for account ID %d", acctID)), nil)
		return
	}

	respObj := wfe.orderToOrderJSON(request, order)

	if respObj.Status == core.StatusProcessing {
		response.Header().Set(headerRetryAfter, strconv.Itoa(orderRetryAfter))
	}

	err = wfe.writeJsonResponse(response, logEvent, http.StatusOK, respObj)
	if err != nil {
		wfe.sendError(response, logEvent, probs.ServerInternal("Error marshaling order"), err)
		return
	}
}

// FinalizeOrder is used to request issuance for a existing order object.
// Most processing of the order details is handled by the RA but
// we do attempt to throw away requests with invalid CSRs here.
func (wfe *WebFrontEndImpl) FinalizeOrder(ctx context.Context, logEvent *web.RequestEvent, response http.ResponseWriter, request *http.Request) {
	span := trace.SpanFromContext(ctx)

	// Validate the POST body signature and get the authenticated account for this
	// finalize order request
	body, _, acct, prob := wfe.validPOSTForAccount(request, ctx, logEvent)
	addRequesterHeader(response, logEvent.Requester)
	if prob != nil {
		wfe.sendError(response, logEvent, prob, nil)
		return
	}

	// Order URLs are like: /acme/finalize/<account>/<order>/. The prefix is
	// stripped by the time we get here.
	fields := strings.SplitN(request.URL.Path, "/", 2)
	if len(fields) != 2 {
		wfe.sendError(response, logEvent, probs.NotFound("Invalid request path"), nil)
		return
	}
	acctID, err := strconv.ParseInt(fields[0], 10, 64)
	if err != nil {
		wfe.sendError(response, logEvent, probs.Malformed("Invalid account ID"), nil)
		return
	}
	orderID, err := strconv.ParseInt(fields[1], 10, 64)
	if err != nil {
		wfe.sendError(response, logEvent, probs.Malformed("Invalid order ID"), nil)
		return
	}

	order, err := wfe.sa.GetOrder(ctx, &sapb.OrderRequest{Id: orderID})
	if err != nil {
		if errors.Is(err, berrors.NotFound) {
			wfe.sendError(response, logEvent, probs.NotFound(fmt.Sprintf("No order for ID %d", orderID)), nil)
			return
		}
		wfe.sendError(response, logEvent, web.ProblemDetailsForError(err,
			fmt.Sprintf("Failed to retrieve order for ID %d", orderID)), err)
		return
	}

	if order.Id == 0 || order.Created == 0 || order.Status == "" || order.RegistrationID == 0 || order.Expires == 0 || len(order.Names) == 0 {
		wfe.sendError(response, logEvent, probs.ServerInternal(fmt.Sprintf("Failed to retrieve order for ID %d", orderID)), errIncompleteGRPCResponse)
		return
	}

	if order.RegistrationID != acctID {
		wfe.sendError(response, logEvent, probs.NotFound(fmt.Sprintf("No order found for account ID %d", acctID)), nil)
		return
	}

	// If the authenticated account ID doesn't match the order's registration ID
	// pretend it doesn't exist and abort.
	if acct.ID != order.RegistrationID {
		wfe.sendError(response, logEvent, probs.NotFound(fmt.Sprintf("No order found for account ID %d", acct.ID)), nil)
		return
	}

	// Only ready orders can be finalized.
	if order.Status != string(core.StatusReady) {
		wfe.sendError(response, logEvent,
			probs.OrderNotReady(
				"Order's status (%q) is not acceptable for finalization",
				order.Status),
			nil)
		return
	}

	// If the order is expired we can not finalize it and must return an error
	orderExpiry := time.Unix(order.Expires, 0)
	if orderExpiry.Before(wfe.clk.Now()) {
		wfe.sendError(response, logEvent, probs.NotFound(fmt.Sprintf("Order %d is expired", order.Id)), nil)
		return
	}

	// The authenticated finalize message body should be an encoded CSR
	var rawCSR core.RawCertificateRequest
	err = json.Unmarshal(body, &rawCSR)
	if err != nil {
		wfe.sendError(response, logEvent,
			probs.Malformed("Error unmarshaling finalize order request"), err)
		return
	}

	// Check for a malformed CSR early to avoid unnecessary RPCs
	csr, err := x509.ParseCertificateRequest(rawCSR.CSR)
	if err != nil {
		wfe.sendError(response, logEvent, probs.Malformed("Error parsing certificate request: %s", err), err)
		return
	}

<<<<<<< HEAD
	logEvent.Extra["CSRDNSNames"] = csr.DNSNames
	logEvent.Extra["CSREmailAddresses"] = csr.EmailAddresses
	logEvent.Extra["CSRIPAddresses"] = csr.IPAddresses
=======
	logEvent.DNSNames = order.Names
	beeline.AddFieldToTrace(ctx, "dnsnames", csr.DNSNames)
>>>>>>> c33c3c83
	logEvent.Extra["KeyType"] = web.KeyTypeToString(csr.PublicKey)
	span.SetAttributes(
		attribute.StringSlice("csr.dnsnames", csr.DNSNames),
		attribute.StringSlice("csr.email_addrs", csr.EmailAddresses),
		//attribute.StringSlice("csr.ip_addrs", csr.IPAddresses), // TODO: no attribute type for this
		attribute.String("csr.key_type", web.KeyTypeToString(csr.PublicKey)))

	updatedOrder, err := wfe.ra.FinalizeOrder(ctx, &rapb.FinalizeOrderRequest{
		Csr:   rawCSR.CSR,
		Order: order,
	})
	if err != nil {
		wfe.sendError(response, logEvent, web.ProblemDetailsForError(err, "Error finalizing order"), err)
		return
	}
	if updatedOrder == nil || order.Id == 0 || order.Created == 0 || order.RegistrationID == 0 || order.Expires == 0 || len(order.Names) == 0 {
		wfe.sendError(response, logEvent, web.ProblemDetailsForError(err, "Error validating order"), errIncompleteGRPCResponse)
		return
	}

	// Inc CSR signature algorithm counter
	wfe.stats.csrSignatureAlgs.With(prometheus.Labels{"type": csr.SignatureAlgorithm.String()}).Inc()

	orderURL := web.RelativeEndpoint(request,
		fmt.Sprintf("%s%d/%d", orderPath, acct.ID, updatedOrder.Id))
	response.Header().Set("Location", orderURL)

	respObj := wfe.orderToOrderJSON(request, updatedOrder)

	if respObj.Status == core.StatusProcessing {
		response.Header().Set(headerRetryAfter, strconv.Itoa(orderRetryAfter))
	}

	err = wfe.writeJsonResponse(response, logEvent, http.StatusOK, respObj)
	if err != nil {
		wfe.sendError(response, logEvent, probs.ServerInternal("Unable to write finalize order response"), err)
		return
	}
}

// certID matches the ASN.1 structure of the CertID sequence defined by RFC6960.
type certID struct {
	HashAlgorithm  pkix.AlgorithmIdentifier
	IssuerNameHash []byte
	IssuerKeyHash  []byte
	SerialNumber   *big.Int
}

// RenewalInfo is used to get information about the suggested renewal window
// for the given certificate. It only accepts unauthenticated GET requests.
func (wfe *WebFrontEndImpl) RenewalInfo(ctx context.Context, logEvent *web.RequestEvent, response http.ResponseWriter, request *http.Request) {
	span := trace.SpanFromContext(ctx)

	if !features.Enabled(features.ServeRenewalInfo) {
		wfe.sendError(response, logEvent, probs.NotFound("Feature not enabled"), nil)
		return
	}

	if len(request.URL.Path) == 0 {
		wfe.sendError(response, logEvent, probs.NotFound("Must specify a request path"), nil)
		return
	}

	// The path prefix has already been stripped, so request.URL.Path here is just
	// the base64url-encoded DER CertID sequence.
	der, err := base64.RawURLEncoding.DecodeString(request.URL.Path)
	if err != nil {
		wfe.sendError(response, logEvent, probs.Malformed("Path was not base64url-encoded"), nil)
		return
	}

	var id certID
	rest, err := asn1.Unmarshal(der, &id)
	if err != nil || len(rest) != 0 {
		wfe.sendError(response, logEvent, probs.Malformed("Path was not a DER-encoded CertID sequence"), nil)
		return
	}

	// Verify that the hash algorithm is SHA-256, so people don't use SHA-1 here.
	if !id.HashAlgorithm.Algorithm.Equal(asn1.ObjectIdentifier{2, 16, 840, 1, 101, 3, 4, 2, 1}) {
		wfe.sendError(response, logEvent, probs.Malformed("Request used hash algorithm other than SHA-256"), nil)
		return
	}

	// We can do all of our processing based just on the serial, because Boulder
	// does not re-use the same serial across multiple issuers.
	serial := core.SerialToString(id.SerialNumber)
	if !core.ValidSerial(serial) {
		wfe.sendError(response, logEvent, probs.NotFound("Certificate not found"), nil)
		return
	}
	logEvent.Extra["RequestedSerial"] = serial
	span.SetAttributes(attribute.String("request.serial", serial))

	setDefaultRetryAfterHeader := func(response http.ResponseWriter) {
		response.Header().Set(headerRetryAfter, fmt.Sprintf("%d", int(6*time.Hour/time.Second)))
	}

	sendRI := func(ri core.RenewalInfo) {
		err = wfe.writeJsonResponse(response, logEvent, http.StatusOK, ri)
		if err != nil {
			wfe.sendError(response, logEvent, probs.ServerInternal("Error marshalling renewalInfo"), err)
			return
		}
		setDefaultRetryAfterHeader(response)
	}

	// Check if the serial is part of an ongoing/active incident, in which case
	// the client should replace it now.
	result, err := wfe.sa.IncidentsForSerial(ctx, &sapb.Serial{Serial: serial})
	if err != nil {
		wfe.sendError(response, logEvent, web.ProblemDetailsForError(err,
			"checking if certificate is impacted by an incident"), err)
		return
	}

	if len(result.Incidents) > 0 {
		sendRI(core.RenewalInfoImmediate(wfe.clk.Now()))
		return
	}

	// Check if the serial is revoked, in which case the client should replace it
	// now.
	status, err := wfe.sa.GetCertificateStatus(ctx, &sapb.Serial{Serial: serial})
	if err != nil {
		wfe.sendError(response, logEvent, web.ProblemDetailsForError(err,
			"checking if certificate has been revoked"), err)
		return
	}

	if status.Status == string(core.OCSPStatusRevoked) {
		sendRI(core.RenewalInfoImmediate(wfe.clk.Now()))
		return
	}

	// It's okay to use GetCertificate (vs trying to get a precertificate),
	// because we don't intend to serve ARI for certs that never made it past
	// the precert stage.
	cert, err := wfe.sa.GetCertificate(ctx, &sapb.Serial{Serial: serial})
	if err != nil {
		if errors.Is(err, berrors.NotFound) {
			wfe.sendError(response, logEvent, probs.NotFound("Certificate not found"), nil)
		} else {
			wfe.sendError(response, logEvent, web.ProblemDetailsForError(err, "getting certificate"), err)
		}
		return
	}

	// TODO(#6033): Consider parsing cert.Der, using that to get its IssuerNameID,
	// using that to look up the actual issuer cert in wfe.issuerCertificates,
	// using that to compute the actual issuerNameHash and issuerKeyHash, and
	// comparing those to the ones in the request.

	sendRI(core.RenewalInfoSimple(
		time.Unix(0, cert.Issued).UTC(),
		time.Unix(0, cert.Expires).UTC()))
}

func extractRequesterIP(req *http.Request) (net.IP, error) {
	ip := net.ParseIP(req.Header.Get("X-Real-IP"))
	if ip != nil {
		return ip, nil
	}
	host, _, err := net.SplitHostPort(req.RemoteAddr)
	if err != nil {
		return nil, err
	}
	return net.ParseIP(host), nil
}

func urlForAuthz(authz core.Authorization, request *http.Request) string {
	return web.RelativeEndpoint(request, authzPath+authz.ID)
}<|MERGE_RESOLUTION|>--- conflicted
+++ resolved
@@ -833,14 +833,10 @@
 	// Compute and record the serial number of the provided certificate
 	serial := core.SerialToString(parsedCertificate.SerialNumber)
 	logEvent.Extra["CertificateSerial"] = serial
-<<<<<<< HEAD
-	span.SetAttributes(attribute.String("cert.serial", serial))
-=======
 	if revokeRequest.Reason != nil {
 		logEvent.Extra["RevocationReason"] = *revokeRequest.Reason
 	}
-	beeline.AddFieldToTrace(ctx, "cert.serial", serial)
->>>>>>> c33c3c83
+	span.SetAttributes(attribute.String("cert.serial", serial))
 
 	// Try to validate the signature on the provided cert using its corresponding
 	// issuer certificate.
@@ -853,13 +849,8 @@
 	if err != nil {
 		return nil, 0, probs.NotFound("No such certificate")
 	}
-<<<<<<< HEAD
-	logEvent.Extra["CertificateDNSNames"] = parsedCertificate.DNSNames
+	logEvent.DNSNames = parsedCertificate.DNSNames
 	span.SetAttributes(attribute.StringSlice("cert.dnsnames", parsedCertificate.DNSNames))
-=======
-	logEvent.DNSNames = parsedCertificate.DNSNames
-	beeline.AddFieldToTrace(ctx, "dnsnames", parsedCertificate.DNSNames)
->>>>>>> c33c3c83
 
 	if parsedCertificate.NotAfter.Before(wfe.clk.Now()) {
 		return nil, 0, probs.Unauthorized("Certificate is expired")
@@ -1478,17 +1469,9 @@
 	logEvent *web.RequestEvent,
 	response http.ResponseWriter,
 	request *http.Request) {
-<<<<<<< HEAD
 
 	span := trace.SpanFromContext(ctx)
 
-	if features.Enabled(features.MandatoryPOSTAsGET) && request.Method != http.MethodPost && !requiredStale(request, logEvent) {
-		wfe.sendError(response, logEvent, probs.MethodNotAllowed(), nil)
-		return
-	}
-
-=======
->>>>>>> c33c3c83
 	var requestAccount *core.Registration
 	var requestBody []byte
 	// If the request is a POST it is either:
@@ -1589,16 +1572,8 @@
 // Certificate is used by clients to request a copy of their current certificate, or to
 // request a reissuance of the certificate.
 func (wfe *WebFrontEndImpl) Certificate(ctx context.Context, logEvent *web.RequestEvent, response http.ResponseWriter, request *http.Request) {
-<<<<<<< HEAD
-	if features.Enabled(features.MandatoryPOSTAsGET) && request.Method != http.MethodPost && !requiredStale(request, logEvent) {
-		wfe.sendError(response, logEvent, probs.MethodNotAllowed(), nil)
-		return
-	}
-
 	span := trace.SpanFromContext(ctx)
 
-=======
->>>>>>> c33c3c83
 	var requesterAccount *core.Registration
 	// Any POSTs to the Certificate endpoint should be POST-as-GET requests. There are
 	// no POSTs with a body allowed for this endpoint.
@@ -2273,16 +2248,9 @@
 		return
 	}
 
-<<<<<<< HEAD
-	logEvent.Extra["CSRDNSNames"] = csr.DNSNames
-	logEvent.Extra["CSREmailAddresses"] = csr.EmailAddresses
-	logEvent.Extra["CSRIPAddresses"] = csr.IPAddresses
-=======
-	logEvent.DNSNames = order.Names
-	beeline.AddFieldToTrace(ctx, "dnsnames", csr.DNSNames)
->>>>>>> c33c3c83
 	logEvent.Extra["KeyType"] = web.KeyTypeToString(csr.PublicKey)
 	span.SetAttributes(
+		attribute.StringSlice("order.names", order.Names),
 		attribute.StringSlice("csr.dnsnames", csr.DNSNames),
 		attribute.StringSlice("csr.email_addrs", csr.EmailAddresses),
 		//attribute.StringSlice("csr.ip_addrs", csr.IPAddresses), // TODO: no attribute type for this
