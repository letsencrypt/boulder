--- conflicted
+++ resolved
@@ -2298,13 +2298,6 @@
 		wfe.sendError(response, logEvent, web.ProblemDetailsForError(err, "Invalid identifiers requested"), nil)
 		return
 	}
-<<<<<<< HEAD
-	if len(idents) > wfe.maxNames {
-		wfe.sendError(response, logEvent, probs.Malformed("Order cannot contain more than %d identifiers", wfe.maxNames), nil)
-		return
-	}
-=======
->>>>>>> 7aebcb1a
 
 	pbIdents := identifier.SliceAsProto(idents)
 	var names []string
@@ -2368,11 +2361,7 @@
 
 	var refundLimits func()
 	if !isARIRenewal {
-<<<<<<< HEAD
-		refundLimits, err = wfe.checkNewOrderLimits(ctx, acct.ID, idents, isRenewal || isARIRenewal)
-=======
-		refundLimits, err = wfe.checkNewOrderLimits(ctx, acct.ID, names, isRenewal)
->>>>>>> 7aebcb1a
+		refundLimits, err = wfe.checkNewOrderLimits(ctx, acct.ID, idents, isRenewal)
 		if err != nil {
 			if errors.Is(err, berrors.RateLimit) {
 				wfe.sendError(response, logEvent, probs.RateLimited(err.Error()), err)
