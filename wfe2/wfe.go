package wfe2

import (
	"context"
	"crypto/x509"
	"crypto/x509/pkix"
	"encoding/asn1"
	"encoding/base64"
	"encoding/json"
	"encoding/pem"
	"errors"
	"fmt"
	"math/big"
	"net"
	"net/http"
	"strconv"
	"strings"
	"time"

	"github.com/honeycombio/beeline-go"
	"github.com/honeycombio/beeline-go/wrappers/hnynethttp"
	"github.com/jmhodges/clock"
	"github.com/letsencrypt/boulder/core"
	corepb "github.com/letsencrypt/boulder/core/proto"
	berrors "github.com/letsencrypt/boulder/errors"
	"github.com/letsencrypt/boulder/features"
	"github.com/letsencrypt/boulder/goodkey"
	bgrpc "github.com/letsencrypt/boulder/grpc"
	"github.com/letsencrypt/boulder/identifier"
	"github.com/letsencrypt/boulder/issuance"
	blog "github.com/letsencrypt/boulder/log"
	"github.com/letsencrypt/boulder/metrics/measured_http"
	"github.com/letsencrypt/boulder/nonce"
	noncepb "github.com/letsencrypt/boulder/nonce/proto"
	"github.com/letsencrypt/boulder/probs"
	rapb "github.com/letsencrypt/boulder/ra/proto"
	"github.com/letsencrypt/boulder/revocation"
	sapb "github.com/letsencrypt/boulder/sa/proto"
	"github.com/letsencrypt/boulder/web"
	"github.com/prometheus/client_golang/prometheus"
	"google.golang.org/protobuf/types/known/emptypb"
	jose "gopkg.in/square/go-jose.v2"
)

// Paths are the ACME-spec identified URL path-segments for various methods.
// NOTE: In metrics/measured_http we make the assumption that these are all
// lowercase plus hyphens. If you violate that assumption you should update
// measured_http.
const (
	directoryPath = "/directory"
	newAcctPath   = "/acme/new-acct"
	acctPath      = "/acme/acct/"
	// When we moved to authzv2, we used a "-v3" suffix to avoid confusion
	// regarding ACMEv2.
	authzPath         = "/acme/authz-v3/"
	challengePath     = "/acme/chall-v3/"
	certPath          = "/acme/cert/"
	revokeCertPath    = "/acme/revoke-cert"
	buildIDPath       = "/build"
	rolloverPath      = "/acme/key-change"
	newNoncePath      = "/acme/new-nonce"
	newOrderPath      = "/acme/new-order"
	orderPath         = "/acme/order/"
	finalizeOrderPath = "/acme/finalize/"

	getAPIPrefix     = "/get/"
	getOrderPath     = getAPIPrefix + "order/"
	getAuthzPath     = getAPIPrefix + "authz-v3/"
	getChallengePath = getAPIPrefix + "chall-v3/"
	getCertPath      = getAPIPrefix + "cert/"

	// Draft or likely-to-change paths
	renewalInfoPath = getAPIPrefix + "draft-ietf-acme-ari-00/renewalInfo/"

	// Non-ACME paths
	aiaIssuerPath = "/aia/issuer/"
)

var errIncompleteGRPCResponse = errors.New("incomplete gRPC response message")

// WebFrontEndImpl provides all the logic for Boulder's web-facing interface,
// i.e., ACME.  Its members configure the paths for various ACME functions,
// plus a few other data items used in ACME.  Its methods are primarily handlers
// for HTTPS requests for the various ACME functions.
type WebFrontEndImpl struct {
	ra            rapb.RegistrationAuthorityClient
	sa            sapb.StorageAuthorityGetterClient
	accountGetter AccountGetter
	log           blog.Logger
	clk           clock.Clock
	stats         wfe2Stats

	// certificateChains maps IssuerNameIDs to slice of []byte containing a leading
	// newline and one or more PEM encoded certificates separated by a newline,
	// sorted from leaf to root. The first []byte is the default certificate chain,
	// and any subsequent []byte is an alternate certificate chain.
	certificateChains map[issuance.IssuerNameID][][]byte

	// issuerCertificates is a map of IssuerNameIDs to issuer certificates built with the
	// first entry from each of the certificateChains. These certificates are used
	// to verify the signature of certificates provided in revocation requests.
	issuerCertificates map[issuance.IssuerNameID]*issuance.Certificate

	// URL to the current subscriber agreement (should contain some version identifier)
	SubscriberAgreementURL string

	// DirectoryCAAIdentity is used for the /directory response's "meta"
	// element's "caaIdentities" field. It should match the VA's issuerDomain
	// field value.
	DirectoryCAAIdentity string

	// DirectoryWebsite is used for the /directory response's "meta" element's
	// "website" field.
	DirectoryWebsite string

	// Allowed prefix for legacy accounts used by verify.go's `lookupJWK`.
	// See `cmd/boulder-wfe2/main.go`'s comment on the configuration field
	// `LegacyKeyIDPrefix` for more information.
	LegacyKeyIDPrefix string

	// Register of anti-replay nonces
	nonceService       *nonce.NonceService
	remoteNonceService noncepb.NonceServiceClient
	noncePrefixMap     map[string]noncepb.NonceServiceClient

	// Key policy.
	keyPolicy goodkey.KeyPolicy

	// CORS settings
	AllowOrigins []string

	// Maximum duration of a request
	RequestTimeout time.Duration

	// StaleTimeout determines the required staleness for resources allowed to be
	// accessed via Boulder-specific GET-able APIs. Resources newer than
	// staleTimeout must be accessed via POST-as-GET and the RFC 8555 ACME API. We
	// do this to incentivize client developers to use the standard API.
	staleTimeout time.Duration

	// How long before authorizations and pending authorizations expire. The
	// Boulder specific GET-able API uses these values to find the creation date
	// of authorizations to determine if they are stale enough. The values should
	// match the ones used by the RA.
	authorizationLifetime        time.Duration
	pendingAuthorizationLifetime time.Duration
}

// NewWebFrontEndImpl constructs a web service for Boulder
func NewWebFrontEndImpl(
	stats prometheus.Registerer,
	clk clock.Clock,
	keyPolicy goodkey.KeyPolicy,
	certificateChains map[issuance.IssuerNameID][][]byte,
	issuerCertificates map[issuance.IssuerNameID]*issuance.Certificate,
	remoteNonceService noncepb.NonceServiceClient,
	noncePrefixMap map[string]noncepb.NonceServiceClient,
	logger blog.Logger,
	staleTimeout time.Duration,
	authorizationLifetime time.Duration,
	pendingAuthorizationLifetime time.Duration,
	rac rapb.RegistrationAuthorityClient,
	sac sapb.StorageAuthorityClient,
	accountGetter AccountGetter,
) (WebFrontEndImpl, error) {
	if len(issuerCertificates) == 0 {
		return WebFrontEndImpl{}, errors.New("must provide at least one issuer certificate")
	}

	if len(certificateChains) == 0 {
		return WebFrontEndImpl{}, errors.New("must provide at least one certificate chain")
	}

	wfe := WebFrontEndImpl{
		log:                          logger,
		clk:                          clk,
		keyPolicy:                    keyPolicy,
		certificateChains:            certificateChains,
		issuerCertificates:           issuerCertificates,
		stats:                        initStats(stats),
		remoteNonceService:           remoteNonceService,
		noncePrefixMap:               noncePrefixMap,
		staleTimeout:                 staleTimeout,
		authorizationLifetime:        authorizationLifetime,
		pendingAuthorizationLifetime: pendingAuthorizationLifetime,
		ra:                           rac,
		sa:                           sac,
		accountGetter:                accountGetter,
	}

	if wfe.remoteNonceService == nil {
		nonceService, err := nonce.NewNonceService(stats, 0, "")
		if err != nil {
			return WebFrontEndImpl{}, err
		}
		wfe.nonceService = nonceService
	}

	return wfe, nil
}

// HandleFunc registers a handler at the given path. It's
// http.HandleFunc(), but with a wrapper around the handler that
// provides some generic per-request functionality:
//
// * Set a Replay-Nonce header.
//
// * Respond to OPTIONS requests, including CORS preflight requests.
//
// * Set a no cache header
//
// * Respond http.StatusMethodNotAllowed for HTTP methods other than
// those listed.
//
// * Set CORS headers when responding to CORS "actual" requests.
//
// * Never send a body in response to a HEAD request. Anything
// written by the handler will be discarded if the method is HEAD.
// Also, all handlers that accept GET automatically accept HEAD.
func (wfe *WebFrontEndImpl) HandleFunc(mux *http.ServeMux, pattern string, h web.WFEHandlerFunc, methods ...string) {
	methodsMap := make(map[string]bool)
	for _, m := range methods {
		methodsMap[m] = true
	}
	if methodsMap["GET"] && !methodsMap["HEAD"] {
		// Allow HEAD for any resource that allows GET
		methods = append(methods, "HEAD")
		methodsMap["HEAD"] = true
	}
	methodsStr := strings.Join(methods, ", ")
	handler := http.StripPrefix(pattern, web.NewTopHandler(wfe.log,
		web.WFEHandlerFunc(func(ctx context.Context, logEvent *web.RequestEvent, response http.ResponseWriter, request *http.Request) {
			logEvent.Endpoint = pattern
			beeline.AddFieldToTrace(ctx, "endpoint", pattern)
			if request.URL != nil {
				logEvent.Slug = request.URL.Path
				beeline.AddFieldToTrace(ctx, "slug", request.URL.Path)
			}
			if !features.Enabled(features.OldTLSInbound) {
				tls := request.Header.Get("TLS-Version")
				if tls == "TLSv1" || tls == "TLSv1.1" {
					wfe.sendError(response, logEvent, probs.Malformed("upgrade your ACME client to support TLSv1.2 or better"), nil)
					return
				}
			}
			if request.Method != "GET" || pattern == newNoncePath {
				// Historically we did not return a error to the client
				// if we failed to get a new nonce. We preserve that
				// behavior if using the built in nonce service, but
				// if we get a failure using the new remote nonce service
				// we return an internal server error so that it is
				// clearer both in our metrics and to the client that
				// something is wrong.
				if wfe.remoteNonceService != nil {
					nonceMsg, err := wfe.remoteNonceService.Nonce(ctx, &emptypb.Empty{})
					if err != nil {
						wfe.sendError(response, logEvent, probs.ServerInternal("unable to get nonce"), err)
						return
					}
					response.Header().Set("Replay-Nonce", nonceMsg.Nonce)
				} else {
					nonce, err := wfe.nonceService.Nonce()
					if err == nil {
						response.Header().Set("Replay-Nonce", nonce)
					} else {
						logEvent.AddError("unable to make nonce: %s", err)
					}
				}
			}
			// Per section 7.1 "Resources":
			//   The "index" link relation is present on all resources other than the
			//   directory and indicates the URL of the directory.
			if pattern != directoryPath {
				directoryURL := web.RelativeEndpoint(request, directoryPath)
				response.Header().Add("Link", link(directoryURL, "index"))
			}

			switch request.Method {
			case "HEAD":
				// Go's net/http (and httptest) servers will strip out the body
				// of responses for us. This keeps the Content-Length for HEAD
				// requests as the same as GET requests per the spec.
			case "OPTIONS":
				wfe.Options(response, request, methodsStr, methodsMap)
				return
			}

			// No cache header is set for all requests, succeed or fail.
			addNoCacheHeader(response)

			if !methodsMap[request.Method] {
				response.Header().Set("Allow", methodsStr)
				wfe.sendError(response, logEvent, probs.MethodNotAllowed(), nil)
				return
			}

			wfe.setCORSHeaders(response, request, "")

			timeout := wfe.RequestTimeout
			if timeout == 0 {
				timeout = 5 * time.Minute
			}
			ctx, cancel := context.WithTimeout(ctx, timeout)
			// TODO(riking): add request context using WithValue

			// Call the wrapped handler.
			h(ctx, logEvent, response, request)
			cancel()
		}),
	))
	mux.Handle(pattern, handler)
}

func marshalIndent(v interface{}) ([]byte, error) {
	return json.MarshalIndent(v, "", "  ")
}

func (wfe *WebFrontEndImpl) writeJsonResponse(response http.ResponseWriter, logEvent *web.RequestEvent, status int, v interface{}) error {
	jsonReply, err := marshalIndent(v)
	if err != nil {
		return err // All callers are responsible for handling this error
	}

	response.Header().Set("Content-Type", "application/json")
	response.WriteHeader(status)
	_, err = response.Write(jsonReply)
	if err != nil {
		// Don't worry about returning this error because the caller will
		// never handle it.
		wfe.log.Warningf("Could not write response: %s", err)
		logEvent.AddError(fmt.Sprintf("failed to write response: %s", err))
	}
	return nil
}

// requestProto returns "http" for HTTP requests and "https" for HTTPS
// requests. It supports the use of "X-Forwarded-Proto" to override the protocol.
func requestProto(request *http.Request) string {
	proto := "http"

	// If the request was received via TLS, use `https://` for the protocol
	if request.TLS != nil {
		proto = "https"
	}

	// Allow upstream proxies  to specify the forwarded protocol. Allow this value
	// to override our own guess.
	if specifiedProto := request.Header.Get("X-Forwarded-Proto"); specifiedProto != "" {
		proto = specifiedProto
	}

	return proto
}

const randomDirKeyExplanationLink = "https://community.letsencrypt.org/t/adding-random-entries-to-the-directory/33417"

func (wfe *WebFrontEndImpl) relativeDirectory(request *http.Request, directory map[string]interface{}) ([]byte, error) {
	// Create an empty map sized equal to the provided directory to store the
	// relative-ized result
	relativeDir := make(map[string]interface{}, len(directory))

	// Copy each entry of the provided directory into the new relative map,
	// prefixing it with the request protocol and host.
	for k, v := range directory {
		if v == randomDirKeyExplanationLink {
			relativeDir[k] = v
			continue
		}
		switch v := v.(type) {
		case string:
			// Only relative-ize top level string values, e.g. not the "meta" element
			relativeDir[k] = web.RelativeEndpoint(request, v)
		default:
			// If it isn't a string, put it into the results unmodified
			relativeDir[k] = v
		}
	}

	directoryJSON, err := marshalIndent(relativeDir)
	// This should never happen since we are just marshalling known strings
	if err != nil {
		return nil, err
	}

	return directoryJSON, nil
}

// Handler returns an http.Handler that uses various functions for
// various ACME-specified paths.
func (wfe *WebFrontEndImpl) Handler(stats prometheus.Registerer) http.Handler {
	m := http.NewServeMux()
	// Boulder specific endpoints
	wfe.HandleFunc(m, buildIDPath, wfe.BuildID, "GET")

	// POSTable ACME endpoints
	wfe.HandleFunc(m, newAcctPath, wfe.NewAccount, "POST")
	wfe.HandleFunc(m, acctPath, wfe.Account, "POST")
	wfe.HandleFunc(m, revokeCertPath, wfe.RevokeCertificate, "POST")
	wfe.HandleFunc(m, rolloverPath, wfe.KeyRollover, "POST")
	wfe.HandleFunc(m, newOrderPath, wfe.NewOrder, "POST")
	wfe.HandleFunc(m, finalizeOrderPath, wfe.FinalizeOrder, "POST")

	// GETable and POST-as-GETable ACME endpoints
	wfe.HandleFunc(m, directoryPath, wfe.Directory, "GET", "POST")
	wfe.HandleFunc(m, newNoncePath, wfe.Nonce, "GET", "POST")
	// POST-as-GETable ACME endpoints
	// TODO(@cpu): After November 1st, 2020 support for "GET" to the following
	// endpoints will be removed, leaving only POST-as-GET support.
	wfe.HandleFunc(m, orderPath, wfe.GetOrder, "GET", "POST")
	wfe.HandleFunc(m, authzPath, wfe.Authorization, "GET", "POST")
	wfe.HandleFunc(m, challengePath, wfe.Challenge, "GET", "POST")
	wfe.HandleFunc(m, certPath, wfe.Certificate, "GET", "POST")
	// Boulder-specific GET-able resource endpoints
	wfe.HandleFunc(m, getOrderPath, wfe.GetOrder, "GET")
	wfe.HandleFunc(m, getAuthzPath, wfe.Authorization, "GET")
	wfe.HandleFunc(m, getChallengePath, wfe.Challenge, "GET")
	wfe.HandleFunc(m, getCertPath, wfe.Certificate, "GET")

	// Endpoint for draft-aaron-ari
	if features.Enabled(features.ServeRenewalInfo) {
		wfe.HandleFunc(m, renewalInfoPath, wfe.RenewalInfo, "GET")
	}

	// Non-ACME endpoints
	wfe.HandleFunc(m, aiaIssuerPath, wfe.Issuer, "GET")

	// We don't use our special HandleFunc for "/" because it matches everything,
	// meaning we can wind up returning 405 when we mean to return 404. See
	// https://github.com/letsencrypt/boulder/issues/717
	m.Handle("/", web.NewTopHandler(wfe.log, web.WFEHandlerFunc(wfe.Index)))
	return hnynethttp.WrapHandler(measured_http.New(m, wfe.clk, stats))
}

// Method implementations

// Index serves a simple identification page. It is not part of the ACME spec.
func (wfe *WebFrontEndImpl) Index(ctx context.Context, logEvent *web.RequestEvent, response http.ResponseWriter, request *http.Request) {
	// All requests that are not handled by our ACME endpoints ends up
	// here. Set the our logEvent endpoint to "/" and the slug to the path
	// minus "/" to make sure that we properly set log information about
	// the request, even in the case of a 404
	logEvent.Endpoint = "/"
	logEvent.Slug = request.URL.Path[1:]

	// http://golang.org/pkg/net/http/#example_ServeMux_Handle
	// The "/" pattern matches everything, so we need to check
	// that we're at the root here.
	if request.URL.Path != "/" {
		logEvent.AddError("Resource not found")
		http.NotFound(response, request)
		response.Header().Set("Content-Type", "application/problem+json")
		return
	}

	if request.Method != "GET" {
		response.Header().Set("Allow", "GET")
		wfe.sendError(response, logEvent, probs.MethodNotAllowed(), errors.New("Bad method"))
		return
	}

	addNoCacheHeader(response)
	response.Header().Set("Content-Type", "text/html")
	fmt.Fprintf(response, `<html>
		<body>
			This is an <a href="https://tools.ietf.org/html/rfc8555">ACME</a>
			Certificate Authority running <a href="https://github.com/letsencrypt/boulder">Boulder</a>.
			JSON directory is available at <a href="%s">%s</a>.
		</body>
	</html>
	`, directoryPath, directoryPath)
}

func addNoCacheHeader(w http.ResponseWriter) {
	w.Header().Add("Cache-Control", "public, max-age=0, no-cache")
}

func addRequesterHeader(w http.ResponseWriter, requester int64) {
	if requester > 0 {
		w.Header().Set("Boulder-Requester", strconv.FormatInt(requester, 10))
	}
}

// Directory is an HTTP request handler that provides the directory
// object stored in the WFE's DirectoryEndpoints member with paths prefixed
// using the `request.Host` of the HTTP request.
func (wfe *WebFrontEndImpl) Directory(
	ctx context.Context,
	logEvent *web.RequestEvent,
	response http.ResponseWriter,
	request *http.Request) {
	directoryEndpoints := map[string]interface{}{
		"newAccount": newAcctPath,
		"newNonce":   newNoncePath,
		"revokeCert": revokeCertPath,
		"newOrder":   newOrderPath,
		"keyChange":  rolloverPath,
	}

	if features.Enabled(features.ServeRenewalInfo) {
		directoryEndpoints["renewalInfo"] = renewalInfoPath
	}

	if request.Method == http.MethodPost {
		acct, prob := wfe.validPOSTAsGETForAccount(request, ctx, logEvent)
		if prob != nil {
			wfe.sendError(response, logEvent, prob, nil)
			return
		}
		logEvent.Requester = acct.ID
		beeline.AddFieldToTrace(ctx, "acct.id", acct.ID)
	}

	// Add a random key to the directory in order to make sure that clients don't hardcode an
	// expected set of keys. This ensures that we can properly extend the directory when we
	// need to add a new endpoint or meta element.
	directoryEndpoints[core.RandomString(8)] = randomDirKeyExplanationLink

	// ACME since draft-02 describes an optional "meta" directory entry. The
	// meta entry may optionally contain a "termsOfService" URI for the
	// current ToS.
	metaMap := map[string]interface{}{
		"termsOfService": wfe.SubscriberAgreementURL,
	}
	// The "meta" directory entry may also include a []string of CAA identities
	if wfe.DirectoryCAAIdentity != "" {
		// The specification says caaIdentities is an array of strings. In
		// practice Boulder's VA only allows configuring ONE CAA identity. Given
		// that constraint it doesn't make sense to allow multiple directory CAA
		// identities so we use just the `wfe.DirectoryCAAIdentity` alone.
		metaMap["caaIdentities"] = []string{
			wfe.DirectoryCAAIdentity,
		}
	}
	// The "meta" directory entry may also include a string with a website URL
	if wfe.DirectoryWebsite != "" {
		metaMap["website"] = wfe.DirectoryWebsite
	}
	directoryEndpoints["meta"] = metaMap

	response.Header().Set("Content-Type", "application/json")

	relDir, err := wfe.relativeDirectory(request, directoryEndpoints)
	if err != nil {
		marshalProb := probs.ServerInternal("unable to marshal JSON directory")
		wfe.sendError(response, logEvent, marshalProb, nil)
		return
	}

	logEvent.Suppress()
	response.Write(relDir)
}

// Nonce is an endpoint for getting a fresh nonce with an HTTP GET or HEAD
// request. This endpoint only returns a status code header - the `HandleFunc`
// wrapper ensures that a nonce is written in the correct response header.
func (wfe *WebFrontEndImpl) Nonce(
	ctx context.Context,
	logEvent *web.RequestEvent,
	response http.ResponseWriter,
	request *http.Request) {
	if request.Method == http.MethodPost {
		acct, prob := wfe.validPOSTAsGETForAccount(request, ctx, logEvent)
		if prob != nil {
			wfe.sendError(response, logEvent, prob, nil)
			return
		}
		logEvent.Requester = acct.ID
		beeline.AddFieldToTrace(ctx, "acct.id", acct.ID)
	}

	statusCode := http.StatusNoContent
	// The ACME specification says GET requests should receive http.StatusNoContent
	// and HEAD/POST-as-GET requests should receive http.StatusOK.
	if request.Method != "GET" {
		statusCode = http.StatusOK
	}
	response.WriteHeader(statusCode)

	// The ACME specification says the server MUST include a Cache-Control header
	// field with the "no-store" directive in responses for the newNonce resource,
	// in order to prevent caching of this resource.
	response.Header().Set("Cache-Control", "no-store")
}

// sendError wraps web.SendError
func (wfe *WebFrontEndImpl) sendError(response http.ResponseWriter, logEvent *web.RequestEvent, prob *probs.ProblemDetails, ierr error) {
	wfe.stats.httpErrorCount.With(prometheus.Labels{"type": string(prob.Type)}).Inc()
	web.SendError(wfe.log, probs.V2ErrorNS, response, logEvent, prob, ierr)
}

func link(url, relation string) string {
	return fmt.Sprintf("<%s>;rel=\"%s\"", url, relation)
}

// NewAccount is used by clients to submit a new account
func (wfe *WebFrontEndImpl) NewAccount(
	ctx context.Context,
	logEvent *web.RequestEvent,
	response http.ResponseWriter,
	request *http.Request) {

	// NewAccount uses `validSelfAuthenticatedPOST` instead of
	// `validPOSTforAccount` because there is no account to authenticate against
	// until after it is created!
	body, key, prob := wfe.validSelfAuthenticatedPOST(ctx, request, logEvent)
	if prob != nil {
		// validSelfAuthenticatedPOST handles its own setting of logEvent.Errors
		wfe.sendError(response, logEvent, prob, nil)
		return
	}

	var accountCreateRequest struct {
		Contact              *[]string `json:"contact"`
		TermsOfServiceAgreed bool      `json:"termsOfServiceAgreed"`
		OnlyReturnExisting   bool      `json:"onlyReturnExisting"`
	}

	err := json.Unmarshal(body, &accountCreateRequest)
	if err != nil {
		wfe.sendError(response, logEvent, probs.Malformed("Error unmarshaling JSON"), err)
		return
	}

	returnExistingAcct := func(acctPB *corepb.Registration) {
		if core.AcmeStatus(acctPB.Status) == core.StatusDeactivated {
			// If there is an existing, but deactivated account, then return an unauthorized
			// problem informing the user that this account was deactivated
			wfe.sendError(response, logEvent, probs.Unauthorized(
				"An account with the provided public key exists but is deactivated"), nil)
			return
		}

		response.Header().Set("Location",
			web.RelativeEndpoint(request, fmt.Sprintf("%s%d", acctPath, acctPB.Id)))
		logEvent.Requester = acctPB.Id
		beeline.AddFieldToTrace(ctx, "acct.id", acctPB.Id)
		addRequesterHeader(response, acctPB.Id)

		acct, err := bgrpc.PbToRegistration(acctPB)
		if err != nil {
			wfe.sendError(response, logEvent, probs.ServerInternal("Error marshaling account"), err)
			return
		}
		prepAccountForDisplay(&acct)

		err = wfe.writeJsonResponse(response, logEvent, http.StatusOK, acct)
		if err != nil {
			// ServerInternal because we just created this account, and it
			// should be OK.
			wfe.sendError(response, logEvent, probs.ServerInternal("Error marshaling account"), err)
			return
		}
	}

	keyBytes, err := key.MarshalJSON()
	if err != nil {
		wfe.sendError(response, logEvent,
			web.ProblemDetailsForError(err, "Error creating new account"), err)
		return
	}
	existingAcct, err := wfe.sa.GetRegistrationByKey(ctx, &sapb.JSONWebKey{Jwk: keyBytes})
	if err == nil {
		returnExistingAcct(existingAcct)
		return
	} else if !errors.Is(err, berrors.NotFound) {
		wfe.sendError(response, logEvent, probs.ServerInternal("failed check for existing account"), err)
		return
	}

	// If the request included a true "OnlyReturnExisting" field and we did not
	// find an existing registration with the key specified then we must return an
	// error and not create a new account.
	if accountCreateRequest.OnlyReturnExisting {
		wfe.sendError(response, logEvent, probs.AccountDoesNotExist(
			"No account exists with the provided key"), nil)
		return
	}

	if !accountCreateRequest.TermsOfServiceAgreed {
		wfe.sendError(response, logEvent, probs.Malformed("must agree to terms of service"), nil)
		return
	}

	ip, err := extractRequesterIP(request)
	if err != nil {
		wfe.sendError(
			response,
			logEvent,
			probs.ServerInternal("couldn't parse the remote (that is, the client's) address"),
			fmt.Errorf("Couldn't parse RemoteAddr: %s", request.RemoteAddr),
		)
		return
	}

	// Prepare account information to create corepb.Registration
	ipBytes, err := ip.MarshalText()
	if err != nil {
		wfe.sendError(response, logEvent,
			web.ProblemDetailsForError(err, "Error creating new account"), err)
		return
	}
	var contacts []string
	var contactsPresent bool
	if accountCreateRequest.Contact != nil {
		contactsPresent = true
		contacts = *accountCreateRequest.Contact
	}

	// Create corepb.Registration from provided account information
	reg := corepb.Registration{
		Contact:         contacts,
		ContactsPresent: contactsPresent,
		Agreement:       wfe.SubscriberAgreementURL,
		Key:             keyBytes,
		InitialIP:       ipBytes,
	}

	// Send the registration to the RA via grpc
	acctPB, err := wfe.ra.NewRegistration(ctx, &reg)
	if err != nil {
		if errors.Is(err, berrors.Duplicate) {
			existingAcct, err := wfe.sa.GetRegistrationByKey(ctx, &sapb.JSONWebKey{Jwk: keyBytes})
			if err == nil {
				returnExistingAcct(existingAcct)
				return
			}
			// return error even if berrors.NotFound, as the duplicate key error we got from
			// ra.NewRegistration indicates it _does_ already exist.
			wfe.sendError(response, logEvent, probs.ServerInternal("failed check for existing account"), err)
			return
		}
		wfe.sendError(response, logEvent,
			web.ProblemDetailsForError(err, "Error creating new account"), err)
		return
	}

	registrationValid := func(reg *corepb.Registration) bool {
		return !(len(reg.Key) == 0 || len(reg.InitialIP) == 0) && reg.Id != 0
	}

	if acctPB == nil || !registrationValid(acctPB) {
		wfe.sendError(response, logEvent,
			web.ProblemDetailsForError(err, "Error creating new account"), err)
		return
	}
	acct, err := bgrpc.PbToRegistration(acctPB)
	if err != nil {
		wfe.sendError(response, logEvent,
			web.ProblemDetailsForError(err, "Error creating new account"), err)
		return
	}
	logEvent.Requester = acct.ID
	beeline.AddFieldToTrace(ctx, "acct.id", acct.ID)
	addRequesterHeader(response, acct.ID)
	if acct.Contact != nil {
		logEvent.Contacts = *acct.Contact
		beeline.AddFieldToTrace(ctx, "contacts", *acct.Contact)
	}

	acctURL := web.RelativeEndpoint(request, fmt.Sprintf("%s%d", acctPath, acct.ID))

	response.Header().Add("Location", acctURL)
	if len(wfe.SubscriberAgreementURL) > 0 {
		response.Header().Add("Link", link(wfe.SubscriberAgreementURL, "terms-of-service"))
	}

	prepAccountForDisplay(&acct)

	err = wfe.writeJsonResponse(response, logEvent, http.StatusCreated, acct)
	if err != nil {
		// ServerInternal because we just created this account, and it
		// should be OK.
		wfe.sendError(response, logEvent, probs.ServerInternal("Error marshaling account"), err)
		return
	}
}

// parseRevocation accepts the payload for a revocation request and parses it
// into both the certificate to be revoked and the requested revocation reason
// (if any). Returns an error if any of the parsing fails, or if the given cert
// or revocation reason don't pass simple static checks. Also populates some
// metadata fields on the given logEvent.
func (wfe *WebFrontEndImpl) parseRevocation(
	ctx context.Context, jwsBody []byte, logEvent *web.RequestEvent) (*x509.Certificate, revocation.Reason, *probs.ProblemDetails) {
	// Read the revoke request from the JWS payload
	var revokeRequest struct {
		CertificateDER core.JSONBuffer    `json:"certificate"`
		Reason         *revocation.Reason `json:"reason"`
	}
	err := json.Unmarshal(jwsBody, &revokeRequest)
	if err != nil {
		return nil, 0, probs.Malformed("Unable to JSON parse revoke request")
	}

	// Parse the provided certificate
	parsedCertificate, err := x509.ParseCertificate(revokeRequest.CertificateDER)
	if err != nil {
		return nil, 0, probs.Malformed("Unable to parse certificate DER")
	}

	// Compute and record the serial number of the provided certificate
	serial := core.SerialToString(parsedCertificate.SerialNumber)
	logEvent.Extra["CertificateSerial"] = serial
	beeline.AddFieldToTrace(ctx, "cert.serial", serial)

	// Try to validate the signature on the provided cert using its corresponding
	// issuer certificate.
	issuerNameID := issuance.GetIssuerNameID(parsedCertificate)
	issuerCert, ok := wfe.issuerCertificates[issuerNameID]
	if !ok || issuerCert == nil {
		return nil, 0, probs.NotFound("Certificate from unrecognized issuer")
	}
	err = parsedCertificate.CheckSignatureFrom(issuerCert.Certificate)
	if err != nil {
		return nil, 0, probs.NotFound("No such certificate")
	}
	logEvent.Extra["CertificateDNSNames"] = parsedCertificate.DNSNames
	beeline.AddFieldToTrace(ctx, "cert.dnsnames", parsedCertificate.DNSNames)

	if parsedCertificate.NotAfter.Before(wfe.clk.Now()) {
		return nil, 0, probs.Unauthorized("Certificate is expired")
	}

	// Verify the revocation reason supplied is allowed
	reason := revocation.Reason(0)
	if revokeRequest.Reason != nil {
		if _, present := revocation.UserAllowedReasons[*revokeRequest.Reason]; !present {
			reasonStr, ok := revocation.ReasonToString[*revokeRequest.Reason]
			if !ok {
				reasonStr = "unknown"
			}
			return nil, 0, probs.BadRevocationReason(
				"unsupported revocation reason code provided: %s (%d). Supported reasons: %s",
				reasonStr,
				*revokeRequest.Reason,
				revocation.UserAllowedReasonsMessage)
		}
		reason = *revokeRequest.Reason
	}

	return parsedCertificate, reason, nil
}

type revocationEvidence struct {
	Serial string
	Reason revocation.Reason
	RegID  int64
	Method string
}

// revokeCertBySubscriberKey processes an outer JWS as a revocation request that
// is authenticated by a KeyID and the associated account.
func (wfe *WebFrontEndImpl) revokeCertBySubscriberKey(
	ctx context.Context,
	outerJWS *jose.JSONWebSignature,
	request *http.Request,
	logEvent *web.RequestEvent) error {
	// For Key ID revocations we authenticate the outer JWS by using
	// `validJWSForAccount` similar to other WFE endpoints
	jwsBody, _, acct, prob := wfe.validJWSForAccount(outerJWS, request, ctx, logEvent)
	if prob != nil {
		return prob
	}

	cert, reason, prob := wfe.parseRevocation(ctx, jwsBody, logEvent)
	if prob != nil {
		return prob
	}

	wfe.log.AuditObject("Authenticated revocation", revocationEvidence{
		Serial: core.SerialToString(cert.SerialNumber),
		Reason: reason,
		RegID:  acct.ID,
		Method: "applicant",
	})

	// The RA will confirm that the authenticated account either originally
	// issued the certificate, or has demonstrated control over all identifiers
	// in the certificate.
	_, err := wfe.ra.RevokeCertByApplicant(ctx, &rapb.RevokeCertByApplicantRequest{
		Cert:  cert.Raw,
		Code:  int64(reason),
		RegID: acct.ID,
	})
	if err != nil {
		return err
	}

	return nil
}

// revokeCertByCertKey processes an outer JWS as a revocation request that is
// authenticated by an embedded JWK. E.g. in the case where someone is
// requesting a revocation by using the keypair associated with the certificate
// to be revoked
func (wfe *WebFrontEndImpl) revokeCertByCertKey(
	ctx context.Context,
	outerJWS *jose.JSONWebSignature,
	request *http.Request,
	logEvent *web.RequestEvent) error {
	// For embedded JWK revocations we authenticate the outer JWS by using
	// `validSelfAuthenticatedJWS` similar to new-reg and key rollover.
	// We do *not* use `validSelfAuthenticatedPOST` here because we've already
	// read the HTTP request body in `parseJWSRequest` and it is now empty.
	jwsBody, jwk, prob := wfe.validSelfAuthenticatedJWS(ctx, outerJWS, request, logEvent)
	if prob != nil {
		return prob
	}

	cert, reason, prob := wfe.parseRevocation(ctx, jwsBody, logEvent)
	if prob != nil {
		return prob
	}

	// For embedded JWK revocations we decide if a requester is able to revoke a specific
	// certificate by checking that to-be-revoked certificate has the same public
	// key as the JWK that was used to authenticate the request
	if !core.KeyDigestEquals(jwk, cert.PublicKey) {
		return probs.Unauthorized(
			"JWK embedded in revocation request must be the same public key as the cert to be revoked")
	}

	wfe.log.AuditObject("Authenticated revocation", revocationEvidence{
		Serial: core.SerialToString(cert.SerialNumber),
		Reason: reason,
		RegID:  0,
		Method: "privkey",
	})

	// The RA will confirm that the authenticated account either originally
	// issued the certificate, or has demonstrated control over all identifiers
	// in the certificate.
	// TODO(#5997): Remove `Code` from this request.
	_, err := wfe.ra.RevokeCertByKey(ctx, &rapb.RevokeCertByKeyRequest{
		Cert: cert.Raw,
		Code: int64(reason),
	})
	if err != nil {
		return err
	}

	return nil
}

// RevokeCertificate is used by clients to request the revocation of a cert. The
// revocation request is handled uniquely based on the method of authentication
// used.
func (wfe *WebFrontEndImpl) RevokeCertificate(
	ctx context.Context,
	logEvent *web.RequestEvent,
	response http.ResponseWriter,
	request *http.Request) {

	// The ACME specification handles the verification of revocation requests
	// differently from other endpoints. For this reason we do *not* immediately
	// call `wfe.validPOSTForAccount` like all of the other endpoints.
	// For this endpoint we need to accept a JWS with an embedded JWK, or a JWS
	// with an embedded key ID, handling each case differently in terms of which
	// certificates are authorized to be revoked by the requester

	// Parse the JWS from the HTTP Request
	jws, prob := wfe.parseJWSRequest(request)
	if prob != nil {
		wfe.sendError(response, logEvent, prob, nil)
		return
	}

	// Figure out which type of authentication this JWS uses
	authType, prob := checkJWSAuthType(jws)
	if prob != nil {
		wfe.sendError(response, logEvent, prob, nil)
		return
	}

	// Handle the revocation request according to how it is authenticated, or if
	// the authentication type is unknown, error immediately
	var err error
	switch authType {
	case embeddedKeyID:
		err = wfe.revokeCertBySubscriberKey(ctx, jws, request, logEvent)
	case embeddedJWK:
		err = wfe.revokeCertByCertKey(ctx, jws, request, logEvent)
	default:
		err = berrors.MalformedError("Malformed JWS, no KeyID or embedded JWK")
	}
	if err != nil {
		wfe.sendError(response, logEvent, web.ProblemDetailsForError(err, "unable to revoke"), nil)
		return
	}

	response.WriteHeader(http.StatusOK)
}

// Challenge handles POST requests to challenge URLs.
// Such requests are clients' responses to the server's challenges.
func (wfe *WebFrontEndImpl) Challenge(
	ctx context.Context,
	logEvent *web.RequestEvent,
	response http.ResponseWriter,
	request *http.Request) {
	notFound := func() {
		wfe.sendError(response, logEvent, probs.NotFound("No such challenge"), nil)
	}
	slug := strings.Split(request.URL.Path, "/")
	if len(slug) != 2 {
		notFound()
		return
	}
	authorizationID, err := strconv.ParseInt(slug[0], 10, 64)
	if err != nil {
		wfe.sendError(response, logEvent, probs.Malformed("Invalid authorization ID"), nil)
		return
	}
	challengeID := slug[1]
	authzPB, err := wfe.sa.GetAuthorization2(ctx, &sapb.AuthorizationID2{Id: authorizationID})
	if err != nil {
		if errors.Is(err, berrors.NotFound) {
			notFound()
		} else {
			wfe.sendError(response, logEvent, probs.ServerInternal("Problem getting authorization"), err)
		}
		return
	}

	// Ensure gRPC response is complete.
	if authzPB.Id == "" || authzPB.Identifier == "" || authzPB.Status == "" || authzPB.Expires == 0 {
		wfe.sendError(response, logEvent, probs.ServerInternal("Problem getting authorization"), errIncompleteGRPCResponse)
		return
	}

	authz, err := bgrpc.PBToAuthz(authzPB)
	if err != nil {
		wfe.sendError(response, logEvent, probs.ServerInternal("Problem getting authorization"), err)
		return
	}
	challengeIndex := authz.FindChallengeByStringID(challengeID)
	if challengeIndex == -1 {
		notFound()
		return
	}

	if features.Enabled(features.MandatoryPOSTAsGET) && request.Method != http.MethodPost && !requiredStale(request, logEvent) {
		wfe.sendError(response, logEvent, probs.MethodNotAllowed(), nil)
		return
	}

	if authz.Expires == nil || authz.Expires.Before(wfe.clk.Now()) {
		wfe.sendError(response, logEvent, probs.NotFound("Expired authorization"), nil)
		return
	}

	if requiredStale(request, logEvent) {
		if prob := wfe.staleEnoughToGETAuthz(authzPB); prob != nil {
			wfe.sendError(response, logEvent, prob, nil)
			return
		}
	}

	if authz.Identifier.Type == identifier.DNS {
		logEvent.DNSName = authz.Identifier.Value
		beeline.AddFieldToTrace(ctx, "authz.dnsname", authz.Identifier.Value)
	}
	logEvent.Status = string(authz.Status)
	beeline.AddFieldToTrace(ctx, "authz.status", authz.Status)

	challenge := authz.Challenges[challengeIndex]
	switch request.Method {
	case "GET", "HEAD":
		wfe.getChallenge(response, request, authz, &challenge, logEvent)

	case "POST":
		logEvent.ChallengeType = string(challenge.Type)
		beeline.AddFieldToTrace(ctx, "authz.challenge.type", challenge.Type)
		wfe.postChallenge(ctx, response, request, authz, challengeIndex, logEvent)
	}
}

// prepAccountForDisplay takes a core.Registration and mutates it to be ready
// for display in a JSON response. Primarily it papers over legacy ACME v1
// features or non-standard details internal to Boulder we don't want clients to
// rely on.
func prepAccountForDisplay(acct *core.Registration) {
	// Zero out the account ID so that it isn't marshalled. RFC 8555 specifies
	// using the Location header for learning the account ID.
	acct.ID = 0

	// We populate the account Agreement field when creating a new response to
	// track which terms-of-service URL was in effect when an account with
	// "termsOfServiceAgreed":"true" is created. That said, we don't want to send
	// this value back to a V2 client. The "Agreement" field of an
	// account/registration is a V1 notion so we strip it here in the WFE2 before
	// returning the account.
	acct.Agreement = ""
}

// prepChallengeForDisplay takes a core.Challenge and prepares it for display to
// the client by filling in its URL field and clearing its ID and URI fields.
func (wfe *WebFrontEndImpl) prepChallengeForDisplay(request *http.Request, authz core.Authorization, challenge *core.Challenge) {
	// Update the challenge URL to be relative to the HTTP request Host
	challenge.URL = web.RelativeEndpoint(request, fmt.Sprintf("%s%s/%s", challengePath, authz.ID, challenge.StringID()))

	// Ensure the challenge URI isn't written by setting it to
	// a value that the JSON omitempty tag considers empty
	challenge.URI = ""

	// ACMEv2 never sends the KeyAuthorization back in a challenge object.
	challenge.ProvidedKeyAuthorization = ""

	// Historically the Type field of a problem was always prefixed with a static
	// error namespace. To support the V2 API and migrating to the correct IETF
	// namespace we now prefix the Type with the correct namespace at runtime when
	// we write the problem JSON to the user. We skip this process if the
	// challenge error type has already been prefixed with the V1ErrorNS.
	if challenge.Error != nil && !strings.HasPrefix(string(challenge.Error.Type), probs.V1ErrorNS) {
		challenge.Error.Type = probs.V2ErrorNS + challenge.Error.Type
	}

	// If the authz has been marked invalid, consider all challenges on that authz
	// to be invalid as well.
	if authz.Status == core.StatusInvalid {
		challenge.Status = authz.Status
	}
}

// prepAuthorizationForDisplay takes a core.Authorization and prepares it for
// display to the client by clearing its ID and RegistrationID fields, and
// preparing all its challenges.
func (wfe *WebFrontEndImpl) prepAuthorizationForDisplay(request *http.Request, authz *core.Authorization) {
	for i := range authz.Challenges {
		wfe.prepChallengeForDisplay(request, *authz, &authz.Challenges[i])
	}
	authz.ID = ""
	authz.RegistrationID = 0

	// Combinations are a relic of the V1 API. Since they are tagged omitempty we
	// can set this field to nil to avoid sending it to users of the V2 API.
	authz.Combinations = nil

	// The ACME spec forbids allowing "*" in authorization identifiers. Boulder
	// allows this internally as a means of tracking when an authorization
	// corresponds to a wildcard request (e.g. to handle CAA properly). We strip
	// the "*." prefix from the Authz's Identifier's Value here to respect the law
	// of the protocol.
	if strings.HasPrefix(authz.Identifier.Value, "*.") {
		authz.Identifier.Value = strings.TrimPrefix(authz.Identifier.Value, "*.")
		// Mark that the authorization corresponds to a wildcard request since we've
		// now removed the wildcard prefix from the identifier.
		authz.Wildcard = true
	}
}

func (wfe *WebFrontEndImpl) getChallenge(
	response http.ResponseWriter,
	request *http.Request,
	authz core.Authorization,
	challenge *core.Challenge,
	logEvent *web.RequestEvent) {

	wfe.prepChallengeForDisplay(request, authz, challenge)

	authzURL := urlForAuthz(authz, request)
	response.Header().Add("Location", challenge.URL)
	response.Header().Add("Link", link(authzURL, "up"))

	err := wfe.writeJsonResponse(response, logEvent, http.StatusOK, challenge)
	if err != nil {
		// InternalServerError because this is a failure to decode data passed in
		// by the caller, which got it from the DB.
		wfe.sendError(response, logEvent, probs.ServerInternal("Failed to marshal challenge"), err)
		return
	}
}

func (wfe *WebFrontEndImpl) postChallenge(
	ctx context.Context,
	response http.ResponseWriter,
	request *http.Request,
	authz core.Authorization,
	challengeIndex int,
	logEvent *web.RequestEvent) {
	body, _, currAcct, prob := wfe.validPOSTForAccount(request, ctx, logEvent)
	addRequesterHeader(response, logEvent.Requester)
	if prob != nil {
		// validPOSTForAccount handles its own setting of logEvent.Errors
		wfe.sendError(response, logEvent, prob, nil)
		return
	}

	// Check that the account ID matching the key used matches
	// the account ID on the authz object
	if currAcct.ID != authz.RegistrationID {
		wfe.sendError(response,
			logEvent,
			probs.Unauthorized("User account ID doesn't match account ID in authorization"),
			nil,
		)
		return
	}

	// If the JWS body is empty then this POST is a POST-as-GET to retrieve
	// challenge details, not a POST to initiate a challenge
	if string(body) == "" {
		challenge := authz.Challenges[challengeIndex]
		wfe.getChallenge(response, request, authz, &challenge, logEvent)
		return
	}

	// We can expect some clients to try and update a challenge for an authorization
	// that is already valid. In this case we don't need to process the challenge
	// update. It wouldn't be helpful, the overall authorization is already good!
	var returnAuthz core.Authorization
	if authz.Status == core.StatusValid {
		returnAuthz = authz
	} else {

		// NOTE(@cpu): Historically a challenge update needed to include
		// a KeyAuthorization field. This is no longer the case, since both sides can
		// calculate the key authorization as needed. We unmarshal here only to check
		// that the POST body is valid JSON. Any data/fields included are ignored to
		// be kind to ACMEv2 implementations that still send a key authorization.
		var challengeUpdate struct{}
		err := json.Unmarshal(body, &challengeUpdate)
		if err != nil {
			wfe.sendError(response, logEvent, probs.Malformed("Error unmarshaling challenge response"), err)
			return
		}

		authzPB, err := bgrpc.AuthzToPB(authz)
		if err != nil {
			wfe.sendError(response, logEvent, web.ProblemDetailsForError(err, "Unable to serialize authz"), err)
			return
		}

		authzPB, err = wfe.ra.PerformValidation(ctx, &rapb.PerformValidationRequest{
			Authz:          authzPB,
			ChallengeIndex: int64(challengeIndex),
		})
		if err != nil || authzPB == nil || authzPB.Id == "" || authzPB.Identifier == "" || authzPB.Status == "" || authzPB.Expires == 0 {
			wfe.sendError(response, logEvent, web.ProblemDetailsForError(err, "Unable to update challenge"), err)
			return
		}

		updatedAuthz, err := bgrpc.PBToAuthz(authzPB)
		if err != nil {
			wfe.sendError(response, logEvent, web.ProblemDetailsForError(err, "Unable to deserialize authz"), err)
			return
		}
		returnAuthz = updatedAuthz
	}

	// assumption: PerformValidation does not modify order of challenges
	challenge := returnAuthz.Challenges[challengeIndex]
	wfe.prepChallengeForDisplay(request, authz, &challenge)

	authzURL := urlForAuthz(authz, request)
	response.Header().Add("Location", challenge.URL)
	response.Header().Add("Link", link(authzURL, "up"))

	err := wfe.writeJsonResponse(response, logEvent, http.StatusOK, challenge)
	if err != nil {
		// ServerInternal because we made the challenges, they should be OK
		wfe.sendError(response, logEvent, probs.ServerInternal("Failed to marshal challenge"), err)
		return
	}
}

// Account is used by a client to submit an update to their account.
func (wfe *WebFrontEndImpl) Account(
	ctx context.Context,
	logEvent *web.RequestEvent,
	response http.ResponseWriter,
	request *http.Request) {
	body, _, currAcct, prob := wfe.validPOSTForAccount(request, ctx, logEvent)
	addRequesterHeader(response, logEvent.Requester)
	if prob != nil {
		// validPOSTForAccount handles its own setting of logEvent.Errors
		wfe.sendError(response, logEvent, prob, nil)
		return
	}

	// Requests to this handler should have a path that leads to a known
	// account
	idStr := request.URL.Path
	id, err := strconv.ParseInt(idStr, 10, 64)
	if err != nil {
		wfe.sendError(response, logEvent, probs.Malformed("Account ID must be an integer"), err)
		return
	} else if id <= 0 {
		msg := fmt.Sprintf("Account ID must be a positive non-zero integer, was %d", id)
		wfe.sendError(response, logEvent, probs.Malformed(msg), nil)
		return
	} else if id != currAcct.ID {
		wfe.sendError(response, logEvent,
			probs.Unauthorized("Request signing key did not match account key"), nil)
		return
	}

	// If the body was not empty, then this is an account update request.
	if string(body) != "" {
		currAcct, prob = wfe.updateAccount(ctx, body, currAcct)
		if prob != nil {
			wfe.sendError(response, logEvent, prob, nil)
			return
		}
	}

	if len(wfe.SubscriberAgreementURL) > 0 {
		response.Header().Add("Link", link(wfe.SubscriberAgreementURL, "terms-of-service"))
	}

	prepAccountForDisplay(currAcct)

	err = wfe.writeJsonResponse(response, logEvent, http.StatusOK, currAcct)
	if err != nil {
		// ServerInternal because we just generated the account, it should be OK
		wfe.sendError(response, logEvent,
			probs.ServerInternal("Failed to marshal account"), err)
		return
	}
}

// updateAccount unmarshals an account update request from the provided
// requestBody to update the given registration. Important: It is assumed the
// request has already been authenticated by the caller. If the request is
// a valid update the resulting updated account is returned, otherwise a problem
// is returned.
func (wfe *WebFrontEndImpl) updateAccount(
	ctx context.Context,
	requestBody []byte,
	currAcct *core.Registration) (*core.Registration, *probs.ProblemDetails) {
	// Only the Contact and Status fields of an account may be updated this way.
	// For key updates clients should be using the key change endpoint.
	var accountUpdateRequest struct {
		Contact *[]string       `json:"contact"`
		Status  core.AcmeStatus `json:"status"`
	}

	err := json.Unmarshal(requestBody, &accountUpdateRequest)
	if err != nil {
		return nil, probs.Malformed("Error unmarshaling account")
	}

	// Convert existing account to corepb.Registration
	basePb, err := bgrpc.RegistrationToPB(*currAcct)
	if err != nil {
		return nil, probs.ServerInternal("Error updating account")
	}

	var contacts []string
	var contactsPresent bool
	if accountUpdateRequest.Contact != nil {
		contactsPresent = true
		contacts = *accountUpdateRequest.Contact
	}

	// Copy over the fields from the request to the registration object used for
	// the RA updates.
	// Create corepb.Registration from provided account information
	updatePb := &corepb.Registration{
		Contact:         contacts,
		ContactsPresent: contactsPresent,
		Status:          string(accountUpdateRequest.Status),
	}

	// People *will* POST their full accounts to this endpoint, including
	// the 'valid' status, to avoid always failing out when that happens only
	// attempt to deactivate if the provided status is different from their current
	// status.
	//
	// If a user tries to send both a deactivation request and an update to their
	// contacts or subscriber agreement URL the deactivation will take place and
	// return before an update would be performed.
	if updatePb.Status != "" && updatePb.Status != basePb.Status {
		if updatePb.Status != string(core.StatusDeactivated) {
			return nil, probs.Malformed("Invalid value provided for status field")
		}
		_, err := wfe.ra.DeactivateRegistration(ctx, basePb)
		if err != nil {
			return nil, web.ProblemDetailsForError(err, "Unable to deactivate account")
		}
		currAcct.Status = core.StatusDeactivated
		return currAcct, nil
	}

	// Account objects contain a JWK object which are merged in UpdateRegistration
	// if it is different from the existing account key. Since this isn't how you
	// update the key we just copy the existing one into the update object here. This
	// ensures the key isn't changed and that we can cleanly serialize the update as
	// JSON to send via RPC to the RA.
	updatePb.Key = basePb.Key

	updatedAcct, err := wfe.ra.UpdateRegistration(ctx, &rapb.UpdateRegistrationRequest{Base: basePb, Update: updatePb})
	if err != nil {
		return nil, web.ProblemDetailsForError(err, "Unable to update account")
	}

	// Convert proto to core.Registration for return
	updatedReg, err := bgrpc.PbToRegistration(updatedAcct)
	if err != nil {
		return nil, probs.ServerInternal("Error updating account")
	}

	return &updatedReg, nil
}

// deactivateAuthorization processes the given JWS POST body as a request to
// deactivate the provided authorization. If an error occurs it is written to
// the response writer. Important: `deactivateAuthorization` does not check that
// the requester is authorized to deactivate the given authorization. It is
// assumed that this check is performed prior to calling deactivateAuthorzation.
func (wfe *WebFrontEndImpl) deactivateAuthorization(
	ctx context.Context,
	authzPB *corepb.Authorization,
	logEvent *web.RequestEvent,
	response http.ResponseWriter,
	body []byte) bool {
	var req struct {
		Status core.AcmeStatus
	}
	err := json.Unmarshal(body, &req)
	if err != nil {
		wfe.sendError(response, logEvent, probs.Malformed("Error unmarshaling JSON"), err)
		return false
	}
	if req.Status != core.StatusDeactivated {
		wfe.sendError(response, logEvent, probs.Malformed("Invalid status value"), err)
		return false
	}
	_, err = wfe.ra.DeactivateAuthorization(ctx, authzPB)
	if err != nil {
		wfe.sendError(response, logEvent, web.ProblemDetailsForError(err, "Error deactivating authorization"), err)
		return false
	}
	// Since the authorization passed to DeactivateAuthorization isn't
	// mutated locally by the function we must manually set the status
	// here before displaying the authorization to the user
	authzPB.Status = string(core.StatusDeactivated)
	return true
}

func (wfe *WebFrontEndImpl) Authorization(
	ctx context.Context,
	logEvent *web.RequestEvent,
	response http.ResponseWriter,
	request *http.Request) {

	if features.Enabled(features.MandatoryPOSTAsGET) && request.Method != http.MethodPost && !requiredStale(request, logEvent) {
		wfe.sendError(response, logEvent, probs.MethodNotAllowed(), nil)
		return
	}

	var requestAccount *core.Registration
	var requestBody []byte
	// If the request is a POST it is either:
	//   A) an update to an authorization to deactivate it
	//   B) a POST-as-GET to query the authorization details
	if request.Method == "POST" {
		// Both POST options need to be authenticated by an account
		body, _, acct, prob := wfe.validPOSTForAccount(request, ctx, logEvent)
		addRequesterHeader(response, logEvent.Requester)
		if prob != nil {
			wfe.sendError(response, logEvent, prob, nil)
			return
		}
		requestAccount = acct
		requestBody = body
	}

	authzID, err := strconv.ParseInt(request.URL.Path, 10, 64)
	if err != nil {
		wfe.sendError(response, logEvent, probs.Malformed("Invalid authorization ID"), nil)
		return
	}

	authzPB, err := wfe.sa.GetAuthorization2(ctx, &sapb.AuthorizationID2{Id: authzID})
	if errors.Is(err, berrors.NotFound) {
		wfe.sendError(response, logEvent, probs.NotFound("No such authorization"), nil)
		return
	} else if errors.Is(err, berrors.Malformed) {
		wfe.sendError(response, logEvent, probs.Malformed(err.Error()), nil)
		return
	} else if err != nil {
		wfe.sendError(response, logEvent, probs.ServerInternal("Problem getting authorization"), err)
		return
	}

	// Ensure gRPC response is complete.
	if authzPB.Id == "" || authzPB.Identifier == "" || authzPB.Status == "" || authzPB.Expires == 0 {
		wfe.sendError(response, logEvent, probs.ServerInternal("Problem getting authorization"), errIncompleteGRPCResponse)
		return
	}

	if identifier.IdentifierType(authzPB.Identifier) == identifier.DNS {
		logEvent.DNSName = authzPB.Identifier
		beeline.AddFieldToTrace(ctx, "authz.dnsname", authzPB.Identifier)
	}
	logEvent.Status = authzPB.Status
	beeline.AddFieldToTrace(ctx, "authz.status", authzPB.Status)

	// After expiring, authorizations are inaccessible
	if time.Unix(0, authzPB.Expires).Before(wfe.clk.Now()) {
		wfe.sendError(response, logEvent, probs.NotFound("Expired authorization"), nil)
		return
	}

	if requiredStale(request, logEvent) {
		if prob := wfe.staleEnoughToGETAuthz(authzPB); prob != nil {
			wfe.sendError(response, logEvent, prob, nil)
			return
		}
	}

	// If this was a POST that has an associated requestAccount and that account
	// doesn't own the authorization, abort before trying to deactivate the authz
	// or return its details
	if requestAccount != nil && requestAccount.ID != authzPB.RegistrationID {
		wfe.sendError(response, logEvent,
			probs.Unauthorized("Account ID doesn't match ID for authorization"), nil)
		return
	}

	// If the body isn't empty we know it isn't a POST-as-GET and must be an
	// attempt to deactivate an authorization.
	if string(requestBody) != "" {
		// If the deactivation fails return early as errors and return codes
		// have already been set. Otherwise continue so that the user gets
		// sent the deactivated authorization.
		if !wfe.deactivateAuthorization(ctx, authzPB, logEvent, response, requestBody) {
			return
		}
	}

	authz, err := bgrpc.PBToAuthz(authzPB)
	if err != nil {
		wfe.sendError(response, logEvent, probs.ServerInternal("Problem getting authorization"), err)
		return
	}

	wfe.prepAuthorizationForDisplay(request, &authz)

	err = wfe.writeJsonResponse(response, logEvent, http.StatusOK, authz)
	if err != nil {
		// InternalServerError because this is a failure to decode from our DB.
		wfe.sendError(response, logEvent, probs.ServerInternal("Failed to JSON marshal authz"), err)
		return
	}
}

// Certificate is used by clients to request a copy of their current certificate, or to
// request a reissuance of the certificate.
func (wfe *WebFrontEndImpl) Certificate(ctx context.Context, logEvent *web.RequestEvent, response http.ResponseWriter, request *http.Request) {
	if features.Enabled(features.MandatoryPOSTAsGET) && request.Method != http.MethodPost && !requiredStale(request, logEvent) {
		wfe.sendError(response, logEvent, probs.MethodNotAllowed(), nil)
		return
	}

	var requesterAccount *core.Registration
	// Any POSTs to the Certificate endpoint should be POST-as-GET requests. There are
	// no POSTs with a body allowed for this endpoint.
	if request.Method == "POST" {
		acct, prob := wfe.validPOSTAsGETForAccount(request, ctx, logEvent)
		if prob != nil {
			wfe.sendError(response, logEvent, prob, nil)
			return
		}
		requesterAccount = acct
	}

	requestedChain := 0
	serial := request.URL.Path

	// An alternate chain may be requested with the request path {serial}/{chain}, where chain
	// is a number - an index into the slice of chains for the issuer. If a specific chain is
	// not requested, then it defaults to zero - the default certificate chain for the issuer.
	serialAndChain := strings.SplitN(serial, "/", 2)
	if len(serialAndChain) == 2 {
		idx, err := strconv.Atoi(serialAndChain[1])
		if err != nil || idx < 0 {
			wfe.sendError(response, logEvent, probs.Malformed("Chain ID must be a non-negative integer"),
				fmt.Errorf("certificate chain id provided was not valid: %s", serialAndChain[1]))
			return
		}
		serial = serialAndChain[0]
		requestedChain = idx
	}

	// Certificate paths consist of the CertBase path, plus exactly sixteen hex
	// digits.
	if !core.ValidSerial(serial) {
		wfe.sendError(
			response,
			logEvent,
			probs.NotFound("Certificate not found"),
			fmt.Errorf("certificate serial provided was not valid: %s", serial),
		)
		return
	}
	logEvent.Extra["RequestedSerial"] = serial
	beeline.AddFieldToTrace(ctx, "request.serial", serial)

	cert, err := wfe.sa.GetCertificate(ctx, &sapb.Serial{Serial: serial})
	if err != nil {
		ierr := fmt.Errorf("unable to get certificate by serial id %#v: %s", serial, err)
		if strings.HasPrefix(err.Error(), "gorp: multiple rows returned") {
			wfe.sendError(response, logEvent, probs.Conflict("Multiple certificates with same short serial"), ierr)
		} else if errors.Is(err, berrors.NotFound) {
			wfe.sendError(response, logEvent, probs.NotFound("Certificate not found"), ierr)
		} else {
			wfe.sendError(response, logEvent, probs.ServerInternal("Failed to retrieve certificate"), ierr)
		}
		return
	}

	if requiredStale(request, logEvent) {
		if prob := wfe.staleEnoughToGETCert(cert); prob != nil {
			wfe.sendError(response, logEvent, prob, nil)
			return
		}
	}

	// If there was a requesterAccount (e.g. because it was a POST-as-GET request)
	// then the requesting account must be the owner of the certificate, otherwise
	// return an unauthorized error.
	if requesterAccount != nil && requesterAccount.ID != cert.RegistrationID {
		wfe.sendError(response, logEvent, probs.Unauthorized("Account in use did not issue specified certificate"), nil)
		return
	}

	responsePEM, prob := func() ([]byte, *probs.ProblemDetails) {
		leafPEM := pem.EncodeToMemory(&pem.Block{
			Type:  "CERTIFICATE",
			Bytes: cert.Der,
		})

		parsedCert, err := x509.ParseCertificate(cert.Der)
		if err != nil {
			// If we can't parse one of our own certs there's a serious problem
			return nil, probs.ServerInternal(
				fmt.Sprintf(
					"unable to parse Boulder issued certificate with serial %#v: %s",
					serial,
					err),
			)
		}

		issuerNameID := issuance.GetIssuerNameID(parsedCert)
		availableChains, ok := wfe.certificateChains[issuerNameID]
		if !ok || len(availableChains) == 0 {
			// If there is no wfe.certificateChains entry for the IssuerNameID then
			// we can't provide a chain for this cert. If the certificate is expired,
			// just return the bare cert. If the cert is still valid, then there is
			// a misconfiguration and we should treat it as an internal server error.
			if parsedCert.NotAfter.Before(wfe.clk.Now()) {
				return leafPEM, nil
			}
			return nil, probs.ServerInternal(
				fmt.Sprintf(
					"Certificate serial %#v has an unknown IssuerNameID %d - no PEM certificate chain associated.",
					serial,
					issuerNameID),
			)
		}

		// If the requested chain is outside the bounds of the available chains,
		// then it is an error by the client - not found.
		if requestedChain < 0 || requestedChain >= len(availableChains) {
			return nil, probs.NotFound("Unknown issuance chain")
		}

		// Double check that the signature validates.
		err = parsedCert.CheckSignatureFrom(wfe.issuerCertificates[issuerNameID].Certificate)
		if err != nil {
			return nil, probs.ServerInternal(
				fmt.Sprintf(
					"Certificate serial %#v has a signature which cannot be verified from issuer %d.",
					serial,
					issuerNameID),
			)
		}

		// Add rel="alternate" links for every chain available for this issuer,
		// excluding the currently requested chain.
		for chainID := range availableChains {
			if chainID == requestedChain {
				continue
			}
			chainURL := web.RelativeEndpoint(request,
				fmt.Sprintf("%s%s/%d", certPath, serial, chainID))
			response.Header().Add("Link", link(chainURL, "alternate"))
		}

		// Prepend the chain with the leaf certificate
		return append(leafPEM, availableChains[requestedChain]...), nil
	}()
	if prob != nil {
		wfe.sendError(response, logEvent, prob, nil)
		return
	}

	// NOTE(@cpu): We must explicitly set the Content-Length header here. The Go
	// HTTP library will only add this header if the body is below a certain size
	// and with the addition of a PEM encoded certificate chain the body size of
	// this endpoint will exceed this threshold. Since we know the length we can
	// reliably set it ourselves and not worry.
	response.Header().Set("Content-Length", strconv.Itoa(len(responsePEM)))
	response.Header().Set("Content-Type", "application/pem-certificate-chain")
	response.WriteHeader(http.StatusOK)
	if _, err = response.Write(responsePEM); err != nil {
		wfe.log.Warningf("Could not write response: %s", err)
	}
}

// BuildID tells the requestor what build we're running.
func (wfe *WebFrontEndImpl) BuildID(ctx context.Context, logEvent *web.RequestEvent, response http.ResponseWriter, request *http.Request) {
	response.Header().Set("Content-Type", "text/plain")
	response.WriteHeader(http.StatusOK)
	detailsString := fmt.Sprintf("Boulder=(%s %s)", core.GetBuildID(), core.GetBuildTime())
	if _, err := fmt.Fprintln(response, detailsString); err != nil {
		wfe.log.Warningf("Could not write response: %s", err)
	}
}

// Options responds to an HTTP OPTIONS request.
func (wfe *WebFrontEndImpl) Options(response http.ResponseWriter, request *http.Request, methodsStr string, methodsMap map[string]bool) {
	// Every OPTIONS request gets an Allow header with a list of supported methods.
	response.Header().Set("Allow", methodsStr)

	// CORS preflight requests get additional headers. See
	// http://www.w3.org/TR/cors/#resource-preflight-requests
	reqMethod := request.Header.Get("Access-Control-Request-Method")
	if reqMethod == "" {
		reqMethod = "GET"
	}
	if methodsMap[reqMethod] {
		wfe.setCORSHeaders(response, request, methodsStr)
	}
}

// setCORSHeaders() tells the client that CORS is acceptable for this
// request. If allowMethods == "" the request is assumed to be a CORS
// actual request and no Access-Control-Allow-Methods header will be
// sent.
func (wfe *WebFrontEndImpl) setCORSHeaders(response http.ResponseWriter, request *http.Request, allowMethods string) {
	reqOrigin := request.Header.Get("Origin")
	if reqOrigin == "" {
		// This is not a CORS request.
		return
	}

	// Allow CORS if the current origin (or "*") is listed as an
	// allowed origin in config. Otherwise, disallow by returning
	// without setting any CORS headers.
	allow := false
	for _, ao := range wfe.AllowOrigins {
		if ao == "*" {
			response.Header().Set("Access-Control-Allow-Origin", "*")
			allow = true
			break
		} else if ao == reqOrigin {
			response.Header().Set("Vary", "Origin")
			response.Header().Set("Access-Control-Allow-Origin", ao)
			allow = true
			break
		}
	}
	if !allow {
		return
	}

	if allowMethods != "" {
		// For an OPTIONS request: allow all methods handled at this URL.
		response.Header().Set("Access-Control-Allow-Methods", allowMethods)
	}
	// NOTE(@cpu): "Content-Type" is considered a 'simple header' that doesn't
	// need to be explicitly allowed in 'access-control-allow-headers', but only
	// when the value is one of: `application/x-www-form-urlencoded`,
	// `multipart/form-data`, or `text/plain`. Since `application/jose+json` is
	// not one of these values we must be explicit in saying that `Content-Type`
	// is an allowed header. See MDN for more details:
	// https://developer.mozilla.org/en-US/docs/Web/HTTP/Headers/Access-Control-Allow-Headers
	response.Header().Set("Access-Control-Allow-Headers", "Content-Type")
	response.Header().Set("Access-Control-Expose-Headers", "Link, Replay-Nonce, Location")
	response.Header().Set("Access-Control-Max-Age", "86400")
}

// KeyRollover allows a user to change their signing key
func (wfe *WebFrontEndImpl) KeyRollover(
	ctx context.Context,
	logEvent *web.RequestEvent,
	response http.ResponseWriter,
	request *http.Request) {
	// Validate the outer JWS on the key rollover in standard fashion using
	// validPOSTForAccount
	outerBody, outerJWS, acct, prob := wfe.validPOSTForAccount(request, ctx, logEvent)
	addRequesterHeader(response, logEvent.Requester)
	if prob != nil {
		wfe.sendError(response, logEvent, prob, nil)
		return
	}
	oldKey := acct.Key

	// Parse the inner JWS from the validated outer JWS body
	innerJWS, prob := wfe.parseJWS(outerBody)
	if prob != nil {
		wfe.sendError(response, logEvent, prob, nil)
		return
	}

	// Validate the inner JWS as a key rollover request for the outer JWS
	rolloverOperation, prob := wfe.validKeyRollover(ctx, outerJWS, innerJWS, oldKey)
	if prob != nil {
		wfe.sendError(response, logEvent, prob, nil)
		return
	}
	newKey := rolloverOperation.NewKey

	// Check that the rollover request's account URL matches the account URL used
	// to validate the outer JWS
	header := outerJWS.Signatures[0].Header
	if rolloverOperation.Account != header.KeyID {
		wfe.stats.joseErrorCount.With(prometheus.Labels{"type": "KeyRolloverMismatchedAccount"}).Inc()
		wfe.sendError(response, logEvent, probs.Malformed(
			fmt.Sprintf("Inner key rollover request specified Account %q, but outer JWS has Key ID %q",
				rolloverOperation.Account, header.KeyID)), nil)
		return
	}

	// Check that the new key isn't the same as the old key. This would fail as
	// part of the subsequent `wfe.SA.GetRegistrationByKey` check since the new key
	// will find the old account if its equal to the old account key. We
	// check new key against old key explicitly to save an RPC round trip and a DB
	// query for this easy rejection case
	keysEqual, err := core.PublicKeysEqual(newKey.Key, oldKey.Key)
	if err != nil {
		// This should not happen - both the old and new key have been validated by now
		wfe.sendError(response, logEvent, probs.ServerInternal("Unable to compare new and old keys"), err)
		return
	}
	if keysEqual {
		wfe.stats.joseErrorCount.With(prometheus.Labels{"type": "KeyRolloverUnchangedKey"}).Inc()
		wfe.sendError(response, logEvent, probs.Malformed(
			"New key specified by rollover request is the same as the old key"), nil)
		return
	}

	// Marshal key to bytes
	newKeyBytes, err := newKey.MarshalJSON()
	if err != nil {
		wfe.sendError(response, logEvent, probs.ServerInternal("Error marshaling new key"), err)
	}
	// Check that the new key isn't already being used for an existing account
	if existingAcct, err := wfe.sa.GetRegistrationByKey(ctx, &sapb.JSONWebKey{Jwk: newKeyBytes}); err == nil {
		response.Header().Set("Location",
			web.RelativeEndpoint(request, fmt.Sprintf("%s%d", acctPath, existingAcct.Id)))
		wfe.sendError(response, logEvent,
			probs.Conflict("New key is already in use for a different account"), err)
		return
	} else if !errors.Is(err, berrors.NotFound) {
		wfe.sendError(response, logEvent, probs.ServerInternal("Failed to lookup existing keys"), err)
		return
	}
	// Convert account to proto for grpc
	regPb, err := bgrpc.RegistrationToPB(*acct)
	if err != nil {
		wfe.sendError(response, logEvent, probs.ServerInternal("Error marshaling Registration to proto"), err)
		return
	}

	// Copy new key into an empty registration to provide as the update
	updatePb := &corepb.Registration{Key: newKeyBytes}

	// Update the account key to the new key
	updatedAcctPb, err := wfe.ra.UpdateRegistration(ctx, &rapb.UpdateRegistrationRequest{Base: regPb, Update: updatePb})
	if err != nil {
		if errors.Is(err, berrors.Duplicate) {
			// It is possible that between checking for the existing key, and preforming the update
			// a parallel update or new account request happened and claimed the key. In this case
			// just retrieve the account again, and return an error as we would above with a Location
			// header
			existingAcct, err := wfe.sa.GetRegistrationByKey(ctx, &sapb.JSONWebKey{Jwk: newKeyBytes})
			if err != nil {
				wfe.sendError(response, logEvent, probs.ServerInternal("Failed to lookup existing keys"), err)
				return
			}
			response.Header().Set("Location",
				web.RelativeEndpoint(request, fmt.Sprintf("%s%d", acctPath, existingAcct.Id)))
			wfe.sendError(response, logEvent,
				probs.Conflict("New key is already in use for a different account"), err)
			return
		}
		wfe.sendError(response, logEvent,
			web.ProblemDetailsForError(err, "Unable to update account with new key"), err)
		return
	}
	// Convert proto to registration for display
	updatedAcct, err := bgrpc.PbToRegistration(updatedAcctPb)
	if err != nil {
		wfe.sendError(response, logEvent, probs.ServerInternal("Error marshaling proto to registration"), err)
		return
	}
	prepAccountForDisplay(&updatedAcct)

	err = wfe.writeJsonResponse(response, logEvent, http.StatusOK, updatedAcct)
	if err != nil {
		wfe.sendError(response, logEvent, probs.ServerInternal("Failed to marshal updated account"), err)
	}
}

type orderJSON struct {
	Status         core.AcmeStatus             `json:"status"`
	Expires        time.Time                   `json:"expires"`
	Identifiers    []identifier.ACMEIdentifier `json:"identifiers"`
	Authorizations []string                    `json:"authorizations"`
	Finalize       string                      `json:"finalize"`
	Certificate    string                      `json:"certificate,omitempty"`
	Error          *probs.ProblemDetails       `json:"error,omitempty"`
}

// orderToOrderJSON converts a *corepb.Order instance into an orderJSON struct
// that is returned in HTTP API responses. It will convert the order names to
// DNS type identifiers and additionally create absolute URLs for the finalize
// URL and the ceritificate URL as appropriate.
func (wfe *WebFrontEndImpl) orderToOrderJSON(request *http.Request, order *corepb.Order) orderJSON {
	idents := make([]identifier.ACMEIdentifier, len(order.Names))
	for i, name := range order.Names {
		idents[i] = identifier.ACMEIdentifier{Type: identifier.DNS, Value: name}
	}
	finalizeURL := web.RelativeEndpoint(request,
		fmt.Sprintf("%s%d/%d", finalizeOrderPath, order.RegistrationID, order.Id))
	respObj := orderJSON{
		Status:      core.AcmeStatus(order.Status),
		Expires:     time.Unix(0, order.Expires).UTC(),
		Identifiers: idents,
		Finalize:    finalizeURL,
	}
	// If there is an order error, prefix its type with the V2 namespace
	if order.Error != nil {
		prob, err := bgrpc.PBToProblemDetails(order.Error)
		if err != nil {
			wfe.log.AuditErrf("Internal error converting order ID %d "+
				"proto buf prob to problem details: %q", order.Id, err)
		}
		respObj.Error = prob
		respObj.Error.Type = probs.V2ErrorNS + respObj.Error.Type
	}
	for _, v2ID := range order.V2Authorizations {
		respObj.Authorizations = append(respObj.Authorizations, web.RelativeEndpoint(request, fmt.Sprintf("%s%d", authzPath, v2ID)))
	}
	if respObj.Status == core.StatusValid {
		certURL := web.RelativeEndpoint(request,
			fmt.Sprintf("%s%s", certPath, order.CertificateSerial))
		respObj.Certificate = certURL
	}
	return respObj
}

// NewOrder is used by clients to create a new order object and a set of
// authorizations to fulfill for issuance.
func (wfe *WebFrontEndImpl) NewOrder(
	ctx context.Context,
	logEvent *web.RequestEvent,
	response http.ResponseWriter,
	request *http.Request) {
	body, _, acct, prob := wfe.validPOSTForAccount(request, ctx, logEvent)
	addRequesterHeader(response, logEvent.Requester)
	if prob != nil {
		// validPOSTForAccount handles its own setting of logEvent.Errors
		wfe.sendError(response, logEvent, prob, nil)
		return
	}

	// We only allow specifying Identifiers in a new order request - if the
	// `notBefore` and/or `notAfter` fields described in Section 7.4 of acme-08
	// are sent we return a probs.Malformed as we do not support them
	var newOrderRequest struct {
		Identifiers         []identifier.ACMEIdentifier `json:"identifiers"`
		NotBefore, NotAfter string
	}
	err := json.Unmarshal(body, &newOrderRequest)
	if err != nil {
		wfe.sendError(response, logEvent,
			probs.Malformed("Unable to unmarshal NewOrder request body"), err)
		return
	}

	if len(newOrderRequest.Identifiers) == 0 {
		wfe.sendError(response, logEvent,
			probs.Malformed("NewOrder request did not specify any identifiers"), nil)
		return
	}
	if newOrderRequest.NotBefore != "" || newOrderRequest.NotAfter != "" {
		wfe.sendError(response, logEvent, probs.Malformed("NotBefore and NotAfter are not supported"), nil)
		return
	}

	var hasValidCNLen bool
	// Collect up all of the DNS identifier values into a []string for
	// subsequent layers to process. We reject anything with a non-DNS
	// type identifier here. Check to make sure one of the strings is
	// short enough to meet the max CN bytes requirement.
	names := make([]string, len(newOrderRequest.Identifiers))
	for i, ident := range newOrderRequest.Identifiers {
		if ident.Type != identifier.DNS {
			wfe.sendError(response, logEvent,
				probs.Malformed("NewOrder request included invalid non-DNS type identifier: type %q, value %q",
					ident.Type, ident.Value),
				nil)
			return
		}
		if ident.Value == "" {
			wfe.sendError(response, logEvent, probs.Malformed("NewOrder request included empty domain name"), nil)
			return
		}
		names[i] = ident.Value
		// The max length of a CommonName is 64 bytes. Check to make sure
		// at least one DNS name meets this requirement to be promoted to
		// the CN.
		if len(names[i]) <= 64 {
			hasValidCNLen = true
		}
	}
	if !hasValidCNLen {
		wfe.sendError(response, logEvent,
			probs.RejectedIdentifier("NewOrder request did not include a SAN short enough to fit in CN"),
			nil)
		return
	}

	order, err := wfe.ra.NewOrder(ctx, &rapb.NewOrderRequest{
		RegistrationID: acct.ID,
		Names:          names,
	})
	if err != nil || order == nil || order.Id == 0 || order.Created == 0 || order.RegistrationID == 0 || order.Expires == 0 || len(order.Names) == 0 {
		wfe.sendError(response, logEvent, web.ProblemDetailsForError(err, "Error creating new order"), err)
		return
	}
	logEvent.Created = fmt.Sprintf("%d", order.Id)
	beeline.AddFieldToTrace(ctx, "order.id", order.Id)

	orderURL := web.RelativeEndpoint(request,
		fmt.Sprintf("%s%d/%d", orderPath, acct.ID, order.Id))
	response.Header().Set("Location", orderURL)

	respObj := wfe.orderToOrderJSON(request, order)
	err = wfe.writeJsonResponse(response, logEvent, http.StatusCreated, respObj)
	if err != nil {
		wfe.sendError(response, logEvent, probs.ServerInternal("Error marshaling order"), err)
		return
	}
}

// GetOrder is used to retrieve a existing order object
func (wfe *WebFrontEndImpl) GetOrder(ctx context.Context, logEvent *web.RequestEvent, response http.ResponseWriter, request *http.Request) {
	if features.Enabled(features.MandatoryPOSTAsGET) && request.Method != http.MethodPost && !requiredStale(request, logEvent) {
		wfe.sendError(response, logEvent, probs.MethodNotAllowed(), nil)
		return
	}

	var requesterAccount *core.Registration
	// Any POSTs to the Order endpoint should be POST-as-GET requests. There are
	// no POSTs with a body allowed for this endpoint.
	if request.Method == http.MethodPost {
		acct, prob := wfe.validPOSTAsGETForAccount(request, ctx, logEvent)
		if prob != nil {
			wfe.sendError(response, logEvent, prob, nil)
			return
		}
		requesterAccount = acct
	}

	// Path prefix is stripped, so this should be like "<account ID>/<order ID>"
	fields := strings.SplitN(request.URL.Path, "/", 2)
	if len(fields) != 2 {
		wfe.sendError(response, logEvent, probs.NotFound("Invalid request path"), nil)
		return
	}
	acctID, err := strconv.ParseInt(fields[0], 10, 64)
	if err != nil {
		wfe.sendError(response, logEvent, probs.Malformed("Invalid account ID"), err)
		return
	}
	orderID, err := strconv.ParseInt(fields[1], 10, 64)
	if err != nil {
		wfe.sendError(response, logEvent, probs.Malformed("Invalid order ID"), err)
		return
	}

	order, err := wfe.sa.GetOrder(ctx, &sapb.OrderRequest{Id: orderID})
	if err != nil {
		if errors.Is(err, berrors.NotFound) {
			wfe.sendError(response, logEvent, probs.NotFound(fmt.Sprintf("No order for ID %d", orderID)), err)
			return
		}
		wfe.sendError(response, logEvent, probs.ServerInternal(fmt.Sprintf("Failed to retrieve order for ID %d", orderID)), err)
		return
	}

	if order.Id == 0 || order.Created == 0 || order.Status == "" || order.RegistrationID == 0 || order.Expires == 0 || len(order.Names) == 0 {
		wfe.sendError(response, logEvent, probs.ServerInternal(fmt.Sprintf("Failed to retrieve order for ID %d", orderID)), errIncompleteGRPCResponse)
		return
	}

	if requiredStale(request, logEvent) {
		if prob := wfe.staleEnoughToGETOrder(order); prob != nil {
			wfe.sendError(response, logEvent, prob, nil)
			return
		}
	}

	if order.RegistrationID != acctID {
		wfe.sendError(response, logEvent, probs.NotFound(fmt.Sprintf("No order found for account ID %d", acctID)), nil)
		return
	}

	// If the requesterAccount is not nil then this was an authenticated
	// POST-as-GET request and we need to verify the requesterAccount is the
	// order's owner.
	if requesterAccount != nil && order.RegistrationID != requesterAccount.ID {
		wfe.sendError(response, logEvent, probs.NotFound(fmt.Sprintf("No order found for account ID %d", acctID)), nil)
		return
	}

	respObj := wfe.orderToOrderJSON(request, order)
	err = wfe.writeJsonResponse(response, logEvent, http.StatusOK, respObj)
	if err != nil {
		wfe.sendError(response, logEvent, probs.ServerInternal("Error marshaling order"), err)
		return
	}
}

// FinalizeOrder is used to request issuance for a existing order object.
// Most processing of the order details is handled by the RA but
// we do attempt to throw away requests with invalid CSRs here.
func (wfe *WebFrontEndImpl) FinalizeOrder(ctx context.Context, logEvent *web.RequestEvent, response http.ResponseWriter, request *http.Request) {
	// Validate the POST body signature and get the authenticated account for this
	// finalize order request
	body, _, acct, prob := wfe.validPOSTForAccount(request, ctx, logEvent)
	addRequesterHeader(response, logEvent.Requester)
	if prob != nil {
		wfe.sendError(response, logEvent, prob, nil)
		return
	}

	// Order URLs are like: /acme/finalize/<account>/<order>/. The prefix is
	// stripped by the time we get here.
	fields := strings.SplitN(request.URL.Path, "/", 2)
	if len(fields) != 2 {
		wfe.sendError(response, logEvent, probs.NotFound("Invalid request path"), nil)
		return
	}
	acctID, err := strconv.ParseInt(fields[0], 10, 64)
	if err != nil {
		wfe.sendError(response, logEvent, probs.Malformed("Invalid account ID"), err)
		return
	}
	orderID, err := strconv.ParseInt(fields[1], 10, 64)
	if err != nil {
		wfe.sendError(response, logEvent, probs.Malformed("Invalid order ID"), err)
		return
	}

	order, err := wfe.sa.GetOrder(ctx, &sapb.OrderRequest{Id: orderID})
	if err != nil {
		if errors.Is(err, berrors.NotFound) {
			wfe.sendError(response, logEvent, probs.NotFound(fmt.Sprintf("No order for ID %d", orderID)), err)
			return
		}
		wfe.sendError(response, logEvent, probs.ServerInternal(fmt.Sprintf("Failed to retrieve order for ID %d", orderID)), err)
		return
	}

	if order.Id == 0 || order.Created == 0 || order.Status == "" || order.RegistrationID == 0 || order.Expires == 0 || len(order.Names) == 0 {
		wfe.sendError(response, logEvent, probs.ServerInternal(fmt.Sprintf("Failed to retrieve order for ID %d", orderID)), errIncompleteGRPCResponse)
		return
	}

	if order.RegistrationID != acctID {
		wfe.sendError(response, logEvent, probs.NotFound(fmt.Sprintf("No order found for account ID %d", acctID)), nil)
		return
	}

	// If the authenticated account ID doesn't match the order's registration ID
	// pretend it doesn't exist and abort.
	if acct.ID != order.RegistrationID {
		wfe.sendError(response, logEvent, probs.NotFound(fmt.Sprintf("No order found for account ID %d", acct.ID)), nil)
		return
	}

	// Only ready orders can be finalized.
	if order.Status != string(core.StatusReady) {
		wfe.sendError(response, logEvent,
			probs.OrderNotReady(
				"Order's status (%q) is not acceptable for finalization",
				order.Status),
			nil)
		return
	}

	// If the order is expired we can not finalize it and must return an error
	orderExpiry := time.Unix(order.Expires, 0)
	if orderExpiry.Before(wfe.clk.Now()) {
		wfe.sendError(response, logEvent, probs.NotFound(fmt.Sprintf("Order %d is expired", order.Id)), nil)
		return
	}

	// The authenticated finalize message body should be an encoded CSR
	var rawCSR core.RawCertificateRequest
	err = json.Unmarshal(body, &rawCSR)
	if err != nil {
		wfe.sendError(response, logEvent,
			probs.Malformed("Error unmarshaling finalize order request"), err)
		return
	}

	// Check for a malformed CSR early to avoid unnecessary RPCs
	csr, err := x509.ParseCertificateRequest(rawCSR.CSR)
	if err != nil {
		wfe.sendError(response, logEvent, probs.Malformed("Error parsing certificate request: %s", err), err)
		return
	}

	logEvent.Extra["CSRDNSNames"] = csr.DNSNames
	beeline.AddFieldToTrace(ctx, "csr.dnsnames", csr.DNSNames)
	logEvent.Extra["CSREmailAddresses"] = csr.EmailAddresses
	beeline.AddFieldToTrace(ctx, "csr.email_addrs", csr.EmailAddresses)
	logEvent.Extra["CSRIPAddresses"] = csr.IPAddresses
	beeline.AddFieldToTrace(ctx, "csr.ip_addrs", csr.IPAddresses)
	logEvent.Extra["KeyType"] = web.KeyTypeToString(csr.PublicKey)
	beeline.AddFieldToTrace(ctx, "csr.key_type", web.KeyTypeToString(csr.PublicKey))

	updatedOrder, err := wfe.ra.FinalizeOrder(ctx, &rapb.FinalizeOrderRequest{
		Csr:   rawCSR.CSR,
		Order: order,
	})
	if err != nil {
		wfe.sendError(response, logEvent, web.ProblemDetailsForError(err, "Error finalizing order"), err)
		return
	}
	if updatedOrder == nil || order.Id == 0 || order.Created == 0 || order.RegistrationID == 0 || order.Expires == 0 || len(order.Names) == 0 {
		wfe.sendError(response, logEvent, web.ProblemDetailsForError(err, "Error validating order"), errIncompleteGRPCResponse)
		return
	}

	// Inc CSR signature algorithm counter
	wfe.stats.csrSignatureAlgs.With(prometheus.Labels{"type": csr.SignatureAlgorithm.String()}).Inc()

	orderURL := web.RelativeEndpoint(request,
		fmt.Sprintf("%s%d/%d", orderPath, acct.ID, updatedOrder.Id))
	response.Header().Set("Location", orderURL)

	respObj := wfe.orderToOrderJSON(request, updatedOrder)
	err = wfe.writeJsonResponse(response, logEvent, http.StatusOK, respObj)
	if err != nil {
		wfe.sendError(response, logEvent, probs.ServerInternal("Unable to write finalize order response"), err)
		return
	}
}

// certID matches the ASN.1 structure of the CertID sequence defined by RFC6960.
type certID struct {
	HashAlgorithm  pkix.AlgorithmIdentifier
	IssuerNameHash []byte
	IssuerKeyHash  []byte
	SerialNumber   *big.Int
}

// RenewalInfo is used to get information about the suggested renewal window
// for the given certificate. It only accepts unauthenticated GET requests.
func (wfe *WebFrontEndImpl) RenewalInfo(ctx context.Context, logEvent *web.RequestEvent, response http.ResponseWriter, request *http.Request) {
	if !features.Enabled(features.ServeRenewalInfo) {
		wfe.sendError(response, logEvent, probs.NotFound("Feature not enabled"), nil)
		return
	}

	// The path prefix has already been stripped, so request.URL.Path here is just
	// the base64url-encoded DER CertID sequence.
	der, err := base64.RawURLEncoding.DecodeString(request.URL.Path)
	if err != nil {
		wfe.sendError(response, logEvent, probs.Malformed("Path was not base64url-encoded: %w", err), nil)
		return
	}

	var id certID
	rest, err := asn1.Unmarshal(der, &id)
	if err != nil || len(rest) != 0 {
		wfe.sendError(response, logEvent, probs.Malformed("Path was not a DER-encoded CertID sequence: %w", err), nil)
		return
	}

	// Verify that the hash algorithm is SHA-256, so people don't use SHA-1 here.
	if !id.HashAlgorithm.Algorithm.Equal(asn1.ObjectIdentifier{2, 16, 840, 1, 101, 3, 4, 2, 1}) {
		wfe.sendError(response, logEvent, probs.Malformed("Request used hash algorithm other than SHA-256"), nil)
		return
	}

	// We can do all of our processing based just on the serial, because Boulder
	// does not re-use the same serial across multiple issuers.
	serial := core.SerialToString(id.SerialNumber)
	if !core.ValidSerial(serial) {
		wfe.sendError(response, logEvent, probs.NotFound("Certificate not found"), nil)
		return
	}
	logEvent.Extra["RequestedSerial"] = serial
	beeline.AddFieldToTrace(ctx, "request.serial", serial)

	setDefaultRetryAfterHeader := func(response http.ResponseWriter) {
		response.Header().Set("Retry-After", fmt.Sprintf("%d", int(6*time.Hour/time.Second)))
	}

	// Check if the serial is part of an ongoing incident.
	result, err := wfe.sa.IncidentsForSerial(ctx, &sapb.Serial{Serial: serial})
	if err != nil {
		wfe.sendError(response, logEvent, probs.ServerInternal("Unable to check if the serial is impacted by an incident"), err)
		return
	}

	if len(result.Incidents) > 0 {
		// Since IncidentsForSerial() only returns enabled incidents we can
		// assume that this serial is impacted by an ongoing incident.
		ri := core.RenewalInfoImmediate(wfe.clk.Now())

		err = wfe.writeJsonResponse(response, logEvent, http.StatusOK, ri)
		if err != nil {
			wfe.sendError(response, logEvent, probs.ServerInternal("Error marshalling renewalInfo"), err)
			return
		}
		setDefaultRetryAfterHeader(response)
		return
	}

	// We use GetCertificate, not GetPrecertificate, because we don't intend to
	// serve ARI for certs that never made it past the precert stage.
	cert, err := wfe.sa.GetCertificate(ctx, &sapb.Serial{Serial: serial})
	if err != nil {
		if errors.Is(err, berrors.NotFound) {
			wfe.sendError(response, logEvent, probs.NotFound("Certificate not found"), nil)
		} else {
			wfe.sendError(response, logEvent, probs.ServerInternal("Unable to get certificate"), err)
		}
		return
	}
<<<<<<< HEAD
	ri := core.RenewalInfoSimple(time.Unix(0, cert.Issued).UTC(), time.Unix(0, cert.Expires).UTC())
=======

	// TODO(#6033): Consider parsing cert.Der, using that to get its IssuerNameID,
	// using that to look up the actual issuer cert in wfe.issuerCertificates,
	// using that to compute the actual issuerNameHash and issuerKeyHash, and
	// comparing those to the ones in the request.

	// This is a very simple renewal calculation: Calculate a point 2/3rds of the
	// way through the validity period, then give a 2-day window around that.
	validity := time.Unix(0, cert.Expires).Add(time.Second).Sub(time.Unix(0, cert.Issued))
	renewalOffset := time.Duration(int64(0.33 * validity.Seconds()))
	idealRenewal := time.Unix(0, cert.Expires).UTC().Add(-renewalOffset)
	ri := core.RenewalInfo{
		SuggestedWindow: core.SuggestedWindow{
			Start: idealRenewal.Add(-24 * time.Hour),
			End:   idealRenewal.Add(24 * time.Hour),
		},
	}
>>>>>>> 4e8df499

	err = wfe.writeJsonResponse(response, logEvent, http.StatusOK, ri)
	if err != nil {
		wfe.sendError(response, logEvent, probs.ServerInternal("Error marshalling renewalInfo"), err)
		return
	}
	setDefaultRetryAfterHeader(response)
}

func extractRequesterIP(req *http.Request) (net.IP, error) {
	ip := net.ParseIP(req.Header.Get("X-Real-IP"))
	if ip != nil {
		return ip, nil
	}
	host, _, err := net.SplitHostPort(req.RemoteAddr)
	if err != nil {
		return nil, err
	}
	return net.ParseIP(host), nil
}

func urlForAuthz(authz core.Authorization, request *http.Request) string {
	return web.RelativeEndpoint(request, authzPath+authz.ID)
}<|MERGE_RESOLUTION|>--- conflicted
+++ resolved
@@ -4,8 +4,6 @@
 	"context"
 	"crypto/x509"
 	"crypto/x509/pkix"
-	"encoding/asn1"
-	"encoding/base64"
 	"encoding/json"
 	"encoding/pem"
 	"errors"
@@ -2272,30 +2270,16 @@
 		return
 	}
 
-	// The path prefix has already been stripped, so request.URL.Path here is just
-	// the base64url-encoded DER CertID sequence.
-	der, err := base64.RawURLEncoding.DecodeString(request.URL.Path)
-	if err != nil {
-		wfe.sendError(response, logEvent, probs.Malformed("Path was not base64url-encoded: %w", err), nil)
-		return
-	}
-
-	var id certID
-	rest, err := asn1.Unmarshal(der, &id)
-	if err != nil || len(rest) != 0 {
-		wfe.sendError(response, logEvent, probs.Malformed("Path was not a DER-encoded CertID sequence: %w", err), nil)
-		return
-	}
-
-	// Verify that the hash algorithm is SHA-256, so people don't use SHA-1 here.
-	if !id.HashAlgorithm.Algorithm.Equal(asn1.ObjectIdentifier{2, 16, 840, 1, 101, 3, 4, 2, 1}) {
-		wfe.sendError(response, logEvent, probs.Malformed("Request used hash algorithm other than SHA-256"), nil)
-		return
-	}
-
-	// We can do all of our processing based just on the serial, because Boulder
-	// does not re-use the same serial across multiple issuers.
-	serial := core.SerialToString(id.SerialNumber)
+	uid := strings.SplitN(request.URL.Path, "/", 3)
+	if len(uid) != 3 {
+		wfe.sendError(response, logEvent, probs.Malformed("Path did not include exactly issuerKeyHash, issuerNameHash, and serialNumber"), nil)
+		return
+	}
+
+	// For now, discard issuerKeyHash and issuerNameHash, because *we* know
+	// (Boulder implementation-specific) that we do not re-use the same serial
+	// number across multiple different issuers.
+	serial := uid[2]
 	if !core.ValidSerial(serial) {
 		wfe.sendError(response, logEvent, probs.NotFound("Certificate not found"), nil)
 		return
@@ -2339,27 +2323,13 @@
 		}
 		return
 	}
-<<<<<<< HEAD
-	ri := core.RenewalInfoSimple(time.Unix(0, cert.Issued).UTC(), time.Unix(0, cert.Expires).UTC())
-=======
 
 	// TODO(#6033): Consider parsing cert.Der, using that to get its IssuerNameID,
 	// using that to look up the actual issuer cert in wfe.issuerCertificates,
 	// using that to compute the actual issuerNameHash and issuerKeyHash, and
 	// comparing those to the ones in the request.
 
-	// This is a very simple renewal calculation: Calculate a point 2/3rds of the
-	// way through the validity period, then give a 2-day window around that.
-	validity := time.Unix(0, cert.Expires).Add(time.Second).Sub(time.Unix(0, cert.Issued))
-	renewalOffset := time.Duration(int64(0.33 * validity.Seconds()))
-	idealRenewal := time.Unix(0, cert.Expires).UTC().Add(-renewalOffset)
-	ri := core.RenewalInfo{
-		SuggestedWindow: core.SuggestedWindow{
-			Start: idealRenewal.Add(-24 * time.Hour),
-			End:   idealRenewal.Add(24 * time.Hour),
-		},
-	}
->>>>>>> 4e8df499
+	ri := core.RenewalInfoSimple(time.Unix(0, cert.Issued).UTC(), time.Unix(0, cert.Expires).UTC())
 
 	err = wfe.writeJsonResponse(response, logEvent, http.StatusOK, ri)
 	if err != nil {
