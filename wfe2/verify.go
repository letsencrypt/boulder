--- conflicted
+++ resolved
@@ -423,11 +423,7 @@
 	accountID, prob := wfe.acctIDFromURL(accountURL, request)
 	if prob != nil {
 		wfe.stats.joseErrorCount.With(prometheus.Labels{"type": "JWSInvalidKeyID"}).Inc()
-<<<<<<< HEAD
 		return nil, nil, prob
-=======
-		return nil, nil, probs.Malformed("Malformed account ID in KeyID header")
->>>>>>> f6c49adc
 	}
 
 	// Try to find the account for this account ID
