--- conflicted
+++ resolved
@@ -469,14 +469,8 @@
 		// a ServerInternal problem since this is unexpected.
 		wfe.stats.joseErrorCount.With(prometheus.Labels{"type": "JWSKeyIDLookupFailed"}).Inc()
 		// Add an error to the log event with the internal error message
-<<<<<<< HEAD
-		logEvent.AddError("Error calling SA.GetRegistration: %s", err)
-		return nil, nil, probs.ServerInternal(fmt.Sprintf(
-			"Error retrieving account %q", accountURL))
-=======
 		logEvent.AddError("calling SA.GetRegistration: %s", err)
 		return nil, nil, web.ProblemDetailsForError(err, fmt.Sprintf("Error retrieving account %q", accountURL))
->>>>>>> ea564d6e
 	}
 
 	// Verify the account is not deactivated
