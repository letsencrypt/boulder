--- conflicted
+++ resolved
@@ -14,13 +14,9 @@
 	"strings"
 
 	"github.com/prometheus/client_golang/prometheus"
-<<<<<<< HEAD
 	"go.opentelemetry.io/otel/attribute"
 	"go.opentelemetry.io/otel/trace"
-	"gopkg.in/square/go-jose.v2"
-=======
 	"gopkg.in/go-jose/go-jose.v2"
->>>>>>> c33c3c83
 
 	"github.com/letsencrypt/boulder/core"
 	berrors "github.com/letsencrypt/boulder/errors"
@@ -543,13 +539,6 @@
 		wfe.stats.joseErrorCount.With(prometheus.Labels{"type": "JWSVerifyFailed"}).Inc()
 		return nil, probs.Malformed("JWS verification error")
 	}
-<<<<<<< HEAD
-	// Store the verified payload in the logEvent
-	logEvent.Payload = string(payload)
-	span := trace.SpanFromContext(ctx)
-	span.SetAttributes(attribute.String("payload", string(payload)))
-=======
->>>>>>> c33c3c83
 
 	// Check that the JWS contains a correct Nonce header
 	if prob := wfe.validNonce(ctx, jws); prob != nil {
