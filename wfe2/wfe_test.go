--- conflicted
+++ resolved
@@ -407,14 +407,10 @@
 		limiter,
 		txnBuilder,
 		100,
-<<<<<<< HEAD
-		[]string{""},
+		nil,
 		[]byte("pcl04dl3tt3rb1gb4dd4db0d34ts000p"),
 		time.Hour*24*14,
 		"https://boulder.service.consul:4003",
-=======
-		nil,
->>>>>>> 48439e45
 	)
 	test.AssertNotError(t, err, "Unable to create WFE")
 
