package wfe2

import (
	"bytes"
	"context"
	"crypto"
	"crypto/ecdsa"
	"crypto/elliptic"
	"crypto/rand"
	"crypto/rsa"
	"crypto/x509"
	"encoding/json"
	"encoding/pem"
	"errors"
	"fmt"
	"io"
	"io/ioutil"
	"net/http"
	"net/http/httptest"
	"net/url"
	"sort"
	"strconv"
	"strings"
	"testing"
	"time"

	"github.com/jmhodges/clock"
	jose "gopkg.in/square/go-jose.v2"

	"github.com/letsencrypt/boulder/core"
	corepb "github.com/letsencrypt/boulder/core/proto"
	berrors "github.com/letsencrypt/boulder/errors"
	"github.com/letsencrypt/boulder/features"
	"github.com/letsencrypt/boulder/goodkey"
	"github.com/letsencrypt/boulder/identifier"
	blog "github.com/letsencrypt/boulder/log"
	"github.com/letsencrypt/boulder/metrics"
	"github.com/letsencrypt/boulder/mocks"
	"github.com/letsencrypt/boulder/nonce"
	"github.com/letsencrypt/boulder/probs"
	rapb "github.com/letsencrypt/boulder/ra/proto"
	"github.com/letsencrypt/boulder/revocation"
	sapb "github.com/letsencrypt/boulder/sa/proto"
	"github.com/letsencrypt/boulder/test"
	"github.com/letsencrypt/boulder/web"
)

const (
	agreementURL = "http://example.invalid/terms"

	test1KeyPublicJSON = `
	{
		"kty":"RSA",
		"n":"yNWVhtYEKJR21y9xsHV-PD_bYwbXSeNuFal46xYxVfRL5mqha7vttvjB_vc7Xg2RvgCxHPCqoxgMPTzHrZT75LjCwIW2K_klBYN8oYvTwwmeSkAz6ut7ZxPv-nZaT5TJhGk0NT2kh_zSpdriEJ_3vW-mqxYbbBmpvHqsa1_zx9fSuHYctAZJWzxzUZXykbWMWQZpEiE0J4ajj51fInEzVn7VxV-mzfMyboQjujPh7aNJxAWSq4oQEJJDgWwSh9leyoJoPpONHxh5nEE5AjE01FkGICSxjpZsF-w8hOTI3XXohUdu29Se26k2B0PolDSuj0GIQU6-W9TdLXSjBb2SpQ",
		"e":"AQAB"
	}`

	test1KeyPrivatePEM = `
-----BEGIN RSA PRIVATE KEY-----
MIIEowIBAAKCAQEAyNWVhtYEKJR21y9xsHV+PD/bYwbXSeNuFal46xYxVfRL5mqh
a7vttvjB/vc7Xg2RvgCxHPCqoxgMPTzHrZT75LjCwIW2K/klBYN8oYvTwwmeSkAz
6ut7ZxPv+nZaT5TJhGk0NT2kh/zSpdriEJ/3vW+mqxYbbBmpvHqsa1/zx9fSuHYc
tAZJWzxzUZXykbWMWQZpEiE0J4ajj51fInEzVn7VxV+mzfMyboQjujPh7aNJxAWS
q4oQEJJDgWwSh9leyoJoPpONHxh5nEE5AjE01FkGICSxjpZsF+w8hOTI3XXohUdu
29Se26k2B0PolDSuj0GIQU6+W9TdLXSjBb2SpQIDAQABAoIBAHw58SXYV/Yp72Cn
jjFSW+U0sqWMY7rmnP91NsBjl9zNIe3C41pagm39bTIjB2vkBNR8ZRG7pDEB/QAc
Cn9Keo094+lmTArjL407ien7Ld+koW7YS8TyKADYikZo0vAK3qOy14JfQNiFAF9r
Bw61hG5/E58cK5YwQZe+YcyBK6/erM8fLrJEyw4CV49wWdq/QqmNYU1dx4OExAkl
KMfvYXpjzpvyyTnZuS4RONfHsO8+JTyJVm+lUv2x+bTce6R4W++UhQY38HakJ0x3
XRfXooRv1Bletu5OFlpXfTSGz/5gqsfemLSr5UHncsCcFMgoFBsk2t/5BVukBgC7
PnHrAjkCgYEA887PRr7zu3OnaXKxylW5U5t4LzdMQLpslVW7cLPD4Y08Rye6fF5s
O/jK1DNFXIoUB7iS30qR7HtaOnveW6H8/kTmMv/YAhLO7PAbRPCKxxcKtniEmP1x
ADH0tF2g5uHB/zeZhCo9qJiF0QaJynvSyvSyJFmY6lLvYZsAW+C+PesCgYEA0uCi
Q8rXLzLpfH2NKlLwlJTi5JjE+xjbabgja0YySwsKzSlmvYJqdnE2Xk+FHj7TCnSK
KUzQKR7+rEk5flwEAf+aCCNh3W4+Hp9MmrdAcCn8ZsKmEW/o7oDzwiAkRCmLw/ck
RSFJZpvFoxEg15riT37EjOJ4LBZ6SwedsoGA/a8CgYEA2Ve4sdGSR73/NOKZGc23
q4/B4R2DrYRDPhEySnMGoPCeFrSU6z/lbsUIU4jtQWSaHJPu4n2AfncsZUx9WeSb
OzTCnh4zOw33R4N4W8mvfXHODAJ9+kCc1tax1YRN5uTEYzb2dLqPQtfNGxygA1DF
BkaC9CKnTeTnH3TlKgK8tUcCgYB7J1lcgh+9ntwhKinBKAL8ox8HJfkUM+YgDbwR
sEM69E3wl1c7IekPFvsLhSFXEpWpq3nsuMFw4nsVHwaGtzJYAHByhEdpTDLXK21P
heoKF1sioFbgJB1C/Ohe3OqRLDpFzhXOkawOUrbPjvdBM2Erz/r11GUeSlpNazs7
vsoYXQKBgFwFM1IHmqOf8a2wEFa/a++2y/WT7ZG9nNw1W36S3P04K4lGRNRS2Y/S
snYiqxD9nL7pVqQP2Qbqbn0yD6d3G5/7r86F7Wu2pihM8g6oyMZ3qZvvRIBvKfWo
eROL1ve1vmQF3kjrMPhhK2kr6qdWnTE5XlPllVSZFQenSTzj98AO
-----END RSA PRIVATE KEY-----
`

	test2KeyPublicJSON = `{
		"kty":"RSA",
		"n":"qnARLrT7Xz4gRcKyLdydmCr-ey9OuPImX4X40thk3on26FkMznR3fRjs66eLK7mmPcBZ6uOJseURU6wAaZNmemoYx1dMvqvWWIyiQleHSD7Q8vBrhR6uIoO4jAzJZR-ChzZuSDt7iHN-3xUVspu5XGwXU_MVJZshTwp4TaFx5elHIT_ObnTvTOU3Xhish07AbgZKmWsVbXh5s-CrIicU4OexJPgunWZ_YJJueOKmTvnLlTV4MzKR2oZlBKZ27S0-SfdV_QDx_ydle5oMAyKVtlAV35cyPMIsYNwgUGBCdY_2Uzi5eX0lTc7MPRwz6qR1kip-i59VcGcUQgqHV6Fyqw",
		"e":"AQAB"
	}`

	test2KeyPrivatePEM = `
-----BEGIN RSA PRIVATE KEY-----
MIIEpAIBAAKCAQEAqnARLrT7Xz4gRcKyLdydmCr+ey9OuPImX4X40thk3on26FkM
znR3fRjs66eLK7mmPcBZ6uOJseURU6wAaZNmemoYx1dMvqvWWIyiQleHSD7Q8vBr
hR6uIoO4jAzJZR+ChzZuSDt7iHN+3xUVspu5XGwXU/MVJZshTwp4TaFx5elHIT/O
bnTvTOU3Xhish07AbgZKmWsVbXh5s+CrIicU4OexJPgunWZ/YJJueOKmTvnLlTV4
MzKR2oZlBKZ27S0+SfdV/QDx/ydle5oMAyKVtlAV35cyPMIsYNwgUGBCdY/2Uzi5
eX0lTc7MPRwz6qR1kip+i59VcGcUQgqHV6FyqwIDAQABAoIBAG5m8Xpj2YC0aYtG
tsxmX9812mpJFqFOmfS+f5N0gMJ2c+3F4TnKz6vE/ZMYkFnehAT0GErC4WrOiw68
F/hLdtJM74gQ0LGh9dKeJmz67bKqngcAHWW5nerVkDGIBtzuMEsNwxofDcIxrjkr
G0b7AHMRwXqrt0MI3eapTYxby7+08Yxm40mxpSsW87FSaI61LDxUDpeVkn7kolSN
WifVat7CpZb/D2BfGAQDxiU79YzgztpKhbynPdGc/OyyU+CNgk9S5MgUX2m9Elh3
aXrWh2bT2xzF+3KgZdNkJQcdIYVoGq/YRBxlGXPYcG4Do3xKhBmH79Io2BizevZv
nHkbUGECgYEAydjb4rl7wYrElDqAYpoVwKDCZAgC6o3AKSGXfPX1Jd2CXgGR5Hkl
ywP0jdSLbn2v/jgKQSAdRbYuEiP7VdroMb5M6BkBhSY619cH8etoRoLzFo1GxcE8
Y7B598VXMq8TT+TQqw/XRvM18aL3YDZ3LSsR7Gl2jF/sl6VwQAaZToUCgYEA2Cn4
fG58ME+M4IzlZLgAIJ83PlLb9ip6MeHEhUq2Dd0In89nss7Acu0IVg8ES88glJZy
4SjDLGSiuQuoQVo9UBq/E5YghdMJFp5ovwVfEaJ+ruWqOeujvWzzzPVyIWSLXRQa
N4kedtfrlqldMIXywxVru66Q1NOGvhDHm/Q8+28CgYEAkhLCbn3VNed7A9qidrkT
7OdqRoIVujEDU8DfpKtK0jBP3EA+mJ2j4Bvoq4uZrEiBSPS9VwwqovyIstAfX66g
Qv95IK6YDwfvpawUL9sxB3ZU/YkYIp0JWwun+Mtzo1ZYH4V0DZfVL59q9of9hj9k
V+fHfNOF22jAC67KYUtlPxECgYEAwF6hj4L3rDqvQYrB/p8tJdrrW+B7dhgZRNkJ
fiGd4LqLGUWHoH4UkHJXT9bvWNPMx88YDz6qapBoq8svAnHfTLFwyGp7KP1FAkcZ
Kp4KG/SDTvx+QCtvPX1/fjAUUJlc2QmxxyiU3uiK9Tpl/2/FOk2O4aiZpX1VVUIz
kZuKxasCgYBiVRkEBk2W4Ia0B7dDkr2VBrz4m23Y7B9cQLpNAapiijz/0uHrrCl8
TkLlEeVOuQfxTadw05gzKX0jKkMC4igGxvEeilYc6NR6a4nvRulG84Q8VV9Sy9Ie
wk6Oiadty3eQqSBJv0HnpmiEdQVffIK5Pg4M8Dd+aOBnEkbopAJOuA==
-----END RSA PRIVATE KEY-----
`
	test3KeyPrivatePEM = `
-----BEGIN RSA PRIVATE KEY-----
MIIEpAIBAAKCAQEAuTQER6vUA1RDixS8xsfCRiKUNGRzzyIK0MhbS2biClShbb0h
Sx2mPP7gBvis2lizZ9r+y9hL57kNQoYCKndOBg0FYsHzrQ3O9AcoV1z2Mq+XhHZb
FrVYaXI0M3oY9BJCWog0dyi3XC0x8AxC1npd1U61cToHx+3uSvgZOuQA5ffEn5L3
8Dz1Ti7OV3E4XahnRJvejadUmTkki7phLBUXm5MnnyFm0CPpf6ApV7zhLjN5W+nV
0WL17o7v8aDgV/t9nIdi1Y26c3PlCEtiVHZcebDH5F1Deta3oLLg9+g6rWnTqPbY
3knffhp4m0scLD6e33k8MtzxDX/D7vHsg0/X1wIDAQABAoIBAQCnFJpX3lhiuH5G
1uqHmmdVxpRVv9oKn/eJ63cRSzvZfgg0bE/A6Hq0xGtvXqDySttvck4zsGqqHnQr
86G4lfE53D1jnv4qvS5bUKnARwmFKIxU4EHE9s1QM8uMNTaV2nMqIX7TkVP6QHuw
yB70R2inq15dS7EBWVGFKNX6HwAAdj8pFuF6o2vIwmAfee20aFzpWWf81jOH9Ai6
hyJyV3NqrU1JzIwlXaeX67R1VroFdhN/lapp+2b0ZEcJJtFlcYFl99NjkQeVZyik
izNv0GZZNWizc57wU0/8cv+jQ2f26ltvyrPz3QNK61bFfzy+/tfMvLq7sdCmztKJ
tMxCBJOBAoGBAPKnIVQIS2nTvC/qZ8ajw1FP1rkvYblIiixegjgfFhM32HehQ+nu
3TELi3I3LngLYi9o6YSqtNBmdBJB+DUAzIXp0TdOihOweGiv5dAEWwY9rjCzMT5S
GP7dCWiJwoMUHrOs1Po3dwcjj/YsoAW+FC0jSvach2Ln2CvPgr5FP0ARAoGBAMNj
64qUCzgeXiSyPKK69bCCGtHlTYUndwHQAZmABjbmxAXZNYgp/kBezFpKOwmICE8R
kK8YALRrL0VWXl/yj85b0HAZGkquNFHPUDd1e6iiP5TrY+Hy4oqtlYApjH6f85CE
lWjQ1iyUL7aT6fcSgzq65ZWD2hUzvNtWbTt6zQFnAoGAWS/EuDY0QblpOdNWQVR/
vasyqO4ZZRiccKJsCmSioH2uOoozhBAfjJ9JqblOgyDr/bD546E6xD5j+zH0IMci
ZTYDh+h+J659Ez1Topl3O1wAYjX6q4VRWpuzkZDQxYznm/KydSVdwmn3x+uvBW1P
zSdjrjDqMhg1BCVJUNXy4YECgYEAjX1z+dwO68qB3gz7/9NnSzRL+6cTJdNYSIW6
QtAEsAkX9iw+qaXPKgn77X5HljVd3vQXU9QL3pqnloxetxhNrt+p5yMmeOIBnSSF
MEPxEkK7zDlRETPzfP0Kf86WoLNviz2XfFmOXqXIj2w5RuOvB/6DdmwOpr/aiPLj
EulwPw0CgYAMSzsWOt6vU+y/G5NyhUCHvY50TdnGOj2btBk9rYVwWGWxCpg2QF0R
pcKXgGzXEVZKFAqB8V1c/mmCo8ojPgmqGM+GzX2Bj4seVBW7PsTeZUjrHpADshjV
F7o5b7y92NlxO5kwQzRKEAhwS5PbKJdx90iCuG+JlI1YgWlA1VcJMw==
-----END RSA PRIVATE KEY-----
`

	test4KeyPrivatePEM = `
-----BEGIN RSA PRIVATE KEY-----
MIIEowIBAAKCAQEAqih+cx32M0wq8MhhN+kBi2xPE+wnw4/iIg1hWO5wtBfpt2Pt
WikgPuBT6jvK9oyQwAWbSfwqlVZatMPY/+3IyytMNb9R9OatNr6o5HROBoyZnDVS
iC4iMRd7bRl/PWSIqj/MjhPNa9cYwBdW5iC3jM5TaOgmp0+YFm4tkLGirDcIBDkQ
Ylnv9NKILvuwqkapZ7XBixeqdCcikUcTRXW5unqygO6bnapzw+YtPsPPlj4Ih3Sv
K4doyziPV96U8u5lbNYYEzYiW1mbu9n0KLvmKDikGcdOpf6+yRa/10kMZyYQatY1
eclIKI0xb54kbluEl0GQDaL5FxLmiKeVnsapzwIDAQABAoIBAQCYWNsmTHwjX53O
qUnJ2jfE0ftXNghAIvHvVRWEny+PPx3FUZWwNMQnJ4haXqCQ8DelhR+NNVYXERLz
Z6pBMm+l4CVCtgI2B9ar/jaPHMbDPF1IK8GyJcP9Oi4K91oh6IIoFCkcSASS+imx
yvPF5SMR0aWCduAsyqm743euZizkjIZ4ZzjJzhvtO17BLXpjD2Al8CBfeaaPFfPB
X86BRH5khuNaRbjG9MVg4h+D752/PuivE6+wBW+F2CYCbFMCYTFSFyHzrVdkw59C
RbHl6Pk7aTA9z0CR3zNI5k0bGd6z/o0rMei6tWO5OBTQRq5tpW9Gim0uVLH/XJlf
XmJoze+RAoGBAMNrcbPlWlSpd3C1fwYiztXwIe7TaaJIpQ+UhCZE2NuXmEZFGqD5
5mrZYV3iIq1cDdeV/BkzkB8ggEuQusZ4d7JfEw/j6I8C3ZRmw4W/bb8LPJMX3Ea7
SgzFv9e+PqqX/3oHZvUN+kH1FSI+UDpkIdegqUBUyWPvd98SDH0/HaY5AoGBAN7o
SfwWExIPEYQvpPjiSVxPuuv50z0BZB+vrQL6U2y4FIohuYSfBVvMiy/Q3Coo2yej
Js4M2bj79lGG86/E+ejdN/YExKWK7qiVnVkOjKnQeJ+bm0+aQWxgetN7RCosqu4T
Dp+Ih2fmhH9r5CInWjbY8js41c/KmYeMa9ZsehBHAoGAdNGg6eJ8KkoYDXdh1MAw
FvHyxvr4lbuJeJPWn63eWP75V2Bt97cLx+nk66OICUwTNkIBrusFB6Z9Ky78iDJx
k16EXaZnWj5jSRhZX3W83EySTHgiBOJm9NWtxgGDIqW0YjVUlb9iT9V7aboIaa98
D5OKOdu1fBkl9mKqtqBpT/kCgYAugjT9nfV4rSAwfmhjbYN0+UW8+rEyZ1nmqpbk
qipB4t6WO5cjrrJFhxX7cg6d1Ux0prvv/gpnaFrqg8fQgr7J8W49rJ0DFUvabO0Z
qcl7nP2t/5+WKk9AN5kpCu0cB5nadqt0ad4mtZgrpe1BmwhdrUJNTPx/kHwcJhZR
9Ow6/QKBgGzypcqehhIKPjOR7PR8uf0Lb8j5hlLH5akfxVDlUozr5j68cZA3nPW9
ikuuM4LqU1dlaAp+c51nye7t4hhIw+JtGSWI2fl5NXxB71LOTvN/sN6sGCbNG3pe
xxBoTncDuGtTpubGbzBrY5W1SlNm1gqu9oQa23WNViN2Rc4aIVm3
-----END RSA PRIVATE KEY-----
`

	testE1KeyPrivatePEM = `
-----BEGIN EC PRIVATE KEY-----
MHcCAQEEIH+p32RUnqT/iICBEGKrLIWFcyButv0S0lU/BLPOyHn2oAoGCCqGSM49
AwEHoUQDQgAEFwvSZpu06i3frSk/mz9HcD9nETn4wf3mQ+zDtG21GapLytH7R1Zr
ycBzDV9u6cX9qNLc9Bn5DAumz7Zp2AuA+Q==
-----END EC PRIVATE KEY-----
`

	testE2KeyPublicJSON = `{
    "kty":"EC",
    "crv":"P-256",
    "x":"S8FOmrZ3ywj4yyFqt0etAD90U-EnkNaOBSLfQmf7pNg",
    "y":"vMvpDyqFDRHjGfZ1siDOm5LS6xNdR5xTpyoQGLDOX2Q"
  }`
	testE2KeyPrivatePEM = `
-----BEGIN EC PRIVATE KEY-----
MHcCAQEEIFRcPxQ989AY6se2RyIoF1ll9O6gHev4oY15SWJ+Jf5eoAoGCCqGSM49
AwEHoUQDQgAES8FOmrZ3ywj4yyFqt0etAD90U+EnkNaOBSLfQmf7pNi8y+kPKoUN
EeMZ9nWyIM6bktLrE11HnFOnKhAYsM5fZA==
-----END EC PRIVATE KEY-----`
)

type MockRegistrationAuthority struct {
	lastRevocationReason revocation.Reason
}

func (ra *MockRegistrationAuthority) NewRegistration(ctx context.Context, acct core.Registration) (core.Registration, error) {
	acct.ID = 1
	return acct, nil
}

func (ra *MockRegistrationAuthority) NewAuthorization(ctx context.Context, authz core.Authorization, acctID int64) (core.Authorization, error) {
	authz.RegistrationID = acctID
	authz.ID = "bkrPh2u0JUf18-rVBZtOOWWb3GuIiliypL-hBM9Ak1Q"
	return authz, nil
}

func (ra *MockRegistrationAuthority) NewCertificate(ctx context.Context, req core.CertificateRequest, acctID int64) (core.Certificate, error) {
	return core.Certificate{}, nil
}

func (ra *MockRegistrationAuthority) UpdateRegistration(ctx context.Context, acct core.Registration, updated core.Registration) (core.Registration, error) {
	keysMatch, _ := core.PublicKeysEqual(acct.Key.Key, updated.Key.Key)
	if !keysMatch {
		acct.Key = updated.Key
	}
	return acct, nil
}

func (ra *MockRegistrationAuthority) PerformValidation(_ context.Context, _ *rapb.PerformValidationRequest) (*corepb.Authorization, error) {
	return nil, nil
}

func (ra *MockRegistrationAuthority) RevokeCertificateWithReg(ctx context.Context, cert x509.Certificate, reason revocation.Reason, reg int64) error {
	ra.lastRevocationReason = reason
	return nil
}

func (ra *MockRegistrationAuthority) AdministrativelyRevokeCertificate(ctx context.Context, cert x509.Certificate, reason revocation.Reason, user string) error {
	return nil
}

func (ra *MockRegistrationAuthority) OnValidationUpdate(ctx context.Context, authz core.Authorization) error {
	return nil
}

func (ra *MockRegistrationAuthority) DeactivateAuthorization(ctx context.Context, authz core.Authorization) error {
	return nil
}

func (ra *MockRegistrationAuthority) DeactivateRegistration(ctx context.Context, _ core.Registration) error {
	return nil
}

func (ra *MockRegistrationAuthority) NewOrder(ctx context.Context, req *rapb.NewOrderRequest) (*corepb.Order, error) {
	return &corepb.Order{
		Id:               1,
		RegistrationID:   req.RegistrationID,
		Expires:          0,
		Names:            req.Names,
		Status:           string(core.StatusPending),
		V2Authorizations: []int64{1},
	}, nil
}

func (ra *MockRegistrationAuthority) FinalizeOrder(ctx context.Context, req *rapb.FinalizeOrderRequest) (*corepb.Order, error) {
	req.Order.Status = string(core.StatusProcessing)
	return req.Order, nil
}

func makeBody(s string) io.ReadCloser {
	return ioutil.NopCloser(strings.NewReader(s))
}

// loadKey loads a private key from PEM/DER-encoded data and returns
// a `crypto.Signer`.
func loadKey(t *testing.T, keyBytes []byte) crypto.Signer {
	// pem.Decode does not return an error as its 2nd arg, but instead the "rest"
	// that was leftover from parsing the PEM block. We only care if the decoded
	// PEM block was empty for this test function.
	block, _ := pem.Decode(keyBytes)
	if block == nil {
		t.Fatal("Unable to decode private key PEM bytes")
	}

	// Try decoding as an RSA private key
	if rsaKey, err := x509.ParsePKCS1PrivateKey(block.Bytes); err == nil {
		return rsaKey
	}

	// Try decoding as a PKCS8 private key
	if key, err := x509.ParsePKCS8PrivateKey(block.Bytes); err == nil {
		// Determine the key's true type and return it as a crypto.Signer
		switch k := key.(type) {
		case *rsa.PrivateKey:
			return k
		case *ecdsa.PrivateKey:
			return k
		}
	}

	// Try as an ECDSA private key
	if ecdsaKey, err := x509.ParseECPrivateKey(block.Bytes); err == nil {
		return ecdsaKey
	}

	// Nothing worked! Fail hard.
	t.Fatalf("Unable to decode private key PEM bytes")
	// NOOP - the t.Fatal() call will abort before this return
	return nil
}

var testKeyPolicy = goodkey.KeyPolicy{
	AllowRSA:           true,
	AllowECDSANISTP256: true,
	AllowECDSANISTP384: true,
}

var ctx = context.Background()

func setupWFE(t *testing.T) (WebFrontEndImpl, clock.FakeClock) {
	features.Reset()

	fc := clock.NewFake()
	stats := metrics.NoopRegisterer

	chainPEM, err := ioutil.ReadFile("../test/test-ca2.pem")
	test.AssertNotError(t, err, "Unable to read ../test/test-ca2.pem")
	chainDER, _ := pem.Decode(chainPEM)

	chainCrossPEM, err := ioutil.ReadFile("../test/test-ca2-cross.pem")
	test.AssertNotError(t, err, "Unable to read ../test/test-ca2-cross.pem")

	certChains := map[string][][]byte{
		"http://localhost:4000/acme/issuer-cert": {
			append([]byte{'\n'}, chainPEM...),
			append([]byte{'\n'}, chainCrossPEM...),
		},
	}
	issuerCert, err := x509.ParseCertificate(chainDER.Bytes)
	test.AssertNotError(t, err, "Unable to parse issuer cert")
	issuerCertificates := []*x509.Certificate{
		issuerCert,
	}

	wfe, err := NewWebFrontEndImpl(stats, fc, testKeyPolicy, certChains, issuerCertificates, nil, nil, blog.NewMock(), 10*time.Second, 30*24*time.Hour, 7*24*time.Hour)
	test.AssertNotError(t, err, "Unable to create WFE")

	wfe.SubscriberAgreementURL = agreementURL

	wfe.RA = &MockRegistrationAuthority{}
	wfe.SA = mocks.NewStorageAuthority(fc)

	return wfe, fc
}

// makePostRequestWithPath creates an http.Request for localhost with method
// POST, the provided body, and the correct Content-Length. The path provided
// will be parsed as a URL and used to populate the request URL and RequestURI
func makePostRequestWithPath(path string, body string) *http.Request {
	request := &http.Request{
		Method:     "POST",
		RemoteAddr: "1.1.1.1:7882",
		Header: map[string][]string{
			"Content-Length": {strconv.Itoa(len(body))},
			"Content-Type":   {expectedJWSContentType},
		},
		Body: makeBody(body),
		Host: "localhost",
	}
	url := mustParseURL(path)
	request.URL = url
	request.RequestURI = url.Path
	return request
}

// signAndPost constructs a JWS signed by the given account ID, over the given
// payload, with the protected URL set to the provided signedURL. An HTTP
// request constructed to the provided path with the encoded JWS body as the
// POST body is returned.
func signAndPost(t *testing.T, path, signedURL, payload string, accountID int64, ns *nonce.NonceService) *http.Request {
	_, _, body := signRequestKeyID(t, accountID, nil, signedURL, payload, ns)
	return makePostRequestWithPath(path, body)
}

func mustParseURL(s string) *url.URL {
	if u, err := url.Parse(s); err != nil {
		panic("Cannot parse URL " + s)
	} else {
		return u
	}
}

func sortHeader(s string) string {
	a := strings.Split(s, ", ")
	sort.Strings(a)
	return strings.Join(a, ", ")
}

func addHeadIfGet(s []string) []string {
	for _, a := range s {
		if a == "GET" {
			return append(s, "HEAD")
		}
	}
	return s
}

func TestHandleFunc(t *testing.T) {
	wfe, _ := setupWFE(t)
	var mux *http.ServeMux
	var rw *httptest.ResponseRecorder
	var stubCalled bool
	runWrappedHandler := func(req *http.Request, pattern string, allowed ...string) {
		mux = http.NewServeMux()
		rw = httptest.NewRecorder()
		stubCalled = false
		wfe.HandleFunc(mux, pattern, func(context.Context, *web.RequestEvent, http.ResponseWriter, *http.Request) {
			stubCalled = true
		}, allowed...)
		req.URL = mustParseURL(pattern)
		mux.ServeHTTP(rw, req)
	}

	// Plain requests (no CORS)
	type testCase struct {
		allowed        []string
		reqMethod      string
		shouldCallStub bool
		shouldSucceed  bool
		pattern        string
	}
	var lastNonce string
	for _, c := range []testCase{
		{[]string{"GET", "POST"}, "GET", true, true, "/test"},
		{[]string{"GET", "POST"}, "GET", true, true, newNoncePath},
		{[]string{"GET", "POST"}, "POST", true, true, "/test"},
		{[]string{"GET"}, "", false, false, "/test"},
		{[]string{"GET"}, "POST", false, false, "/test"},
		{[]string{"GET"}, "OPTIONS", false, true, "/test"},
		{[]string{"GET"}, "MAKE-COFFEE", false, false, "/test"}, // 405, or 418?
		{[]string{"GET"}, "GET", true, true, directoryPath},
	} {
		runWrappedHandler(&http.Request{Method: c.reqMethod}, c.pattern, c.allowed...)
		test.AssertEquals(t, stubCalled, c.shouldCallStub)
		if c.shouldSucceed {
			test.AssertEquals(t, rw.Code, http.StatusOK)
		} else {
			test.AssertEquals(t, rw.Code, http.StatusMethodNotAllowed)
			test.AssertEquals(t, sortHeader(rw.Header().Get("Allow")), sortHeader(strings.Join(addHeadIfGet(c.allowed), ", ")))
			test.AssertUnmarshaledEquals(t,
				rw.Body.String(),
				`{"type":"`+probs.V2ErrorNS+`malformed","detail":"Method not allowed","status":405}`)
		}
		if c.reqMethod == "GET" && c.pattern != newNoncePath {
			nonce := rw.Header().Get("Replay-Nonce")
			test.AssertEquals(t, nonce, "")
		} else {
			nonce := rw.Header().Get("Replay-Nonce")
			test.AssertNotEquals(t, nonce, lastNonce)
			test.AssertNotEquals(t, nonce, "")
			lastNonce = nonce
		}
		linkHeader := rw.Header().Get("Link")
		if c.pattern != directoryPath {
			// If the pattern wasn't the directory there should be a Link header for the index
			test.AssertEquals(t, linkHeader, `<http://localhost/directory>;rel="index"`)
		} else {
			// The directory resource shouldn't get a link header
			test.AssertEquals(t, linkHeader, "")
		}
	}

	// Disallowed method returns error JSON in body
	runWrappedHandler(&http.Request{Method: "PUT"}, "/test", "GET", "POST")
	test.AssertEquals(t, rw.Header().Get("Content-Type"), "application/problem+json")
	test.AssertUnmarshaledEquals(t, rw.Body.String(), `{"type":"`+probs.V2ErrorNS+`malformed","detail":"Method not allowed","status":405}`)
	test.AssertEquals(t, sortHeader(rw.Header().Get("Allow")), "GET, HEAD, POST")

	// Disallowed method special case: response to HEAD has got no body
	runWrappedHandler(&http.Request{Method: "HEAD"}, "/test", "GET", "POST")
	test.AssertEquals(t, stubCalled, true)
	test.AssertEquals(t, rw.Body.String(), "")

	// HEAD doesn't work with POST-only endpoints
	runWrappedHandler(&http.Request{Method: "HEAD"}, "/test", "POST")
	test.AssertEquals(t, stubCalled, false)
	test.AssertEquals(t, rw.Code, http.StatusMethodNotAllowed)
	test.AssertEquals(t, rw.Header().Get("Content-Type"), "application/problem+json")
	test.AssertEquals(t, rw.Header().Get("Allow"), "POST")
	test.AssertUnmarshaledEquals(t, rw.Body.String(), `{"type":"`+probs.V2ErrorNS+`malformed","detail":"Method not allowed","status":405}`)

	wfe.AllowOrigins = []string{"*"}
	testOrigin := "https://example.com"

	// CORS "actual" request for disallowed method
	runWrappedHandler(&http.Request{
		Method: "POST",
		Header: map[string][]string{
			"Origin": {testOrigin},
		},
	}, "/test", "GET")
	test.AssertEquals(t, stubCalled, false)
	test.AssertEquals(t, rw.Code, http.StatusMethodNotAllowed)

	// CORS "actual" request for allowed method
	runWrappedHandler(&http.Request{
		Method: "GET",
		Header: map[string][]string{
			"Origin": {testOrigin},
		},
	}, "/test", "GET", "POST")
	test.AssertEquals(t, stubCalled, true)
	test.AssertEquals(t, rw.Code, http.StatusOK)
	test.AssertEquals(t, rw.Header().Get("Access-Control-Allow-Methods"), "")
	test.AssertEquals(t, rw.Header().Get("Access-Control-Allow-Origin"), "*")
	test.AssertEquals(t, rw.Header().Get("Access-Control-Allow-Headers"), "Content-Type")
	test.AssertEquals(t, sortHeader(rw.Header().Get("Access-Control-Expose-Headers")), "Link, Location, Replay-Nonce")

	// CORS preflight request for disallowed method
	runWrappedHandler(&http.Request{
		Method: "OPTIONS",
		Header: map[string][]string{
			"Origin":                        {testOrigin},
			"Access-Control-Request-Method": {"POST"},
		},
	}, "/test", "GET")
	test.AssertEquals(t, stubCalled, false)
	test.AssertEquals(t, rw.Code, http.StatusOK)
	test.AssertEquals(t, rw.Header().Get("Allow"), "GET, HEAD")
	test.AssertEquals(t, rw.Header().Get("Access-Control-Allow-Origin"), "")
	test.AssertEquals(t, rw.Header().Get("Access-Control-Allow-Headers"), "")

	// CORS preflight request for allowed method
	runWrappedHandler(&http.Request{
		Method: "OPTIONS",
		Header: map[string][]string{
			"Origin":                         {testOrigin},
			"Access-Control-Request-Method":  {"POST"},
			"Access-Control-Request-Headers": {"X-Accept-Header1, X-Accept-Header2", "X-Accept-Header3"},
		},
	}, "/test", "GET", "POST")
	test.AssertEquals(t, rw.Code, http.StatusOK)
	test.AssertEquals(t, rw.Header().Get("Access-Control-Allow-Origin"), "*")
	test.AssertEquals(t, rw.Header().Get("Access-Control-Allow-Headers"), "Content-Type")
	test.AssertEquals(t, rw.Header().Get("Access-Control-Max-Age"), "86400")
	test.AssertEquals(t, sortHeader(rw.Header().Get("Access-Control-Allow-Methods")), "GET, HEAD, POST")
	test.AssertEquals(t, sortHeader(rw.Header().Get("Access-Control-Expose-Headers")), "Link, Location, Replay-Nonce")

	// OPTIONS request without an Origin header (i.e., not a CORS
	// preflight request)
	runWrappedHandler(&http.Request{
		Method: "OPTIONS",
		Header: map[string][]string{
			"Access-Control-Request-Method": {"POST"},
		},
	}, "/test", "GET", "POST")
	test.AssertEquals(t, rw.Code, http.StatusOK)
	test.AssertEquals(t, rw.Header().Get("Access-Control-Allow-Origin"), "")
	test.AssertEquals(t, rw.Header().Get("Access-Control-Allow-Headers"), "")
	test.AssertEquals(t, sortHeader(rw.Header().Get("Allow")), "GET, HEAD, POST")

	// CORS preflight request missing optional Request-Method
	// header. The "actual" request will be GET.
	for _, allowedMethod := range []string{"GET", "POST"} {
		runWrappedHandler(&http.Request{
			Method: "OPTIONS",
			Header: map[string][]string{
				"Origin": {testOrigin},
			},
		}, "/test", allowedMethod)
		test.AssertEquals(t, rw.Code, http.StatusOK)
		if allowedMethod == "GET" {
			test.AssertEquals(t, rw.Header().Get("Access-Control-Allow-Origin"), "*")
			test.AssertEquals(t, rw.Header().Get("Access-Control-Allow-Headers"), "Content-Type")
			test.AssertEquals(t, rw.Header().Get("Access-Control-Allow-Methods"), "GET, HEAD")
		} else {
			test.AssertEquals(t, rw.Header().Get("Access-Control-Allow-Origin"), "")
			test.AssertEquals(t, rw.Header().Get("Access-Control-Allow-Headers"), "")
		}
	}

	// No CORS headers are given when configuration does not list
	// "*" or the client-provided origin.
	for _, wfe.AllowOrigins = range [][]string{
		{},
		{"http://example.com", "https://other.example"},
		{""}, // Invalid origin is never matched
	} {
		runWrappedHandler(&http.Request{
			Method: "OPTIONS",
			Header: map[string][]string{
				"Origin":                        {testOrigin},
				"Access-Control-Request-Method": {"POST"},
			},
		}, "/test", "POST")
		test.AssertEquals(t, rw.Code, http.StatusOK)
		for _, h := range []string{
			"Access-Control-Allow-Methods",
			"Access-Control-Allow-Origin",
			"Access-Control-Allow-Headers",
			"Access-Control-Expose-Headers",
			"Access-Control-Request-Headers",
		} {
			test.AssertEquals(t, rw.Header().Get(h), "")
		}
	}

	// CORS headers are offered when configuration lists "*" or
	// the client-provided origin.
	for _, wfe.AllowOrigins = range [][]string{
		{testOrigin, "http://example.org", "*"},
		{"", "http://example.org", testOrigin}, // Invalid origin is harmless
	} {
		runWrappedHandler(&http.Request{
			Method: "OPTIONS",
			Header: map[string][]string{
				"Origin":                        {testOrigin},
				"Access-Control-Request-Method": {"POST"},
			},
		}, "/test", "POST")
		test.AssertEquals(t, rw.Code, http.StatusOK)
		test.AssertEquals(t, rw.Header().Get("Access-Control-Allow-Origin"), testOrigin)
		// http://www.w3.org/TR/cors/ section 6.4:
		test.AssertEquals(t, rw.Header().Get("Vary"), "Origin")
	}
}

func TestPOST404(t *testing.T) {
	wfe, _ := setupWFE(t)
	responseWriter := httptest.NewRecorder()
	url, _ := url.Parse("/foobar")
	wfe.Index(ctx, newRequestEvent(), responseWriter, &http.Request{
		Method: "POST",
		URL:    url,
	})
	test.AssertEquals(t, responseWriter.Code, http.StatusNotFound)
}

func TestIndex(t *testing.T) {
	wfe, _ := setupWFE(t)

	responseWriter := httptest.NewRecorder()

	url, _ := url.Parse("/")
	wfe.Index(ctx, newRequestEvent(), responseWriter, &http.Request{
		Method: "GET",
		URL:    url,
	})
	test.AssertEquals(t, responseWriter.Code, http.StatusOK)
	test.AssertNotEquals(t, responseWriter.Body.String(), "404 page not found\n")
	test.Assert(t, strings.Contains(responseWriter.Body.String(), directoryPath),
		"directory path not found")
	test.AssertEquals(t, responseWriter.Header().Get("Cache-Control"), "public, max-age=0, no-cache")

	responseWriter.Body.Reset()
	responseWriter.Header().Del("Cache-Control")
	url, _ = url.Parse("/foo")
	wfe.Index(ctx, newRequestEvent(), responseWriter, &http.Request{
		URL: url,
	})
	//test.AssertEquals(t, responseWriter.Code, http.StatusNotFound)
	test.AssertEquals(t, responseWriter.Body.String(), "404 page not found\n")
	test.AssertEquals(t, responseWriter.Header().Get("Cache-Control"), "")
}

// randomDirectoryKeyPresent unmarshals the given buf of JSON and returns true
// if `randomDirKeyExplanationLink` appears as the value of a key in the directory
// object.
func randomDirectoryKeyPresent(t *testing.T, buf []byte) bool {
	var dir map[string]interface{}
	if err := json.Unmarshal(buf, &dir); err != nil {
		t.Errorf("Failed to unmarshal directory: %s", err)
	}
	for _, v := range dir {
		if v == randomDirKeyExplanationLink {
			return true
		}
	}
	return false
}

type fakeRand struct{}

func (fr fakeRand) Read(p []byte) (int, error) {
	return len(p), nil
}

func TestDirectory(t *testing.T) {
	wfe, _ := setupWFE(t)
	mux := wfe.Handler(metrics.NoopRegisterer)
	core.RandReader = fakeRand{}
	defer func() { core.RandReader = rand.Reader }()

	dirURL, _ := url.Parse("/directory")

	getReq := &http.Request{
		Method: http.MethodGet,
		URL:    dirURL,
		Host:   "localhost:4300",
	}

	_, _, jwsBody := signRequestKeyID(t, 1, nil, "http://localhost/directory", "", wfe.nonceService)
	postAsGetReq := makePostRequestWithPath("/directory", jwsBody)

	testCases := []struct {
		name         string
		caaIdent     string
		website      string
		expectedJSON string
		request      *http.Request
	}{
		{
			name:    "standard GET, no CAA ident/website meta",
			request: getReq,
			expectedJSON: `{
  "keyChange": "http://localhost:4300/acme/key-change",
  "meta": {
    "termsOfService": "http://example.invalid/terms"
  },
  "newNonce": "http://localhost:4300/acme/new-nonce",
  "newAccount": "http://localhost:4300/acme/new-acct",
  "newOrder": "http://localhost:4300/acme/new-order",
  "revokeCert": "http://localhost:4300/acme/revoke-cert",
  "AAAAAAAAAAA": "https://community.letsencrypt.org/t/adding-random-entries-to-the-directory/33417"
}`,
		},
		{
			name:     "standard GET, CAA ident/website meta",
			caaIdent: "Radiant Lock",
			website:  "zombo.com",
			request:  getReq,
			expectedJSON: `{
  "AAAAAAAAAAA": "https://community.letsencrypt.org/t/adding-random-entries-to-the-directory/33417",
  "keyChange": "http://localhost:4300/acme/key-change",
  "meta": {
    "caaIdentities": [
      "Radiant Lock"
    ],
    "termsOfService": "http://example.invalid/terms",
    "website": "zombo.com"
  },
  "newAccount": "http://localhost:4300/acme/new-acct",
  "newNonce": "http://localhost:4300/acme/new-nonce",
  "newOrder": "http://localhost:4300/acme/new-order",
  "revokeCert": "http://localhost:4300/acme/revoke-cert"
}`,
		},
		{
			name:     "POST-as-GET, CAA ident/website meta",
			caaIdent: "Radiant Lock",
			website:  "zombo.com",
			request:  postAsGetReq,
			expectedJSON: `{
  "AAAAAAAAAAA": "https://community.letsencrypt.org/t/adding-random-entries-to-the-directory/33417",
  "keyChange": "http://localhost/acme/key-change",
  "meta": {
    "caaIdentities": [
      "Radiant Lock"
    ],
    "termsOfService": "http://example.invalid/terms",
    "website": "zombo.com"
  },
  "newAccount": "http://localhost/acme/new-acct",
  "newNonce": "http://localhost/acme/new-nonce",
  "newOrder": "http://localhost/acme/new-order",
  "revokeCert": "http://localhost/acme/revoke-cert"
}`,
		},
	}

	for _, tc := range testCases {
		t.Run(tc.name, func(t *testing.T) {
			// Configure a caaIdentity and website for the /directory meta based on the tc
			wfe.DirectoryCAAIdentity = tc.caaIdent // "Radiant Lock"
			wfe.DirectoryWebsite = tc.website      //"zombo.com"
			responseWriter := httptest.NewRecorder()
			// Serve the /directory response for this request into a recorder
			mux.ServeHTTP(responseWriter, tc.request)
			// We expect all directory requests to return a json object with a good HTTP status
			test.AssertEquals(t, responseWriter.Header().Get("Content-Type"), "application/json")
			// We expect all requests to return status OK
			test.AssertEquals(t, responseWriter.Code, http.StatusOK)
			// The response should match expected
			test.AssertUnmarshaledEquals(t, responseWriter.Body.String(), tc.expectedJSON)
			// Check that the random directory key is present
			test.AssertEquals(t,
				randomDirectoryKeyPresent(t, responseWriter.Body.Bytes()),
				true)
		})
	}
}

func TestRelativeDirectory(t *testing.T) {
	wfe, _ := setupWFE(t)
	mux := wfe.Handler(metrics.NoopRegisterer)
	core.RandReader = fakeRand{}
	defer func() { core.RandReader = rand.Reader }()

	expectedDirectory := func(hostname string) string {
		expected := new(bytes.Buffer)

		fmt.Fprintf(expected, "{")
		fmt.Fprintf(expected, `"keyChange":"%s/acme/key-change",`, hostname)
		fmt.Fprintf(expected, `"newNonce":"%s/acme/new-nonce",`, hostname)
		fmt.Fprintf(expected, `"newAccount":"%s/acme/new-acct",`, hostname)
		fmt.Fprintf(expected, `"newOrder":"%s/acme/new-order",`, hostname)
		fmt.Fprintf(expected, `"revokeCert":"%s/acme/revoke-cert",`, hostname)
		fmt.Fprintf(expected, `"AAAAAAAAAAA":"https://community.letsencrypt.org/t/adding-random-entries-to-the-directory/33417",`)
		fmt.Fprintf(expected, `"meta":{"termsOfService":"http://example.invalid/terms"}`)
		fmt.Fprintf(expected, "}")
		return expected.String()
	}

	dirTests := []struct {
		host        string
		protoHeader string
		result      string
	}{
		// Test '' (No host header) with no proto header
		{"", "", expectedDirectory("http://localhost")},
		// Test localhost:4300 with no proto header
		{"localhost:4300", "", expectedDirectory("http://localhost:4300")},
		// Test 127.0.0.1:4300 with no proto header
		{"127.0.0.1:4300", "", expectedDirectory("http://127.0.0.1:4300")},
		// Test localhost:4300 with HTTP proto header
		{"localhost:4300", "http", expectedDirectory("http://localhost:4300")},
		// Test localhost:4300 with HTTPS proto header
		{"localhost:4300", "https", expectedDirectory("https://localhost:4300")},
	}

	for _, tt := range dirTests {
		var headers map[string][]string
		responseWriter := httptest.NewRecorder()

		if tt.protoHeader != "" {
			headers = map[string][]string{
				"X-Forwarded-Proto": {tt.protoHeader},
			}
		}

		mux.ServeHTTP(responseWriter, &http.Request{
			Method: "GET",
			Host:   tt.host,
			URL:    mustParseURL(directoryPath),
			Header: headers,
		})
		test.AssertEquals(t, responseWriter.Header().Get("Content-Type"), "application/json")
		test.AssertEquals(t, responseWriter.Code, http.StatusOK)
		test.AssertUnmarshaledEquals(t, responseWriter.Body.String(), tt.result)
	}
}

// TestNonceEndpoint tests requests to the WFE2's new-nonce endpoint
func TestNonceEndpoint(t *testing.T) {
	wfe, _ := setupWFE(t)
	mux := wfe.Handler(metrics.NoopRegisterer)

	getReq := &http.Request{
		Method: http.MethodGet,
		URL:    mustParseURL(newNoncePath),
	}
	headReq := &http.Request{
		Method: http.MethodHead,
		URL:    mustParseURL(newNoncePath),
	}

	_, _, jwsBody := signRequestKeyID(t, 1, nil, fmt.Sprintf("http://localhost%s", newNoncePath), "", wfe.nonceService)
	postAsGetReq := makePostRequestWithPath(newNoncePath, jwsBody)

	testCases := []struct {
		name           string
		request        *http.Request
		expectedStatus int
	}{
		{
			name:           "GET new-nonce request",
			request:        getReq,
			expectedStatus: http.StatusNoContent,
		},
		{
			name:           "HEAD new-nonce request",
			request:        headReq,
			expectedStatus: http.StatusOK,
		},
		{
			name:           "POST-as-GET new-nonce request",
			request:        postAsGetReq,
			expectedStatus: http.StatusOK,
		},
	}

	for _, tc := range testCases {
		t.Run(tc.name, func(t *testing.T) {
			responseWriter := httptest.NewRecorder()
			mux.ServeHTTP(responseWriter, tc.request)
			// The response should have the expected HTTP status code
			test.AssertEquals(t, responseWriter.Code, tc.expectedStatus)
			// And the response should contain a valid nonce in the Replay-Nonce header
			nonce := responseWriter.Header().Get("Replay-Nonce")
			test.AssertEquals(t, wfe.nonceService.Valid(nonce), true)
			// The server MUST include a Cache-Control header field with the "no-store"
			// directive in responses for the newNonce resource, in order to prevent
			// caching of this resource.
			cacheControl := responseWriter.Header().Get("Cache-Control")
			test.AssertEquals(t, cacheControl, "no-store")
		})
	}
}

func TestHTTPMethods(t *testing.T) {
	wfe, _ := setupWFE(t)
	mux := wfe.Handler(metrics.NoopRegisterer)

	// NOTE: Boulder's muxer treats HEAD as implicitly allowed if GET is specified
	// so we include both here in `getOnly`
	getOnly := map[string]bool{http.MethodGet: true, http.MethodHead: true}
	postOnly := map[string]bool{http.MethodPost: true}
	getOrPost := map[string]bool{http.MethodGet: true, http.MethodHead: true, http.MethodPost: true}

	testCases := []struct {
		Name    string
		Path    string
		Allowed map[string]bool
	}{
		{
			Name:    "Index path should be GET only",
			Path:    "/",
			Allowed: getOnly,
		},
		{
			Name:    "Directory path should be GET or POST only",
			Path:    directoryPath,
			Allowed: getOrPost,
		},
		{
			Name:    "NewAcct path should be POST only",
			Path:    newAcctPath,
			Allowed: postOnly,
		},
		{
			Name:    "Acct path should be POST only",
			Path:    acctPath,
			Allowed: postOnly,
		},
		// TODO(@cpu): Remove GET authz support, support only POST-as-GET
		{
			Name:    "Authz path should be GET or POST only",
			Path:    authzPath,
			Allowed: getOrPost,
		},
		// TODO(@cpu): Remove GET challenge support, support only POST-as-GET
		{
			Name:    "Challenge path should be GET or POST only",
			Path:    challengePath,
			Allowed: getOrPost,
		},
		// TODO(@cpu): Remove GET certificate support, support only POST-as-GET
		{
			Name:    "Certificate path should be GET or POST only",
			Path:    certPath,
			Allowed: getOrPost,
		},
		{
			Name:    "RevokeCert path should be POST only",
			Path:    revokeCertPath,
			Allowed: postOnly,
		},
		{
			Name:    "Build ID path should be GET only",
			Path:    buildIDPath,
			Allowed: getOnly,
		},
		{
			Name:    "Rollover path should be POST only",
			Path:    rolloverPath,
			Allowed: postOnly,
		},
		{
			Name:    "New order path should be POST only",
			Path:    newOrderPath,
			Allowed: postOnly,
		},
		// TODO(@cpu): Remove GET order support, support only POST-as-GET
		{
			Name:    "Order path should be GET or POST only",
			Path:    orderPath,
			Allowed: getOrPost,
		},
		{
			Name:    "Nonce path should be GET or POST only",
			Path:    newNoncePath,
			Allowed: getOrPost,
		},
	}

	// NOTE: We omit http.MethodOptions because all requests with this method are
	// redirected to a special endpoint for CORS headers
	allMethods := []string{
		http.MethodGet,
		http.MethodHead,
		http.MethodPost,
		http.MethodPut,
		http.MethodPatch,
		http.MethodDelete,
		http.MethodConnect,
		http.MethodTrace,
	}

	responseWriter := httptest.NewRecorder()

	for _, tc := range testCases {
		t.Run(tc.Name, func(t *testing.T) {
			// For every possible HTTP method check what the mux serves for the test
			// case path
			for _, method := range allMethods {
				responseWriter.Body.Reset()
				mux.ServeHTTP(responseWriter, &http.Request{
					Method: method,
					URL:    mustParseURL(tc.Path),
				})
				// If the method isn't one that is intended to be allowed by the path,
				// check that the response was the not allowed response
				if _, ok := tc.Allowed[method]; !ok {
					var prob probs.ProblemDetails
					// Unmarshal the body into a problem
					body := responseWriter.Body.String()
					err := json.Unmarshal([]byte(body), &prob)
					test.AssertNotError(t, err, fmt.Sprintf("Error unmarshalling resp body: %q", body))
					// TODO(@cpu): It seems like the mux should be returning
					// http.StatusMethodNotAllowed here, but instead it returns StatusOK
					// with a problem that has a StatusMethodNotAllowed HTTPStatus. Is
					// this a bug?
					test.AssertEquals(t, responseWriter.Code, http.StatusOK)
					test.AssertEquals(t, prob.HTTPStatus, http.StatusMethodNotAllowed)
					test.AssertEquals(t, prob.Detail, "Method not allowed")
				} else {
					// Otherwise if it was an allowed method, ensure that the response was
					// *not* StatusMethodNotAllowed
					test.AssertNotEquals(t, responseWriter.Code, http.StatusMethodNotAllowed)
				}
			}
		})
	}
}

func TestGetChallenge(t *testing.T) {
	wfe, _ := setupWFE(t)

	challengeURL := "http://localhost/acme/chall-v3/1/-ZfxEw"

	for _, method := range []string{"GET", "HEAD"} {
		resp := httptest.NewRecorder()

		req, err := http.NewRequest(method, challengeURL, nil)
		req.URL.Path = "1/-ZfxEw"
		test.AssertNotError(t, err, "Could not make NewRequest")

		wfe.Challenge(ctx, newRequestEvent(), resp, req)
		test.AssertEquals(t,
			resp.Code,
			http.StatusOK)
		test.AssertEquals(t,
			resp.Header().Get("Location"),
			challengeURL)
		test.AssertEquals(t,
			resp.Header().Get("Content-Type"),
			"application/json")
		test.AssertEquals(t,
			resp.Header().Get("Link"),
			`<http://localhost/acme/authz-v3/1>;rel="up"`)
		// Body is only relevant for GET. For HEAD, body will
		// be discarded by HandleFunc() anyway, so it doesn't
		// matter what Challenge() writes to it.
		if method == "GET" {
			test.AssertUnmarshaledEquals(
				t, resp.Body.String(),
				`{"status": "pending", "type":"dns","token":"token","url":"http://localhost/acme/chall-v3/1/-ZfxEw"}`)
		}
	}
}

func TestChallenge(t *testing.T) {
	wfe, _ := setupWFE(t)

	post := func(path string) *http.Request {
		signedURL := fmt.Sprintf("http://localhost/%s", path)
		_, _, jwsBody := signRequestKeyID(t, 1, nil, signedURL, `{}`, wfe.nonceService)
		return makePostRequestWithPath(path, jwsBody)
	}
	postAsGet := func(keyID int64, path, body string) *http.Request {
		_, _, jwsBody := signRequestKeyID(t, keyID, nil, fmt.Sprintf("http://localhost/%s", path), body, wfe.nonceService)
		return makePostRequestWithPath(path, jwsBody)
	}

	// See mocks/mocks.go StorageAuthority.GetAuthorization for the "expired/"
	// "error_result/" path handling.
	testCases := []struct {
		Name            string
		Request         *http.Request
		ExpectedStatus  int
		ExpectedHeaders map[string]string
		ExpectedBody    string
	}{
		{
			Name:           "Valid challenge",
			Request:        post("1/-ZfxEw"),
			ExpectedStatus: http.StatusOK,
			ExpectedHeaders: map[string]string{
				"Location": "http://localhost/acme/chall-v3/1/-ZfxEw",
				"Link":     `<http://localhost/acme/authz-v3/1>;rel="up"`,
			},
			ExpectedBody: `{"status": "pending", "type":"dns","token":"token","url":"http://localhost/acme/chall-v3/1/-ZfxEw"}`,
		},
		{
			Name:           "Expired challenge",
			Request:        post("3/-ZfxEw"),
			ExpectedStatus: http.StatusNotFound,
			ExpectedBody:   `{"type":"` + probs.V2ErrorNS + `malformed","detail":"Expired authorization","status":404}`,
		},
		{
			Name:           "Missing challenge",
			Request:        post("1/"),
			ExpectedStatus: http.StatusNotFound,
			ExpectedBody:   `{"type":"` + probs.V2ErrorNS + `malformed","detail":"No such challenge","status":404}`,
		},
		{
			Name:           "Unspecified database error",
			Request:        post("4/-ZfxEw"),
			ExpectedStatus: http.StatusInternalServerError,
			ExpectedBody:   `{"type":"` + probs.V2ErrorNS + `serverInternal","detail":"Problem getting authorization","status":500}`,
		},
		{
			Name:           "POST-as-GET, wrong owner",
			Request:        postAsGet(1, "5/-ZfxEw", ""),
			ExpectedStatus: http.StatusForbidden,
			ExpectedBody:   `{"type":"` + probs.V2ErrorNS + `unauthorized","detail":"User account ID doesn't match account ID in authorization","status":403}`,
		},
		{
			Name:           "Valid POST-as-GET",
			Request:        postAsGet(1, "1/-ZfxEw", ""),
			ExpectedStatus: http.StatusOK,
			ExpectedBody:   `{"status": "pending", "type":"dns", "token":"token", "url": "http://localhost/acme/chall-v3/1/-ZfxEw"}`,
		},
	}

	for _, tc := range testCases {
		t.Run(tc.Name, func(t *testing.T) {
			responseWriter := httptest.NewRecorder()
			wfe.Challenge(ctx, newRequestEvent(), responseWriter, tc.Request)
			// Check the response code, headers and body match expected
			headers := responseWriter.Header()
			body := responseWriter.Body.String()
			test.AssertEquals(t, responseWriter.Code, tc.ExpectedStatus)
			for h, v := range tc.ExpectedHeaders {
				test.AssertEquals(t, headers.Get(h), v)
			}
			test.AssertUnmarshaledEquals(t, body, tc.ExpectedBody)
		})
	}
}

// MockRAPerformValidationError is a mock RA that just returns an error on
// PerformValidation.
type MockRAPerformValidationError struct {
	MockRegistrationAuthority
}

func (ra *MockRAPerformValidationError) PerformValidation(_ context.Context, _ *rapb.PerformValidationRequest) (*corepb.Authorization, error) {
	return nil, errors.New("broken on purpose")
}

// TestUpdateChallengeFinalizedAuthz tests that POSTing a challenge associated
// with an already valid authorization just returns the challenge without calling
// the RA.
func TestUpdateChallengeFinalizedAuthz(t *testing.T) {
	wfe, _ := setupWFE(t)
	wfe.RA = &MockRAPerformValidationError{}
	responseWriter := httptest.NewRecorder()

	signedURL := "http://localhost/1/-ZfxEw"
	_, _, jwsBody := signRequestKeyID(t, 1, nil, signedURL, `{}`, wfe.nonceService)
	request := makePostRequestWithPath("1/-ZfxEw", jwsBody)
	wfe.Challenge(ctx, newRequestEvent(), responseWriter, request)

	body := responseWriter.Body.String()
	test.AssertUnmarshaledEquals(t, body, `{
	  "status": "pending",
		"type": "dns",
		"token":"token",
		"url": "http://localhost/acme/chall-v3/1/-ZfxEw"
	  }`)
}

// TestUpdateChallengeRAError tests that when the RA returns an error from
// PerformValidation that the WFE returns an internal server error as expected
// and does not panic or otherwise bug out.
func TestUpdateChallengeRAError(t *testing.T) {
	wfe, _ := setupWFE(t)
	// Mock the RA to always fail PerformValidation
	wfe.RA = &MockRAPerformValidationError{}

	// Update a pending challenge
	signedURL := "http://localhost/2/-ZfxEw"
	_, _, jwsBody := signRequestKeyID(t, 1, nil, signedURL, `{}`, wfe.nonceService)
	responseWriter := httptest.NewRecorder()
	request := makePostRequestWithPath("2/-ZfxEw", jwsBody)

	wfe.Challenge(ctx, newRequestEvent(), responseWriter, request)

	// The result should be an internal server error problem.
	body := responseWriter.Body.String()
	test.AssertUnmarshaledEquals(t, body, `{
		"type": "urn:ietf:params:acme:error:serverInternal",
	  "detail": "Unable to update challenge",
		"status": 500
	}`)
}

func TestBadNonce(t *testing.T) {
	wfe, _ := setupWFE(t)

	key := loadKey(t, []byte(test2KeyPrivatePEM))
	rsaKey, ok := key.(*rsa.PrivateKey)
	test.Assert(t, ok, "Couldn't load RSA key")
	// NOTE: We deliberately do not set the NonceSource in the jose.SignerOptions
	// for this test in order to provoke a bad nonce error
	signer, err := jose.NewSigner(jose.SigningKey{
		Key:       rsaKey,
		Algorithm: jose.RS256,
	}, &jose.SignerOptions{
		EmbedJWK: true,
	})
	test.AssertNotError(t, err, "Failed to make signer")

	responseWriter := httptest.NewRecorder()
	result, err := signer.Sign([]byte(`{"contact":["mailto:person@mail.com"]}`))
	test.AssertNotError(t, err, "Failed to sign body")
	wfe.NewAccount(ctx, newRequestEvent(), responseWriter,
		makePostRequestWithPath("nonce", result.FullSerialize()))
	test.AssertUnmarshaledEquals(t, responseWriter.Body.String(), `{"type":"`+probs.V2ErrorNS+`badNonce","detail":"JWS has no anti-replay nonce","status":400}`)
}

func TestNewECDSAAccount(t *testing.T) {
	wfe, _ := setupWFE(t)

	// E1 always exists; E2 never exists
	key := loadKey(t, []byte(testE2KeyPrivatePEM))
	_, ok := key.(*ecdsa.PrivateKey)
	test.Assert(t, ok, "Couldn't load ECDSA key")

	payload := `{"contact":["mailto:person@mail.com"],"termsOfServiceAgreed":true}`
	path := newAcctPath
	signedURL := fmt.Sprintf("http://localhost%s", path)
	_, _, body := signRequestEmbed(t, key, signedURL, payload, wfe.nonceService)
	request := makePostRequestWithPath(path, body)

	responseWriter := httptest.NewRecorder()
	wfe.NewAccount(ctx, newRequestEvent(), responseWriter, request)

	var acct core.Registration
	responseBody := responseWriter.Body.String()
	err := json.Unmarshal([]byte(responseBody), &acct)
	test.AssertNotError(t, err, "Couldn't unmarshal returned account object")
	test.Assert(t, len(*acct.Contact) >= 1, "No contact field in account")
	test.AssertEquals(t, (*acct.Contact)[0], "mailto:person@mail.com")
	test.AssertEquals(t, acct.Agreement, "")
	test.AssertEquals(t, acct.InitialIP.String(), "1.1.1.1")

	test.AssertEquals(t, responseWriter.Header().Get("Location"), "http://localhost/acme/acct/1")

	key = loadKey(t, []byte(testE1KeyPrivatePEM))
	_, ok = key.(*ecdsa.PrivateKey)
	test.Assert(t, ok, "Couldn't load ECDSA key")

	_, _, body = signRequestEmbed(t, key, signedURL, payload, wfe.nonceService)
	request = makePostRequestWithPath(path, body)

	// Reset the body and status code
	responseWriter = httptest.NewRecorder()
	// POST, Valid JSON, Key already in use
	wfe.NewAccount(ctx, newRequestEvent(), responseWriter, request)
	test.AssertUnmarshaledEquals(t, responseWriter.Body.String(),
		`{
		"key": {
			"kty": "EC",
			"crv": "P-256",
			"x": "FwvSZpu06i3frSk_mz9HcD9nETn4wf3mQ-zDtG21Gao",
			"y": "S8rR-0dWa8nAcw1fbunF_ajS3PQZ-QwLps-2adgLgPk"
		},
		"initialIp": "",
		"createdAt": "0001-01-01T00:00:00Z",
		"status": ""
		}`)
	test.AssertEquals(t, responseWriter.Header().Get("Location"), "http://localhost/acme/acct/3")
	test.AssertEquals(t, responseWriter.Code, 200)

	// test3KeyPrivatePEM is a private key corresponding to a deactivated account in the mock SA's GetRegistration test data.
	key = loadKey(t, []byte(test3KeyPrivatePEM))
	_, ok = key.(*rsa.PrivateKey)
	test.Assert(t, ok, "Couldn't load test3 key")

	// Reset the body and status code
	responseWriter = httptest.NewRecorder()

	// Test POST valid JSON with deactivated account
	payload = `{}`
	path = "1"
	signedURL = "http://localhost/1"
	_, _, body = signRequestEmbed(t, key, signedURL, payload, wfe.nonceService)
	request = makePostRequestWithPath(path, body)
	wfe.NewAccount(ctx, newRequestEvent(), responseWriter, request)
	test.AssertEquals(t, responseWriter.Code, http.StatusForbidden)
}

// Test that the WFE handling of the "empty update" POST is correct. The ACME
// spec describes how when clients wish to query the server for information
// about an account an empty account update should be sent, and
// a populated acct object will be returned.
func TestEmptyAccount(t *testing.T) {
	wfe, _ := setupWFE(t)
	responseWriter := httptest.NewRecorder()

	// Test Key 1 is mocked in the mock StorageAuthority used in setupWFE to
	// return a populated account for GetRegistrationByKey when test key 1 is
	// used.
	key := loadKey(t, []byte(test1KeyPrivatePEM))
	_, ok := key.(*rsa.PrivateKey)
	test.Assert(t, ok, "Couldn't load RSA key")

	payload := `{}`
	path := "1"
	signedURL := "http://localhost/1"
	_, _, body := signRequestKeyID(t, 1, key, signedURL, payload, wfe.nonceService)
	request := makePostRequestWithPath(path, body)

	// Send an account update with the trivial body
	wfe.Account(
		ctx,
		newRequestEvent(),
		responseWriter,
		request)

	responseBody := responseWriter.Body.String()
	// There should be no error
	test.AssertNotContains(t, responseBody, probs.V2ErrorNS)

	// We should get back a populated Account
	var acct core.Registration
	err := json.Unmarshal([]byte(responseBody), &acct)
	test.AssertNotError(t, err, "Couldn't unmarshal returned account object")
	test.Assert(t, len(*acct.Contact) >= 1, "No contact field in account")
	test.AssertEquals(t, (*acct.Contact)[0], "mailto:person@mail.com")
	test.AssertEquals(t, acct.Agreement, "")
	responseWriter.Body.Reset()
}

func TestNewAccount(t *testing.T) {
	wfe, _ := setupWFE(t)
	mux := wfe.Handler(metrics.NoopRegisterer)
	key := loadKey(t, []byte(test2KeyPrivatePEM))
	_, ok := key.(*rsa.PrivateKey)
	test.Assert(t, ok, "Couldn't load test2 key")

	path := newAcctPath
	signedURL := fmt.Sprintf("http://localhost%s", path)

	wrongAgreementAcct := `{"contact":["mailto:person@mail.com"],"termsOfServiceAgreed":false}`
	// An acct with the terms not agreed to
	_, _, wrongAgreementBody := signRequestEmbed(t, key, signedURL, wrongAgreementAcct, wfe.nonceService)

	// A non-JSON payload
	_, _, fooBody := signRequestEmbed(t, key, signedURL, `foo`, wfe.nonceService)

	type newAcctErrorTest struct {
		r        *http.Request
		respBody string
	}

	acctErrTests := []newAcctErrorTest{
		// POST, but no body.
		{
			&http.Request{
				Method: "POST",
				URL:    mustParseURL(newAcctPath),
				Header: map[string][]string{
					"Content-Length": {"0"},
					"Content-Type":   {expectedJWSContentType},
				},
			},
			`{"type":"` + probs.V2ErrorNS + `malformed","detail":"No body on POST","status":400}`,
		},

		// POST, but body that isn't valid JWS
		{
			makePostRequestWithPath(newAcctPath, "hi"),
			`{"type":"` + probs.V2ErrorNS + `malformed","detail":"Parse error reading JWS","status":400}`,
		},

		// POST, Properly JWS-signed, but payload is "foo", not base64-encoded JSON.
		{
			makePostRequestWithPath(newAcctPath, fooBody),
			`{"type":"` + probs.V2ErrorNS + `malformed","detail":"Request payload did not parse as JSON","status":400}`,
		},

		// Same signed body, but payload modified by one byte, breaking signature.
		// should fail JWS verification.
		{
			makePostRequestWithPath(newAcctPath,
				`{"payload":"Zm9x","protected":"eyJhbGciOiJSUzI1NiIsImp3ayI6eyJrdHkiOiJSU0EiLCJuIjoicW5BUkxyVDdYejRnUmNLeUxkeWRtQ3ItZXk5T3VQSW1YNFg0MHRoazNvbjI2RmtNem5SM2ZSanM2NmVMSzdtbVBjQlo2dU9Kc2VVUlU2d0FhWk5tZW1vWXgxZE12cXZXV0l5aVFsZUhTRDdROHZCcmhSNnVJb080akF6SlpSLUNoelp1U0R0N2lITi0zeFVWc3B1NVhHd1hVX01WSlpzaFR3cDRUYUZ4NWVsSElUX09iblR2VE9VM1hoaXNoMDdBYmdaS21Xc1ZiWGg1cy1DcklpY1U0T2V4SlBndW5XWl9ZSkp1ZU9LbVR2bkxsVFY0TXpLUjJvWmxCS1oyN1MwLVNmZFZfUUR4X3lkbGU1b01BeUtWdGxBVjM1Y3lQTUlzWU53Z1VHQkNkWV8yVXppNWVYMGxUYzdNUFJ3ejZxUjFraXAtaTU5VmNHY1VRZ3FIVjZGeXF3IiwiZSI6IkFRQUIifSwia2lkIjoiIiwibm9uY2UiOiJyNHpuenZQQUVwMDlDN1JwZUtYVHhvNkx3SGwxZVBVdmpGeXhOSE1hQnVvIiwidXJsIjoiaHR0cDovL2xvY2FsaG9zdC9hY21lL25ldy1yZWcifQ","signature":"jcTdxSygm_cvD7KbXqsxgnoPApCTSkV4jolToSOd2ciRkg5W7Yl0ZKEEKwOc-dYIbQiwGiDzisyPCicwWsOUA1WSqHylKvZ3nxSMc6KtwJCW2DaOqcf0EEjy5VjiZJUrOt2c-r6b07tbn8sfOJKwlF2lsOeGi4s-rtvvkeQpAU-AWauzl9G4bv2nDUeCviAZjHx_PoUC-f9GmZhYrbDzAvXZ859ktM6RmMeD0OqPN7bhAeju2j9Gl0lnryZMtq2m0J2m1ucenQBL1g4ZkP1JiJvzd2cAz5G7Ftl2YeJJyWhqNd3qq0GVOt1P11s8PTGNaSoM0iR9QfUxT9A6jxARtg"}`),
			`{"type":"` + probs.V2ErrorNS + `malformed","detail":"JWS verification error","status":400}`,
		},
		{
			makePostRequestWithPath(newAcctPath, wrongAgreementBody),
			`{"type":"` + probs.V2ErrorNS + `malformed","detail":"must agree to terms of service","status":400}`,
		},
	}
	for _, rt := range acctErrTests {
		responseWriter := httptest.NewRecorder()
		mux.ServeHTTP(responseWriter, rt.r)
		test.AssertUnmarshaledEquals(t, responseWriter.Body.String(), rt.respBody)
	}

	responseWriter := httptest.NewRecorder()

	payload := `{"contact":["mailto:person@mail.com"],"termsOfServiceAgreed":true}`
	_, _, body := signRequestEmbed(t, key, signedURL, payload, wfe.nonceService)
	request := makePostRequestWithPath(path, body)

	wfe.NewAccount(ctx, newRequestEvent(), responseWriter, request)

	var acct core.Registration
	responseBody := responseWriter.Body.String()
	err := json.Unmarshal([]byte(responseBody), &acct)
	test.AssertNotError(t, err, "Couldn't unmarshal returned account object")
	test.Assert(t, len(*acct.Contact) >= 1, "No contact field in account")
	test.AssertEquals(t, (*acct.Contact)[0], "mailto:person@mail.com")
	test.AssertEquals(t, acct.InitialIP.String(), "1.1.1.1")
	// Agreement is an ACMEv1 field and should not be present
	test.AssertEquals(t, acct.Agreement, "")

	test.AssertEquals(
		t, responseWriter.Header().Get("Location"),
		"http://localhost/acme/acct/1")

	// Load an existing key
	key = loadKey(t, []byte(test1KeyPrivatePEM))
	_, ok = key.(*rsa.PrivateKey)
	test.Assert(t, ok, "Couldn't load test1 key")

	// Reset the body and status code
	responseWriter = httptest.NewRecorder()
	// POST, Valid JSON, Key already in use
	_, _, body = signRequestEmbed(t, key, signedURL, payload, wfe.nonceService)
	request = makePostRequestWithPath(path, body)
	// POST the NewAccount request
	wfe.NewAccount(ctx, newRequestEvent(), responseWriter, request)
	// We expect a Location header and a 200 response with an empty body
	test.AssertEquals(
		t, responseWriter.Header().Get("Location"),
		"http://localhost/acme/acct/1")
	test.AssertEquals(t, responseWriter.Code, 200)
	test.AssertUnmarshaledEquals(t, responseWriter.Body.String(),
		`{
		"key": {
			"kty": "RSA",
			"n": "yNWVhtYEKJR21y9xsHV-PD_bYwbXSeNuFal46xYxVfRL5mqha7vttvjB_vc7Xg2RvgCxHPCqoxgMPTzHrZT75LjCwIW2K_klBYN8oYvTwwmeSkAz6ut7ZxPv-nZaT5TJhGk0NT2kh_zSpdriEJ_3vW-mqxYbbBmpvHqsa1_zx9fSuHYctAZJWzxzUZXykbWMWQZpEiE0J4ajj51fInEzVn7VxV-mzfMyboQjujPh7aNJxAWSq4oQEJJDgWwSh9leyoJoPpONHxh5nEE5AjE01FkGICSxjpZsF-w8hOTI3XXohUdu29Se26k2B0PolDSuj0GIQU6-W9TdLXSjBb2SpQ",
			"e": "AQAB"
		},
		"contact": [
			"mailto:person@mail.com"
		],
		"initialIp": "",
		"createdAt": "0001-01-01T00:00:00Z",
		"status": "valid"
	}`)
}

func TestNewAccountWhenAccountHasBeenDeactivated(t *testing.T) {
	wfe, _ := setupWFE(t)
	signedURL := fmt.Sprintf("http://localhost%s", newAcctPath)
	// test3KeyPrivatePEM is a private key corresponding to a deactivated account in the mock SA's GetRegistration test data.
	k := loadKey(t, []byte(test3KeyPrivatePEM))
	_, ok := k.(*rsa.PrivateKey)
	test.Assert(t, ok, "Couldn't load test3 key")

	payload := `{"contact":["mailto:person@mail.com"],"termsOfServiceAgreed":true}`
	_, _, body := signRequestEmbed(t, k, signedURL, payload, wfe.nonceService)
	request := makePostRequestWithPath(newAcctPath, body)

	responseWriter := httptest.NewRecorder()
	wfe.NewAccount(ctx, newRequestEvent(), responseWriter, request)

	test.AssertEquals(t, responseWriter.Code, http.StatusForbidden)
}

func TestNewAccountNoID(t *testing.T) {
	wfe, _ := setupWFE(t)
	key := loadKey(t, []byte(test2KeyPrivatePEM))
	_, ok := key.(*rsa.PrivateKey)
	test.Assert(t, ok, "Couldn't load test2 key")
	path := newAcctPath
	signedURL := fmt.Sprintf("http://localhost%s", path)

	payload := `{"contact":["mailto:person@mail.com"],"termsOfServiceAgreed":true}`
	_, _, body := signRequestEmbed(t, key, signedURL, payload, wfe.nonceService)
	request := makePostRequestWithPath(path, body)

	responseWriter := httptest.NewRecorder()
	wfe.NewAccount(ctx, newRequestEvent(), responseWriter, request)

	responseBody := responseWriter.Body.String()
	test.AssertUnmarshaledEquals(t, responseBody, `{
		"key": {
			"kty": "RSA",
			"n": "qnARLrT7Xz4gRcKyLdydmCr-ey9OuPImX4X40thk3on26FkMznR3fRjs66eLK7mmPcBZ6uOJseURU6wAaZNmemoYx1dMvqvWWIyiQleHSD7Q8vBrhR6uIoO4jAzJZR-ChzZuSDt7iHN-3xUVspu5XGwXU_MVJZshTwp4TaFx5elHIT_ObnTvTOU3Xhish07AbgZKmWsVbXh5s-CrIicU4OexJPgunWZ_YJJueOKmTvnLlTV4MzKR2oZlBKZ27S0-SfdV_QDx_ydle5oMAyKVtlAV35cyPMIsYNwgUGBCdY_2Uzi5eX0lTc7MPRwz6qR1kip-i59VcGcUQgqHV6Fyqw",
			"e": "AQAB"
		},
		"contact": [
			"mailto:person@mail.com"
		],
		"initialIp": "1.1.1.1",
		"createdAt": "0001-01-01T00:00:00Z",
		"status": ""
	}`)
}

func TestGetAuthorization(t *testing.T) {
	wfe, _ := setupWFE(t)

	// Expired authorizations should be inaccessible
	authzURL := "3"
	responseWriter := httptest.NewRecorder()
	wfe.Authorization(ctx, newRequestEvent(), responseWriter, &http.Request{
		Method: "GET",
		URL:    mustParseURL(authzURL),
	})
	test.AssertEquals(t, responseWriter.Code, http.StatusNotFound)
	test.AssertUnmarshaledEquals(t, responseWriter.Body.String(),
		`{"type":"`+probs.V2ErrorNS+`malformed","detail":"Expired authorization","status":404}`)
	responseWriter.Body.Reset()

	// Ensure that a valid authorization can't be reached with an invalid URL
	wfe.Authorization(ctx, newRequestEvent(), responseWriter, &http.Request{
		URL:    mustParseURL("1d"),
		Method: "GET",
	})
	test.AssertUnmarshaledEquals(t, responseWriter.Body.String(),
		`{"type":"`+probs.V2ErrorNS+`malformed","detail":"Invalid authorization ID","status":400}`)

	_, _, jwsBody := signRequestKeyID(t, 1, nil, "http://localhost/1", "", wfe.nonceService)
	postAsGet := makePostRequestWithPath("1", jwsBody)

	responseWriter = httptest.NewRecorder()
	// Ensure that a POST-as-GET to an authorization works
	wfe.Authorization(ctx, newRequestEvent(), responseWriter, postAsGet)
	test.AssertEquals(t, responseWriter.Code, http.StatusOK)
	body := responseWriter.Body.String()
	test.AssertUnmarshaledEquals(t, body, `
	{
		"identifier": {
			"type": "dns",
			"value": "not-an-example.com"
		},
		"status": "valid",
		"expires": "2070-01-01T00:00:00Z",
		"challenges": [
			{
			  "status": "pending",
				"type": "dns",
				"token":"token",
				"url": "http://localhost/acme/chall-v3/1/-ZfxEw"
			}
		]
	}`)
}

// TestAuthorization500 tests that internal errors on GetAuthorization result in
// a 500.
func TestAuthorization500(t *testing.T) {
	wfe, _ := setupWFE(t)

	responseWriter := httptest.NewRecorder()
	wfe.Authorization(ctx, newRequestEvent(), responseWriter, &http.Request{
		Method: "GET",
		URL:    mustParseURL("4"),
	})
	expected := `{
         "type": "urn:ietf:params:acme:error:serverInternal",
				 "detail": "Problem getting authorization",
				 "status": 500
  }`
	test.AssertUnmarshaledEquals(t, responseWriter.Body.String(), expected)
}

// TestAuthorizationChallengeNamespace tests that the runtime prefixing of
// Challenge Problem Types works as expected
func TestAuthorizationChallengeNamespace(t *testing.T) {
	wfe, clk := setupWFE(t)

	mockSA := &mocks.SAWithFailedChallenges{Clk: clk}
	wfe.SA = mockSA

	// For "oldNS" the SA mock returns an authorization with a failed challenge
	// that has an error with the type already prefixed by the v1 error NS
	responseWriter := httptest.NewRecorder()
	wfe.Authorization(ctx, newRequestEvent(), responseWriter, &http.Request{
		Method: "GET",
		URL:    mustParseURL("55"),
	})

	var authz core.Authorization
	err := json.Unmarshal(responseWriter.Body.Bytes(), &authz)
	test.AssertNotError(t, err, "Couldn't unmarshal returned authorization object")
	test.AssertEquals(t, len(authz.Challenges), 1)
	// The Challenge Error Type should have its prefix unmodified
	test.AssertEquals(t, string(authz.Challenges[0].Error.Type), probs.V1ErrorNS+"things:are:whack")

	// For "failed" the SA mock returns an authorization with a failed challenge
	// that has an error with the type not prefixed by an error namespace.
	responseWriter = httptest.NewRecorder()
	wfe.Authorization(ctx, newRequestEvent(), responseWriter, &http.Request{
		Method: "GET",
		URL:    mustParseURL("56"),
	})

	err = json.Unmarshal(responseWriter.Body.Bytes(), &authz)
	test.AssertNotError(t, err, "Couldn't unmarshal returned authorization object")
	test.AssertEquals(t, len(authz.Challenges), 1)
	// The Challenge Error Type should have had the probs.V2ErrorNS prefix added
	test.AssertEquals(t, string(authz.Challenges[0].Error.Type), probs.V2ErrorNS+"things:are:whack")
	responseWriter.Body.Reset()
}

func contains(s []string, e string) bool {
	for _, a := range s {
		if a == e {
			return true
		}
	}
	return false
}

func TestAccount(t *testing.T) {
	wfe, _ := setupWFE(t)
	mux := wfe.Handler(metrics.NoopRegisterer)
	responseWriter := httptest.NewRecorder()

	// Test GET proper entry returns 405
	mux.ServeHTTP(responseWriter, &http.Request{
		Method: "GET",
		URL:    mustParseURL(acctPath),
	})
	test.AssertUnmarshaledEquals(t,
		responseWriter.Body.String(),
		`{"type":"`+probs.V2ErrorNS+`malformed","detail":"Method not allowed","status":405}`)
	responseWriter.Body.Reset()

	// Test POST invalid JSON
	wfe.Account(ctx, newRequestEvent(), responseWriter, makePostRequestWithPath("2", "invalid"))
	test.AssertUnmarshaledEquals(t,
		responseWriter.Body.String(),
		`{"type":"`+probs.V2ErrorNS+`malformed","detail":"Parse error reading JWS","status":400}`)
	responseWriter.Body.Reset()

	key := loadKey(t, []byte(test2KeyPrivatePEM))
	_, ok := key.(*rsa.PrivateKey)
	test.Assert(t, ok, "Couldn't load RSA key")

	signedURL := fmt.Sprintf("http://localhost%s%d", acctPath, 102)
	path := fmt.Sprintf("%s%d", acctPath, 102)
	payload := `{}`
	// ID 102 is used by the mock for missing acct
	_, _, body := signRequestKeyID(t, 102, nil, signedURL, payload, wfe.nonceService)
	request := makePostRequestWithPath(path, body)

	// Test POST valid JSON but key is not registered
	wfe.Account(ctx, newRequestEvent(), responseWriter, request)
	test.AssertUnmarshaledEquals(t,
		responseWriter.Body.String(),
		`{"type":"`+probs.V2ErrorNS+`accountDoesNotExist","detail":"Account \"http://localhost/acme/acct/102\" not found","status":400}`)
	responseWriter.Body.Reset()

	key = loadKey(t, []byte(test1KeyPrivatePEM))
	_, ok = key.(*rsa.PrivateKey)
	test.Assert(t, ok, "Couldn't load RSA key")

	// Test POST valid JSON with account up in the mock
	payload = `{}`
	path = "1"
	signedURL = "http://localhost/1"
	_, _, body = signRequestKeyID(t, 1, nil, signedURL, payload, wfe.nonceService)
	request = makePostRequestWithPath(path, body)

	wfe.Account(ctx, newRequestEvent(), responseWriter, request)
	test.AssertNotContains(t, responseWriter.Body.String(), probs.V2ErrorNS)
	links := responseWriter.Header()["Link"]
	test.AssertEquals(t, contains(links, "<"+agreementURL+">;rel=\"terms-of-service\""), true)
	responseWriter.Body.Reset()

	// Test POST valid JSON with garbage in URL but valid account ID
	payload = `{}`
	signedURL = "http://localhost/a/bunch/of/garbage/1"
	_, _, body = signRequestKeyID(t, 1, nil, signedURL, payload, wfe.nonceService)
	request = makePostRequestWithPath("/a/bunch/of/garbage/1", body)

	wfe.Account(ctx, newRequestEvent(), responseWriter, request)
	test.AssertContains(t, responseWriter.Body.String(), "400")
	test.AssertContains(t, responseWriter.Body.String(), probs.V2ErrorNS+"malformed")
	responseWriter.Body.Reset()

	// Test valid POST-as-GET request
	responseWriter = httptest.NewRecorder()
	_, _, body = signRequestKeyID(t, 1, nil, "http://localhost/1", "", wfe.nonceService)
	request = makePostRequestWithPath("1", body)
	wfe.Account(ctx, newRequestEvent(), responseWriter, request)
	// It should not error
	test.AssertNotContains(t, responseWriter.Body.String(), probs.V2ErrorNS)
	test.AssertEquals(t, responseWriter.Code, http.StatusOK)

	altKey := loadKey(t, []byte(test2KeyPrivatePEM))
	_, ok = altKey.(*rsa.PrivateKey)
	test.Assert(t, ok, "Couldn't load altKey RSA key")

	// Test POST-as-GET request signed with wrong account key
	responseWriter = httptest.NewRecorder()
	_, _, body = signRequestKeyID(t, 2, altKey, "http://localhost/1", "", wfe.nonceService)
	request = makePostRequestWithPath("1", body)
	wfe.Account(ctx, newRequestEvent(), responseWriter, request)
	// It should error
	test.AssertEquals(t, responseWriter.Code, http.StatusForbidden)
	test.AssertUnmarshaledEquals(t, responseWriter.Body.String(), `{
		"type": "urn:ietf:params:acme:error:unauthorized",
		"detail": "Request signing key did not match account key",
		"status": 403
	}`)
}

func TestGetCertificate(t *testing.T) {
	wfe, _ := setupWFE(t)
	mux := wfe.Handler(metrics.NoopRegisterer)

	makeGet := func(path string) *http.Request {
		return &http.Request{URL: &url.URL{Path: path}, Method: "GET"}
	}

	makePost := func(keyID int64, key interface{}, path, body string) *http.Request {
		_, _, jwsBody := signRequestKeyID(t, keyID, key, fmt.Sprintf("http://localhost%s", path), body, wfe.nonceService)
		return makePostRequestWithPath(path, jwsBody)
	}

	altKey := loadKey(t, []byte(test2KeyPrivatePEM))
	_, ok := altKey.(*rsa.PrivateKey)
	test.Assert(t, ok, "Couldn't load RSA key")

	certPemBytes, _ := ioutil.ReadFile("test/178.crt")
	pkixContent := "application/pem-certificate-chain"

	chainPemBytes, err := ioutil.ReadFile("../test/test-ca2.pem")
	test.AssertNotError(t, err, "Error reading ../test/test-ca2.pem")

	chainCrossPemBytes, err := ioutil.ReadFile("../test/test-ca2-cross.pem")
	test.AssertNotError(t, err, "Error reading ../test/test-ca2-cross.pem")

	noCache := "public, max-age=0, no-cache"
	newSerial := "/acme/cert/0000000000000000000000000000000000b3"
	newGetSerial := "/get/cert/0000000000000000000000000000000000b3"
	goodSerial := "/acme/cert/0000000000000000000000000000000000b2"
	notFound := `{"type":"` + probs.V2ErrorNS + `malformed","detail":"Certificate not found","status":404}`

	testCases := []struct {
		Name            string
		Request         *http.Request
		ExpectedStatus  int
		ExpectedHeaders map[string]string
		ExpectedLink    string
		ExpectedBody    string
		ExpectedCert    []byte
		AnyCert         bool
	}{
		{
			Name:           "Valid serial",
			Request:        makeGet(goodSerial),
			ExpectedStatus: http.StatusOK,
			ExpectedHeaders: map[string]string{
				"Content-Type": pkixContent,
			},
			ExpectedCert: append(certPemBytes, append([]byte("\n"), chainPemBytes...)...),
			ExpectedLink: fmt.Sprintf(`<http://localhost%s/1>;rel="alternate"`, goodSerial),
		},
		{
			Name:           "Valid serial, POST-as-GET",
			Request:        makePost(1, nil, goodSerial, ""),
			ExpectedStatus: http.StatusOK,
			ExpectedHeaders: map[string]string{
				"Content-Type": pkixContent,
			},
			ExpectedCert: append(certPemBytes, append([]byte("\n"), chainPemBytes...)...),
		},
		{
			Name:           "Valid serial, bad POST-as-GET",
			Request:        makePost(1, nil, goodSerial, "{}"),
			ExpectedStatus: http.StatusBadRequest,
			ExpectedBody: `{
				"type": "urn:ietf:params:acme:error:malformed",
				"status": 400,
				"detail": "POST-as-GET requests must have an empty payload"
			}`,
		},
		{
			Name:           "Valid serial, POST-as-GET from wrong account",
			Request:        makePost(2, altKey, goodSerial, ""),
			ExpectedStatus: http.StatusForbidden,
			ExpectedBody: `{
				"type": "urn:ietf:params:acme:error:unauthorized",
				"status": 403,
				"detail": "Account in use did not issue specified certificate"
			}`,
		},
		{
			Name:           "Unused serial, no cache",
			Request:        makeGet("/acme/cert/0000000000000000000000000000000000ff"),
			ExpectedStatus: http.StatusNotFound,
			ExpectedBody:   notFound,
		},
		{
			Name:           "Internal server error, no cache",
			Request:        makeGet("/acme/cert/000000000000000000000000000000626164"),
			ExpectedStatus: http.StatusInternalServerError,
			ExpectedBody: `{
				"type": "urn:ietf:params:acme:error:serverInternal",
				"status": 500,
				"detail": "Failed to retrieve certificate"
			}`,
		},
		{
			Name:           "Invalid serial, no cache",
			Request:        makeGet("/acme/cert/nothex"),
			ExpectedStatus: http.StatusNotFound,
			ExpectedBody:   notFound,
		},
		{
			Name:           "Another invalid serial, no cache",
			Request:        makeGet("/acme/cert/00000000000000"),
			ExpectedStatus: http.StatusNotFound,
			ExpectedBody:   notFound,
		},
		{
			Name:           "New cert",
			Request:        makeGet(newGetSerial),
			ExpectedStatus: http.StatusForbidden,
			ExpectedBody: `{
				"type": "` + probs.V2ErrorNS + `unauthorized",
				"detail": "Certificate is too new for GET API. You should only use this non-standard API to access resources created more than 10s ago",
				"status": 403
			}`,
		},
		{
			Name:           "New cert, old endpoint",
			Request:        makeGet(newSerial),
			ExpectedStatus: http.StatusOK,
			ExpectedHeaders: map[string]string{
				"Content-Type": pkixContent,
			},
			AnyCert: true,
		},
		{
			Name:           "New cert, POST-as-GET",
			Request:        makePost(1, nil, newSerial, ""),
			ExpectedStatus: http.StatusOK,
			ExpectedHeaders: map[string]string{
				"Content-Type": pkixContent,
			},
			AnyCert: true,
		},
		{
			Name:           "Valid serial (explicit default chain)",
			Request:        makeGet(goodSerial + "/0"),
			ExpectedStatus: http.StatusOK,
			ExpectedHeaders: map[string]string{
				"Content-Type": pkixContent,
			},
			ExpectedLink: fmt.Sprintf(`<http://localhost%s/1>;rel="alternate"`, goodSerial),
			ExpectedCert: append(certPemBytes, append([]byte("\n"), chainPemBytes...)...),
		},
		{
			Name:           "Valid serial (explicit alternate chain)",
			Request:        makeGet(goodSerial + "/1"),
			ExpectedStatus: http.StatusOK,
			ExpectedHeaders: map[string]string{
				"Content-Type": pkixContent,
			},
			ExpectedLink: fmt.Sprintf(`<http://localhost%s/0>;rel="alternate"`, goodSerial),
			ExpectedCert: append(certPemBytes, append([]byte("\n"), chainCrossPemBytes...)...),
		},
		{
			Name:           "Valid serial (explicit non-existent alternate chain)",
			Request:        makeGet(goodSerial + "/2"),
			ExpectedStatus: http.StatusNotFound,
			ExpectedBody:   `{"type":"` + probs.V2ErrorNS + `malformed","detail":"Unknown issuance chain","status":404}`,
		},
		{
			Name:           "Valid serial (explicit negative alternate chain)",
			Request:        makeGet(goodSerial + "/-1"),
			ExpectedStatus: http.StatusBadRequest,
			ExpectedBody:   `{"type":"` + probs.V2ErrorNS + `malformed","detail":"Chain ID must be a non-negative integer","status":400}`,
		},
	}

	for _, tc := range testCases {
		t.Run(tc.Name, func(t *testing.T) {
			responseWriter := httptest.NewRecorder()
			mockLog := wfe.log.(*blog.Mock)
			mockLog.Clear()

			// Mux a request for a certificate
			mux.ServeHTTP(responseWriter, tc.Request)
			headers := responseWriter.Header()

			// Assert that the status code written is as expected
			test.AssertEquals(t, responseWriter.Code, tc.ExpectedStatus)

			// All of the responses should have the correct cache control header
			test.AssertEquals(t, headers.Get("Cache-Control"), noCache)

			// If the test cases expects additional headers, check those too
			for h, v := range tc.ExpectedHeaders {
				test.AssertEquals(t, headers.Get(h), v)
			}

			if tc.ExpectedLink != "" {
				found := false
				links := headers["Link"]
				for _, link := range links {
					if link == tc.ExpectedLink {
						found = true
						break
					}
				}
				if !found {
					t.Errorf("Expected link '%s', but did not find it in (%v)",
						tc.ExpectedLink, links)
				}
			}

			if tc.AnyCert { // Certificate is randomly generated, don't match it
				return
			}

			if len(tc.ExpectedCert) > 0 {
				// If the expectation was to return a certificate, check that it was the one expected
				bodyBytes := responseWriter.Body.Bytes()
				test.Assert(t, bytes.Compare(bodyBytes, tc.ExpectedCert) == 0, "Certificates don't match")

				// Successful requests should be logged as such
				reqlogs := mockLog.GetAllMatching(`INFO: [^ ]+ [^ ]+ [^ ]+ 200 .*`)
				if len(reqlogs) != 1 {
					t.Errorf("Didn't find info logs with code 200. Instead got:\n%s\n",
						strings.Join(mockLog.GetAllMatching(`.*`), "\n"))
				}
			} else {
				// Otherwise if the expectation wasn't a certificate, check that the body matches the expected
				body := responseWriter.Body.String()
				test.AssertUnmarshaledEquals(t, body, tc.ExpectedBody)

				// Unsuccessful requests should be logged as such
				reqlogs := mockLog.GetAllMatching(fmt.Sprintf(`INFO: [^ ]+ [^ ]+ [^ ]+ %d .*`, tc.ExpectedStatus))
				if len(reqlogs) != 1 {
					t.Errorf("Didn't find info logs with code %d. Instead got:\n%s\n",
						tc.ExpectedStatus, strings.Join(mockLog.GetAllMatching(`.*`), "\n"))
				}
			}
		})
	}
}

// This uses httptest.NewServer because ServeMux.ServeHTTP won't prevent the
// body from being sent like the net/http Server's actually do.
func TestGetCertificateHEADHasCorrectBodyLength(t *testing.T) {
	wfe, _ := setupWFE(t)

	certPemBytes, _ := ioutil.ReadFile("test/178.crt")
	chainPemBytes, _ := ioutil.ReadFile("../test/test-ca2.pem")
	chain := fmt.Sprintf("%s\n%s", string(chainPemBytes), string(certPemBytes))
	chainLen := strconv.Itoa(len(chain))

	mockLog := wfe.log.(*blog.Mock)
	mockLog.Clear()

	mux := wfe.Handler(metrics.NoopRegisterer)
	s := httptest.NewServer(mux)
	defer s.Close()
	req, _ := http.NewRequest("HEAD", s.URL+"/acme/cert/0000000000000000000000000000000000b2", nil)
	resp, err := http.DefaultClient.Do(req)
	if err != nil {
		test.AssertNotError(t, err, "do error")
	}
	body, err := ioutil.ReadAll(resp.Body)
	if err != nil {
		test.AssertNotEquals(t, err, "readall error")
	}
	err = resp.Body.Close()
	if err != nil {
		test.AssertNotEquals(t, err, "readall error")
	}
	test.AssertEquals(t, resp.StatusCode, 200)
	test.AssertEquals(t, chainLen, resp.Header.Get("Content-Length"))
	test.AssertEquals(t, 0, len(body))
}

func newRequestEvent() *web.RequestEvent {
	return &web.RequestEvent{Extra: make(map[string]interface{})}
}

func TestHeaderBoulderRequester(t *testing.T) {
	wfe, _ := setupWFE(t)
	mux := wfe.Handler(metrics.NoopRegisterer)
	responseWriter := httptest.NewRecorder()

	key := loadKey(t, []byte(test1KeyPrivatePEM))
	_, ok := key.(*rsa.PrivateKey)
	test.Assert(t, ok, "Failed to load test 1 RSA key")

	payload := `{}`
	path := fmt.Sprintf("%s%d", acctPath, 1)
	signedURL := fmt.Sprintf("http://localhost%s", path)
	_, _, body := signRequestKeyID(t, 1, nil, signedURL, payload, wfe.nonceService)
	request := makePostRequestWithPath(path, body)

	mux.ServeHTTP(responseWriter, request)
	test.AssertEquals(t, responseWriter.Header().Get("Boulder-Requester"), "1")

	// requests that do call sendError() also should have the requester header
	payload = `{"agreement":"https://letsencrypt.org/im-bad"}`
	_, _, body = signRequestKeyID(t, 1, nil, signedURL, payload, wfe.nonceService)
	request = makePostRequestWithPath(path, body)
	mux.ServeHTTP(responseWriter, request)
	test.AssertEquals(t, responseWriter.Header().Get("Boulder-Requester"), "1")
}

func TestDeactivateAuthorization(t *testing.T) {
	wfe, _ := setupWFE(t)
	responseWriter := httptest.NewRecorder()

	responseWriter.Body.Reset()

	payload := `{"status":""}`
	_, _, body := signRequestKeyID(t, 1, nil, "http://localhost/1", payload, wfe.nonceService)
	request := makePostRequestWithPath("1", body)

	wfe.Authorization(ctx, newRequestEvent(), responseWriter, request)
	test.AssertUnmarshaledEquals(t,
		responseWriter.Body.String(),
		`{"type": "`+probs.V2ErrorNS+`malformed","detail": "Invalid status value","status": 400}`)

	responseWriter.Body.Reset()
	payload = `{"status":"deactivated"}`
	_, _, body = signRequestKeyID(t, 1, nil, "http://localhost/1", payload, wfe.nonceService)
	request = makePostRequestWithPath("1", body)

	wfe.Authorization(ctx, newRequestEvent(), responseWriter, request)
	test.AssertUnmarshaledEquals(t,
		responseWriter.Body.String(),
		`{
		  "identifier": {
		    "type": "dns",
		    "value": "not-an-example.com"
		  },
		  "status": "deactivated",
		  "expires": "2070-01-01T00:00:00Z",
		  "challenges": [
		    {
				"status": "pending",
			  "type": "dns",
			  "token":"token",
		      "url": "http://localhost/acme/chall-v3/1/-ZfxEw"
		    }
		  ]
		}`)
}

func TestDeactivateAccount(t *testing.T) {
	responseWriter := httptest.NewRecorder()
	wfe, _ := setupWFE(t)

	responseWriter.Body.Reset()
	payload := `{"status":"asd"}`
	signedURL := "http://localhost/1"
	path := "1"
	_, _, body := signRequestKeyID(t, 1, nil, signedURL, payload, wfe.nonceService)
	request := makePostRequestWithPath(path, body)

	wfe.Account(ctx, newRequestEvent(), responseWriter, request)
	test.AssertUnmarshaledEquals(t,
		responseWriter.Body.String(),
		`{"type": "`+probs.V2ErrorNS+`malformed","detail": "Invalid value provided for status field","status": 400}`)

	responseWriter.Body.Reset()
	payload = `{"status":"deactivated"}`
	_, _, body = signRequestKeyID(t, 1, nil, signedURL, payload, wfe.nonceService)
	request = makePostRequestWithPath(path, body)

	wfe.Account(ctx, newRequestEvent(), responseWriter, request)
	test.AssertUnmarshaledEquals(t,
		responseWriter.Body.String(),
		`{
		  "key": {
		    "kty": "RSA",
		    "n": "yNWVhtYEKJR21y9xsHV-PD_bYwbXSeNuFal46xYxVfRL5mqha7vttvjB_vc7Xg2RvgCxHPCqoxgMPTzHrZT75LjCwIW2K_klBYN8oYvTwwmeSkAz6ut7ZxPv-nZaT5TJhGk0NT2kh_zSpdriEJ_3vW-mqxYbbBmpvHqsa1_zx9fSuHYctAZJWzxzUZXykbWMWQZpEiE0J4ajj51fInEzVn7VxV-mzfMyboQjujPh7aNJxAWSq4oQEJJDgWwSh9leyoJoPpONHxh5nEE5AjE01FkGICSxjpZsF-w8hOTI3XXohUdu29Se26k2B0PolDSuj0GIQU6-W9TdLXSjBb2SpQ",
		    "e": "AQAB"
		  },
		  "contact": [
		    "mailto:person@mail.com"
		  ],
		  "initialIp": "",
		  "createdAt": "0001-01-01T00:00:00Z",
		  "status": "deactivated"
		}`)

	responseWriter.Body.Reset()
	payload = `{"status":"deactivated", "contact":[]}`
	_, _, body = signRequestKeyID(t, 1, nil, signedURL, payload, wfe.nonceService)
	request = makePostRequestWithPath(path, body)
	wfe.Account(ctx, newRequestEvent(), responseWriter, request)
	test.AssertUnmarshaledEquals(t,
		responseWriter.Body.String(),
		`{
		  "key": {
		    "kty": "RSA",
		    "n": "yNWVhtYEKJR21y9xsHV-PD_bYwbXSeNuFal46xYxVfRL5mqha7vttvjB_vc7Xg2RvgCxHPCqoxgMPTzHrZT75LjCwIW2K_klBYN8oYvTwwmeSkAz6ut7ZxPv-nZaT5TJhGk0NT2kh_zSpdriEJ_3vW-mqxYbbBmpvHqsa1_zx9fSuHYctAZJWzxzUZXykbWMWQZpEiE0J4ajj51fInEzVn7VxV-mzfMyboQjujPh7aNJxAWSq4oQEJJDgWwSh9leyoJoPpONHxh5nEE5AjE01FkGICSxjpZsF-w8hOTI3XXohUdu29Se26k2B0PolDSuj0GIQU6-W9TdLXSjBb2SpQ",
		    "e": "AQAB"
		  },
		  "contact": [
		    "mailto:person@mail.com"
		  ],
		  "initialIp": "",
		  "createdAt": "0001-01-01T00:00:00Z",
		  "status": "deactivated"
		}`)

	responseWriter.Body.Reset()
	key := loadKey(t, []byte(test3KeyPrivatePEM))
	_, ok := key.(*rsa.PrivateKey)
	test.Assert(t, ok, "Couldn't load test3 RSA key")

	payload = `{"status":"deactivated"}`
	path = "3"
	signedURL = "http://localhost/3"
	_, _, body = signRequestKeyID(t, 3, key, signedURL, payload, wfe.nonceService)
	request = makePostRequestWithPath(path, body)

	wfe.Account(ctx, newRequestEvent(), responseWriter, request)

	test.AssertUnmarshaledEquals(t,
		responseWriter.Body.String(),
		`{
		  "type": "`+probs.V2ErrorNS+`unauthorized",
		  "detail": "Account is not valid, has status \"deactivated\"",
		  "status": 403
		}`)
}

func TestNewOrder(t *testing.T) {
	wfe, _ := setupWFE(t)
	responseWriter := httptest.NewRecorder()

	targetHost := "localhost"
	targetPath := "new-order"
	signedURL := fmt.Sprintf("http://%s/%s", targetHost, targetPath)

	nonDNSIdentifierBody := `
	{
		"Identifiers": [
		  {"type": "dns",    "value": "not-example.com"},
			{"type": "dns",    "value": "www.not-example.com"},
			{"type": "fakeID", "value": "www.i-am-21.com"}
		]
	}
	`

	validOrderBody := `
	{
		"Identifiers": [
		  {"type": "dns", "value": "not-example.com"},
			{"type": "dns", "value": "www.not-example.com"}
		]
	}`

	testCases := []struct {
		Name            string
		Request         *http.Request
		ExpectedBody    string
		ExpectedHeaders map[string]string
	}{
		{
			Name: "POST, but no body",
			Request: &http.Request{
				Method: "POST",
				Header: map[string][]string{
					"Content-Length": {"0"},
					"Content-Type":   {expectedJWSContentType},
				},
			},
			ExpectedBody: `{"type":"` + probs.V2ErrorNS + `malformed","detail":"No body on POST","status":400}`,
		},
		{
			Name:         "POST, with an invalid JWS body",
			Request:      makePostRequestWithPath("hi", "hi"),
			ExpectedBody: `{"type":"` + probs.V2ErrorNS + `malformed","detail":"Parse error reading JWS","status":400}`,
		},
		{
			Name:         "POST, properly signed JWS, payload isn't valid",
			Request:      signAndPost(t, targetPath, signedURL, "foo", 1, wfe.nonceService),
			ExpectedBody: `{"type":"` + probs.V2ErrorNS + `malformed","detail":"Request payload did not parse as JSON","status":400}`,
		},
		{
			Name:         "POST, empty domain name identifier",
			Request:      signAndPost(t, targetPath, signedURL, `{"identifiers":[{"type":"dns","value":""}]}`, 1, wfe.nonceService),
			ExpectedBody: `{"type":"` + probs.V2ErrorNS + `malformed","detail":"NewOrder request included empty domain name","status":400}`,
		},
		{
			Name:         "POST, no identifiers in payload",
			Request:      signAndPost(t, targetPath, signedURL, "{}", 1, wfe.nonceService),
			ExpectedBody: `{"type":"` + probs.V2ErrorNS + `malformed","detail":"NewOrder request did not specify any identifiers","status":400}`,
		},
		{
			Name:         "POST, invalid identifier in payload",
			Request:      signAndPost(t, targetPath, signedURL, nonDNSIdentifierBody, 1, wfe.nonceService),
			ExpectedBody: `{"type":"` + probs.V2ErrorNS + `malformed","detail":"NewOrder request included invalid non-DNS type identifier: type \"fakeID\", value \"www.i-am-21.com\"","status":400}`,
		},
		{
			Name:         "POST, notAfter and notBefore in payload",
			Request:      signAndPost(t, targetPath, signedURL, `{"identifiers":[{"type": "dns", "value": "not-example.com"}], "notBefore":"now", "notAfter": "later"}`, 1, wfe.nonceService),
			ExpectedBody: `{"type":"` + probs.V2ErrorNS + `malformed","detail":"NotBefore and NotAfter are not supported","status":400}`,
		},
		{
			Name:    "POST, good payload",
			Request: signAndPost(t, targetPath, signedURL, validOrderBody, 1, wfe.nonceService),
			ExpectedBody: `
					{
						"status": "pending",
						"expires": "1970-01-01T00:00:00Z",
						"identifiers": [
							{ "type": "dns", "value": "not-example.com"},
							{ "type": "dns", "value": "www.not-example.com"}
						],
						"authorizations": [
							"http://localhost/acme/authz-v3/1"
						],
						"finalize": "http://localhost/acme/finalize/1/1"
					}`,
		},
	}

	for _, tc := range testCases {
		t.Run(tc.Name, func(t *testing.T) {
			responseWriter.Body.Reset()

			wfe.NewOrder(ctx, newRequestEvent(), responseWriter, tc.Request)
			test.AssertUnmarshaledEquals(t, responseWriter.Body.String(), tc.ExpectedBody)

			headers := responseWriter.Header()
			for k, v := range tc.ExpectedHeaders {
				test.AssertEquals(t, headers.Get(k), v)
			}
		})
	}

	// Test that we log the "Created" field.
	responseWriter.Body.Reset()
	request := signAndPost(t, targetPath, signedURL, validOrderBody, 1, wfe.nonceService)
	requestEvent := newRequestEvent()
	wfe.NewOrder(ctx, requestEvent, responseWriter, request)

	if requestEvent.Created != "1" {
		t.Errorf("Expected to log Created field when creating Order: %#v", requestEvent)
	}
}

func TestFinalizeOrder(t *testing.T) {
	wfe, _ := setupWFE(t)
	responseWriter := httptest.NewRecorder()

	targetHost := "localhost"
	targetPath := "1/1"
	signedURL := fmt.Sprintf("http://%s/%s", targetHost, targetPath)

	// openssl req -outform der -new -nodes -key wfe/test/178.key -subj /CN=not-an-example.com | b64url
	// a valid CSR
	goodCertCSRPayload := `{
		"csr": "MIICYjCCAUoCAQAwHTEbMBkGA1UEAwwSbm90LWFuLWV4YW1wbGUuY29tMIIBIjANBgkqhkiG9w0BAQEFAAOCAQ8AMIIBCgKCAQEAmqs7nue5oFxKBk2WaFZJAma2nm1oFyPIq19gYEAdQN4mWvaJ8RjzHFkDMYUrlIrGxCYuFJDHFUk9dh19Na1MIY-NVLgcSbyNcOML3bLbLEwGmvXPbbEOflBA9mxUS9TLMgXW5ghf_qbt4vmSGKloIim41QXt55QFW6O-84s8Kd2OE6df0wTsEwLhZB3j5pDU-t7j5vTMv4Tc7EptaPkOdfQn-68viUJjlYM_4yIBVRhWCdexFdylCKVLg0obsghQEwULKYCUjdg6F0VJUI115DU49tzscXU_3FS3CyY8rchunuYszBNkdmgpAwViHNWuP7ESdEd_emrj1xuioSe6PwIDAQABoAAwDQYJKoZIhvcNAQELBQADggEBAE_T1nWU38XVYL28hNVSXU0rW5IBUKtbvr0qAkD4kda4HmQRTYkt-LNSuvxoZCC9lxijjgtJi-OJe_DCTdZZpYzewlVvcKToWSYHYQ6Wm1-fxxD_XzphvZOujpmBySchdiz7QSVWJmVZu34XD5RJbIcrmj_cjRt42J1hiTFjNMzQu9U6_HwIMmliDL-soFY2RTvvZf-dAFvOUQ-Wbxt97eM1PbbmxJNWRhbAmgEpe9PWDPTpqV5AK56VAa991cQ1P8ZVmPss5hvwGWhOtpnpTZVHN3toGNYFKqxWPboirqushQlfKiFqT9rpRgM3-mFjOHidGqsKEkTdmfSVlVEk3oo="
	}`

	egUrl := mustParseURL("1/1")

	testCases := []struct {
		Name            string
		Request         *http.Request
		ExpectedHeaders map[string]string
		ExpectedBody    string
	}{
		{
			Name: "POST, but no body",
			Request: &http.Request{
				URL:        egUrl,
				RequestURI: targetPath,
				Method:     "POST",
				Header: map[string][]string{
					"Content-Length": {"0"},
					"Content-Type":   {expectedJWSContentType},
				},
			},
			ExpectedBody: `{"type":"` + probs.V2ErrorNS + `malformed","detail":"No body on POST","status":400}`,
		},
		{
			Name:         "POST, with an invalid JWS body",
			Request:      makePostRequestWithPath(targetPath, "hi"),
			ExpectedBody: `{"type":"` + probs.V2ErrorNS + `malformed","detail":"Parse error reading JWS","status":400}`,
		},
		{
			Name:         "POST, properly signed JWS, payload isn't valid",
			Request:      signAndPost(t, targetPath, signedURL, "foo", 1, wfe.nonceService),
			ExpectedBody: `{"type":"` + probs.V2ErrorNS + `malformed","detail":"Request payload did not parse as JSON","status":400}`,
		},
		{
			Name:         "Invalid path",
			Request:      signAndPost(t, "1", "http://localhost/1", "{}", 1, wfe.nonceService),
			ExpectedBody: `{"type":"` + probs.V2ErrorNS + `malformed","detail":"Invalid request path","status":404}`,
		},
		{
			Name:         "Bad acct ID in path",
			Request:      signAndPost(t, "a/1", "http://localhost/a/1", "{}", 1, wfe.nonceService),
			ExpectedBody: `{"type":"` + probs.V2ErrorNS + `malformed","detail":"Invalid account ID","status":400}`,
		},
		{
			Name: "Mismatched acct ID in path/JWS",
			// Note(@cpu): We use "http://localhost/2/1" here not
			// "http://localhost/order/2/1" because we are calling the Order
			// handler directly and it normally has the initial path component
			// stripped by the global WFE2 handler. We need the JWS URL to match the request
			// URL so we fudge both such that the finalize-order prefix has been removed.
			Request:      signAndPost(t, "2/1", "http://localhost/2/1", "{}", 1, wfe.nonceService),
			ExpectedBody: `{"type":"` + probs.V2ErrorNS + `malformed","detail":"No order found for account ID 2","status":404}`,
		},
		{
			Name:         "Order ID is invalid",
			Request:      signAndPost(t, "1/okwhatever/finalize-order", "http://localhost/1/okwhatever/finalize-order", "{}", 1, wfe.nonceService),
			ExpectedBody: `{"type":"` + probs.V2ErrorNS + `malformed","detail":"Invalid order ID","status":400}`,
		},
		{
			Name: "Order doesn't exist",
			// mocks/mocks.go's StorageAuthority's GetOrder mock treats ID 2 as missing
			Request:      signAndPost(t, "1/2", "http://localhost/1/2", "{}", 1, wfe.nonceService),
			ExpectedBody: `{"type":"` + probs.V2ErrorNS + `malformed","detail":"No order for ID 2","status":404}`,
		},
		{
			Name: "Order is already finalized",
			// mocks/mocks.go's StorageAuthority's GetOrder mock treats ID 1 as an Order with a Serial
			Request:      signAndPost(t, "1/1", "http://localhost/1/1", goodCertCSRPayload, 1, wfe.nonceService),
			ExpectedBody: `{"type":"` + probs.V2ErrorNS + `orderNotReady","detail":"Order's status (\"valid\") is not acceptable for finalization","status":403}`,
		},
		{
			Name: "Order is expired",
			// mocks/mocks.go's StorageAuthority's GetOrder mock treats ID 7 as an Order that has already expired
			Request:      signAndPost(t, "1/7", "http://localhost/1/7", goodCertCSRPayload, 1, wfe.nonceService),
			ExpectedBody: `{"type":"` + probs.V2ErrorNS + `malformed","detail":"Order 7 is expired","status":404}`,
		},
		{
			Name:         "Good CSR, Pending Order",
			Request:      signAndPost(t, "1/4", "http://localhost/1/4", goodCertCSRPayload, 1, wfe.nonceService),
			ExpectedBody: `{"type":"` + probs.V2ErrorNS + `orderNotReady","detail":"Order's status (\"pending\") is not acceptable for finalization","status":403}`,
		},
		{
			Name:            "Good CSR, Ready Order",
			Request:         signAndPost(t, "1/8", "http://localhost/1/8", goodCertCSRPayload, 1, wfe.nonceService),
			ExpectedHeaders: map[string]string{"Location": "http://localhost/acme/order/1/8"},
			ExpectedBody: `
{
  "status": "processing",
  "expires": "1970-01-01T00:00:00.9466848Z",
  "identifiers": [
    {"type":"dns","value":"example.com"}
  ],
  "authorizations": [
    "http://localhost/acme/authz-v3/1"
  ],
  "finalize": "http://localhost/acme/finalize/1/8"
}`,
		},
	}

	for _, tc := range testCases {
		t.Run(tc.Name, func(t *testing.T) {
			responseWriter.Body.Reset()
			wfe.FinalizeOrder(ctx, newRequestEvent(), responseWriter, tc.Request)
			for k, v := range tc.ExpectedHeaders {
				got := responseWriter.Header().Get(k)
				if v != got {
					t.Errorf("Header %q: Expected %q, got %q", k, v, got)
				}
			}
			test.AssertUnmarshaledEquals(t, responseWriter.Body.String(),
				tc.ExpectedBody)
		})
	}

	// Check a bad CSR request separately from the above testcases. We don't want
	// to match the whole response body because the "detail" of a bad CSR problem
	// contains a verbose Go error message that can change between versions (e.g.
	// Go 1.10.4 to 1.11 changed the expected format)
	badCSRReq := signAndPost(t, "1/8", "http://localhost/1/8", `{"CSR": "ABCD"}`, 1, wfe.nonceService)
	responseWriter.Body.Reset()
	wfe.FinalizeOrder(ctx, newRequestEvent(), responseWriter, badCSRReq)
	responseBody := responseWriter.Body.String()
	test.AssertContains(t, responseBody, "Error parsing certificate request")
}

func TestKeyRollover(t *testing.T) {
	responseWriter := httptest.NewRecorder()
	wfe, _ := setupWFE(t)

	existingKey, err := rsa.GenerateKey(rand.Reader, 2048)
	test.AssertNotError(t, err, "Error creating random 2048 RSA key")

	newKeyBytes, err := ioutil.ReadFile("../test/test-key-5.der")
	test.AssertNotError(t, err, "Failed to read ../test/test-key-5.der")
	newKeyPriv, err := x509.ParsePKCS1PrivateKey(newKeyBytes)
	test.AssertNotError(t, err, "Failed parsing private key")
	newJWKJSON, err := jose.JSONWebKey{Key: newKeyPriv.Public()}.MarshalJSON()
	test.AssertNotError(t, err, "Failed to marshal JWK JSON")

	wfe.KeyRollover(ctx, newRequestEvent(), responseWriter, makePostRequestWithPath("", "{}"))
	test.AssertUnmarshaledEquals(t,
		responseWriter.Body.String(),
		`{
		  "type": "`+probs.V2ErrorNS+`malformed",
		  "detail": "Parse error reading JWS",
		  "status": 400
		}`)

	testCases := []struct {
		Name             string
		Payload          string
		ExpectedResponse string
		NewKey           crypto.Signer
		ErrorStatType    string
	}{
		{
			Name:    "Missing account URL",
			Payload: `{"oldKey":` + test1KeyPublicJSON + `}`,
			ExpectedResponse: `{
		     "type": "` + probs.V2ErrorNS + `malformed",
		     "detail": "Inner key rollover request specified Account \"\", but outer JWS has Key ID \"http://localhost/acme/acct/1\"",
		     "status": 400
		   }`,
			NewKey:        newKeyPriv,
			ErrorStatType: "KeyRolloverMismatchedAccount",
		},
		{
			Name:    "incorrect old key",
			Payload: `{"oldKey":` + string(newJWKJSON) + `,"account":"http://localhost/acme/acct/1"}`,
			ExpectedResponse: `{
		     "type": "` + probs.V2ErrorNS + `malformed",
		     "detail": "Inner JWS does not contain old key field matching current account key",
		     "status": 400
		   }`,
			NewKey:        newKeyPriv,
			ErrorStatType: "KeyRolloverWrongOldKey",
		},
		{
			Name:    "Valid key rollover request, key exists",
			Payload: `{"oldKey":` + test1KeyPublicJSON + `,"account":"http://localhost/acme/acct/1"}`,
			ExpectedResponse: `{
                          "type": "urn:ietf:params:acme:error:malformed",
                          "detail": "New key is already in use for a different account",
                          "status": 409
                        }`,
			NewKey: existingKey,
		},
		{
			Name:    "Valid key rollover request",
			Payload: `{"oldKey":` + test1KeyPublicJSON + `,"account":"http://localhost/acme/acct/1"}`,
			ExpectedResponse: `{
		     "key": ` + string(newJWKJSON) + `,
		     "contact": [
		       "mailto:person@mail.com"
		     ],
		     "initialIp": "",
		     "createdAt": "0001-01-01T00:00:00Z",
		     "status": "valid"
		   }`,
			NewKey: newKeyPriv,
		},
	}

	for _, tc := range testCases {
		t.Run(tc.Name, func(t *testing.T) {
			wfe.stats.joseErrorCount.Reset()
			responseWriter.Body.Reset()
			_, _, inner := signRequestEmbed(t, tc.NewKey, "http://localhost/key-change", tc.Payload, wfe.nonceService)
			_, _, outer := signRequestKeyID(t, 1, nil, "http://localhost/key-change", inner, wfe.nonceService)
			wfe.KeyRollover(ctx, newRequestEvent(), responseWriter, makePostRequestWithPath("key-change", outer))
			test.AssertUnmarshaledEquals(t, responseWriter.Body.String(), tc.ExpectedResponse)
			if tc.ErrorStatType != "" {
				test.AssertEquals(t, test.CountCounterVec(
					"type", tc.ErrorStatType, wfe.stats.joseErrorCount), 1)
			}
		})
	}
}

func TestKeyRolloverMismatchedJWSURLs(t *testing.T) {
	responseWriter := httptest.NewRecorder()
	wfe, _ := setupWFE(t)

	newKeyBytes, err := ioutil.ReadFile("../test/test-key-5.der")
	test.AssertNotError(t, err, "Failed to read ../test/test-key-5.der")
	newKeyPriv, err := x509.ParsePKCS1PrivateKey(newKeyBytes)
	test.AssertNotError(t, err, "Failed parsing private key")

	_, _, inner := signRequestEmbed(t, newKeyPriv, "http://localhost/wrong-url", "{}", wfe.nonceService)
	_, _, outer := signRequestKeyID(t, 1, nil, "http://localhost/key-change", inner, wfe.nonceService)
	wfe.KeyRollover(ctx, newRequestEvent(), responseWriter, makePostRequestWithPath("key-change", outer))
	test.AssertUnmarshaledEquals(t, responseWriter.Body.String(), `
		{
			"type": "urn:ietf:params:acme:error:malformed",
			"detail": "Outer JWS 'url' value \"http://localhost/key-change\" does not match inner JWS 'url' value \"http://localhost/wrong-url\"",
			"status": 400
		}`)
}

func TestGetOrder(t *testing.T) {
	wfe, _ := setupWFE(t)

	makeGet := func(path string) *http.Request {
		return &http.Request{URL: &url.URL{Path: path}, Method: "GET"}
	}

	makePost := func(keyID int64, path, body string) *http.Request {
		_, _, jwsBody := signRequestKeyID(t, keyID, nil, fmt.Sprintf("http://localhost/%s", path), body, wfe.nonceService)
		return makePostRequestWithPath(path, jwsBody)
	}

	testCases := []struct {
		Name     string
		Request  *http.Request
		Response string
		Endpoint string
	}{
		{
			Name:     "Good request",
			Request:  makeGet("1/1"),
			Response: `{"status": "valid","expires": "1970-01-01T00:00:00.9466848Z","identifiers":[{"type":"dns", "value":"example.com"}], "authorizations":["http://localhost/acme/authz-v3/1"],"finalize":"http://localhost/acme/finalize/1/1","certificate":"http://localhost/acme/cert/serial"}`,
		},
		{
			Name:     "404 request",
			Request:  makeGet("1/2"),
			Response: `{"type":"` + probs.V2ErrorNS + `malformed","detail":"No order for ID 2", "status":404}`,
		},
		{
			Name:     "Invalid request path",
			Request:  makeGet("asd"),
			Response: `{"type":"` + probs.V2ErrorNS + `malformed","detail":"Invalid request path","status":404}`,
		},
		{
			Name:     "Invalid account ID",
			Request:  makeGet("asd/asd"),
			Response: `{"type":"` + probs.V2ErrorNS + `malformed","detail":"Invalid account ID","status":400}`,
		},
		{
			Name:     "Invalid order ID",
			Request:  makeGet("1/asd"),
			Response: `{"type":"` + probs.V2ErrorNS + `malformed","detail":"Invalid order ID","status":400}`,
		},
		{
			Name:     "Real request, wrong account",
			Request:  makeGet("2/1"),
			Response: `{"type":"` + probs.V2ErrorNS + `malformed","detail":"No order found for account ID 2", "status":404}`,
		},
		{
			Name:     "Internal error request",
			Request:  makeGet("1/3"),
			Response: `{"type":"` + probs.V2ErrorNS + `serverInternal","detail":"Failed to retrieve order for ID 3","status":500}`,
		},
		{
			Name:     "Invalid POST-as-GET",
			Request:  makePost(1, "1/1", "{}"),
			Response: `{"type":"` + probs.V2ErrorNS + `malformed","detail":"POST-as-GET requests must have an empty payload", "status":400}`,
		},
		{
			Name:     "Valid POST-as-GET, wrong account",
			Request:  makePost(1, "2/1", ""),
			Response: `{"type":"` + probs.V2ErrorNS + `malformed","detail":"No order found for account ID 2", "status":404}`,
		},
		{
			Name:     "Valid POST-as-GET",
			Request:  makePost(1, "1/1", ""),
			Response: `{"status": "valid","expires": "1970-01-01T00:00:00.9466848Z","identifiers":[{"type":"dns", "value":"example.com"}], "authorizations":["http://localhost/acme/authz-v3/1"],"finalize":"http://localhost/acme/finalize/1/1","certificate":"http://localhost/acme/cert/serial"}`,
		},
		{
			Name:     "GET new order",
			Request:  makeGet("1/9"),
			Response: `{"type":"` + probs.V2ErrorNS + `unauthorized","detail":"Order is too new for GET API. You should only use this non-standard API to access resources created more than 10s ago","status":403}`,
			Endpoint: "/get/order/",
		},
		{
			Name:     "GET new order from old endpoint",
			Request:  makeGet("1/9"),
			Response: `{"status": "valid","expires": "1970-01-01T00:00:00.9466848Z","identifiers":[{"type":"dns", "value":"example.com"}], "authorizations":["http://localhost/acme/authz-v3/1"],"finalize":"http://localhost/acme/finalize/1/9","certificate":"http://localhost/acme/cert/serial"}`,
		},
		{
			Name:     "POST-as-GET new order",
			Request:  makePost(1, "1/9", ""),
			Response: `{"status": "valid","expires": "1970-01-01T00:00:00.9466848Z","identifiers":[{"type":"dns", "value":"example.com"}], "authorizations":["http://localhost/acme/authz-v3/1"],"finalize":"http://localhost/acme/finalize/1/9","certificate":"http://localhost/acme/cert/serial"}`,
		},
	}

	for _, tc := range testCases {
		t.Run(tc.Name, func(t *testing.T) {
			responseWriter := httptest.NewRecorder()
			if tc.Endpoint != "" {
				wfe.GetOrder(ctx, &web.RequestEvent{Extra: make(map[string]interface{}), Endpoint: tc.Endpoint}, responseWriter, tc.Request)
			} else {
				wfe.GetOrder(ctx, newRequestEvent(), responseWriter, tc.Request)
			}
			test.AssertUnmarshaledEquals(t, responseWriter.Body.String(), tc.Response)
		})
	}
}

func makeRevokeRequestJSON(reason *revocation.Reason) ([]byte, error) {
	certPemBytes, err := ioutil.ReadFile("../test/test-ee.pem")
	if err != nil {
		return nil, err
	}
	certBlock, _ := pem.Decode(certPemBytes)
	if err != nil {
		return nil, err
	}
	return makeRevokeRequestJSONForCert(certBlock.Bytes, reason)
}

func makeRevokeRequestJSONForCert(der []byte, reason *revocation.Reason) ([]byte, error) {
	revokeRequest := struct {
		CertificateDER core.JSONBuffer    `json:"certificate"`
		Reason         *revocation.Reason `json:"reason"`
	}{
		CertificateDER: der,
		Reason:         reason,
	}
	revokeRequestJSON, err := json.Marshal(revokeRequest)
	if err != nil {
		return nil, err
	}
	return revokeRequestJSON, nil
}

<<<<<<< HEAD
const testEESerial string = "000000000000000000004f6fc1b8ffe37a23"

type mockSAWithValidCert struct {
	core.StorageGetter
}

// GetCertificate returns a hard-coded cert (test-ee.pem) which was issued by
// account 1 if the requested serial matches; otherwise returns Not Found.
func (sa *mockSAWithValidCert) GetCertificate(_ context.Context, serial string) (core.Certificate, error) {
	if serial != testEESerial {
		return core.Certificate{}, berrors.NotFoundError("Certificate with serial %q not found", serial)
	}
=======
// Valid revocation request for existing, non-revoked cert, signed with cert
// key.
func TestRevokeCertificateCertKey(t *testing.T) {
	wfe, _ := setupWFE(t)
	responseWriter := httptest.NewRecorder()
>>>>>>> 6c1f42fc

	cert, err := core.LoadCert("../test/test-ee.pem")
	if err != nil {
		return core.Certificate{}, fmt.Errorf("Failed to load test cert: %w", err)
	}

	return core.Certificate{
		RegistrationID: 1,
		Serial:         core.SerialToString(cert.SerialNumber),
		DER:            cert.Raw,
	}, nil
}

func (sa *mockSAWithValidCert) GetCertificateStatus(_ context.Context, serial string) (core.CertificateStatus, error) {
	if serial != testEESerial {
		return core.CertificateStatus{}, berrors.NotFoundError("Status for certificate with serial %q not found", serial)
	}

	return core.CertificateStatus{
		Serial: testEESerial,
		Status: core.OCSPStatusGood,
	}, nil
}

// Valid revocation request for existing, non-revoked cert, signed with cert
<<<<<<< HEAD
// key.
func TestRevokeCertificateValid(t *testing.T) {
	wfe, _ := setupWFE(t)
	wfe.SA = &mockSAWithValidCert{wfe.SA}
=======
// key, precertificate revocation feature flag enabled.
func TestRevokePreCertificateFeatureEnabled(t *testing.T) {
	_ = features.Set(map[string]bool{"PrecertificateRevocation": true})
	defer features.Reset()

	wfe, _ := setupWFE(t)
	responseWriter := httptest.NewRecorder()
>>>>>>> 6c1f42fc

	keyPemBytes, err := ioutil.ReadFile("../test/test-ee.key")
	test.AssertNotError(t, err, "Failed to load key")
	key := loadKey(t, keyPemBytes)

	revokeRequestJSON, err := makeRevokeRequestJSON(nil)
	test.AssertNotError(t, err, "Failed to make revokeRequestJSON")
	_, _, jwsBody := signRequestEmbed(t,
		key, "http://localhost/revoke-cert", string(revokeRequestJSON), wfe.nonceService)

	responseWriter := httptest.NewRecorder()
	wfe.RevokeCertificate(ctx, newRequestEvent(), responseWriter,
		makePostRequestWithPath("revoke-cert", jwsBody))
	test.AssertEquals(t, responseWriter.Code, 200)
	test.AssertEquals(t, responseWriter.Body.String(), "")
}

// Invalid revocation request: although signed with the cert key, the cert
// wasn't issued by any issuer the Boulder is aware of.
func TestRevokeCertificateNotIssued(t *testing.T) {
	wfe, _ := setupWFE(t)
	wfe.SA = &mockSAWithValidCert{wfe.SA}

	// Make a self-signed junk certificate
	k, err := ecdsa.GenerateKey(elliptic.P256(), rand.Reader)
	test.AssertNotError(t, err, "unexpected error making random private key")
	// Use a known serial from the mockSAWithValidCert mock.
	// This ensures that any failures here are due to the certificate's issuer
	// not matching up with issuers known by the mock, rather than due to the
	// certificate's serial not matching up with serials known by the mock.
	knownSerial, err := core.StringToSerial(testEESerial)
	test.AssertNotError(t, err, "Unexpected error converting known serial to bigint")
	template := &x509.Certificate{
		SerialNumber: knownSerial,
	}
	certDER, err := x509.CreateCertificate(rand.Reader, template, template, k.Public(), k)
	test.AssertNotError(t, err, "Unexpected error creating self-signed junk cert")

	keyPemBytes, err := ioutil.ReadFile("../test/test-ee.key")
	test.AssertNotError(t, err, "Failed to load key")
	key := loadKey(t, keyPemBytes)

	revokeRequestJSON, err := makeRevokeRequestJSONForCert(certDER, nil)
	test.AssertNotError(t, err, "Failed to make revokeRequestJSON for certDER")
	_, _, jwsBody := signRequestEmbed(t,
		key, "http://localhost/revoke-cert", string(revokeRequestJSON), wfe.nonceService)

	responseWriter := httptest.NewRecorder()
	wfe.RevokeCertificate(ctx, newRequestEvent(), responseWriter,
		makePostRequestWithPath("revoke-cert", jwsBody))
	// It should result in a 404 response with a problem body
	test.AssertEquals(t, responseWriter.Code, 404)
	test.AssertEquals(t, responseWriter.Body.String(), "{\n  \"type\": \"urn:ietf:params:acme:error:malformed\",\n  \"detail\": \"No such certificate\",\n  \"status\": 404\n}")
}

func TestRevokeCertificateReasons(t *testing.T) {
	wfe, _ := setupWFE(t)
<<<<<<< HEAD
	wfe.SA = &mockSAWithValidCert{wfe.SA}
	ra := wfe.RA.(*MockRegistrationAuthority)
=======
	ra := wfe.RA.(*MockRegistrationAuthority)
	responseWriter := httptest.NewRecorder()
>>>>>>> 6c1f42fc

	keyPemBytes, err := ioutil.ReadFile("../test/test-ee.key")
	test.AssertNotError(t, err, "Failed to load key")
	key := loadKey(t, keyPemBytes)

	reason0 := revocation.Reason(0)
	reason1 := revocation.Reason(1)
	reason2 := revocation.Reason(2)
	reason100 := revocation.Reason(100)

	testCases := []struct {
		Name             string
		Reason           *revocation.Reason
		ExpectedHTTPCode int
		ExpectedBody     string
		ExpectedReason   *revocation.Reason
	}{
		{
			Name:             "Valid reason",
			Reason:           &reason1,
			ExpectedHTTPCode: http.StatusOK,
			ExpectedReason:   &reason1,
		},
		{
			Name:             "No reason",
			ExpectedHTTPCode: http.StatusOK,
			ExpectedReason:   &reason0,
		},
		{
			Name:             "Unsupported reason",
			Reason:           &reason2,
			ExpectedHTTPCode: http.StatusBadRequest,
			ExpectedBody:     `{"type":"` + probs.V2ErrorNS + `badRevocationReason","detail":"unsupported revocation reason code provided: cACompromise (2). Supported reasons: unspecified (0), keyCompromise (1), affiliationChanged (3), superseded (4), cessationOfOperation (5)","status":400}`,
		},
		{
			Name:             "Non-existent reason",
			Reason:           &reason100,
			ExpectedHTTPCode: http.StatusBadRequest,
			ExpectedBody:     `{"type":"` + probs.V2ErrorNS + `badRevocationReason","detail":"unsupported revocation reason code provided: unknown (100). Supported reasons: unspecified (0), keyCompromise (1), affiliationChanged (3), superseded (4), cessationOfOperation (5)","status":400}`,
		},
	}

	for _, tc := range testCases {
		t.Run(tc.Name, func(t *testing.T) {
			revokeRequestJSON, err := makeRevokeRequestJSON(tc.Reason)
			test.AssertNotError(t, err, "Failed to make revokeRequestJSON")
			_, _, jwsBody := signRequestEmbed(
				t, key, "http://localhost/revoke-cert", string(revokeRequestJSON), wfe.nonceService)

			responseWriter := httptest.NewRecorder()
			wfe.RevokeCertificate(ctx, newRequestEvent(), responseWriter,
				makePostRequestWithPath("revoke-cert", jwsBody))

			test.AssertEquals(t, responseWriter.Code, tc.ExpectedHTTPCode)
			if tc.ExpectedBody != "" {
				test.AssertUnmarshaledEquals(t, responseWriter.Body.String(), tc.ExpectedBody)
			} else {
				test.AssertEquals(t, responseWriter.Body.String(), tc.ExpectedBody)
			}
			if tc.ExpectedReason != nil {
				test.AssertEquals(t, ra.lastRevocationReason, *tc.ExpectedReason)
			}
		})
	}
}

// Valid revocation request for existing, non-revoked cert, signed with account
// that issued the cert.
func TestRevokeCertificateIssuingAccount(t *testing.T) {
	wfe, _ := setupWFE(t)
	wfe.SA = &mockSAWithValidCert{wfe.SA}

	revokeRequestJSON, err := makeRevokeRequestJSON(nil)
	test.AssertNotError(t, err, "Failed to make revokeRequestJSON")
	// NOTE: this account doesn't have any authorizations for the
	// names in the cert, but it is the account that issued it
	// originally
	_, _, jwsBody := signRequestKeyID(
		t, 1, nil, "http://localhost/revoke-cert", string(revokeRequestJSON), wfe.nonceService)

	responseWriter := httptest.NewRecorder()
	wfe.RevokeCertificate(ctx, newRequestEvent(), responseWriter,
		makePostRequestWithPath("revoke-cert", jwsBody))

	test.AssertEquals(t, responseWriter.Code, 200)
	test.AssertEquals(t, responseWriter.Body.String(), "")
}

const testEEName string = "example.ee"

type mockSAWithValidAuthz struct {
	core.StorageGetter
}

// GetValidAuthorizations says that all accounts have a valid authorization to
// issue for the DNS name contained in test-ee.pem
func (sa mockSAWithValidAuthz) GetValidAuthorizations2(_ context.Context, _ *sapb.GetValidAuthorizationsRequest) (*sapb.Authorizations, error) {
	res := sapb.Authorizations{}
	res.Authz = append(res.Authz, &sapb.Authorizations_MapElement{
		Domain: testEEName,
		Authz:  &corepb.Authorization{},
	})
	return &res, nil
}

// Valid revocation request for existing, non-revoked cert, signed with account
// that has authorizations for names in cert
func TestRevokeCertificateWithAuthorizations(t *testing.T) {
	wfe, _ := setupWFE(t)
	wfe.SA = mockSAWithValidAuthz{&mockSAWithValidCert{wfe.SA}}

	revokeRequestJSON, err := makeRevokeRequestJSON(nil)
	test.AssertNotError(t, err, "Failed to make revokeRequestJSON")

	// We use account 5 here because using account 1 would short-circuit based on
	// that account having issued the cert, and not make it to the authorization
	// checking logic.
	_, _, jwsBody := signRequestKeyID(
		t, 5, nil, "http://localhost/revoke-cert", string(revokeRequestJSON), wfe.nonceService)

	responseWriter := httptest.NewRecorder()
	wfe.RevokeCertificate(ctx, newRequestEvent(), responseWriter,
		makePostRequestWithPath("revoke-cert", jwsBody))
	test.AssertEquals(t, responseWriter.Code, 200)
	test.AssertEquals(t, responseWriter.Body.String(), "")
}

// A revocation request signed by an unauthorized key.
func TestRevokeCertificateWrongKey(t *testing.T) {
	wfe, _ := setupWFE(t)
	wfe.SA = &mockSAWithValidCert{wfe.SA}

	test2JWK := loadKey(t, []byte(test2KeyPrivatePEM))

	revokeRequestJSON, err := makeRevokeRequestJSON(nil)
	test.AssertNotError(t, err, "Failed to make revokeRequestJSON")
	_, _, jwsBody := signRequestKeyID(
		t, 2, test2JWK, "http://localhost/revoke-cert", string(revokeRequestJSON), wfe.nonceService)

	responseWriter := httptest.NewRecorder()
	wfe.RevokeCertificate(ctx, newRequestEvent(), responseWriter,
		makePostRequestWithPath("revoke-cert", jwsBody))
	test.AssertEquals(t, responseWriter.Code, 403)
	test.AssertUnmarshaledEquals(t, responseWriter.Body.String(),
		`{"type":"`+probs.V2ErrorNS+`unauthorized","detail":"The key ID specified in the revocation request does not hold valid authorizations for all names in the certificate to be revoked","status":403}`)
}

<<<<<<< HEAD
func TestRevokeCertificateExpired(t *testing.T) {
	wfe, fc := setupWFE(t)
	wfe.SA = &mockSAWithValidCert{wfe.SA}
	responseWriter := httptest.NewRecorder()
=======
// Valid revocation request for already-revoked cert
func TestRevokeCertificateAlreadyRevoked(t *testing.T) {
	wfe, _ := setupWFE(t)
>>>>>>> 6c1f42fc

	keyPemBytes, err := ioutil.ReadFile("../test/test-ee.key")
	test.AssertNotError(t, err, "Failed to load key")
	key := loadKey(t, keyPemBytes)

	revokeRequestJSON, err := makeRevokeRequestJSON(nil)
	test.AssertNotError(t, err, "Failed to make revokeRequestJSON")

	_, _, jwsBody := signRequestEmbed(
		t, key, "http://localhost/revoke-cert", string(revokeRequestJSON), wfe.nonceService)

	cert, err := core.LoadCert("../test/test-ee.pem")
	test.AssertNotError(t, err, "Failed to load test certificate")
	fc.Set(cert.NotAfter.Add(time.Hour))

	wfe.RevokeCertificate(ctx, newRequestEvent(), responseWriter,
		makePostRequestWithPath("revoke-cert", jwsBody))

	test.AssertEquals(t, responseWriter.Code, 403)
	test.AssertEquals(t, responseWriter.Body.String(), "{\n  \"type\": \"urn:ietf:params:acme:error:unauthorized\",\n  \"detail\": \"Certificate is expired\",\n  \"status\": 403\n}")
}

type mockSAWithRevokedCert struct {
	core.StorageGetter
}

func (sa *mockSAWithRevokedCert) GetCertificateStatus(_ context.Context, serial string) (core.CertificateStatus, error) {
	if serial != testEESerial {
		return core.CertificateStatus{}, berrors.NotFoundError("Status for certificate with serial %q not found", serial)
	}

	return core.CertificateStatus{
		Serial: testEESerial,
		Status: core.OCSPStatusRevoked,
	}, nil
}

// Valid revocation request for already-revoked cert
func TestRevokeCertificateAlreadyRevoked(t *testing.T) {
	wfe, _ := setupWFE(t)
	wfe.SA = &mockSAWithRevokedCert{&mockSAWithValidCert{wfe.SA}}

	responseWriter := httptest.NewRecorder()

	keyPemBytes, err := ioutil.ReadFile("../test/test-ee.key")
	test.AssertNotError(t, err, "Failed to load key")
	key := loadKey(t, keyPemBytes)

	revokeRequestJSON, err := makeRevokeRequestJSON(nil)
	test.AssertNotError(t, err, "Failed to make revokeRequestJSON")

	_, _, jwsBody := signRequestEmbed(t, key, "http://localhost/revoke-cert", string(revokeRequestJSON), wfe.nonceService)
	wfe.RevokeCertificate(ctx, newRequestEvent(), responseWriter,
		makePostRequestWithPath("revoke-cert", jwsBody))

	test.AssertEquals(t, responseWriter.Code, 400)
	test.AssertUnmarshaledEquals(t, responseWriter.Body.String(),
		`{"type":"`+probs.V2ErrorNS+`alreadyRevoked","detail":"Certificate already revoked","status":400}`)
}

type mockSAGetRegByKeyFails struct {
	core.StorageGetter
}

func (sa *mockSAGetRegByKeyFails) GetRegistrationByKey(ctx context.Context, jwk *jose.JSONWebKey) (core.Registration, error) {
	return core.Registration{}, fmt.Errorf("whoops")
}

// When SA.GetRegistrationByKey errors (e.g. gRPC timeout), NewAccount should
// return internal server errors.
func TestNewAccountWhenGetRegByKeyFails(t *testing.T) {
	wfe, _ := setupWFE(t)
	wfe.SA = &mockSAGetRegByKeyFails{wfe.SA}
	key := loadKey(t, []byte(testE2KeyPrivatePEM))
	_, ok := key.(*ecdsa.PrivateKey)
	test.Assert(t, ok, "Couldn't load ECDSA key")
	payload := `{"contact":["mailto:person@mail.com"],"agreement":"` + agreementURL + `"}`
	responseWriter := httptest.NewRecorder()
	_, _, body := signRequestEmbed(t, key, "http://localhost/new-account", payload, wfe.nonceService)
	wfe.NewAccount(ctx, newRequestEvent(), responseWriter, makePostRequestWithPath("/new-account", body))
	if responseWriter.Code != 500 {
		t.Fatalf("Wrong response code %d for NewAccount with failing GetRegByKey (wanted 500)", responseWriter.Code)
	}
	var prob probs.ProblemDetails
	err := json.Unmarshal(responseWriter.Body.Bytes(), &prob)
	test.AssertNotError(t, err, "unmarshalling response")
	if prob.Type != probs.V2ErrorNS+probs.ServerInternalProblem {
		t.Errorf("Wrong type for returned problem: %#v", prob.Type)
	}
}

type mockSAGetRegByKeyNotFound struct {
	core.StorageGetter
}

func (sa *mockSAGetRegByKeyNotFound) GetRegistrationByKey(ctx context.Context, jwk *jose.JSONWebKey) (core.Registration, error) {
	return core.Registration{}, berrors.NotFoundError("not found")
}

func TestNewAccountWhenGetRegByKeyNotFound(t *testing.T) {
	wfe, _ := setupWFE(t)
	wfe.SA = &mockSAGetRegByKeyNotFound{wfe.SA}
	key := loadKey(t, []byte(testE2KeyPrivatePEM))
	_, ok := key.(*ecdsa.PrivateKey)
	test.Assert(t, ok, "Couldn't load ECDSA key")
	// When SA.GetRegistrationByKey returns NotFound, and no onlyReturnExisting
	// field is sent, NewAccount should succeed.
	payload := `{"contact":["mailto:person@mail.com"],"termsOfServiceAgreed":true}`
	signedURL := "http://localhost/new-account"
	responseWriter := httptest.NewRecorder()
	_, _, body := signRequestEmbed(t, key, signedURL, payload, wfe.nonceService)
	wfe.NewAccount(ctx, newRequestEvent(), responseWriter, makePostRequestWithPath("/new-account", body))
	if responseWriter.Code != http.StatusCreated {
		t.Errorf("Bad response to NewRegistration: %d, %s", responseWriter.Code, responseWriter.Body)
	}

	// When SA.GetRegistrationByKey returns NotFound, and onlyReturnExisting
	// field **is** sent, NewAccount should fail with the expected error.
	payload = `{"contact":["mailto:person@mail.com"],"termsOfServiceAgreed":true,"onlyReturnExisting":true}`
	responseWriter = httptest.NewRecorder()
	_, _, body = signRequestEmbed(t, key, signedURL, payload, wfe.nonceService)
	// Process the new account request
	wfe.NewAccount(ctx, newRequestEvent(), responseWriter, makePostRequestWithPath("/new-account", body))
	test.AssertEquals(t, responseWriter.Code, http.StatusBadRequest)
	test.AssertUnmarshaledEquals(t, responseWriter.Body.String(), `
	{
		"type": "urn:ietf:params:acme:error:accountDoesNotExist",
		"detail": "No account exists with the provided key",
		"status": 400
	}`)
}

func TestPrepAuthzForDisplay(t *testing.T) {
	wfe, _ := setupWFE(t)

	// Make an authz for a wildcard identifier
	authz := &core.Authorization{
		ID:             "12345",
		Status:         core.StatusPending,
		RegistrationID: 1,
		Identifier:     identifier.DNSIdentifier("*.example.com"),
		Challenges: []core.Challenge{
			{
				Type: "dns",
				ProvidedKeyAuthorization: "	🔑",
			},
		},
		Combinations: [][]int{{1, 2, 3}, {4}, {5, 6}},
	}

	// Prep the wildcard authz for display
	wfe.prepAuthorizationForDisplay(&http.Request{Host: "localhost"}, authz)

	// The authz should not have a wildcard prefix in the identifier value
	test.AssertEquals(t, strings.HasPrefix(authz.Identifier.Value, "*."), false)
	// The authz should be marked as corresponding to a wildcard name
	test.AssertEquals(t, authz.Wildcard, true)
	// The authz should not have any combinations
	// NOTE(@cpu): We don't use test.AssertNotNil here because its use of
	// interface{} types makes a comparison of [][]int{nil} and nil fail.
	if authz.Combinations != nil {
		t.Errorf("Authz had a non-nil combinations")
	}

	// We expect the authz challenge has its URL set and the URI emptied.
	chal := authz.Challenges[0]
	authz.ID = "12345"
	wfe.prepAuthorizationForDisplay(&http.Request{Host: "localhost"}, authz)
	chal = authz.Challenges[0]
	test.AssertEquals(t, chal.URL, "http://localhost/acme/chall-v3/12345/po1V2w")
	test.AssertEquals(t, chal.URI, "")
	test.AssertEquals(t, chal.ProvidedKeyAuthorization, "")
}

// noSCTMockRA is a mock RA that always returns a `berrors.MissingSCTsError` from `FinalizeOrder`
type noSCTMockRA struct {
	MockRegistrationAuthority
}

func (ra *noSCTMockRA) FinalizeOrder(ctx context.Context, req *rapb.FinalizeOrderRequest) (*corepb.Order, error) {
	return nil, berrors.MissingSCTsError("noSCTMockRA missing scts error")
}

func TestFinalizeSCTError(t *testing.T) {
	wfe, _ := setupWFE(t)

	// Set up an RA mock that always returns a berrors.MissingSCTsError from
	// `FinalizeOrder`
	wfe.RA = &noSCTMockRA{}

	// Create a response writer to capture the WFE response
	responseWriter := httptest.NewRecorder()

	// Example CSR payload taken from `TestFinalizeOrder`
	// openssl req -outform der -new -nodes -key wfe/test/178.key -subj /CN=not-an-example.com | b64url
	// a valid CSR
	goodCertCSRPayload := `{
		"csr": "MIICYjCCAUoCAQAwHTEbMBkGA1UEAwwSbm90LWFuLWV4YW1wbGUuY29tMIIBIjANBgkqhkiG9w0BAQEFAAOCAQ8AMIIBCgKCAQEAmqs7nue5oFxKBk2WaFZJAma2nm1oFyPIq19gYEAdQN4mWvaJ8RjzHFkDMYUrlIrGxCYuFJDHFUk9dh19Na1MIY-NVLgcSbyNcOML3bLbLEwGmvXPbbEOflBA9mxUS9TLMgXW5ghf_qbt4vmSGKloIim41QXt55QFW6O-84s8Kd2OE6df0wTsEwLhZB3j5pDU-t7j5vTMv4Tc7EptaPkOdfQn-68viUJjlYM_4yIBVRhWCdexFdylCKVLg0obsghQEwULKYCUjdg6F0VJUI115DU49tzscXU_3FS3CyY8rchunuYszBNkdmgpAwViHNWuP7ESdEd_emrj1xuioSe6PwIDAQABoAAwDQYJKoZIhvcNAQELBQADggEBAE_T1nWU38XVYL28hNVSXU0rW5IBUKtbvr0qAkD4kda4HmQRTYkt-LNSuvxoZCC9lxijjgtJi-OJe_DCTdZZpYzewlVvcKToWSYHYQ6Wm1-fxxD_XzphvZOujpmBySchdiz7QSVWJmVZu34XD5RJbIcrmj_cjRt42J1hiTFjNMzQu9U6_HwIMmliDL-soFY2RTvvZf-dAFvOUQ-Wbxt97eM1PbbmxJNWRhbAmgEpe9PWDPTpqV5AK56VAa991cQ1P8ZVmPss5hvwGWhOtpnpTZVHN3toGNYFKqxWPboirqushQlfKiFqT9rpRgM3-mFjOHidGqsKEkTdmfSVlVEk3oo="
	}`

	// Create a finalization request with the above payload
	request := signAndPost(t, "1/8", "http://localhost/1/8", goodCertCSRPayload, 1, wfe.nonceService)

	// POST the finalize order request.
	wfe.FinalizeOrder(ctx, newRequestEvent(), responseWriter, request)

	// We expect the berrors.MissingSCTsError error to have been converted into
	// a serverInternal error with the right message.
	test.AssertUnmarshaledEquals(t,
		responseWriter.Body.String(),
		`{"type":"`+probs.V2ErrorNS+`serverInternal","detail":"Error finalizing order :: Unable to meet CA SCT embedding requirements","status":500}`)
}

func TestOrderToOrderJSONV2Authorizations(t *testing.T) {
	wfe, fc := setupWFE(t)

	orderJSON := wfe.orderToOrderJSON(&http.Request{}, &corepb.Order{
		Id:               1,
		RegistrationID:   1,
		Names:            []string{"a"},
		Status:           string(core.StatusPending),
		Expires:          fc.Now().UnixNano(),
		V2Authorizations: []int64{1, 2},
	})
	test.AssertDeepEquals(t, orderJSON.Authorizations, []string{
		"http://localhost/acme/authz-v3/1",
		"http://localhost/acme/authz-v3/2",
	})
}

// TestMandatoryPOSTAsGET tests that the MandatoryPOSTAsGET feature flag
// correctly causes unauthenticated GET requests to ACME resources to be
// forbidden.
func TestMandatoryPOSTAsGET(t *testing.T) {
	wfe, _ := setupWFE(t)

	_ = features.Set(map[string]bool{"MandatoryPOSTAsGET": true})
	defer features.Reset()

	// CheckProblem matches a HTTP response body to a Method Not Allowed problem.
	checkProblem := func(actual []byte) {
		var prob probs.ProblemDetails
		err := json.Unmarshal(actual, &prob)
		test.AssertNotError(t, err, "error unmarshaling HTTP response body as problem")
		test.AssertEquals(t, string(prob.Type), "urn:ietf:params:acme:error:malformed")
		test.AssertEquals(t, prob.Detail, "Method not allowed")
		test.AssertEquals(t, prob.HTTPStatus, http.StatusMethodNotAllowed)
	}

	testCases := []struct {
		name    string
		path    string
		handler web.WFEHandlerFunc
	}{
		{
			// GET requests to a mocked order path should return an error
			name:    "GET Order",
			path:    "1/1",
			handler: wfe.GetOrder,
		},
		{
			// GET requests to a mocked authorization path should return an error
			name:    "GET Authz",
			path:    "1",
			handler: wfe.Authorization,
		},
		{
			// GET requests to a mocked challenge path should return an error
			name:    "GET Chall",
			path:    "1/-ZfxEw",
			handler: wfe.Challenge,
		},
		{
			// GET requests to a mocked certificate serial path should return an error
			name:    "GET Cert",
			path:    "acme/cert/0000000000000000000000000000000000b2",
			handler: wfe.Certificate,
		},
	}

	for _, tc := range testCases {
		t.Run(tc.name, func(t *testing.T) {
			responseWriter := httptest.NewRecorder()
			req := &http.Request{URL: &url.URL{Path: tc.path}, Method: "GET"}
			tc.handler(ctx, newRequestEvent(), responseWriter, req)
			checkProblem(responseWriter.Body.Bytes())
		})
	}
}

func TestGetChallengeUpRel(t *testing.T) {
	wfe, _ := setupWFE(t)

	challengeURL := "http://localhost/acme/chall-v3/1/-ZfxEw"
	resp := httptest.NewRecorder()

	req, err := http.NewRequest("GET", challengeURL, nil)
	test.AssertNotError(t, err, "Could not make NewRequest")
	req.URL.Path = "1/-ZfxEw"

	wfe.Challenge(ctx, newRequestEvent(), resp, req)
	test.AssertEquals(t,
		resp.Code,
		http.StatusOK)
	test.AssertEquals(t,
		resp.Header().Get("Link"),
		`<http://localhost/acme/authz-v3/1>;rel="up"`)
}

func TestPrepAccountForDisplay(t *testing.T) {
	acct := &core.Registration{
		ID:        1987,
		Agreement: "disagreement",
	}

	// Prep the account for display.
	prepAccountForDisplay(acct)

	// The Agreement should always be cleared.
	test.AssertEquals(t, acct.Agreement, "")
	// The ID field should be zeroed.
	test.AssertEquals(t, acct.ID, int64(0))
}

func TestGETAPIAuthz(t *testing.T) {
	wfe, _ := setupWFE(t)
	makeGet := func(path, endpoint string) (*http.Request, *web.RequestEvent) {
		return &http.Request{URL: &url.URL{Path: path}, Method: "GET"},
			&web.RequestEvent{Endpoint: endpoint}
	}

	testCases := []struct {
		name              string
		path              string
		expectTooFreshErr bool
	}{
		{
			name:              "fresh authz",
			path:              "1",
			expectTooFreshErr: true,
		},
		{
			name:              "old authz",
			path:              "2",
			expectTooFreshErr: false,
		},
	}

	tooFreshErr := `{"type":"` + probs.V2ErrorNS + `unauthorized","detail":"Authorization is too new for GET API. You should only use this non-standard API to access resources created more than 10s ago","status":403}`
	for _, tc := range testCases {
		responseWriter := httptest.NewRecorder()
		req, logEvent := makeGet(tc.path, getAuthzPath)
		wfe.Authorization(context.Background(), logEvent, responseWriter, req)

		if responseWriter.Code == http.StatusOK && tc.expectTooFreshErr {
			t.Errorf("expected too fresh error, got http.StatusOK")
		} else {
			test.AssertEquals(t, responseWriter.Code, http.StatusForbidden)
			test.AssertUnmarshaledEquals(t, responseWriter.Body.String(), tooFreshErr)
		}
	}
}

func TestGETAPIChallenge(t *testing.T) {
	wfe, _ := setupWFE(t)
	makeGet := func(path, endpoint string) (*http.Request, *web.RequestEvent) {
		return &http.Request{URL: &url.URL{Path: path}, Method: "GET"},
			&web.RequestEvent{Endpoint: endpoint}
	}

	testCases := []struct {
		name              string
		path              string
		expectTooFreshErr bool
	}{
		{
			name:              "fresh authz challenge",
			path:              "1/-ZfxEw",
			expectTooFreshErr: true,
		},
		{
			name:              "old authz challenge",
			path:              "2/-ZfxEw",
			expectTooFreshErr: false,
		},
	}

	tooFreshErr := `{"type":"` + probs.V2ErrorNS + `unauthorized","detail":"Authorization is too new for GET API. You should only use this non-standard API to access resources created more than 10s ago","status":403}`
	for _, tc := range testCases {
		responseWriter := httptest.NewRecorder()
		req, logEvent := makeGet(tc.path, getAuthzPath)
		wfe.Challenge(context.Background(), logEvent, responseWriter, req)

		if responseWriter.Code == http.StatusOK && tc.expectTooFreshErr {
			t.Errorf("expected too fresh error, got http.StatusOK")
		} else {
			test.AssertEquals(t, responseWriter.Code, http.StatusForbidden)
			test.AssertUnmarshaledEquals(t, responseWriter.Body.String(), tooFreshErr)
		}
	}
}

func TestGetAPIAndMandatoryPOSTAsGET(t *testing.T) {
	wfe, _ := setupWFE(t)
	makeGet := func(path, endpoint string) (*http.Request, *web.RequestEvent) {
		return &http.Request{URL: &url.URL{Path: path}, Method: "GET"},
			&web.RequestEvent{Endpoint: endpoint, Extra: map[string]interface{}{}}
	}
	_ = features.Set(map[string]bool{"MandatoryPOSTAsGET": true})
	defer features.Reset()

	oldSerial := "0000000000000000000000000000000000b2"
	req, event := makeGet(oldSerial, getCertPath)
	resp := httptest.NewRecorder()
	wfe.Certificate(context.Background(), event, resp, req)
	test.AssertEquals(t, resp.Code, 200)
}<|MERGE_RESOLUTION|>--- conflicted
+++ resolved
@@ -2657,7 +2657,6 @@
 	return revokeRequestJSON, nil
 }
 
-<<<<<<< HEAD
 const testEESerial string = "000000000000000000004f6fc1b8ffe37a23"
 
 type mockSAWithValidCert struct {
@@ -2670,13 +2669,6 @@
 	if serial != testEESerial {
 		return core.Certificate{}, berrors.NotFoundError("Certificate with serial %q not found", serial)
 	}
-=======
-// Valid revocation request for existing, non-revoked cert, signed with cert
-// key.
-func TestRevokeCertificateCertKey(t *testing.T) {
-	wfe, _ := setupWFE(t)
-	responseWriter := httptest.NewRecorder()
->>>>>>> 6c1f42fc
 
 	cert, err := core.LoadCert("../test/test-ee.pem")
 	if err != nil {
@@ -2702,20 +2694,10 @@
 }
 
 // Valid revocation request for existing, non-revoked cert, signed with cert
-<<<<<<< HEAD
 // key.
 func TestRevokeCertificateValid(t *testing.T) {
 	wfe, _ := setupWFE(t)
 	wfe.SA = &mockSAWithValidCert{wfe.SA}
-=======
-// key, precertificate revocation feature flag enabled.
-func TestRevokePreCertificateFeatureEnabled(t *testing.T) {
-	_ = features.Set(map[string]bool{"PrecertificateRevocation": true})
-	defer features.Reset()
-
-	wfe, _ := setupWFE(t)
-	responseWriter := httptest.NewRecorder()
->>>>>>> 6c1f42fc
 
 	keyPemBytes, err := ioutil.ReadFile("../test/test-ee.key")
 	test.AssertNotError(t, err, "Failed to load key")
@@ -2773,13 +2755,8 @@
 
 func TestRevokeCertificateReasons(t *testing.T) {
 	wfe, _ := setupWFE(t)
-<<<<<<< HEAD
 	wfe.SA = &mockSAWithValidCert{wfe.SA}
 	ra := wfe.RA.(*MockRegistrationAuthority)
-=======
-	ra := wfe.RA.(*MockRegistrationAuthority)
-	responseWriter := httptest.NewRecorder()
->>>>>>> 6c1f42fc
 
 	keyPemBytes, err := ioutil.ReadFile("../test/test-ee.key")
 	test.AssertNotError(t, err, "Failed to load key")
@@ -2927,16 +2904,9 @@
 		`{"type":"`+probs.V2ErrorNS+`unauthorized","detail":"The key ID specified in the revocation request does not hold valid authorizations for all names in the certificate to be revoked","status":403}`)
 }
 
-<<<<<<< HEAD
 func TestRevokeCertificateExpired(t *testing.T) {
 	wfe, fc := setupWFE(t)
 	wfe.SA = &mockSAWithValidCert{wfe.SA}
-	responseWriter := httptest.NewRecorder()
-=======
-// Valid revocation request for already-revoked cert
-func TestRevokeCertificateAlreadyRevoked(t *testing.T) {
-	wfe, _ := setupWFE(t)
->>>>>>> 6c1f42fc
 
 	keyPemBytes, err := ioutil.ReadFile("../test/test-ee.key")
 	test.AssertNotError(t, err, "Failed to load key")
@@ -2950,11 +2920,12 @@
 
 	cert, err := core.LoadCert("../test/test-ee.pem")
 	test.AssertNotError(t, err, "Failed to load test certificate")
+
 	fc.Set(cert.NotAfter.Add(time.Hour))
 
+	responseWriter := httptest.NewRecorder()
 	wfe.RevokeCertificate(ctx, newRequestEvent(), responseWriter,
 		makePostRequestWithPath("revoke-cert", jwsBody))
-
 	test.AssertEquals(t, responseWriter.Code, 403)
 	test.AssertEquals(t, responseWriter.Body.String(), "{\n  \"type\": \"urn:ietf:params:acme:error:unauthorized\",\n  \"detail\": \"Certificate is expired\",\n  \"status\": 403\n}")
 }
