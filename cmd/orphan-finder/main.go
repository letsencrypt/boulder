--- conflicted
+++ resolved
@@ -91,15 +91,10 @@
 	}
 }
 
-<<<<<<< HEAD
-// The official supported format of orphaned cert log lines is:
-// `[AUDIT] Failed RPC to store at SA, orphaning [pre]certificate: serial=[\w+], cert=[\w+], err=[.+], issuerID=[\d+], regID=[\d+], orderID=[\d+]`
-=======
 // An orphaned cert log line must contain at least the following tokens:
 // "orphaning", "(pre)?certificate", "cert=[\w+]", "issuerID=[\d+]", and "regID=[\d]".
 // For example:
 // `[AUDIT] Failed RPC to store at SA, orphaning precertificate: serial=[04asdf1234], cert=[MIIdeafbeef], issuerID=[112358], regID=[1001], orderID=[1002], err=[Timed out]`
->>>>>>> 17e9e7fb
 // The orphan-finder does not care about the serial, error, or orderID.
 type parsedLine struct {
 	certDER  []byte
@@ -185,11 +180,7 @@
 
 	issuerStr := issuerOrphan.FindStringSubmatch(line)
 	if len(issuerStr) <= 1 {
-<<<<<<< HEAD
-		return parsedLine{}, fmt.Errorf("unable to find regID: %s", line)
-=======
 		return parsedLine{}, fmt.Errorf("unable to find issuerID: %s", line)
->>>>>>> 17e9e7fb
 	}
 	issuerID, err := strconv.ParseInt(issuerStr[1], 10, 64)
 	if err != nil {
