--- conflicted
+++ resolved
@@ -407,20 +407,12 @@
 		// Interval specifies the minimum duration bad-key-revoker
 		// should sleep between attempting to find blockedKeys rows to
 		// process when there is an error or no work to do.
-<<<<<<< HEAD
-		Interval cmd.ConfigDuration `validate:"-"`
-=======
-		Interval config.Duration
->>>>>>> fdb9c543
+		Interval config.Duration `validate:"-"`
 
 		// BackoffIntervalMax specifies a maximum duration the backoff
 		// algorithm will wait before retrying in the event of error
 		// or no work to do.
-<<<<<<< HEAD
-		BackoffIntervalMax cmd.ConfigDuration `validate:"-"`
-=======
-		BackoffIntervalMax config.Duration
->>>>>>> fdb9c543
+		BackoffIntervalMax config.Duration `validate:"-"`
 
 		Mailer struct {
 			cmd.SMTPConfig
