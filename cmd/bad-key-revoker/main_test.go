--- conflicted
+++ resolved
@@ -266,10 +266,6 @@
 
 	err = bkr.revokeCerts([]unrevokedCertificate{
 		{ID: 0, Serial: "ff"},
-<<<<<<< HEAD
-		{ID: 0, Serial: "ff"}, // duplicate
-=======
->>>>>>> 44f75d6a
 		{ID: 1, Serial: "ee"},
 	})
 	test.AssertNotError(t, err, "revokeCerts failed")
