package notmain

import (
	"context"
	"database/sql"
	"fmt"
	"io/ioutil"
	"log"
	"math/rand"
	"strings"
	"sync/atomic"
	"time"

	"github.com/jmhodges/clock"
	capb "github.com/letsencrypt/boulder/ca/proto"
	"github.com/letsencrypt/boulder/core"
	"github.com/letsencrypt/boulder/rocsp"
	"github.com/letsencrypt/boulder/sa"
	"github.com/letsencrypt/boulder/test/ocsp/helper"
	"golang.org/x/crypto/ocsp"
)

type client struct {
	issuers       []shortIDIssuer
	redis         *rocsp.WritingClient
	db            *sql.DB // optional
	ocspGenerator capb.OCSPGeneratorClient
	clk           clock.Clock
	scanBatchSize int
}

// processResult represents the result of attempting to sign and store status
// for a single certificateStatus ID. If `err` is non-nil, it indicates the
// attempt failed.
type processResult struct {
	id  uint64
	err error
}

func getStartingID(ctx context.Context, clk clock.Clock, db *sql.DB) (int64, error) {
	// To scan the DB efficiently, we want to select only currently-valid certificates. There's a
	// handy expires index, but for selecting a large set of rows, using the primary key will be
	// more efficient. So first we find a good id to start with, then scan from there. Note: since
	// AUTO_INCREMENT can skip around a bit, we add padding to ensure we get all currently-valid
	// certificates.
	startTime := clk.Now().Add(-24 * time.Hour)
	var minID *int64
	err := db.QueryRowContext(
		ctx,
		"SELECT MIN(id) FROM certificateStatus WHERE notAfter >= ?",
		startTime,
	).Scan(&minID)
	if err != nil {
		return 0, fmt.Errorf("selecting minID: %w", err)
	}
	if minID == nil {
		return 0, fmt.Errorf("no entries in certificateStatus (where notAfter >= %s)", startTime)
	}
	return *minID, nil
}

func (cl *client) loadFromDB(ctx context.Context, speed ProcessingSpeed, startFromID int64) error {
	minID := startFromID
	var err error
	if minID == 0 {
		minID, err = getStartingID(ctx, cl.clk, cl.db)
		if err != nil {
			return fmt.Errorf("getting starting ID: %w", err)
		}
	}

	// Find the current maximum id in certificateStatus. We do this because the table is always
	// growing. If we scanned until we saw a batch with no rows, we would scan forever.
	var maxID *int64
	err = cl.db.QueryRowContext(
		ctx,
		"SELECT MAX(id) FROM certificateStatus",
	).Scan(&maxID)
	if err != nil {
		return fmt.Errorf("selecting maxID: %w", err)
	}
	if minID == nil {
		return fmt.Errorf("no entries in certificateStatus")
	}

	// Limit the rate of reading rows.
	frequency := time.Duration(float64(time.Second) / float64(time.Duration(speed.RowsPerSecond)))
	// a set of all inflight certificate statuses, indexed by their `ID`.
	inflightIDs := newInflight()
<<<<<<< HEAD
	statusesToSign := cl.scanFromDB(ctx, minID, frequency, inflightIDs)
=======
	statusesToSign := cl.scanFromDB(ctx, *minID, *maxID, frequency, inflightIDs)
>>>>>>> 2b215865

	results := make(chan processResult, speed.ParallelSigns)
	var runningSigners int32
	for i := 0; i < speed.ParallelSigns; i++ {
		atomic.AddInt32(&runningSigners, 1)
		go cl.signAndStoreResponses(ctx, statusesToSign, results, &runningSigners)
	}

	var successCount, errorCount int64

	for result := range results {
		inflightIDs.remove(result.id)
		if result.err != nil {
			errorCount++
			if errorCount < 10 ||
				(errorCount < 1000 && rand.Intn(1000) < 100) ||
				(errorCount < 100000 && rand.Intn(1000) < 10) ||
				(rand.Intn(1000) < 1) {
				log.Printf("error: %s", result.err)
			}
		} else {
			successCount++
		}

		if (successCount+errorCount)%10 == 0 {
			log.Printf("stored %d responses, %d errors", successCount, errorCount)
		}
	}

	log.Printf("done. processed %d successes and %d errors\n", successCount, errorCount)
	if inflightIDs.len() != 0 {
		return fmt.Errorf("inflightIDs non-empty! has %d items, lowest %d", inflightIDs.len(), inflightIDs.min())
	}

	return nil
}

// scanFromDB scans certificateStatus rows from the DB, starting with `minID`, and writes them to
// its output channel at a maximum frequency of `frequency`. When it's read all available rows, it
// closes its output channel and exits.
// If there is an error, it logs the error, closes its output channel, and exits.
func (cl *client) scanFromDB(ctx context.Context, minID int64, maxID int64, frequency time.Duration, inflightIDs *inflight) <-chan *sa.CertStatusMetadata {
	statusesToSign := make(chan *sa.CertStatusMetadata)
	go func() {
		defer close(statusesToSign)

		var err error
		currentMin := minID
		for currentMin < maxID {
			currentMin, err = cl.scanFromDBOneBatch(ctx, minID, frequency, statusesToSign, inflightIDs)
			if err != nil {
				log.Printf("error scanning rows: %s", err)
			}
		}
	}()
	return statusesToSign
}

// scanFromDBOneBatch scans up to `cl.scanBatchSize` rows from certificateStatus, in order, and
// writes them to `output`. When done, it returns the highest `id` it saw during the scan.
// We do this in batches because if we tried to scan the whole table in a single query, MariaDB
// would terminate the query after a certain amount of data transferred.
func (cl *client) scanFromDBOneBatch(ctx context.Context, minID int64, frequency time.Duration, output chan<- *sa.CertStatusMetadata, inflightIDs *inflight) (int64, error) {
	rowTicker := time.NewTicker(frequency)

	query := fmt.Sprintf("SELECT %s FROM certificateStatus WHERE id > ? ORDER BY id LIMIT ?",
		strings.Join(sa.CertStatusMetadataFields(), ", "))
	rows, err := cl.db.QueryContext(ctx, query, minID, cl.scanBatchSize)
	if err != nil {
		return -1, fmt.Errorf("scanning certificateStatus: %w", err)
	}
	defer func() {
		rerr := rows.Close()
		if rerr != nil {
			log.Printf("closing rows: %s", rerr)
		}
	}()

	var scanned int
	var previousID int64
	for rows.Next() {
		<-rowTicker.C

		status := new(sa.CertStatusMetadata)
		if err := sa.ScanCertStatusMetadataRow(rows, status); err != nil {
			return -1, fmt.Errorf("scanning row %d (previous ID %d): %w", scanned, previousID, err)
		}
		scanned++
		inflightIDs.add(uint64(status.ID))
		// Emit a log line every 100000 rows. For our current ~215M rows, that
		// will emit about 2150 log lines. This probably strikes a good balance
		// between too spammy and having a reasonably frequent checkpoint.
		if scanned%100000 == 0 {
			log.Printf("scanned %d certificateStatus rows. minimum inflight ID %d", scanned, inflightIDs.min())
		}
		output <- status
		previousID = status.ID
	}
	return previousID, nil
}

type signedResponse struct {
	der []byte
	ttl time.Duration
}

// signAndStoreResponses consumes cert statuses on its input channel and writes them to its output
// channel. Before returning, it atomically decrements the provided runningSigners int. If the
// result is 0, indicating this was the last running signer, it closes its output channel.
func (cl *client) signAndStoreResponses(ctx context.Context, input <-chan *sa.CertStatusMetadata, output chan processResult, runningSigners *int32) {
	defer func() {
		if atomic.AddInt32(runningSigners, -1) <= 0 {
			close(output)
		}
	}()
	for status := range input {
		ocspReq := &capb.GenerateOCSPRequest{
			Serial:    status.Serial,
			IssuerID:  status.IssuerID,
			Status:    string(status.Status),
			Reason:    int32(status.RevokedReason),
			RevokedAt: status.RevokedDate.UnixNano(),
		}
		result, err := cl.ocspGenerator.GenerateOCSP(ctx, ocspReq)
		if err != nil {
			output <- processResult{id: uint64(status.ID), err: err}
			continue
		}
		// ttl is the lifetime of the certificate
		ttl := cl.clk.Now().Sub(status.NotAfter)
		issuer, err := findIssuerByID(status.IssuerID, cl.issuers)
		if err != nil {
			output <- processResult{id: uint64(status.ID), err: err}
			continue
		}

		err = cl.redis.StoreResponse(ctx, result.Response, issuer.shortID, ttl)
		if err != nil {
			output <- processResult{id: uint64(status.ID), err: err}
		} else {
			output <- processResult{id: uint64(status.ID), err: nil}
		}
	}
}

type expiredError struct {
	serial string
	ago    time.Duration
}

func (e expiredError) Error() string {
	return fmt.Sprintf("response for %s expired %s ago", e.serial, e.ago)
}

func (cl *client) storeResponsesFromFiles(ctx context.Context, files []string) error {
	for _, respFile := range files {
		respBytes, err := ioutil.ReadFile(respFile)
		if err != nil {
			return fmt.Errorf("reading response file %q: %w", respFile, err)
		}
		err = cl.storeResponse(ctx, respBytes, nil)
		if err != nil {
			return err
		}
	}
	return nil
}

func (cl *client) storeResponse(ctx context.Context, respBytes []byte, ttl *time.Duration) error {
	resp, err := ocsp.ParseResponse(respBytes, nil)
	if err != nil {
		return fmt.Errorf("parsing response: %w", err)
	}
	issuer, err := findIssuerByName(resp, cl.issuers)
	if err != nil {
		return fmt.Errorf("finding issuer for response: %w", err)
	}

	// Re-parse the response, this time verifying with the appropriate issuer
	resp, err = ocsp.ParseResponse(respBytes, issuer.Certificate.Certificate)
	if err != nil {
		return fmt.Errorf("parsing response: %w", err)
	}

	serial := core.SerialToString(resp.SerialNumber)

	if resp.NextUpdate.Before(cl.clk.Now()) {
		return expiredError{
			serial: serial,
			ago:    cl.clk.Now().Sub(resp.NextUpdate),
		}
	}

	// Note: Here we set the TTL to slightly more than the lifetime of the
	// OCSP response. In ocsp-updater we'll want to set it to the lifetime
	// of the certificate, so that the metadata field doesn't fall out of
	// storage even if we are down for days. However, in this tool we don't
	// have the full certificate, so this will do.
	if ttl == nil {
		ttl_temp := resp.NextUpdate.Sub(cl.clk.Now()) + time.Hour
		ttl = &ttl_temp
	}

	log.Printf("storing response for %s, generated %s, ttl %g hours",
		serial,
		resp.ThisUpdate,
		ttl.Hours(),
	)

	err = cl.redis.StoreResponse(ctx, respBytes, issuer.shortID, *ttl)
	if err != nil {
		return fmt.Errorf("storing response: %w", err)
	}

	retrievedResponse, err := cl.redis.GetResponse(ctx, serial)
	if err != nil {
		return fmt.Errorf("getting response: %w", err)
	}

	parsedRetrievedResponse, err := ocsp.ParseResponse(retrievedResponse, issuer.Certificate.Certificate)
	if err != nil {
		return fmt.Errorf("parsing retrieved response: %w", err)
	}
	log.Printf("retrieved %s", helper.PrettyResponse(parsedRetrievedResponse))
	return nil
}<|MERGE_RESOLUTION|>--- conflicted
+++ resolved
@@ -79,7 +79,7 @@
 	if err != nil {
 		return fmt.Errorf("selecting maxID: %w", err)
 	}
-	if minID == nil {
+	if maxID == nil {
 		return fmt.Errorf("no entries in certificateStatus")
 	}
 
@@ -87,11 +87,7 @@
 	frequency := time.Duration(float64(time.Second) / float64(time.Duration(speed.RowsPerSecond)))
 	// a set of all inflight certificate statuses, indexed by their `ID`.
 	inflightIDs := newInflight()
-<<<<<<< HEAD
-	statusesToSign := cl.scanFromDB(ctx, minID, frequency, inflightIDs)
-=======
-	statusesToSign := cl.scanFromDB(ctx, *minID, *maxID, frequency, inflightIDs)
->>>>>>> 2b215865
+	statusesToSign := cl.scanFromDB(ctx, minID, *maxID, frequency, inflightIDs)
 
 	results := make(chan processResult, speed.ParallelSigns)
 	var runningSigners int32
