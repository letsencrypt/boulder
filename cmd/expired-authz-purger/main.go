--- conflicted
+++ resolved
@@ -1,13 +1,12 @@
 package main
 
 import (
-	"bufio"
+	"database/sql"
 	"encoding/json"
 	"flag"
 	"fmt"
 	"io/ioutil"
 	"os"
-	"strings"
 	"time"
 
 	"github.com/jmhodges/clock"
@@ -46,63 +45,39 @@
 }
 
 func (p *expiredAuthzPurger) purge(table string, yes bool, purgeBefore time.Time) error {
-	if !yes {
-		var count int
-		err := p.db.SelectOne(&count, fmt.Sprintf(`SELECT COUNT(1) FROM %s AS pa WHERE expires <= ?`, table), purgeBefore)
+	var ids []string
+	for {
+		var idBatch []string
+		_, err := p.db.Select(
+			&idBatch,
+			fmt.Sprintf("SELECT id FROM %s WHERE expires <= ? LIMIT ? OFFSET ?", table),
+			purgeBefore,
+			p.batchSize,
+			len(ids),
+		)
+		if err != nil && err != sql.ErrNoRows {
+			return err
+		}
+		if len(idBatch) == 0 {
+			break
+		}
+		ids = append(ids, idBatch...)
+	}
+
+	for _, id := range ids {
+		// Delete challenges + authorization
+		_, err := p.db.Exec("DELETE FROM challenges WHERE authorizationID = ?", id)
 		if err != nil {
 			return err
 		}
-		reader := bufio.NewReader(os.Stdin)
-		for {
-			fmt.Fprintf(os.Stdout, "\nAbout to purge %d authorizations from %s, proceed? [y/N]: ", count, table)
-			text, err := reader.ReadString('\n')
-			if err != nil {
-				return err
-			}
-			text = strings.ToLower(text)
-			if text != "y\n" && text != "n\n" && text != "\n" {
-				continue
-			}
-			if text == "n\n" || text == "\n" {
-				os.Exit(0)
-			} else {
-				break
-			}
-		}
-	}
-	purged := int64(0)
-	for {
-		result, err := p.db.Exec(fmt.Sprintf(`
-			DELETE FROM %s
-			WHERE expires <= ?
-			LIMIT ?
-			`, table),
-			purgeBefore,
-			p.batchSize,
-		)
+		_, err = p.db.Exec(fmt.Sprintf("DELETE FROM %s WHERE id = ?", table), id)
 		if err != nil {
 			return err
 		}
-		rows, err := result.RowsAffected()
-		if err != nil {
-			return err
-		}
+	}
 
-<<<<<<< HEAD
-		p.stats.Inc("PendingAuthzDeleted", rows, 1.0)
-		purged += rows
-		p.log.Info(fmt.Sprintf("Progress: Deleted %d (%d) expired authorizations from: %s", rows, purged, table))
-=======
-		p.stats.Inc("PendingAuthzDeleted", rows)
-		rowsAffected += rows
-		p.log.Info(fmt.Sprintf("Progress: Deleted %d (%d total) expired pending authorizations", rows, rowsAffected))
->>>>>>> 2114596e
-
-		if rows < p.batchSize {
-			p.log.Info(fmt.Sprintf("Deleted a total of %d expired authorizations from: %s", purged, table))
-			return nil
-		}
-	}
+	p.log.Info(fmt.Sprintf("Deleted a total of %d expired authorizations from %s", len(ids), table))
+	return nil
 }
 
 func (p *expiredAuthzPurger) purgeAuthzs(purgeBefore time.Time, yes bool) error {
