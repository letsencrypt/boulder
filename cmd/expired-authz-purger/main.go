package main

import (
	"database/sql"
	"encoding/json"
	"flag"
	"fmt"
	"io/ioutil"
	"os"
	"sync"
	"sync/atomic"
	"time"

	"github.com/jmhodges/clock"

	"github.com/letsencrypt/boulder/cmd"
	"github.com/letsencrypt/boulder/features"
	blog "github.com/letsencrypt/boulder/log"
	"github.com/letsencrypt/boulder/sa"
)

type eapConfig struct {
	ExpiredAuthzPurger struct {
		cmd.DBConfig

		Syslog cmd.SyslogConfig

		GracePeriod cmd.ConfigDuration
		BatchSize   int
		MaxAuthzs   int
		Parallelism uint
<<<<<<< HEAD
		// MaxDPS controls the maximum number of deletes which will be performed
		// per second in total from both the pendingAuthorizations and authz tables.
		// This can be used to reduce the replication lag caused by creating very
		// large numbers of delete statements.
		MaxDPS int
=======
		// PendingCheckpointFile is the path to a file which is used to store the
		// last pending authorization ID which was deleted. If path is to a file
		// which does not exist it will be created.
		PendingCheckpointFile string
		// FinalCheckpointFile is the path to a file which is used to store the
		// last authorization ID which was deleted. If path is to a file
		// which does not exist it will be created.
		FinalCheckpointFile string
>>>>>>> ba1fb8b3

		Features map[string]bool
	}
}

type eapDB interface {
	Exec(query string, args ...interface{}) (sql.Result, error)
	Select(i interface{}, query string, args ...interface{}) ([]interface{}, error)
}

type expiredAuthzPurger struct {
	log blog.Logger
	clk clock.Clock
	db  eapDB

	batchSize int64
}

// loadCheckpoint reads a string (which is assumed to be an authorization ID)
// from the file at the provided path and returns it to the caller. If the
// file does not exist an error is not returned and the returned ID is an
// empty string.
func loadCheckpoint(checkpointFile string) (string, error) {
	content, err := ioutil.ReadFile(checkpointFile)
	if err != nil {
		if os.IsNotExist(err) {
			return "", nil
		}
		return "", err
	}
	return string(content), nil
}

// saveCheckpoint atomically writes the provided ID to the provided file. The
// method os.Rename makes use of the renameat syscall to atomically replace
// one file with another. It creates a temporary file in a temporary directory
// before using os.Rename to replace the old file with the new one.
func saveCheckpoint(checkpointFile, id string) error {
	tmpDir, err := ioutil.TempDir("", "checkpoint-tmp")
	if err != nil {
		return err
	}
	defer func() { _ = os.RemoveAll(tmpDir) }()
	tmp, err := ioutil.TempFile(tmpDir, "checkpoint-atomic")
	if err != nil {
		return err
	}
	if _, err = tmp.Write([]byte(id)); err != nil {
		return err
	}
	return os.Rename(tmp.Name(), checkpointFile)
}

// getWork selects a set of authorizations that expired before purgeBefore, bounded by batchSize,
// that have IDs that are more than initialID from either the pendingAuthorizations or authz tables
// and adds them to the work channel. It returns the last ID it selected and the number of IDs it
// added to the work channel or an error.
func (p *expiredAuthzPurger) getWork(work chan string, query string, initialID string, purgeBefore time.Time, batchSize int64) (string, int, error) {
	var idBatch []string
	_, err := p.db.Select(
		&idBatch,
		query,
		map[string]interface{}{
			"id":      initialID,
			"expires": purgeBefore,
			"limit":   batchSize,
		},
	)
	if err != nil && err != sql.ErrNoRows {
		return "", 0, fmt.Errorf("Getting a batch: %s", err)
	}
	if len(idBatch) == 0 {
		return initialID, 0, nil
	}
	var count int
	var lastID string
	for _, v := range idBatch {
		work <- v
		count++
		lastID = v
	}
	return lastID, count, nil
}

// deleteAuthorizations reads from the work channel and deletes each authorization
// from either the pendingAuthorization or authz tables. If maxDPS is more than 0
// it will throttle the number of DELETE statements it generates to the passed rate.
func (p *expiredAuthzPurger) deleteAuthorizations(work chan string, maxDPS int, parallelism int, table string) {
	wg := new(sync.WaitGroup)
	deleted := int64(0)
	var ticker *time.Ticker
	if maxDPS > 0 {
		minDur := time.Duration((1/(float64(maxDPS)/float64(parallelism)))*1000) * time.Millisecond
		ticker = time.NewTicker(minDur)
	}
	for i := 0; i < parallelism; i++ {
		wg.Add(1)
		go func() {
			defer wg.Done()
			for id := range work {
				if ticker != nil {
					<-ticker.C
				}
				err := deleteAuthorization(p.db, table, id)
				if err != nil {
					p.log.AuditErrf("Deleting %s: %s", id, err)
				}
				atomic.AddInt64(&deleted, 1)
			}
		}()
	}

	wg.Wait()
	p.log.Infof("Deleted a total of %d expired authorizations from %s", deleted, table)
}

// purge looks up pending or finalized authzs (depending on the value of
// `table`) that expire before `purgeBefore`, using `parallelism`
// goroutines. It will delete a maximum of `max` authzs if daemon is not true.
// Neither table has an index on `expires` by itself, so we just iterate through
// the table with LIMIT and OFFSET using the default ordering. Note that this
// becomes expensive once the earliest set of authzs has been purged, since the
// database will have to scan through many rows before it finds some that meet
// the expiration criteria. When we move to better authz storage (#2620), we
// will get an appropriate index that will make this cheaper.
//
// If daemon is true purge will run indefinitely looking for authorizations to
// purge. If getWork returns the same ID that was passed to it then it will
// sleep a minute before looking for more authorizations again, starting at the
// same ID.
<<<<<<< HEAD
//
// If maxDPS is set the number of DELETE statements from both the pendingAuthorizations
// and authz tables will be capped at the passed rate.
func (p *expiredAuthzPurger) purge(
	table string,
	purgeBefore time.Time,
	parallelism int,
	max int,
	daemon bool,
	maxDPS int,
) error {
=======
func (p *expiredAuthzPurger) purge(table string, purgeBefore time.Time, parallelism int, max int, daemon bool, checkpointFile string) error {
>>>>>>> ba1fb8b3
	var query string
	switch table {
	case "pendingAuthorizations":
		query = "SELECT id FROM pendingAuthorizations WHERE id >= :id AND expires <= :expires ORDER BY id LIMIT :limit"
	case "authz":
		query = "SELECT id FROM authz WHERE id >= :id AND expires <= :expires ORDER BY id LIMIT :limit"
	}

	// id starts as "", which is smaller than all other ids.
	var id string
	if checkpointFile != "" {
		startID, err := loadCheckpoint(checkpointFile)
		if err != nil {
			return err
		}
		id = startID
	}

	work := make(chan string)
	go func() {
		var count int

		var working func() bool
		if daemon {
			working = func() bool { return true }
		} else {
			working = func() bool { return count < max }
		}

		for working() {
			lastID, added, err := p.getWork(work, query, id, purgeBefore, p.batchSize)
			if err != nil {
				p.log.AuditErr(err.Error())
				time.Sleep(time.Millisecond * 500)
				continue
			} else if daemon && lastID == id {
				time.Sleep(time.Minute)
			} else if !daemon && added < int(p.batchSize) {
				break
			}
			count += added
			id = lastID
		}
		close(work)
	}()

<<<<<<< HEAD
	p.deleteAuthorizations(work, maxDPS, parallelism, table)
=======
	wg := new(sync.WaitGroup)
	deleted := int64(0)
	for i := 0; i < parallelism; i++ {
		wg.Add(1)
		go func() {
			defer wg.Done()
			for id := range work {
				err := deleteAuthorization(p.db, table, id)
				if err != nil {
					p.log.AuditErrf("Deleting %s: %s", id, err)
				}
				numDeleted := atomic.AddInt64(&deleted, 1)
				// Only checkpoint every 1000 IDs in order to prevent unnecessary churn
				// in the checkpoint file
				if checkpointFile != "" && numDeleted%1000 == 0 {
					err = saveCheckpoint(checkpointFile, id)
					if err != nil {
						p.log.AuditErrf("failed to checkpoint %q table at ID %q: %s", table, id, err)
					}
				}
			}
		}()
	}
>>>>>>> ba1fb8b3

	return nil
}

func deleteAuthorization(db eapDB, table, id string) error {
	// Delete challenges + authorization. We delete challenges first and fail out
	// if that doesn't succeed so that we don't ever orphan challenges which would
	// require a relatively expensive join to then find.
	_, err := db.Exec("DELETE FROM challenges WHERE authorizationID = ?", id)
	if err != nil {
		return err
	}
	var query string
	switch table {
	case "pendingAuthorizations":
		query = "DELETE FROM pendingAuthorizations WHERE id = ?"
	case "authz":
		query = "DELETE FROM authz WHERE id = ?"
	}
	_, err = db.Exec(query, id)
	if err != nil {
		return err
	}
	return nil
}

<<<<<<< HEAD
func (p *expiredAuthzPurger) purgeAuthzs(purgeBefore time.Time, parallelism int, max int, daemon bool, maxDPS int) error {
	// Purge authz first because it tends to be bigger and in more need of
	// purging.
	for _, table := range []string{"authz", "pendingAuthorizations"} {
		err := p.purge(table, purgeBefore, parallelism, max, daemon, maxDPS/2)
		if err != nil {
			return err
		}
	}
	return nil
}

=======
>>>>>>> ba1fb8b3
func main() {
	daemon := flag.Bool("daemon", false, "Runs the expired-authz-purger in daemon mode")
	configPath := flag.String("config", "config.json", "Path to Boulder configuration file")
	flag.Parse()

	configJSON, err := ioutil.ReadFile(*configPath)
	if err != nil {
		fmt.Fprintf(os.Stderr, "Failed to read config file '%s': %s\n", *configPath, err)
		os.Exit(1)
	}

	var config eapConfig
	err = json.Unmarshal(configJSON, &config)
	cmd.FailOnError(err, "Failed to parse config")
	err = features.Set(config.ExpiredAuthzPurger.Features)
	cmd.FailOnError(err, "Failed to set feature flags")

	logger := cmd.NewLogger(config.ExpiredAuthzPurger.Syslog)
	logger.Info(cmd.VersionString())

	defer logger.AuditPanic()

	// Configure DB
	dbURL, err := config.ExpiredAuthzPurger.DBConfig.URL()
	cmd.FailOnError(err, "Couldn't load DB URL")
	dbMap, err := sa.NewDbMap(dbURL, config.ExpiredAuthzPurger.DBConfig.MaxDBConns)
	cmd.FailOnError(err, "Could not connect to database")
	sa.SetSQLDebug(dbMap, logger)

	purger := &expiredAuthzPurger{
		log:       logger,
		clk:       cmd.Clock(),
		db:        dbMap,
		batchSize: int64(config.ExpiredAuthzPurger.BatchSize),
	}

	if config.ExpiredAuthzPurger.GracePeriod.Duration == 0 {
		fmt.Fprintln(os.Stderr, "Grace period is 0, refusing to purge all pending authorizations")
		os.Exit(1)
	}
	if config.ExpiredAuthzPurger.Parallelism == 0 {
		fmt.Fprintln(os.Stderr, "Parallelism field in config must be set to non-zero")
		os.Exit(1)
	}
	purgeBefore := purger.clk.Now().Add(-config.ExpiredAuthzPurger.GracePeriod.Duration)
	logger.Info("Beginning purge")
<<<<<<< HEAD
	err = purger.purgeAuthzs(purgeBefore, int(config.ExpiredAuthzPurger.Parallelism),
		int(config.ExpiredAuthzPurger.MaxAuthzs), *daemon, config.ExpiredAuthzPurger.MaxDPS)
	cmd.FailOnError(err, "Failed to purge authorizations")
=======

	wg := new(sync.WaitGroup)
	wg.Add(1)
	go func() {
		defer wg.Done()
		err := purger.purge(
			"authz",
			purgeBefore,
			int(config.ExpiredAuthzPurger.Parallelism),
			int(config.ExpiredAuthzPurger.MaxAuthzs),
			*daemon,
			config.ExpiredAuthzPurger.FinalCheckpointFile,
		)
		cmd.FailOnError(err, "Failed to purge authorizations")
	}()
	wg.Add(1)
	go func() {
		defer wg.Done()
		err := purger.purge(
			"pendingAuthorizations",
			purgeBefore,
			int(config.ExpiredAuthzPurger.Parallelism),
			int(config.ExpiredAuthzPurger.MaxAuthzs),
			*daemon,
			config.ExpiredAuthzPurger.PendingCheckpointFile,
		)
		cmd.FailOnError(err, "Failed to purge authorizations")
	}()
	wg.Wait()
>>>>>>> ba1fb8b3
}<|MERGE_RESOLUTION|>--- conflicted
+++ resolved
@@ -29,13 +29,11 @@
 		BatchSize   int
 		MaxAuthzs   int
 		Parallelism uint
-<<<<<<< HEAD
 		// MaxDPS controls the maximum number of deletes which will be performed
 		// per second in total from both the pendingAuthorizations and authz tables.
 		// This can be used to reduce the replication lag caused by creating very
 		// large numbers of delete statements.
 		MaxDPS int
-=======
 		// PendingCheckpointFile is the path to a file which is used to store the
 		// last pending authorization ID which was deleted. If path is to a file
 		// which does not exist it will be created.
@@ -44,7 +42,6 @@
 		// last authorization ID which was deleted. If path is to a file
 		// which does not exist it will be created.
 		FinalCheckpointFile string
->>>>>>> ba1fb8b3
 
 		Features map[string]bool
 	}
@@ -132,7 +129,7 @@
 // deleteAuthorizations reads from the work channel and deletes each authorization
 // from either the pendingAuthorization or authz tables. If maxDPS is more than 0
 // it will throttle the number of DELETE statements it generates to the passed rate.
-func (p *expiredAuthzPurger) deleteAuthorizations(work chan string, maxDPS int, parallelism int, table string) {
+func (p *expiredAuthzPurger) deleteAuthorizations(work chan string, maxDPS int, parallelism int, table string, checkpointFile string) {
 	wg := new(sync.WaitGroup)
 	deleted := int64(0)
 	var ticker *time.Ticker
@@ -152,7 +149,15 @@
 				if err != nil {
 					p.log.AuditErrf("Deleting %s: %s", id, err)
 				}
-				atomic.AddInt64(&deleted, 1)
+				numDeleted := atomic.AddInt64(&deleted, 1)
+				// Only checkpoint every 1000 IDs in order to prevent unnecessary churn
+				// in the checkpoint file
+				if checkpointFile != "" && numDeleted%1000 == 0 {
+					err = saveCheckpoint(checkpointFile, id)
+					if err != nil {
+						p.log.AuditErrf("failed to checkpoint %q table at ID %q: %s", table, id, err)
+					}
+				}
 			}
 		}()
 	}
@@ -175,7 +180,6 @@
 // purge. If getWork returns the same ID that was passed to it then it will
 // sleep a minute before looking for more authorizations again, starting at the
 // same ID.
-<<<<<<< HEAD
 //
 // If maxDPS is set the number of DELETE statements from both the pendingAuthorizations
 // and authz tables will be capped at the passed rate.
@@ -185,11 +189,9 @@
 	parallelism int,
 	max int,
 	daemon bool,
+	checkpointFile string,
 	maxDPS int,
 ) error {
-=======
-func (p *expiredAuthzPurger) purge(table string, purgeBefore time.Time, parallelism int, max int, daemon bool, checkpointFile string) error {
->>>>>>> ba1fb8b3
 	var query string
 	switch table {
 	case "pendingAuthorizations":
@@ -236,33 +238,7 @@
 		close(work)
 	}()
 
-<<<<<<< HEAD
-	p.deleteAuthorizations(work, maxDPS, parallelism, table)
-=======
-	wg := new(sync.WaitGroup)
-	deleted := int64(0)
-	for i := 0; i < parallelism; i++ {
-		wg.Add(1)
-		go func() {
-			defer wg.Done()
-			for id := range work {
-				err := deleteAuthorization(p.db, table, id)
-				if err != nil {
-					p.log.AuditErrf("Deleting %s: %s", id, err)
-				}
-				numDeleted := atomic.AddInt64(&deleted, 1)
-				// Only checkpoint every 1000 IDs in order to prevent unnecessary churn
-				// in the checkpoint file
-				if checkpointFile != "" && numDeleted%1000 == 0 {
-					err = saveCheckpoint(checkpointFile, id)
-					if err != nil {
-						p.log.AuditErrf("failed to checkpoint %q table at ID %q: %s", table, id, err)
-					}
-				}
-			}
-		}()
-	}
->>>>>>> ba1fb8b3
+	p.deleteAuthorizations(work, maxDPS, parallelism, table, checkpointFile)
 
 	return nil
 }
@@ -289,21 +265,6 @@
 	return nil
 }
 
-<<<<<<< HEAD
-func (p *expiredAuthzPurger) purgeAuthzs(purgeBefore time.Time, parallelism int, max int, daemon bool, maxDPS int) error {
-	// Purge authz first because it tends to be bigger and in more need of
-	// purging.
-	for _, table := range []string{"authz", "pendingAuthorizations"} {
-		err := p.purge(table, purgeBefore, parallelism, max, daemon, maxDPS/2)
-		if err != nil {
-			return err
-		}
-	}
-	return nil
-}
-
-=======
->>>>>>> ba1fb8b3
 func main() {
 	daemon := flag.Bool("daemon", false, "Runs the expired-authz-purger in daemon mode")
 	configPath := flag.String("config", "config.json", "Path to Boulder configuration file")
@@ -350,11 +311,6 @@
 	}
 	purgeBefore := purger.clk.Now().Add(-config.ExpiredAuthzPurger.GracePeriod.Duration)
 	logger.Info("Beginning purge")
-<<<<<<< HEAD
-	err = purger.purgeAuthzs(purgeBefore, int(config.ExpiredAuthzPurger.Parallelism),
-		int(config.ExpiredAuthzPurger.MaxAuthzs), *daemon, config.ExpiredAuthzPurger.MaxDPS)
-	cmd.FailOnError(err, "Failed to purge authorizations")
-=======
 
 	wg := new(sync.WaitGroup)
 	wg.Add(1)
@@ -367,6 +323,7 @@
 			int(config.ExpiredAuthzPurger.MaxAuthzs),
 			*daemon,
 			config.ExpiredAuthzPurger.FinalCheckpointFile,
+			config.ExpiredAuthzPurger.MaxDPS,
 		)
 		cmd.FailOnError(err, "Failed to purge authorizations")
 	}()
@@ -380,9 +337,9 @@
 			int(config.ExpiredAuthzPurger.MaxAuthzs),
 			*daemon,
 			config.ExpiredAuthzPurger.PendingCheckpointFile,
+			config.ExpiredAuthzPurger.MaxDPS,
 		)
 		cmd.FailOnError(err, "Failed to purge authorizations")
 	}()
 	wg.Wait()
->>>>>>> ba1fb8b3
 }