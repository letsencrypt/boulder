--- conflicted
+++ resolved
@@ -9,11 +9,8 @@
         "batchSize": 1000,
         "maxAuthzs": 10000,
         "parallelism": 20,
-<<<<<<< HEAD
-        "maxDPS": 1000
-=======
+        "maxDPS": 1000,
         "pendingCheckpointFile": "/tmp/pending-checkpoint",
         "finalCheckpointFile": "/tmp/final-checkpoint"
->>>>>>> ba1fb8b3
     }
 }