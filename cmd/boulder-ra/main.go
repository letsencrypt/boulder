--- conflicted
+++ resolved
@@ -71,11 +71,7 @@
 		// manage the shutdown of an RA must be willing to wait at least this long
 		// after sending the shutdown signal, to allow background goroutines to
 		// complete.
-<<<<<<< HEAD
-		FinalizeTimeout cmd.ConfigDuration `validate:"-"`
-=======
-		FinalizeTimeout config.Duration
->>>>>>> fdb9c543
+		FinalizeTimeout config.Duration `validate:"-"`
 
 		// CTLogs contains groupings of CT logs organized by what organization
 		// operates them. When we submit precerts to logs in order to get SCTs, we
