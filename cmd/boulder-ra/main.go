package notmain

import (
	"context"
	"flag"
	"os"

<<<<<<< HEAD
=======
	"github.com/jmhodges/clock"

	akamaipb "github.com/letsencrypt/boulder/akamai/proto"
>>>>>>> 1f4d1480
	capb "github.com/letsencrypt/boulder/ca/proto"
	"github.com/letsencrypt/boulder/cmd"
	"github.com/letsencrypt/boulder/config"
	"github.com/letsencrypt/boulder/ctpolicy"
	"github.com/letsencrypt/boulder/ctpolicy/ctconfig"
	"github.com/letsencrypt/boulder/ctpolicy/loglist"
	"github.com/letsencrypt/boulder/features"
	"github.com/letsencrypt/boulder/goodkey"
	"github.com/letsencrypt/boulder/goodkey/sagoodkey"
	bgrpc "github.com/letsencrypt/boulder/grpc"
	"github.com/letsencrypt/boulder/issuance"
	"github.com/letsencrypt/boulder/policy"
	pubpb "github.com/letsencrypt/boulder/publisher/proto"
	"github.com/letsencrypt/boulder/ra"
	rapb "github.com/letsencrypt/boulder/ra/proto"
	"github.com/letsencrypt/boulder/ratelimits"
	bredis "github.com/letsencrypt/boulder/redis"
	sapb "github.com/letsencrypt/boulder/sa/proto"
	"github.com/letsencrypt/boulder/va"
	vapb "github.com/letsencrypt/boulder/va/proto"
)

type Config struct {
	RA struct {
		cmd.ServiceConfig
		cmd.HostnamePolicyConfig

		// RateLimitPoliciesFilename is deprecated.
		RateLimitPoliciesFilename string

		MaxContactsPerRegistration int

<<<<<<< HEAD
		SAService        *cmd.GRPCClientConfig
		VAService        *cmd.GRPCClientConfig
		CAService        *cmd.GRPCClientConfig
		PublisherService *cmd.GRPCClientConfig

		// Deprecated: TODO(#8349): Remove this when removing the corresponding
		// service from the CA.
		OCSPService *cmd.GRPCClientConfig

		// Deprecated: TODO(#8345): Remove this.
=======
		SAService           *cmd.GRPCClientConfig
		VAService           *cmd.GRPCClientConfig
		CAService           *cmd.GRPCClientConfig
		PublisherService    *cmd.GRPCClientConfig
>>>>>>> 1f4d1480
		AkamaiPurgerService *cmd.GRPCClientConfig

		// Deprecated: TODO(#8349): Remove this when removing the corresponding
		// service from the CA.
		OCSPService *cmd.GRPCClientConfig

		Limiter struct {
			// Redis contains the configuration necessary to connect to Redis
			// for rate limiting. This field is required to enable rate
			// limiting.
			Redis *bredis.Config `validate:"required_with=Defaults"`

			// Defaults is a path to a YAML file containing default rate limits.
			// See: ratelimits/README.md for details. This field is required to
			// enable rate limiting. If any individual rate limit is not set,
			// that limit will be disabled. Limits passed in this file must be
			// identical to those in the WFE.
			//
			// Note: At this time, only the Failed Authorizations rate limit is
			// necessary in the RA.
			Defaults string `validate:"required_with=Redis"`

			// Overrides is a path to a YAML file containing overrides for the
			// default rate limits. See: ratelimits/README.md for details. If
			// this field is not set, all requesters will be subject to the
			// default rate limits. Overrides passed in this file must be
			// identical to those in the WFE.
			//
			// Note: At this time, only the Failed Authorizations overrides are
			// necessary in the RA.
			Overrides string
		}

		// MaxNames is the maximum number of subjectAltNames in a single cert.
		// The value supplied MUST be greater than 0 and no more than 100. These
		// limits are per section 7.1 of our combined CP/CPS, under "DV-SSL
		// Subscriber Certificate". The value must match the CA and WFE
		// configurations.
		//
		// Deprecated: Set ValidationProfiles[*].MaxNames instead.
		MaxNames int `validate:"omitempty,min=1,max=100"`

		// ValidationProfiles is a map of validation profiles to their
		// respective issuance allow lists. If a profile is not included in this
		// mapping, it cannot be used by any account. If this field is left
		// empty, all profiles are open to all accounts.
		ValidationProfiles map[string]*ra.ValidationProfileConfig `validate:"required"`

		// DefaultProfileName sets the profile to use if one wasn't provided by the
		// client in the new-order request. Must match a configured validation
		// profile or the RA will fail to start. Must match a certificate profile
		// configured in the CA or finalization will fail for orders using this
		// default.
		DefaultProfileName string `validate:"required"`

		// MustStapleAllowList specified the path to a YAML file containing a
		// list of account IDs permitted to request certificates with the OCSP
		// Must-Staple extension.
		//
		// Deprecated: This field no longer has any effect, all Must-Staple requests
		// are rejected.
		// TODO(#8345): Remove this field.
		MustStapleAllowList string `validate:"omitempty"`

		// GoodKey is an embedded config stanza for the goodkey library.
		GoodKey goodkey.Config

		// FinalizeTimeout is how long the RA is willing to wait for the Order
		// finalization process to take. This config parameter only has an effect
		// if the AsyncFinalization feature flag is enabled. Any systems which
		// manage the shutdown of an RA must be willing to wait at least this long
		// after sending the shutdown signal, to allow background goroutines to
		// complete.
		FinalizeTimeout config.Duration `validate:"-"`

		// CTLogs contains groupings of CT logs organized by what organization
		// operates them. When we submit precerts to logs in order to get SCTs, we
		// will submit the cert to one randomly-chosen log from each group, and use
		// the SCTs from the first two groups which reply. This allows us to comply
		// with various CT policies that require (for certs with short lifetimes
		// like ours) two SCTs from logs run by different operators. It also holds
		// a `Stagger` value controlling how long we wait for one operator group
		// to respond before trying a different one.
		CTLogs ctconfig.CTConfig

		// IssuerCerts are paths to all intermediate certificates which may have
		// been used to issue certificates in the last 90 days. These are used to
		// generate OCSP URLs to purge during revocation.
		IssuerCerts []string `validate:"min=1,dive,required"`

		Features features.Config
	}

	PA cmd.PAConfig

	Syslog        cmd.SyslogConfig
	OpenTelemetry cmd.OpenTelemetryConfig
}

func main() {
	grpcAddr := flag.String("addr", "", "gRPC listen address override")
	debugAddr := flag.String("debug-addr", "", "Debug server address override")
	configFile := flag.String("config", "", "File path to the configuration file for this service")
	flag.Parse()
	if *configFile == "" {
		flag.Usage()
		os.Exit(1)
	}

	var c Config
	err := cmd.ReadConfigFile(*configFile, &c)
	cmd.FailOnError(err, "Reading JSON config file into config structure")

	features.Set(c.RA.Features)

	if *grpcAddr != "" {
		c.RA.GRPC.Address = *grpcAddr
	}
	if *debugAddr != "" {
		c.RA.DebugAddr = *debugAddr
	}

	scope, logger, oTelShutdown := cmd.StatsAndLogging(c.Syslog, c.OpenTelemetry, c.RA.DebugAddr)
	defer oTelShutdown(context.Background())
	logger.Info(cmd.VersionString())

	// Validate PA config and set defaults if needed
	cmd.FailOnError(c.PA.CheckChallenges(), "Invalid PA configuration")
	cmd.FailOnError(c.PA.CheckIdentifiers(), "Invalid PA configuration")

	pa, err := policy.New(c.PA.Identifiers, c.PA.Challenges, logger)
	cmd.FailOnError(err, "Couldn't create PA")

	if c.RA.HostnamePolicyFile == "" {
		cmd.Fail("HostnamePolicyFile must be provided.")
	}
	err = pa.LoadIdentPolicyFile(c.RA.HostnamePolicyFile)
	cmd.FailOnError(err, "Couldn't load identifier policy file")

	tlsConfig, err := c.RA.TLS.Load(scope)
	cmd.FailOnError(err, "TLS config")

	clk := clock.New()

	vaConn, err := bgrpc.ClientSetup(c.RA.VAService, tlsConfig, scope, clk)
	cmd.FailOnError(err, "Unable to create VA client")
	vac := vapb.NewVAClient(vaConn)
	caaClient := vapb.NewCAAClient(vaConn)

	caConn, err := bgrpc.ClientSetup(c.RA.CAService, tlsConfig, scope, clk)
	cmd.FailOnError(err, "Unable to create CA client")
	cac := capb.NewCertificateAuthorityClient(caConn)

	saConn, err := bgrpc.ClientSetup(c.RA.SAService, tlsConfig, scope, clk)
	cmd.FailOnError(err, "Failed to load credentials and create gRPC connection to SA")
	sac := sapb.NewStorageAuthorityClient(saConn)

	conn, err := bgrpc.ClientSetup(c.RA.PublisherService, tlsConfig, scope, clk)
	cmd.FailOnError(err, "Failed to load credentials and create gRPC connection to Publisher")
	pubc := pubpb.NewPublisherClient(conn)

	issuerCertPaths := c.RA.IssuerCerts
	issuerCerts := make([]*issuance.Certificate, len(issuerCertPaths))
	for i, issuerCertPath := range issuerCertPaths {
		issuerCerts[i], err = issuance.LoadCertificate(issuerCertPath)
		cmd.FailOnError(err, "Failed to load issuer certificate")
	}

	// Boulder's components assume that there will always be CT logs configured.
	// Issuing a certificate without SCTs embedded is a misissuance event as per
	// our CPS 4.4.2, which declares we will always include at least two SCTs.
	// Exit early if no groups are configured.
	var ctp *ctpolicy.CTPolicy
	if len(c.RA.CTLogs.SCTLogs) <= 0 {
		cmd.Fail("Must configure CTLogs")
	}

	allLogs, err := loglist.New(c.RA.CTLogs.LogListFile)
	cmd.FailOnError(err, "Failed to parse log list")

	sctLogs, err := allLogs.SubsetForPurpose(c.RA.CTLogs.SCTLogs, loglist.Issuance, c.RA.CTLogs.SubmitToTestLogs)
	cmd.FailOnError(err, "Failed to load SCT logs")

	infoLogs, err := allLogs.SubsetForPurpose(c.RA.CTLogs.InfoLogs, loglist.Informational, true)
	cmd.FailOnError(err, "Failed to load informational logs")

	finalLogs, err := allLogs.SubsetForPurpose(c.RA.CTLogs.FinalLogs, loglist.Informational, true)
	cmd.FailOnError(err, "Failed to load final logs")

	ctp = ctpolicy.New(pubc, sctLogs, infoLogs, finalLogs, c.RA.CTLogs.Stagger.Duration, logger, scope)

	if len(c.RA.ValidationProfiles) == 0 {
		cmd.Fail("At least one profile must be configured")
	}

	// TODO(#7993): Remove this fallback and make ValidationProfile.MaxNames a
	// required config field. We don't do any validation on the value of this
	// top-level MaxNames because that happens inside the call to
	// NewValidationProfiles below.
	for _, pc := range c.RA.ValidationProfiles {
		if pc.MaxNames == 0 {
			pc.MaxNames = c.RA.MaxNames
		}
	}

	validationProfiles, err := ra.NewValidationProfiles(c.RA.DefaultProfileName, c.RA.ValidationProfiles)
	cmd.FailOnError(err, "Failed to load validation profiles")

	if features.Get().AsyncFinalize && c.RA.FinalizeTimeout.Duration == 0 {
		cmd.Fail("finalizeTimeout must be supplied when AsyncFinalize feature is enabled")
	}

	kp, err := sagoodkey.NewPolicy(&c.RA.GoodKey, sac.KeyBlocked)
	cmd.FailOnError(err, "Unable to create key policy")

	var limiter *ratelimits.Limiter
	var txnBuilder *ratelimits.TransactionBuilder
	var limiterRedis *bredis.Ring
	if c.RA.Limiter.Defaults != "" {
		// Setup rate limiting.
		limiterRedis, err = bredis.NewRingFromConfig(*c.RA.Limiter.Redis, scope, logger)
		cmd.FailOnError(err, "Failed to create Redis ring")

		source := ratelimits.NewRedisSource(limiterRedis.Ring, clk, scope)
		limiter, err = ratelimits.NewLimiter(clk, source, scope)
		cmd.FailOnError(err, "Failed to create rate limiter")
		txnBuilder, err = ratelimits.NewTransactionBuilderFromFiles(c.RA.Limiter.Defaults, c.RA.Limiter.Overrides)
		cmd.FailOnError(err, "Failed to create rate limits transaction builder")
	}

	rai := ra.NewRegistrationAuthorityImpl(
		clk,
		logger,
		scope,
		c.RA.MaxContactsPerRegistration,
		kp,
		limiter,
		txnBuilder,
		c.RA.MaxNames,
		validationProfiles,
		pubc,
		c.RA.FinalizeTimeout.Duration,
		ctp,
		issuerCerts,
	)
	defer rai.Drain()

	rai.PA = pa

	rai.VA = va.RemoteClients{
		VAClient:  vac,
		CAAClient: caaClient,
	}
	rai.CA = cac
	rai.SA = sac

	start, err := bgrpc.NewServer(c.RA.GRPC, logger).Add(
		&rapb.RegistrationAuthority_ServiceDesc, rai).Add(
		&rapb.SCTProvider_ServiceDesc, rai).
		Build(tlsConfig, scope, clk)
	cmd.FailOnError(err, "Unable to setup RA gRPC server")

	cmd.FailOnError(start(), "RA gRPC service failed")
}

func init() {
	cmd.RegisterCommand("boulder-ra", main, &cmd.ConfigValidator{Config: &Config{}})
}<|MERGE_RESOLUTION|>--- conflicted
+++ resolved
@@ -5,12 +5,8 @@
 	"flag"
 	"os"
 
-<<<<<<< HEAD
-=======
 	"github.com/jmhodges/clock"
 
-	akamaipb "github.com/letsencrypt/boulder/akamai/proto"
->>>>>>> 1f4d1480
 	capb "github.com/letsencrypt/boulder/ca/proto"
 	"github.com/letsencrypt/boulder/cmd"
 	"github.com/letsencrypt/boulder/config"
@@ -43,24 +39,13 @@
 
 		MaxContactsPerRegistration int
 
-<<<<<<< HEAD
 		SAService        *cmd.GRPCClientConfig
 		VAService        *cmd.GRPCClientConfig
 		CAService        *cmd.GRPCClientConfig
 		PublisherService *cmd.GRPCClientConfig
-
-		// Deprecated: TODO(#8349): Remove this when removing the corresponding
-		// service from the CA.
-		OCSPService *cmd.GRPCClientConfig
-
-		// Deprecated: TODO(#8345): Remove this.
-=======
-		SAService           *cmd.GRPCClientConfig
-		VAService           *cmd.GRPCClientConfig
-		CAService           *cmd.GRPCClientConfig
-		PublisherService    *cmd.GRPCClientConfig
->>>>>>> 1f4d1480
-		AkamaiPurgerService *cmd.GRPCClientConfig
+		
+    // Deprecated: TODO(#8345): Remove this.
+    AkamaiPurgerService *cmd.GRPCClientConfig
 
 		// Deprecated: TODO(#8349): Remove this when removing the corresponding
 		// service from the CA.
