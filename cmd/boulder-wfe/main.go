--- conflicted
+++ resolved
@@ -36,6 +36,8 @@
 		ShutdownKillTimeout string
 
 		SubscriberAgreementURL string
+
+		CheckMalformedCSR bool
 	}
 
 	*cmd.AllowedSigningAlgos
@@ -93,70 +95,9 @@
 	} else {
 		wfe.SubscriberAgreementURL = c.SubscriberAgreementURL
 	}
-<<<<<<< HEAD
-	app.Action = func(c cmd.Config, stats metrics.Statter, logger blog.Logger) {
-		go cmd.DebugServer(c.WFE.DebugAddr)
-
-		wfe, err := wfe.NewWebFrontEndImpl(stats, clock.Default(), c.KeyPolicy(), logger)
-		cmd.FailOnError(err, "Unable to create WFE")
-		rac, sac := setupWFE(c, logger, stats)
-		wfe.RA = rac
-		wfe.SA = sac
-
-		// TODO: remove this check once the production config uses the SubscriberAgreementURL in the wfe section
-		if c.WFE.SubscriberAgreementURL != "" {
-			wfe.SubscriberAgreementURL = c.WFE.SubscriberAgreementURL
-		} else {
-			wfe.SubscriberAgreementURL = c.SubscriberAgreementURL
-		}
-
-		wfe.AllowOrigins = c.WFE.AllowOrigins
-		wfe.CheckMalformedCSR = c.WFE.CheckMalformedCSR
-
-		wfe.CertCacheDuration, err = time.ParseDuration(c.WFE.CertCacheDuration)
-		cmd.FailOnError(err, "Couldn't parse certificate caching duration")
-		wfe.CertNoCacheExpirationWindow, err = time.ParseDuration(c.WFE.CertNoCacheExpirationWindow)
-		cmd.FailOnError(err, "Couldn't parse certificate expiration no-cache window")
-		wfe.IndexCacheDuration, err = time.ParseDuration(c.WFE.IndexCacheDuration)
-		cmd.FailOnError(err, "Couldn't parse index caching duration")
-		wfe.IssuerCacheDuration, err = time.ParseDuration(c.WFE.IssuerCacheDuration)
-		cmd.FailOnError(err, "Couldn't parse issuer caching duration")
-
-		wfe.ShutdownStopTimeout, err = time.ParseDuration(c.WFE.ShutdownStopTimeout)
-		cmd.FailOnError(err, "Couldn't parse shutdown stop timeout")
-		wfe.ShutdownKillTimeout, err = time.ParseDuration(c.WFE.ShutdownKillTimeout)
-		cmd.FailOnError(err, "Couldn't parse shutdown kill timeout")
-
-		wfe.IssuerCert, err = cmd.LoadCert(c.Common.IssuerCert)
-		cmd.FailOnError(err, fmt.Sprintf("Couldn't read issuer cert [%s]", c.Common.IssuerCert))
-
-		logger.Info(fmt.Sprintf("WFE using key policy: %#v", c.KeyPolicy()))
-
-		go cmd.ProfileCmd("WFE", stats)
-
-		// Set up paths
-		wfe.BaseURL = c.Common.BaseURL
-		h, err := wfe.Handler()
-		cmd.FailOnError(err, "Problem setting up HTTP handlers")
-
-		httpMonitor := metrics.NewHTTPMonitor(stats, h, "WFE")
-
-		logger.Info(fmt.Sprintf("Server running, listening on %s...\n", c.WFE.ListenAddress))
-		srv := &http.Server{
-			Addr:    c.WFE.ListenAddress,
-			Handler: httpMonitor,
-		}
-
-		hd := &httpdown.HTTP{
-			StopTimeout: wfe.ShutdownStopTimeout,
-			KillTimeout: wfe.ShutdownKillTimeout,
-			Stats:       metrics.NewFBAdapter(stats, "WFE", clock.Default()),
-		}
-		err = httpdown.ListenAndServe(srv, hd)
-		cmd.FailOnError(err, "Error starting HTTP server")
-=======
 
 	wfe.AllowOrigins = c.WFE.AllowOrigins
+	wfe.CheckMalformedCSR = c.WFE.CheckMalformedCSR
 
 	wfe.CertCacheDuration, err = time.ParseDuration(c.WFE.CertCacheDuration)
 	cmd.FailOnError(err, "Couldn't parse certificate caching duration")
@@ -190,7 +131,6 @@
 	srv := &http.Server{
 		Addr:    c.WFE.ListenAddress,
 		Handler: httpMonitor,
->>>>>>> 0c0e94df
 	}
 
 	hd := &httpdown.HTTP{
