package main

import (
	"flag"
	"fmt"
	"net/http"
	"os"
	"time"

	"github.com/facebookgo/httpdown"
	"github.com/jmhodges/clock"

	"github.com/letsencrypt/boulder/cmd"
	"github.com/letsencrypt/boulder/goodkey"
	blog "github.com/letsencrypt/boulder/log"
	"github.com/letsencrypt/boulder/metrics"
	"github.com/letsencrypt/boulder/rpc"
	"github.com/letsencrypt/boulder/wfe"
)

const clientName = "WFE"

type config struct {
	WFE struct {
		cmd.ServiceConfig
		BaseURL       string
		ListenAddress string

		AllowOrigins []string

		CertCacheDuration           string
		CertNoCacheExpirationWindow string
		IndexCacheDuration          string
		IssuerCacheDuration         string

		ShutdownStopTimeout string
		ShutdownKillTimeout string

		SubscriberAgreementURL string
<<<<<<< HEAD
=======

		CheckMalformedCSR bool
>>>>>>> 6162533c
	}

	*cmd.AllowedSigningAlgos

	cmd.StatsdConfig

	SubscriberAgreementURL string

	cmd.SyslogConfig

	Common struct {
		BaseURL    string
		IssuerCert string
	}
}

<<<<<<< HEAD
func (cfg config) KeyPolicy() goodkey.KeyPolicy {
	if cfg.AllowedSigningAlgos != nil {
		return goodkey.KeyPolicy{
			AllowRSA:           cfg.AllowedSigningAlgos.RSA,
			AllowECDSANISTP256: cfg.AllowedSigningAlgos.ECDSANISTP256,
			AllowECDSANISTP384: cfg.AllowedSigningAlgos.ECDSANISTP384,
			AllowECDSANISTP521: cfg.AllowedSigningAlgos.ECDSANISTP521,
		}
	}
	return goodkey.KeyPolicy{
		AllowRSA: true,
	}
}

func setupWFE(cfg config, logger blog.Logger, stats metrics.Statter) (*rpc.RegistrationAuthorityClient, *rpc.StorageAuthorityClient) {
	amqpConf := cfg.WFE.AMQP
=======
func setupWFE(c config, logger blog.Logger, stats metrics.Statter) (*rpc.RegistrationAuthorityClient, *rpc.StorageAuthorityClient) {
	amqpConf := c.WFE.AMQP
>>>>>>> 6162533c
	rac, err := rpc.NewRegistrationAuthorityClient(clientName, amqpConf, stats)
	cmd.FailOnError(err, "Unable to create RA client")

	sac, err := rpc.NewStorageAuthorityClient(clientName, amqpConf, stats)
	cmd.FailOnError(err, "Unable to create SA client")

	return rac, sac
}

func main() {
	configFile := flag.String("config", "", "File path to the configuration file for this service")
<<<<<<< HEAD
	listenAddr := flag.String("addr", "", "Overrides the listenAddr setting in WFE config")
=======
>>>>>>> 6162533c
	flag.Parse()
	if *configFile == "" {
		flag.Usage()
		os.Exit(1)
	}

<<<<<<< HEAD
	var cfg config
	err := cmd.ReadJSONFile(*configFile, &cfg)
	cmd.FailOnError(err, "Reading JSON config file into config structure")

	if os.Getenv("WFE_LISTEN_ADDR") != "" {
		cfg.WFE.ListenAddress = os.Getenv("WFE_LISTEN_ADDR")
	}
	if *listenAddr != "" {
		cfg.WFE.ListenAddress = *listenAddr
	}

	stats, logger := cmd.StatsAndLogging(cfg.StatsdConfig, cfg.SyslogConfig)
	defer logger.AuditPanic()
	logger.Info(cmd.VersionString(clientName))

	go cmd.DebugServer(cfg.WFE.DebugAddr)

	wfe, err := wfe.NewWebFrontEndImpl(stats, clock.Default(), cfg.KeyPolicy(), logger)
	cmd.FailOnError(err, "Unable to create WFE")
	rac, sac := setupWFE(cfg, logger, stats)
	wfe.RA = rac
	wfe.SA = sac

	// TODO: remove this check once the production config uses the SubscriberAgreementURL in the wfe section
	if cfg.WFE.SubscriberAgreementURL != "" {
		wfe.SubscriberAgreementURL = cfg.WFE.SubscriberAgreementURL
	} else {
		wfe.SubscriberAgreementURL = cfg.SubscriberAgreementURL
	}

	wfe.AllowOrigins = cfg.WFE.AllowOrigins

	wfe.CertCacheDuration, err = time.ParseDuration(cfg.WFE.CertCacheDuration)
	cmd.FailOnError(err, "Couldn't parse certificate caching duration")
	wfe.CertNoCacheExpirationWindow, err = time.ParseDuration(cfg.WFE.CertNoCacheExpirationWindow)
	cmd.FailOnError(err, "Couldn't parse certificate expiration no-cache window")
	wfe.IndexCacheDuration, err = time.ParseDuration(cfg.WFE.IndexCacheDuration)
	cmd.FailOnError(err, "Couldn't parse index caching duration")
	wfe.IssuerCacheDuration, err = time.ParseDuration(cfg.WFE.IssuerCacheDuration)
	cmd.FailOnError(err, "Couldn't parse issuer caching duration")

	wfe.ShutdownStopTimeout, err = time.ParseDuration(cfg.WFE.ShutdownStopTimeout)
	cmd.FailOnError(err, "Couldn't parse shutdown stop timeout")
	wfe.ShutdownKillTimeout, err = time.ParseDuration(cfg.WFE.ShutdownKillTimeout)
	cmd.FailOnError(err, "Couldn't parse shutdown kill timeout")

	wfe.IssuerCert, err = cmd.LoadCert(cfg.Common.IssuerCert)
	cmd.FailOnError(err, fmt.Sprintf("Couldn't read issuer cert [%s]", cfg.Common.IssuerCert))

	logger.Info(fmt.Sprintf("WFE using key policy: %#v", cfg.KeyPolicy()))
=======
	var c config
	err := cmd.ReadJSONFile(*configFile, &c)
	cmd.FailOnError(err, "Reading JSON config file into config structure")

	stats, logger := cmd.StatsAndLogging(c.StatsdConfig, c.SyslogConfig)
	defer logger.AuditPanic()
	logger.Info(cmd.VersionString(clientName))

	go cmd.DebugServer(c.WFE.DebugAddr)

	wfe, err := wfe.NewWebFrontEndImpl(stats, clock.Default(), c.AllowedSigningAlgos.KeyPolicy(), logger)
	cmd.FailOnError(err, "Unable to create WFE")
	rac, sac := setupWFE(c, logger, stats)
	wfe.RA = rac
	wfe.SA = sac

	// TODO: remove this check once the production config uses the SubscriberAgreementURL in the wfe section
	if c.WFE.SubscriberAgreementURL != "" {
		wfe.SubscriberAgreementURL = c.WFE.SubscriberAgreementURL
	} else {
		wfe.SubscriberAgreementURL = c.SubscriberAgreementURL
	}

	wfe.AllowOrigins = c.WFE.AllowOrigins
	wfe.CheckMalformedCSR = c.WFE.CheckMalformedCSR

	wfe.CertCacheDuration, err = time.ParseDuration(c.WFE.CertCacheDuration)
	cmd.FailOnError(err, "Couldn't parse certificate caching duration")
	wfe.CertNoCacheExpirationWindow, err = time.ParseDuration(c.WFE.CertNoCacheExpirationWindow)
	cmd.FailOnError(err, "Couldn't parse certificate expiration no-cache window")
	wfe.IndexCacheDuration, err = time.ParseDuration(c.WFE.IndexCacheDuration)
	cmd.FailOnError(err, "Couldn't parse index caching duration")
	wfe.IssuerCacheDuration, err = time.ParseDuration(c.WFE.IssuerCacheDuration)
	cmd.FailOnError(err, "Couldn't parse issuer caching duration")

	wfe.ShutdownStopTimeout, err = time.ParseDuration(c.WFE.ShutdownStopTimeout)
	cmd.FailOnError(err, "Couldn't parse shutdown stop timeout")
	wfe.ShutdownKillTimeout, err = time.ParseDuration(c.WFE.ShutdownKillTimeout)
	cmd.FailOnError(err, "Couldn't parse shutdown kill timeout")

	wfe.IssuerCert, err = cmd.LoadCert(c.Common.IssuerCert)
	cmd.FailOnError(err, fmt.Sprintf("Couldn't read issuer cert [%s]", c.Common.IssuerCert))

	logger.Info(fmt.Sprintf("WFE using key policy: %#v", c.KeyPolicy()))
>>>>>>> 6162533c

	go cmd.ProfileCmd("WFE", stats)

	// Set up paths
<<<<<<< HEAD
	wfe.BaseURL = cfg.Common.BaseURL
=======
	wfe.BaseURL = c.Common.BaseURL
>>>>>>> 6162533c
	h, err := wfe.Handler()
	cmd.FailOnError(err, "Problem setting up HTTP handlers")

	httpMonitor := metrics.NewHTTPMonitor(stats, h, "WFE")

<<<<<<< HEAD
	logger.Info(fmt.Sprintf("Server running, listening on %s...\n", cfg.WFE.ListenAddress))
	srv := &http.Server{
		Addr:    cfg.WFE.ListenAddress,
=======
	logger.Info(fmt.Sprintf("Server running, listening on %s...\n", c.WFE.ListenAddress))
	srv := &http.Server{
		Addr:    c.WFE.ListenAddress,
>>>>>>> 6162533c
		Handler: httpMonitor,
	}

	hd := &httpdown.HTTP{
		StopTimeout: wfe.ShutdownStopTimeout,
		KillTimeout: wfe.ShutdownKillTimeout,
		Stats:       metrics.NewFBAdapter(stats, "WFE", clock.Default()),
	}
	err = httpdown.ListenAndServe(srv, hd)
	cmd.FailOnError(err, "Error starting HTTP server")
}<|MERGE_RESOLUTION|>--- conflicted
+++ resolved
@@ -37,11 +37,8 @@
 		ShutdownKillTimeout string
 
 		SubscriberAgreementURL string
-<<<<<<< HEAD
-=======
 
 		CheckMalformedCSR bool
->>>>>>> 6162533c
 	}
 
 	*cmd.AllowedSigningAlgos
@@ -58,27 +55,8 @@
 	}
 }
 
-<<<<<<< HEAD
-func (cfg config) KeyPolicy() goodkey.KeyPolicy {
-	if cfg.AllowedSigningAlgos != nil {
-		return goodkey.KeyPolicy{
-			AllowRSA:           cfg.AllowedSigningAlgos.RSA,
-			AllowECDSANISTP256: cfg.AllowedSigningAlgos.ECDSANISTP256,
-			AllowECDSANISTP384: cfg.AllowedSigningAlgos.ECDSANISTP384,
-			AllowECDSANISTP521: cfg.AllowedSigningAlgos.ECDSANISTP521,
-		}
-	}
-	return goodkey.KeyPolicy{
-		AllowRSA: true,
-	}
-}
-
-func setupWFE(cfg config, logger blog.Logger, stats metrics.Statter) (*rpc.RegistrationAuthorityClient, *rpc.StorageAuthorityClient) {
-	amqpConf := cfg.WFE.AMQP
-=======
 func setupWFE(c config, logger blog.Logger, stats metrics.Statter) (*rpc.RegistrationAuthorityClient, *rpc.StorageAuthorityClient) {
 	amqpConf := c.WFE.AMQP
->>>>>>> 6162533c
 	rac, err := rpc.NewRegistrationAuthorityClient(clientName, amqpConf, stats)
 	cmd.FailOnError(err, "Unable to create RA client")
 
@@ -90,68 +68,12 @@
 
 func main() {
 	configFile := flag.String("config", "", "File path to the configuration file for this service")
-<<<<<<< HEAD
-	listenAddr := flag.String("addr", "", "Overrides the listenAddr setting in WFE config")
-=======
->>>>>>> 6162533c
 	flag.Parse()
 	if *configFile == "" {
 		flag.Usage()
 		os.Exit(1)
 	}
 
-<<<<<<< HEAD
-	var cfg config
-	err := cmd.ReadJSONFile(*configFile, &cfg)
-	cmd.FailOnError(err, "Reading JSON config file into config structure")
-
-	if os.Getenv("WFE_LISTEN_ADDR") != "" {
-		cfg.WFE.ListenAddress = os.Getenv("WFE_LISTEN_ADDR")
-	}
-	if *listenAddr != "" {
-		cfg.WFE.ListenAddress = *listenAddr
-	}
-
-	stats, logger := cmd.StatsAndLogging(cfg.StatsdConfig, cfg.SyslogConfig)
-	defer logger.AuditPanic()
-	logger.Info(cmd.VersionString(clientName))
-
-	go cmd.DebugServer(cfg.WFE.DebugAddr)
-
-	wfe, err := wfe.NewWebFrontEndImpl(stats, clock.Default(), cfg.KeyPolicy(), logger)
-	cmd.FailOnError(err, "Unable to create WFE")
-	rac, sac := setupWFE(cfg, logger, stats)
-	wfe.RA = rac
-	wfe.SA = sac
-
-	// TODO: remove this check once the production config uses the SubscriberAgreementURL in the wfe section
-	if cfg.WFE.SubscriberAgreementURL != "" {
-		wfe.SubscriberAgreementURL = cfg.WFE.SubscriberAgreementURL
-	} else {
-		wfe.SubscriberAgreementURL = cfg.SubscriberAgreementURL
-	}
-
-	wfe.AllowOrigins = cfg.WFE.AllowOrigins
-
-	wfe.CertCacheDuration, err = time.ParseDuration(cfg.WFE.CertCacheDuration)
-	cmd.FailOnError(err, "Couldn't parse certificate caching duration")
-	wfe.CertNoCacheExpirationWindow, err = time.ParseDuration(cfg.WFE.CertNoCacheExpirationWindow)
-	cmd.FailOnError(err, "Couldn't parse certificate expiration no-cache window")
-	wfe.IndexCacheDuration, err = time.ParseDuration(cfg.WFE.IndexCacheDuration)
-	cmd.FailOnError(err, "Couldn't parse index caching duration")
-	wfe.IssuerCacheDuration, err = time.ParseDuration(cfg.WFE.IssuerCacheDuration)
-	cmd.FailOnError(err, "Couldn't parse issuer caching duration")
-
-	wfe.ShutdownStopTimeout, err = time.ParseDuration(cfg.WFE.ShutdownStopTimeout)
-	cmd.FailOnError(err, "Couldn't parse shutdown stop timeout")
-	wfe.ShutdownKillTimeout, err = time.ParseDuration(cfg.WFE.ShutdownKillTimeout)
-	cmd.FailOnError(err, "Couldn't parse shutdown kill timeout")
-
-	wfe.IssuerCert, err = cmd.LoadCert(cfg.Common.IssuerCert)
-	cmd.FailOnError(err, fmt.Sprintf("Couldn't read issuer cert [%s]", cfg.Common.IssuerCert))
-
-	logger.Info(fmt.Sprintf("WFE using key policy: %#v", cfg.KeyPolicy()))
-=======
 	var c config
 	err := cmd.ReadJSONFile(*configFile, &c)
 	cmd.FailOnError(err, "Reading JSON config file into config structure")
@@ -196,30 +118,19 @@
 	cmd.FailOnError(err, fmt.Sprintf("Couldn't read issuer cert [%s]", c.Common.IssuerCert))
 
 	logger.Info(fmt.Sprintf("WFE using key policy: %#v", c.KeyPolicy()))
->>>>>>> 6162533c
 
 	go cmd.ProfileCmd("WFE", stats)
 
 	// Set up paths
-<<<<<<< HEAD
-	wfe.BaseURL = cfg.Common.BaseURL
-=======
 	wfe.BaseURL = c.Common.BaseURL
->>>>>>> 6162533c
 	h, err := wfe.Handler()
 	cmd.FailOnError(err, "Problem setting up HTTP handlers")
 
 	httpMonitor := metrics.NewHTTPMonitor(stats, h, "WFE")
 
-<<<<<<< HEAD
-	logger.Info(fmt.Sprintf("Server running, listening on %s...\n", cfg.WFE.ListenAddress))
-	srv := &http.Server{
-		Addr:    cfg.WFE.ListenAddress,
-=======
 	logger.Info(fmt.Sprintf("Server running, listening on %s...\n", c.WFE.ListenAddress))
 	srv := &http.Server{
 		Addr:    c.WFE.ListenAddress,
->>>>>>> 6162533c
 		Handler: httpMonitor,
 	}
 
