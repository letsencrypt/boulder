package notmain

import (
	"context"
	"flag"
	"net/http"
	"os"

	"github.com/aws/aws-sdk-go-v2/aws"
	"github.com/aws/aws-sdk-go-v2/config"
	"github.com/aws/aws-sdk-go-v2/service/s3"
	awsl "github.com/aws/smithy-go/logging"

	"github.com/letsencrypt/boulder/cmd"
	"github.com/letsencrypt/boulder/crl/storer"
	cspb "github.com/letsencrypt/boulder/crl/storer/proto"
	"github.com/letsencrypt/boulder/features"
	bgrpc "github.com/letsencrypt/boulder/grpc"
	"github.com/letsencrypt/boulder/issuance"
	blog "github.com/letsencrypt/boulder/log"
)

type Config struct {
	CRLStorer struct {
		cmd.ServiceConfig

		// IssuerCerts is a list of paths to issuer certificates on disk. These will
		// be used to validate the CRLs received by this service before uploading
		// them.
		IssuerCerts []string `validate:"min=1,dive,required"`

		// S3Endpoint is the URL at which the S3-API-compatible object storage
		// service can be reached. This can be used to point to a non-Amazon storage
		// service, or to point to a fake service for testing. It should be left
		// blank by default.
		S3Endpoint string
		// S3Bucket is the AWS Bucket that uploads should go to. Must be created
		// (and have appropriate permissions set) beforehand.
		S3Bucket string
		// AWSConfigFile is the path to a file on disk containing an AWS config.
		// The format of the configuration file is specified at
		// https://docs.aws.amazon.com/sdkref/latest/guide/file-format.html.
		AWSConfigFile string
		// AWSCredsFile is the path to a file on disk containing AWS credentials.
		// The format of the credentials file is specified at
		// https://docs.aws.amazon.com/sdkref/latest/guide/file-format.html.
		AWSCredsFile string

		Features map[string]bool
	}

	Syslog        cmd.SyslogConfig
	OpenTelemetry cmd.OpenTelemetryConfig
}

// awsLogger implements the github.com/aws/smithy-go/logging.Logger interface.
type awsLogger struct {
	blog.Logger
}

func (log awsLogger) Logf(c awsl.Classification, format string, v ...interface{}) {
	switch c {
	case awsl.Debug:
		log.Debugf(format, v...)
	case awsl.Warn:
		log.Warningf(format, v...)
	}
}

func main() {
	configFile := flag.String("config", "", "File path to the configuration file for this service")
	flag.Parse()
	if *configFile == "" {
		flag.Usage()
		os.Exit(1)
	}

	var c Config
	err := cmd.ReadConfigFile(*configFile, &c)
	cmd.FailOnError(err, "Reading JSON config file into config structure")

	err = features.Set(c.CRLStorer.Features)
	cmd.FailOnError(err, "Failed to set feature flags")

<<<<<<< HEAD
	scope, logger := cmd.StatsAndLogging(c.Syslog, c.CRLStorer.DebugAddr)
=======
	tlsConfig, err := c.CRLStorer.TLS.Load()
	cmd.FailOnError(err, "TLS config")

	scope, logger, oTelShutdown := cmd.StatsAndLogging(c.Syslog, c.OpenTelemetry, c.CRLStorer.DebugAddr)
	defer oTelShutdown(context.Background())
>>>>>>> 0060e695
	defer logger.AuditPanic()
	logger.Info(cmd.VersionString())
	clk := cmd.Clock()

	tlsConfig, err := c.CRLStorer.TLS.Load(scope)
	cmd.FailOnError(err, "TLS config")

	issuers := make([]*issuance.Certificate, 0, len(c.CRLStorer.IssuerCerts))
	for _, filepath := range c.CRLStorer.IssuerCerts {
		cert, err := issuance.LoadCertificate(filepath)
		cmd.FailOnError(err, "Failed to load issuer cert")
		issuers = append(issuers, cert)
	}

	// Load the "default" AWS configuration, but override the set of config and
	// credential files it reads from to just those specified in our JSON config,
	// to ensure that it's not accidentally reading anything from the homedir or
	// its other default config locations.
	awsConfig, err := config.LoadDefaultConfig(
		context.Background(),
		config.WithSharedConfigFiles([]string{c.CRLStorer.AWSConfigFile}),
		config.WithSharedCredentialsFiles([]string{c.CRLStorer.AWSCredsFile}),
		config.WithHTTPClient(new(http.Client)),
		config.WithLogger(awsLogger{logger}),
		config.WithClientLogMode(aws.LogRequestEventMessage|aws.LogResponseEventMessage),
	)
	cmd.FailOnError(err, "Failed to load AWS config")

	s3opts := make([]func(*s3.Options), 0)
	if c.CRLStorer.S3Endpoint != "" {
		s3opts = append(
			s3opts,
			s3.WithEndpointResolver(s3.EndpointResolverFromURL(c.CRLStorer.S3Endpoint)),
			func(o *s3.Options) { o.UsePathStyle = true },
		)
	}
	s3client := s3.NewFromConfig(awsConfig, s3opts...)

	csi, err := storer.New(issuers, s3client, c.CRLStorer.S3Bucket, scope, logger, clk)
	cmd.FailOnError(err, "Failed to create CRLStorer impl")

	start, err := bgrpc.NewServer(c.CRLStorer.GRPC).Add(
		&cspb.CRLStorer_ServiceDesc, csi).Build(tlsConfig, scope, clk)
	cmd.FailOnError(err, "Unable to setup CRLStorer gRPC server")

	cmd.FailOnError(start(), "CRLStorer gRPC service failed")
}

func init() {
	cmd.RegisterCommand("crl-storer", main, &cmd.ConfigValidator{Config: &Config{}})
}<|MERGE_RESOLUTION|>--- conflicted
+++ resolved
@@ -82,15 +82,8 @@
 	err = features.Set(c.CRLStorer.Features)
 	cmd.FailOnError(err, "Failed to set feature flags")
 
-<<<<<<< HEAD
-	scope, logger := cmd.StatsAndLogging(c.Syslog, c.CRLStorer.DebugAddr)
-=======
-	tlsConfig, err := c.CRLStorer.TLS.Load()
-	cmd.FailOnError(err, "TLS config")
-
 	scope, logger, oTelShutdown := cmd.StatsAndLogging(c.Syslog, c.OpenTelemetry, c.CRLStorer.DebugAddr)
 	defer oTelShutdown(context.Background())
->>>>>>> 0060e695
 	defer logger.AuditPanic()
 	logger.Info(cmd.VersionString())
 	clk := cmd.Clock()
