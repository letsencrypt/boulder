--- conflicted
+++ resolved
@@ -14,209 +14,6 @@
 	"github.com/letsencrypt/boulder/core"
 )
 
-<<<<<<< HEAD
-// Config stores configuration parameters that applications
-// will need.  For simplicity, we just lump them all into
-// one struct, and use encoding/json to read it from a file.
-//
-// Note: NO DEFAULTS are provided.
-type Config struct {
-	// Default AMQPConfig for services that don't specify one.
-	// TODO(jsha): Delete this after a deploy.
-	AMQP *AMQPConfig
-
-	WFE struct {
-		ServiceConfig
-		BaseURL       string
-		ListenAddress string
-
-		AllowOrigins []string
-
-		CertCacheDuration           string
-		CertNoCacheExpirationWindow string
-		IndexCacheDuration          string
-		IssuerCacheDuration         string
-
-		ShutdownStopTimeout string
-		ShutdownKillTimeout string
-	}
-
-	CA CAConfig
-
-	RA struct {
-		ServiceConfig
-		HostnamePolicyConfig
-
-		RateLimitPoliciesFilename string
-
-		MaxConcurrentRPCServerRequests int64
-
-		MaxContactsPerRegistration int
-
-		// UseIsSafeDomain determines whether to call VA.IsSafeDomain
-		UseIsSafeDomain bool // TODO(jmhodges): remove after va IsSafeDomain deploy
-
-		// UseNewVARPC determines whether to call VA.PerformValidation
-		UseNewVARPC bool
-
-		// The number of times to try a DNS query (that has a temporary error)
-		// before giving up. May be short-circuited by deadlines. A zero value
-		// will be turned into 1.
-		DNSTries int
-	}
-
-	SA struct {
-		ServiceConfig
-		DBConfig
-
-		MaxConcurrentRPCServerRequests int64
-	}
-
-	VA struct {
-		ServiceConfig
-
-		UserAgent string
-
-		IssuerDomain string
-
-		PortConfig PortConfig
-
-		MaxConcurrentRPCServerRequests int64
-
-		LookupIPv6 bool
-
-		GoogleSafeBrowsing *GoogleSafeBrowsingConfig
-
-		CAAService *GRPCClientConfig
-
-		CAADistributedResolver *CAADistributedResolverConfig
-
-		// The number of times to try a DNS query (that has a temporary error)
-		// before giving up. May be short-circuited by deadlines. A zero value
-		// will be turned into 1.
-		DNSTries int
-	}
-
-	Statsd StatsdConfig
-
-	Syslog SyslogConfig
-
-	Revoker struct {
-		DBConfig
-		// The revoker isn't a long running service, so doesn't get a full
-		// ServiceConfig, just an AMQPConfig.
-		AMQP *AMQPConfig
-	}
-
-	Mailer struct {
-		ServiceConfig
-		DBConfig
-		PasswordConfig
-
-		Server   string
-		Port     string
-		Username string
-		From     string
-		Subject  string
-
-		CertLimit int
-		NagTimes  []string
-		// How much earlier (than configured nag intervals) to
-		// send reminders, to account for the expected delay
-		// before the next expiration-mailer invocation.
-		NagCheckInterval string
-		// Path to a text/template email template
-		EmailTemplate string
-	}
-
-	OCSPResponder struct {
-		ServiceConfig
-		DBConfig
-
-		// Source indicates the source of pre-signed OCSP responses to be used. It
-		// can be a DBConnect string or a file URL. The file URL style is used
-		// when responding from a static file for intermediates and roots.
-		// If DBConfig has non-empty fields, it takes precedence over this.
-		Source string
-
-		Path          string
-		ListenAddress string
-		// MaxAge is the max-age to set in the Cache-Control response
-		// header. It is a time.Duration formatted string.
-		MaxAge ConfigDuration
-
-		ShutdownStopTimeout string
-		ShutdownKillTimeout string
-	}
-
-	OCSPUpdater OCSPUpdaterConfig
-
-	Publisher struct {
-		ServiceConfig
-		SubmissionTimeout              ConfigDuration
-		MaxConcurrentRPCServerRequests int64
-	}
-
-	PA PAConfig
-
-	Common struct {
-		BaseURL string
-		// Path to a PEM-encoded copy of the issuer certificate.
-		IssuerCert string
-
-		DNSResolver               string
-		DNSTimeout                string
-		DNSAllowLoopbackAddresses bool
-
-		CT struct {
-			Logs                       []LogDescription
-			IntermediateBundleFilename string
-		}
-	}
-
-	CertChecker struct {
-		DBConfig
-		HostnamePolicyConfig
-
-		Workers             int
-		ReportDirectoryPath string
-		UnexpiredOnly       bool
-		BadResultsOnly      bool
-		CheckPeriod         ConfigDuration
-	}
-	AllowedSigningAlgos *AllowedSigningAlgos
-
-	SubscriberAgreementURL string
-
-	Features map[string]bool
-}
-
-// AllowedSigningAlgos defines which algorithms be used for keys that we will
-// sign.
-type AllowedSigningAlgos struct {
-	RSA           bool
-	ECDSANISTP256 bool
-	ECDSANISTP384 bool
-	ECDSANISTP521 bool
-}
-
-// KeyPolicy returns a KeyPolicy reflecting the Boulder configuration.
-func (config *Config) KeyPolicy() core.KeyPolicy {
-	if config.AllowedSigningAlgos != nil {
-		return core.KeyPolicy{
-			AllowRSA:           config.AllowedSigningAlgos.RSA,
-			AllowECDSANISTP256: config.AllowedSigningAlgos.ECDSANISTP256,
-			AllowECDSANISTP384: config.AllowedSigningAlgos.ECDSANISTP384,
-			AllowECDSANISTP521: config.AllowedSigningAlgos.ECDSANISTP521,
-		}
-	}
-	return core.KeyPolicy{
-		AllowRSA: true,
-	}
-}
-
-=======
->>>>>>> ac80a8e4
 // PasswordConfig either contains a password or the path to a file
 // containing a password
 type PasswordConfig struct {
