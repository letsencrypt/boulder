package cmd

import (
	"crypto/tls"
	"crypto/x509"
	"errors"
	"fmt"
	"net"
	"os"
	"strings"

	"github.com/go-sql-driver/mysql"
	"google.golang.org/grpc/resolver"

	"github.com/letsencrypt/boulder/config"
	"github.com/letsencrypt/boulder/core"
)

// PasswordConfig contains a path to a file containing a password.
type PasswordConfig struct {
	PasswordFile string `validate:"required"`
}

// Pass returns a password, extracted from the PasswordConfig's PasswordFile
func (pc *PasswordConfig) Pass() (string, error) {
	// Make PasswordConfigs optional, for backwards compatibility.
	if pc.PasswordFile == "" {
		return "", nil
	}
	contents, err := os.ReadFile(pc.PasswordFile)
	if err != nil {
		return "", err
	}
	return strings.TrimRight(string(contents), "\n"), nil
}

// ServiceConfig contains config items that are common to all our services, to
// be embedded in other config structs.
type ServiceConfig struct {
	// DebugAddr is the address to run the /debug handlers on.
	DebugAddr string `validate:"hostname_port"`
	GRPC      *GRPCServerConfig
	TLS       TLSConfig
}

// DBConfig defines how to connect to a database. The connect string is
// stored in a file separate from the config, because it can contain a password,
// which we want to keep out of configs.
type DBConfig struct {
	// A file containing a connect URL for the DB.
	DBConnectFile string `validate:"required"`

	// MaxOpenConns sets the maximum number of open connections to the
	// database. If MaxIdleConns is greater than 0 and MaxOpenConns is
	// less than MaxIdleConns, then MaxIdleConns will be reduced to
	// match the new MaxOpenConns limit. If n < 0, then there is no
	// limit on the number of open connections.
	MaxOpenConns int `validate:"min=-1"`

	// MaxIdleConns sets the maximum number of connections in the idle
	// connection pool. If MaxOpenConns is greater than 0 but less than
	// MaxIdleConns, then MaxIdleConns will be reduced to match the
	// MaxOpenConns limit. If n < 0, no idle connections are retained.
	MaxIdleConns int `validate:"min=-1"`

	// ConnMaxLifetime sets the maximum amount of time a connection may
	// be reused. Expired connections may be closed lazily before reuse.
	// If d < 0, connections are not closed due to a connection's age.
	ConnMaxLifetime config.Duration `validate:"-"`

	// ConnMaxIdleTime sets the maximum amount of time a connection may
	// be idle. Expired connections may be closed lazily before reuse.
	// If d < 0, connections are not closed due to a connection's idle
	// time.
	ConnMaxIdleTime config.Duration `validate:"-"`
}

// URL returns the DBConnect URL represented by this DBConfig object, loading it
// from the file on disk. Leading and trailing whitespace is stripped.
func (d *DBConfig) URL() (string, error) {
	url, err := os.ReadFile(d.DBConnectFile)
	return strings.TrimSpace(string(url)), err
}

// DSNAddressAndUser returns the Address and User of the DBConnect DSN from
// this object.
func (d *DBConfig) DSNAddressAndUser() (string, string, error) {
	dsnStr, err := d.URL()
	if err != nil {
		return "", "", fmt.Errorf("failed to load DBConnect URL: %s", err)
	}
	config, err := mysql.ParseDSN(dsnStr)
	if err != nil {
		return "", "", fmt.Errorf("failed to parse DSN from the DBConnect URL: %s", err)
	}
	return config.Addr, config.User, nil
}

type SMTPConfig struct {
	PasswordConfig
	Server   string `validate:"required"`
	Port     string `validate:"required,numeric,min=1,max=65535"`
	Username string `validate:"required"`
}

// PAConfig specifies how a policy authority should connect to its
// database, what policies it should enforce, and what challenges
// it should offer.
type PAConfig struct {
	DBConfig   `validate:"-"`
	Challenges map[core.AcmeChallenge]bool `validate:"omitempty,dive,keys,oneof=http-01 dns-01 tls-alpn-01,endkeys"`
}

// CheckChallenges checks whether the list of challenges in the PA config
// actually contains valid challenge names
func (pc PAConfig) CheckChallenges() error {
	if len(pc.Challenges) == 0 {
		return errors.New("empty challenges map in the Policy Authority config is not allowed")
	}
	for c := range pc.Challenges {
		if !c.IsValid() {
			return fmt.Errorf("invalid challenge in PA config: %s", c)
		}
	}
	return nil
}

// HostnamePolicyConfig specifies a file from which to load a policy regarding
// what hostnames to issue for.
type HostnamePolicyConfig struct {
	HostnamePolicyFile string `validate:"required"`
}

// TLSConfig represents certificates and a key for authenticated TLS.
type TLSConfig struct {
	CertFile   *string `validate:"required"`
	KeyFile    *string `validate:"required"`
	CACertFile *string `validate:"required"`
}

// Load reads and parses the certificates and key listed in the TLSConfig, and
// returns a *tls.Config suitable for either client or server use.
func (t *TLSConfig) Load() (*tls.Config, error) {
	if t == nil {
		return nil, fmt.Errorf("nil TLS section in config")
	}
	if t.CertFile == nil {
		return nil, fmt.Errorf("nil CertFile in TLSConfig")
	}
	if t.KeyFile == nil {
		return nil, fmt.Errorf("nil KeyFile in TLSConfig")
	}
	if t.CACertFile == nil {
		return nil, fmt.Errorf("nil CACertFile in TLSConfig")
	}
	caCertBytes, err := os.ReadFile(*t.CACertFile)
	if err != nil {
		return nil, fmt.Errorf("reading CA cert from %q: %s", *t.CACertFile, err)
	}
	rootCAs := x509.NewCertPool()
	if ok := rootCAs.AppendCertsFromPEM(caCertBytes); !ok {
		return nil, fmt.Errorf("parsing CA certs from %s failed", *t.CACertFile)
	}
	cert, err := tls.LoadX509KeyPair(*t.CertFile, *t.KeyFile)
	if err != nil {
		return nil, fmt.Errorf("loading key pair from %q and %q: %s",
			*t.CertFile, *t.KeyFile, err)
	}
	return &tls.Config{
		RootCAs:      rootCAs,
		ClientCAs:    rootCAs,
		ClientAuth:   tls.RequireAndVerifyClientCert,
		Certificates: []tls.Certificate{cert},
		// Set the only acceptable TLS to v1.2 and v1.3.
		MinVersion: tls.VersionTLS12,
		MaxVersion: tls.VersionTLS13,
		// CipherSuites will be ignored for TLS v1.3.
		CipherSuites: []uint16{tls.TLS_ECDHE_RSA_WITH_CHACHA20_POLY1305},
	}, nil
}

// SyslogConfig defines the config for syslogging.
// 3 means "error", 4 means "warning", 6 is "info" and 7 is "debug".
// Configuring a given level causes all messages at that level and below to
// be logged.
type SyslogConfig struct {
	// When absent or zero, this causes no logs to be emitted on stdout/stderr.
	// Errors and warnings will be emitted on stderr if the configured level
	// allows.
	StdoutLevel int `validate:"min=-1,max=7"`
	// When absent or zero, this defaults to logging all messages of level 6
	// or below. To disable syslog logging entirely, set this to -1.
	SyslogLevel int `validate:"min=-1,max=7"`
}

// ServiceDomain contains the service and domain name the gRPC client will use
// to construct a SRV DNS query to lookup backends.
type ServiceDomain struct {
	Service string `validate:"required"`
	Domain  string `validate:"required"`
}

// GRPCClientConfig contains the information necessary to setup a gRPC client
// connection. The following field combinations are allowed:
//
// ServerIPAddresses, [Timeout]
// ServerAddress, DNSAuthority, [Timeout], [HostOverride]
// SRVLookup, DNSAuthority, [Timeout], [HostOverride], [SRVResolver]
// SRVLookups, DNSAuthority, [Timeout], [HostOverride], [SRVResolver]
type GRPCClientConfig struct {
	// DNSAuthority is a single <hostname|IPv4|[IPv6]>:<port> of the DNS server
	// to be used for resolution of gRPC backends. If the address contains a
	// hostname the gRPC client will resolve it via the system DNS. If the
	// address contains a port, the client will use it directly, otherwise port
	// 53 is used.
	DNSAuthority string `validate:"required_with=SRVLookup SRVLookups,omitempty,ip|hostname|hostname_port"`

	// SRVLookup contains the service and domain name the gRPC client will use
	// to construct a SRV DNS query to lookup backends. For example: if the
	// resource record is 'foo.service.consul', then the 'Service' is 'foo' and
	// the 'Domain' is 'service.consul'. The expected dNSName to be
	// authenticated in the server certificate would be 'foo.service.consul'.
	//
	// Note: The 'proto' field of the SRV record MUST be 'tcp' and the 'port'
	// field MUST be contain valid port. In a Consul configuration file you
	// would specify 'foo.service.consul' as:
	//
	// services {
	//   id      = "some-unique-id-1"
	//   name    = "foo"
	//   address = "10.77.77.77"
	//   port    = 8080
	//   tags    = ["tcp"]
	// }
	// services {
	//   id      = "some-unique-id-2"
	//   name    = "foo"
	//   address = "10.88.88.88"
	//   port    = 8080
	//   tags    = ["tcp"]
	// }
	//
	// If you've added the above to your Consul configuration file (and reloaded
	// Consul) then you should be able to resolve the following dig query:
	//
	// $ dig @10.55.55.10 -t SRV _foo._tcp.service.consul +short
	// 1 1 8080 0a585858.addr.dc1.consul.
	// 1 1 8080 0a4d4d4d.addr.dc1.consul.
	SRVLookup *ServiceDomain `validate:"required_without_all=SRVLookups ServerAddress ServerIPAddresses"`

	// SRVLookups allows you to pass multiple SRV records to the gRPC client.
	// The gRPC client will resolves each SRV record and use the results to
	// construct a list of backends to connect to. For more details, see the
	// documentation for the SRVLookup field. Note: while you can pass multiple
	// targets to the gRPC client using this field, all of the targets will use
	// the same HostOverride and TLS configuration.
	SRVLookups []*ServiceDomain `validate:"required_without_all=SRVLookup ServerAddress ServerIPAddresses"`

	// SRVResolver is an optional override to indicate that a specific
	// implementation of the SRV resolver should be used. The default is 'srv'
	// For more details, see the documentation in:
	// grpc/internal/resolver/dns/dns_resolver.go.
	SRVResolver string `validate:"excluded_with=ServerAddress ServerIPAddresses,isdefault|oneof=srv nonce-srv"`

	// ServerAddress is a single <hostname|IPv4|[IPv6]>:<port> or `:<port>` that
	// the gRPC client will, if necessary, resolve via DNS and then connect to.
	// If the address provided is 'foo.service.consul:8080' then the dNSName to
	// be authenticated in the server certificate would be 'foo.service.consul'.
	//
	// In a Consul configuration file you would specify 'foo.service.consul' as:
	//
	// services {
	//   id      = "some-unique-id-1"
	//   name    = "foo"
	//   address = "10.77.77.77"
	// }
	// services {
	//   id      = "some-unique-id-2"
	//   name    = "foo"
	//   address = "10.88.88.88"
	// }
	//
	// If you've added the above to your Consul configuration file (and reloaded
	// Consul) then you should be able to resolve the following dig query:
	//
	// $ dig A @10.55.55.10 foo.service.consul +short
	// 10.77.77.77
	// 10.88.88.88
	ServerAddress string `validate:"required_without_all=ServerIPAddresses SRVLookup SRVLookups,omitempty,hostname_port"`

	// ServerIPAddresses is a comma separated list of IP addresses, in the
	// format `<IPv4|[IPv6]>:<port>` or `:<port>`, that the gRPC client will
	// connect to. If the addresses provided are ["10.77.77.77", "10.88.88.88"]
	// then the iPAddress' to be authenticated in the server certificate would
	// be '10.77.77.77' and '10.88.88.88'.
	ServerIPAddresses []string `validate:"required_without_all=ServerAddress SRVLookup SRVLookups,omitempty,dive,hostname_port"`

	// HostOverride is an optional override for the dNSName the client will
	// verify in the certificate presented by the server.
	HostOverride string `validate:"excluded_with=ServerIPAddresses,omitempty,hostname"`
	Timeout      config.Duration
}

// MakeTargetAndHostOverride constructs the target URI that the gRPC client will
// connect to and the hostname (only for 'ServerAddress' and 'SRVLookup') that
// will be validated during the mTLS handshake. An error is returned if the
// provided configuration is invalid.
func (c *GRPCClientConfig) MakeTargetAndHostOverride() (string, string, error) {
	var hostOverride string
	if c.ServerAddress != "" {
		if c.ServerIPAddresses != nil || c.SRVLookup != nil {
			return "", "", errors.New(
				"both 'serverAddress' and 'serverIPAddresses' or 'SRVLookup' in gRPC client config. Only one should be provided",
			)
		}
		// Lookup backends using DNS A records.
		targetHost, _, err := net.SplitHostPort(c.ServerAddress)
		if err != nil {
			return "", "", err
		}

		hostOverride = targetHost
		if c.HostOverride != "" {
			hostOverride = c.HostOverride
		}
		return fmt.Sprintf("dns://%s/%s", c.DNSAuthority, c.ServerAddress), hostOverride, nil

	} else if c.SRVLookup != nil {
		if c.DNSAuthority == "" {
			return "", "", errors.New("field 'dnsAuthority' is required in gRPC client config with SRVLookup")
		}
		scheme, err := c.makeSRVScheme()
		if err != nil {
			return "", "", err
		}
		if c.ServerIPAddresses != nil {
			return "", "", errors.New(
				"both 'SRVLookup' and 'serverIPAddresses' in gRPC client config. Only one should be provided",
			)
		}
		// Lookup backends using DNS SRV records.
		targetHost := c.SRVLookup.Service + "." + c.SRVLookup.Domain

		hostOverride = targetHost
		if c.HostOverride != "" {
			hostOverride = c.HostOverride
		}
		return fmt.Sprintf("%s://%s/%s", scheme, c.DNSAuthority, targetHost), hostOverride, nil

	} else if c.SRVLookups != nil {
		if c.DNSAuthority == "" {
			return "", "", errors.New("field 'dnsAuthority' is required in gRPC client config with SRVLookups")
		}
		scheme, err := c.makeSRVScheme()
		if err != nil {
			return "", "", err
		}
		if c.ServerIPAddresses != nil {
			return "", "", errors.New(
				"both 'SRVLookups' and 'serverIPAddresses' in gRPC client config. Only one should be provided",
			)
		}
		// Lookup backends using multiple DNS SRV records.
		var targetHosts []string
		for _, s := range c.SRVLookups {
			targetHosts = append(targetHosts, s.Service+"."+s.Domain)
		}
		if c.HostOverride != "" {
			hostOverride = c.HostOverride
		}
		return fmt.Sprintf("%s://%s/%s", scheme, c.DNSAuthority, strings.Join(targetHosts, ",")), hostOverride, nil

	} else {
		if c.ServerIPAddresses == nil {
			return "", "", errors.New(
				"neither 'serverAddress', 'SRVLookup', 'SRVLookups' nor 'serverIPAddresses' in gRPC client config. One should be provided",
			)
		}
		// Specify backends as a list of IP addresses.
		return "static:///" + strings.Join(c.ServerIPAddresses, ","), "", nil
	}
}

// makeSRVScheme returns the scheme to use for SRV lookups. If the SRVResolver
// field is empty, it returns "srv". Otherwise it checks that the specified
// SRVResolver is registered with the gRPC runtime and returns it.
func (c *GRPCClientConfig) makeSRVScheme() (string, error) {
	if c.SRVResolver == "" {
		return "srv", nil
	}
	rb := resolver.Get(c.SRVResolver)
	if rb == nil {
		return "", fmt.Errorf("resolver %q is not registered", c.SRVResolver)
	}
	return c.SRVResolver, nil
}

// GRPCServerConfig contains the information needed to start a gRPC server.
type GRPCServerConfig struct {
	Address string `json:"address" validate:"hostname_port"`
	// ClientNames is a list of allowed client certificate subject alternate names
	// (SANs). The server will reject clients that do not present a certificate
	// with a SAN present on the `ClientNames` list.
	// DEPRECATED: Use the ClientNames field within each Service instead.
	// TODO(#6698): Remove this field once all production configs have been
	// migrated to using the service specific client names.
	ClientNames []string `json:"clientNames" validate:"required_without=Services,dive,hostname"`
	// Services is a map of service names to configuration specific to that service.
	// These service names must match the service names advertised by gRPC itself,
	// which are identical to the names set in our gRPC .proto files prefixed by
	// the package names set in those files (e.g. "ca.CertificateAuthority").
	Services map[string]GRPCServiceConfig `json:"services" validate:"required_without=ClientNames,dive,required"`
	// MaxConnectionAge specifies how long a connection may live before the server sends a GoAway to the
	// client. Because gRPC connections re-resolve DNS after a connection close,
	// this controls how long it takes before a client learns about changes to its
	// backends.
	// https://pkg.go.dev/google.golang.org/grpc/keepalive#ServerParameters
	MaxConnectionAge config.Duration `validate:"required"`
}

// GRPCServiceConfig contains the information needed to configure a gRPC service.
type GRPCServiceConfig struct {
	// PerServiceClientNames is a map of gRPC service names to client certificate
	// SANs. The upstream listening server will reject connections from clients
	// which do not appear in this list, and the server interceptor will reject
	// RPC calls for this service from clients which are not listed here.
<<<<<<< HEAD
	ClientNames []string `json:"clientNames"`
=======
	ClientNames []string `json:"clientNames" validate:"min=1,dive,hostname,required"`
}

// BeelineConfig was used to configure the Beeline tracing library
//
// Deprecated: Beeline has been removed, and its configuration will be removed
// in a future Boulder release.
type BeelineConfig struct {
	WriteKey    PasswordConfig `validate:"-"`
	Dataset     string
	ServiceName string
	SampleRate  uint32
	Mute        bool
>>>>>>> 8a65f710
}<|MERGE_RESOLUTION|>--- conflicted
+++ resolved
@@ -424,21 +424,5 @@
 	// SANs. The upstream listening server will reject connections from clients
 	// which do not appear in this list, and the server interceptor will reject
 	// RPC calls for this service from clients which are not listed here.
-<<<<<<< HEAD
-	ClientNames []string `json:"clientNames"`
-=======
 	ClientNames []string `json:"clientNames" validate:"min=1,dive,hostname,required"`
-}
-
-// BeelineConfig was used to configure the Beeline tracing library
-//
-// Deprecated: Beeline has been removed, and its configuration will be removed
-// in a future Boulder release.
-type BeelineConfig struct {
-	WriteKey    PasswordConfig `validate:"-"`
-	Dataset     string
-	ServiceName string
-	SampleRate  uint32
-	Mute        bool
->>>>>>> 8a65f710
 }