--- conflicted
+++ resolved
@@ -69,21 +69,13 @@
 	// ConnMaxLifetime sets the maximum amount of time a connection may
 	// be reused. Expired connections may be closed lazily before reuse.
 	// If d < 0, connections are not closed due to a connection's age.
-<<<<<<< HEAD
-	ConnMaxLifetime ConfigDuration `validate:"-"`
-=======
-	ConnMaxLifetime config.Duration
->>>>>>> fdb9c543
+	ConnMaxLifetime config.Duration `validate:"-"`
 
 	// ConnMaxIdleTime sets the maximum amount of time a connection may
 	// be idle. Expired connections may be closed lazily before reuse.
 	// If d < 0, connections are not closed due to a connection's idle
 	// time.
-<<<<<<< HEAD
-	ConnMaxIdleTime ConfigDuration `validate:"-"`
-=======
-	ConnMaxIdleTime config.Duration
->>>>>>> fdb9c543
+	ConnMaxIdleTime config.Duration `validate:"-"`
 }
 
 // URL returns the DBConnect URL represented by this DBConfig object, loading it
@@ -204,59 +196,6 @@
 	SyslogLevel int `validate:"min=-1,max=7"`
 }
 
-<<<<<<< HEAD
-// ConfigDuration is just an alias for time.Duration that allows
-// serialization to YAML as well as JSON.
-type ConfigDuration struct {
-	time.Duration `validate:"required"`
-}
-
-// ErrDurationMustBeString is returned when a non-string value is
-// presented to be deserialized as a ConfigDuration
-var ErrDurationMustBeString = errors.New("cannot JSON unmarshal something other than a string into a ConfigDuration")
-
-// UnmarshalJSON parses a string into a ConfigDuration using
-// time.ParseDuration.  If the input does not unmarshal as a
-// string, then UnmarshalJSON returns ErrDurationMustBeString.
-func (d *ConfigDuration) UnmarshalJSON(b []byte) error {
-	s := ""
-	err := json.Unmarshal(b, &s)
-	if err != nil {
-		var jsonUnmarshalTypeErr *json.UnmarshalTypeError
-		if errors.As(err, &jsonUnmarshalTypeErr) {
-			return ErrDurationMustBeString
-		}
-		return err
-	}
-	dd, err := time.ParseDuration(s)
-	d.Duration = dd
-	return err
-}
-
-// MarshalJSON returns the string form of the duration, as a byte array.
-func (d ConfigDuration) MarshalJSON() ([]byte, error) {
-	return []byte(d.Duration.String()), nil
-}
-
-// UnmarshalYAML uses the same format as JSON, but is called by the YAML
-// parser (vs. the JSON parser).
-func (d *ConfigDuration) UnmarshalYAML(unmarshal func(interface{}) error) error {
-	var s string
-	err := unmarshal(&s)
-	if err != nil {
-		return err
-	}
-	dur, err := time.ParseDuration(s)
-	if err != nil {
-		return err
-	}
-
-	d.Duration = dur
-	return nil
-}
-
-=======
->>>>>>> fdb9c543
 // ServiceDomain contains the service and domain name the gRPC client will use
 // to construct a SRV DNS query to lookup backends.
 type ServiceDomain struct {
@@ -361,13 +300,8 @@
 
 	// HostOverride is an optional override for the dNSName the client will
 	// verify in the certificate presented by the server.
-<<<<<<< HEAD
 	HostOverride string `validate:"excluded_with=ServerIPAddresses,omitempty,hostname"`
-	Timeout      ConfigDuration
-=======
-	HostOverride string
 	Timeout      config.Duration
->>>>>>> fdb9c543
 }
 
 // MakeTargetAndHostOverride constructs the target URI that the gRPC client will
@@ -482,11 +416,7 @@
 	// this controls how long it takes before a client learns about changes to its
 	// backends.
 	// https://pkg.go.dev/google.golang.org/grpc/keepalive#ServerParameters
-<<<<<<< HEAD
-	MaxConnectionAge ConfigDuration `validate:"required"`
-=======
-	MaxConnectionAge config.Duration
->>>>>>> fdb9c543
+	MaxConnectionAge config.Duration `validate:"required"`
 }
 
 // GRPCServiceConfig contains the information needed to configure a gRPC service.
