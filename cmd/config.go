package cmd

import (
	"encoding/json"
	"errors"
	"fmt"
	"io/ioutil"
	"strings"
	"time"

	cfsslConfig "github.com/cloudflare/cfssl/config"
	"github.com/letsencrypt/pkcs11key"

	"github.com/letsencrypt/boulder/core"
	"github.com/letsencrypt/boulder/goodkey"
)

// Config stores configuration parameters that applications
// will need.  For simplicity, we just lump them all into
// one struct, and use encoding/json to read it from a file.
//
// Note: NO DEFAULTS are provided.
type Config struct {
	// Default AMQPConfig for services that don't specify one.
	// TODO(jsha): Delete this after a deploy.
	AMQP *AMQPConfig

<<<<<<< HEAD
	CA CAConfig
=======
	VA struct {
		ServiceConfig

		UserAgent string

		IssuerDomain string

		PortConfig PortConfig

		MaxConcurrentRPCServerRequests int64

		LookupIPv6 bool

		GoogleSafeBrowsing *GoogleSafeBrowsingConfig

		CAAService *GRPCClientConfig

		CAADistributedResolver *CAADistributedResolverConfig

		// The number of times to try a DNS query (that has a temporary error)
		// before giving up. May be short-circuited by deadlines. A zero value
		// will be turned into 1.
		DNSTries int

		// Feature flag to enable enforcement of CAA SERVFAILs.
		CAASERVFAILExceptions string
	}
>>>>>>> 21e0b3bd

	Statsd StatsdConfig

	Syslog SyslogConfig

	Revoker struct {
		DBConfig
		// The revoker isn't a long running service, so doesn't get a full
		// ServiceConfig, just an AMQPConfig.
		AMQP *AMQPConfig
	}

	Mailer struct {
		ServiceConfig
		DBConfig
		SMTPConfig

		From    string
		Subject string

		CertLimit int
		NagTimes  []string
		// How much earlier (than configured nag intervals) to
		// send reminders, to account for the expected delay
		// before the next expiration-mailer invocation.
		NagCheckInterval string
		// Path to a text/template email template
		EmailTemplate string
	}

	OCSPResponder struct {
		ServiceConfig
		DBConfig

		// Source indicates the source of pre-signed OCSP responses to be used. It
		// can be a DBConnect string or a file URL. The file URL style is used
		// when responding from a static file for intermediates and roots.
		// If DBConfig has non-empty fields, it takes precedence over this.
		Source string

		Path          string
		ListenAddress string
		// MaxAge is the max-age to set in the Cache-Control response
		// header. It is a time.Duration formatted string.
		MaxAge ConfigDuration

		ShutdownStopTimeout string
		ShutdownKillTimeout string
	}

	OCSPUpdater OCSPUpdaterConfig

	Publisher struct {
		ServiceConfig
		SubmissionTimeout              ConfigDuration
		MaxConcurrentRPCServerRequests int64
	}

	PA PAConfig

	Common struct {
		BaseURL string
		// Path to a PEM-encoded copy of the issuer certificate.
		IssuerCert string

		DNSResolver               string
		DNSTimeout                string
		DNSAllowLoopbackAddresses bool

		CT struct {
			Logs                       []LogDescription
			IntermediateBundleFilename string
		}
	}

	CertChecker struct {
		DBConfig
		HostnamePolicyConfig

		Workers             int
		ReportDirectoryPath string
		UnexpiredOnly       bool
		BadResultsOnly      bool
		CheckPeriod         ConfigDuration
	}
	AllowedSigningAlgos *AllowedSigningAlgos

	// TODO: remove after production configs use SubscriberAgreementURL in the wfe section
	SubscriberAgreementURL string
}

// AllowedSigningAlgos defines which algorithms be used for keys that we will
// sign.
type AllowedSigningAlgos struct {
	RSA           bool
	ECDSANISTP256 bool
	ECDSANISTP384 bool
	ECDSANISTP521 bool
}

// KeyPolicy returns a KeyPolicy reflecting the Boulder configuration.
func (asa *AllowedSigningAlgos) KeyPolicy() goodkey.KeyPolicy {
	if asa != nil {
		return goodkey.KeyPolicy{
			AllowRSA:           asa.RSA,
			AllowECDSANISTP256: asa.ECDSANISTP256,
			AllowECDSANISTP384: asa.ECDSANISTP384,
			AllowECDSANISTP521: asa.ECDSANISTP521,
		}
	}
	return goodkey.KeyPolicy{
		AllowRSA: true,
	}
}

// PasswordConfig either contains a password or the path to a file
// containing a password
type PasswordConfig struct {
	Password     string
	PasswordFile string
}

// Pass returns a password, either directly from the configuration
// struct or by reading from a specified file
func (pc *PasswordConfig) Pass() (string, error) {
	if pc.PasswordFile != "" {
		contents, err := ioutil.ReadFile(pc.PasswordFile)
		if err != nil {
			return "", err
		}
		return strings.TrimRight(string(contents), "\n"), nil
	}
	return pc.Password, nil
}

// ServiceConfig contains config items that are common to all our services, to
// be embedded in other config structs.
type ServiceConfig struct {
	// DebugAddr is the address to run the /debug handlers on.
	DebugAddr string
	AMQP      *AMQPConfig
	GRPC      *GRPCServerConfig
}

// DBConfig defines how to connect to a database. The connect string may be
// stored in a file separate from the config, because it can contain a password,
// which we want to keep out of configs.
type DBConfig struct {
	DBConnect string
	// A file containing a connect URL for the DB.
	DBConnectFile string
	MaxDBConns    int
}

// URL returns the DBConnect URL represented by this DBConfig object, either
// loading it from disk or returning a default value.
func (d *DBConfig) URL() (string, error) {
	if d.DBConnectFile != "" {
		url, err := ioutil.ReadFile(d.DBConnectFile)
		return string(url), err
	}
	return d.DBConnect, nil
}

type SMTPConfig struct {
	PasswordConfig
	Server   string
	Port     string
	Username string
}

// AMQPConfig describes how to connect to AMQP, and how to speak to each of the
// RPC services we offer via AMQP.
type AMQPConfig struct {
	// A file from which the AMQP Server URL will be read. This allows secret
	// values (like the password) to be stored separately from the main config.
	ServerURLFile string
	// AMQP server URL, including username and password.
	Server    string
	Insecure  bool
	RA        *RPCServerConfig
	VA        *RPCServerConfig
	SA        *RPCServerConfig
	CA        *RPCServerConfig
	Publisher *RPCServerConfig
	TLS       *TLSConfig
	// Queue name on which to listen, if this is an RPC service (vs acting only as
	// an RPC client).
	ServiceQueue      string
	ReconnectTimeouts struct {
		Base ConfigDuration
		Max  ConfigDuration
	}
}

// ServerURL returns the appropriate server URL for this object, which may
// involve reading from a file.
func (a *AMQPConfig) ServerURL() (string, error) {
	if a.ServerURLFile != "" {
		url, err := ioutil.ReadFile(a.ServerURLFile)
		return strings.TrimRight(string(url), "\n"), err
	}
	if a.Server == "" {
		return "", fmt.Errorf("Missing AMQP server URL")
	}
	return a.Server, nil
}

// CAConfig structs have configuration information for the certificate
// authority, including database parameters as well as controls for
// issued certificates.
type CAConfig struct {
	ServiceConfig
	DBConfig
	HostnamePolicyConfig

	RSAProfile   string
	ECDSAProfile string
	TestMode     bool
	SerialPrefix int
	// TODO(jsha): Remove Key field once we've migrated to Issuers
	Key *IssuerConfig
	// Issuers contains configuration information for each issuer cert and key
	// this CA knows about. The first in the list is used as the default.
	Issuers []IssuerConfig
	// LifespanOCSP is how long OCSP responses are valid for; It should be longer
	// than the minTimeToExpiry field for the OCSP Updater.
	LifespanOCSP ConfigDuration
	// How long issued certificates are valid for, should match expiry field
	// in cfssl config.
	Expiry string
	// The maximum number of subjectAltNames in a single certificate
	MaxNames int
	CFSSL    cfsslConfig.Config

	MaxConcurrentRPCServerRequests int64

	// DoNotForceCN is a temporary config setting. It controls whether
	// to add a certificate's serial to its Subject, and whether to
	// not pull a SAN entry to be the CN if no CN was given in a CSR.
	DoNotForceCN bool

	// EnableMustStaple governs whether the Must Staple extension in CSRs
	// triggers issuance of certificates with Must Staple.
	EnableMustStaple bool

	PublisherService *GRPCClientConfig
}

// PAConfig specifies how a policy authority should connect to its
// database, what policies it should enforce, and what challenges
// it should offer.
type PAConfig struct {
	DBConfig
	EnforcePolicyWhitelist bool
	Challenges             map[string]bool
}

// HostnamePolicyConfig specifies a file from which to load a policy regarding
// what hostnames to issue for.
type HostnamePolicyConfig struct {
	HostnamePolicyFile string
}

// CheckChallenges checks whether the list of challenges in the PA config
// actually contains valid challenge names
func (pc PAConfig) CheckChallenges() error {
	if len(pc.Challenges) == 0 {
		return errors.New("empty challenges map in the Policy Authority config is not allowed")
	}
	for name := range pc.Challenges {
		if !core.ValidChallenge(name) {
			return fmt.Errorf("Invalid challenge in PA config: %s", name)
		}
	}
	return nil
}

// IssuerConfig contains info about an issuer: private key and issuer cert.
// It should contain either a File path to a PEM-format private key,
// or a PKCS11Config defining how to load a module for an HSM.
type IssuerConfig struct {
	// A file from which a pkcs11key.Config will be read and parsed, if present
	ConfigFile string
	File       string
	PKCS11     *pkcs11key.Config
	CertFile   string
}

// TLSConfig reprents certificates and a key for authenticated TLS.
type TLSConfig struct {
	CertFile   *string
	KeyFile    *string
	CACertFile *string
}

// RPCServerConfig contains configuration particular to a specific RPC server
// type (e.g. RA, SA, etc)
type RPCServerConfig struct {
	Server     string // Queue name where the server receives requests
	RPCTimeout ConfigDuration
}

// OCSPUpdaterConfig provides the various window tick times and batch sizes needed
// for the OCSP (and SCT) updater
type OCSPUpdaterConfig struct {
	ServiceConfig
	DBConfig

	NewCertificateWindow     ConfigDuration
	OldOCSPWindow            ConfigDuration
	MissingSCTWindow         ConfigDuration
	RevokedCertificateWindow ConfigDuration

	NewCertificateBatchSize     int
	OldOCSPBatchSize            int
	MissingSCTBatchSize         int
	RevokedCertificateBatchSize int

	OCSPMinTimeToExpiry ConfigDuration
	OldestIssuedSCT     ConfigDuration

	AkamaiBaseURL           string
	AkamaiClientToken       string
	AkamaiClientSecret      string
	AkamaiAccessToken       string
	AkamaiPurgeRetries      int
	AkamaiPurgeRetryBackoff ConfigDuration

	SignFailureBackoffFactor float64
	SignFailureBackoffMax    ConfigDuration

	Publisher *GRPCClientConfig
}

// GoogleSafeBrowsingConfig is the JSON config struct for the VA's use of the
// Google Safe Browsing API.
type GoogleSafeBrowsingConfig struct {
	APIKey  string
	DataDir string
}

// SyslogConfig defines the config for syslogging.
type SyslogConfig struct {
	StdoutLevel int
	SyslogLevel int
}

// StatsdConfig defines the config for Statsd.
type StatsdConfig struct {
	Server string
	Prefix string
}

// ConfigDuration is just an alias for time.Duration that allows
// serialization to YAML as well as JSON.
type ConfigDuration struct {
	time.Duration
}

// ErrDurationMustBeString is returned when a non-string value is
// presented to be deserialized as a ConfigDuration
var ErrDurationMustBeString = errors.New("cannot JSON unmarshal something other than a string into a ConfigDuration")

// UnmarshalJSON parses a string into a ConfigDuration using
// time.ParseDuration.  If the input does not unmarshal as a
// string, then UnmarshalJSON returns ErrDurationMustBeString.
func (d *ConfigDuration) UnmarshalJSON(b []byte) error {
	s := ""
	err := json.Unmarshal(b, &s)
	if err != nil {
		if _, ok := err.(*json.UnmarshalTypeError); ok {
			return ErrDurationMustBeString
		}
		return err
	}
	dd, err := time.ParseDuration(s)
	d.Duration = dd
	return err
}

// MarshalJSON returns the string form of the duration, as a byte array.
func (d ConfigDuration) MarshalJSON() ([]byte, error) {
	return []byte(d.Duration.String()), nil
}

// UnmarshalYAML uses the same frmat as JSON, but is called by the YAML
// parser (vs. the JSON parser).
func (d *ConfigDuration) UnmarshalYAML(unmarshal func(interface{}) error) error {
	var s string
	if err := unmarshal(&s); err != nil {
		return err
	}
	dur, err := time.ParseDuration(s)
	if err != nil {
		return err
	}

	d.Duration = dur
	return nil
}

// LogDescription contains the information needed to submit certificates
// to a CT log and verify returned receipts
type LogDescription struct {
	URI string
	Key string
}

// GRPCClientConfig contains the information needed to talk to the gRPC service
type GRPCClientConfig struct {
	ServerAddresses       []string
	ServerIssuerPath      string
	ClientCertificatePath string
	ClientKeyPath         string
	Timeout               ConfigDuration
}

// GRPCServerConfig contains the information needed to run a gRPC service
type GRPCServerConfig struct {
	Address               string `json:"address" yaml:"address"`
	ServerCertificatePath string `json:"serverCertificatePath" yaml:"server-certificate-path"`
	ServerKeyPath         string `json:"serverKeyPath" yaml:"server-key-path"`
	ClientIssuerPath      string `json:"clientIssuerPath" yaml:"client-issuer-path"`
}

// PortConfig specifies what ports the VA should call to on the remote
// host when performing its checks.
type PortConfig struct {
	HTTPPort  int
	HTTPSPort int
	TLSPort   int
}

// CAADistributedResolverConfig specifies the HTTP client setup and interfaces
// needed to resolve CAA addresses over multiple paths
type CAADistributedResolverConfig struct {
	Timeout     ConfigDuration
	MaxFailures int
	Proxies     []string
}<|MERGE_RESOLUTION|>--- conflicted
+++ resolved
@@ -24,38 +24,6 @@
 	// Default AMQPConfig for services that don't specify one.
 	// TODO(jsha): Delete this after a deploy.
 	AMQP *AMQPConfig
-
-<<<<<<< HEAD
-	CA CAConfig
-=======
-	VA struct {
-		ServiceConfig
-
-		UserAgent string
-
-		IssuerDomain string
-
-		PortConfig PortConfig
-
-		MaxConcurrentRPCServerRequests int64
-
-		LookupIPv6 bool
-
-		GoogleSafeBrowsing *GoogleSafeBrowsingConfig
-
-		CAAService *GRPCClientConfig
-
-		CAADistributedResolver *CAADistributedResolverConfig
-
-		// The number of times to try a DNS query (that has a temporary error)
-		// before giving up. May be short-circuited by deadlines. A zero value
-		// will be turned into 1.
-		DNSTries int
-
-		// Feature flag to enable enforcement of CAA SERVFAILs.
-		CAASERVFAILExceptions string
-	}
->>>>>>> 21e0b3bd
 
 	Statsd StatsdConfig
 
