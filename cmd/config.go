package cmd

import (
	"encoding/json"
	"errors"
	"fmt"
	"io/ioutil"
	"strings"
	"time"

	cfsslConfig "github.com/cloudflare/cfssl/config"
	"github.com/letsencrypt/pkcs11key"

	"github.com/letsencrypt/boulder/core"
)

// Config stores configuration parameters that applications
// will need.  For simplicity, we just lump them all into
// one struct, and use encoding/json to read it from a file.
//
// Note: NO DEFAULTS are provided.
type Config struct {
	// Default AMQPConfig for services that don't specify one.
	// TODO(jsha): Delete this after a deploy.
	AMQP *AMQPConfig

	WFE struct {
		ServiceConfig
		BaseURL       string
		ListenAddress string

		AllowOrigins []string

		CertCacheDuration           string
		CertNoCacheExpirationWindow string
		IndexCacheDuration          string
		IssuerCacheDuration         string

		ShutdownStopTimeout string
		ShutdownKillTimeout string
	}

	CA CAConfig

	RA struct {
		ServiceConfig
		HostnamePolicyConfig

		RateLimitPoliciesFilename string

		MaxConcurrentRPCServerRequests int64

		MaxContactsPerRegistration int

		// UseIsSafeDomain determines whether to call VA.IsSafeDomain
		UseIsSafeDomain bool // TODO(jmhodges): remove after va IsSafeDomain deploy

		// UseNewVARPC determines whether to call VA.PerformValidation
		UseNewVARPC bool

		// The number of times to try a DNS query (that has a temporary error)
		// before giving up. May be short-circuited by deadlines. A zero value
		// will be turned into 1.
		DNSTries int

<<<<<<< HEAD
		VAService *GRPCClientConfig
=======
		MaxNames     int
		DoNotForceCN bool
>>>>>>> 19635b2b
	}

	SA struct {
		ServiceConfig
		DBConfig

		MaxConcurrentRPCServerRequests int64
	}

	VA struct {
		ServiceConfig

		UserAgent string

		IssuerDomain string

		PortConfig PortConfig

		MaxConcurrentRPCServerRequests int64

		LookupIPv6 bool

		GoogleSafeBrowsing *GoogleSafeBrowsingConfig

		CAAService *GRPCClientConfig

		CAADistributedResolver *CAADistributedResolverConfig

		// The number of times to try a DNS query (that has a temporary error)
		// before giving up. May be short-circuited by deadlines. A zero value
		// will be turned into 1.
		DNSTries int
	}

	Statsd StatsdConfig

	Syslog SyslogConfig

	Revoker struct {
		DBConfig
		// The revoker isn't a long running service, so doesn't get a full
		// ServiceConfig, just an AMQPConfig.
		AMQP *AMQPConfig
	}

	Mailer struct {
		ServiceConfig
		DBConfig
		PasswordConfig

		Server   string
		Port     string
		Username string
		From     string
		Subject  string

		CertLimit int
		NagTimes  []string
		// How much earlier (than configured nag intervals) to
		// send reminders, to account for the expected delay
		// before the next expiration-mailer invocation.
		NagCheckInterval string
		// Path to a text/template email template
		EmailTemplate string
	}

	OCSPResponder struct {
		ServiceConfig
		DBConfig

		// Source indicates the source of pre-signed OCSP responses to be used. It
		// can be a DBConnect string or a file URL. The file URL style is used
		// when responding from a static file for intermediates and roots.
		// If DBConfig has non-empty fields, it takes precedence over this.
		Source string

		Path          string
		ListenAddress string
		// MaxAge is the max-age to set in the Cache-Control response
		// header. It is a time.Duration formatted string.
		MaxAge ConfigDuration

		ShutdownStopTimeout string
		ShutdownKillTimeout string
	}

	OCSPUpdater OCSPUpdaterConfig

	Publisher struct {
		ServiceConfig
		SubmissionTimeout              ConfigDuration
		MaxConcurrentRPCServerRequests int64
	}

	PA PAConfig

	Common struct {
		BaseURL string
		// Path to a PEM-encoded copy of the issuer certificate.
		IssuerCert string

		DNSResolver               string
		DNSTimeout                string
		DNSAllowLoopbackAddresses bool

		CT struct {
			Logs                       []LogDescription
			IntermediateBundleFilename string
		}
	}

	CertChecker struct {
		DBConfig
		HostnamePolicyConfig

		Workers             int
		ReportDirectoryPath string
		UnexpiredOnly       bool
		BadResultsOnly      bool
		CheckPeriod         ConfigDuration
	}
	AllowedSigningAlgos *AllowedSigningAlgos

	SubscriberAgreementURL string
}

// AllowedSigningAlgos defines which algorithms be used for keys that we will
// sign.
type AllowedSigningAlgos struct {
	RSA           bool
	ECDSANISTP256 bool
	ECDSANISTP384 bool
	ECDSANISTP521 bool
}

// KeyPolicy returns a KeyPolicy reflecting the Boulder configuration.
func (config *Config) KeyPolicy() core.KeyPolicy {
	if config.AllowedSigningAlgos != nil {
		return core.KeyPolicy{
			AllowRSA:           config.AllowedSigningAlgos.RSA,
			AllowECDSANISTP256: config.AllowedSigningAlgos.ECDSANISTP256,
			AllowECDSANISTP384: config.AllowedSigningAlgos.ECDSANISTP384,
			AllowECDSANISTP521: config.AllowedSigningAlgos.ECDSANISTP521,
		}
	}
	return core.KeyPolicy{
		AllowRSA: true,
	}
}

// PasswordConfig either contains a password or the path to a file
// containing a password
type PasswordConfig struct {
	Password     string
	PasswordFile string
}

// Pass returns a password, either directly from the configuration
// struct or by reading from a specified file
func (pc *PasswordConfig) Pass() (string, error) {
	if pc.PasswordFile != "" {
		contents, err := ioutil.ReadFile(pc.PasswordFile)
		if err != nil {
			return "", err
		}
		return strings.TrimRight(string(contents), "\n"), nil
	}
	return pc.Password, nil
}

// ServiceConfig contains config items that are common to all our services, to
// be embedded in other config structs.
type ServiceConfig struct {
	// DebugAddr is the address to run the /debug handlers on.
	DebugAddr string
	AMQP      *AMQPConfig
	GRPC      *GRPCServerConfig
}

// DBConfig defines how to connect to a database. The connect string may be
// stored in a file separate from the config, because it can contain a password,
// which we want to keep out of configs.
type DBConfig struct {
	DBConnect string
	// A file containing a connect URL for the DB.
	DBConnectFile string
	MaxDBConns    int
}

// URL returns the DBConnect URL represented by this DBConfig object, either
// loading it from disk or returning a default value.
func (d *DBConfig) URL() (string, error) {
	if d.DBConnectFile != "" {
		url, err := ioutil.ReadFile(d.DBConnectFile)
		return string(url), err
	}
	return d.DBConnect, nil
}

// AMQPConfig describes how to connect to AMQP, and how to speak to each of the
// RPC services we offer via AMQP.
type AMQPConfig struct {
	// A file from which the AMQP Server URL will be read. This allows secret
	// values (like the password) to be stored separately from the main config.
	ServerURLFile string
	// AMQP server URL, including username and password.
	Server    string
	Insecure  bool
	RA        *RPCServerConfig
	VA        *RPCServerConfig
	SA        *RPCServerConfig
	CA        *RPCServerConfig
	Publisher *RPCServerConfig
	TLS       *TLSConfig
	// Queue name on which to listen, if this is an RPC service (vs acting only as
	// an RPC client).
	ServiceQueue      string
	ReconnectTimeouts struct {
		Base ConfigDuration
		Max  ConfigDuration
	}
}

// ServerURL returns the appropriate server URL for this object, which may
// involve reading from a file.
func (a *AMQPConfig) ServerURL() (string, error) {
	if a.ServerURLFile != "" {
		url, err := ioutil.ReadFile(a.ServerURLFile)
		return strings.TrimRight(string(url), "\n"), err
	}
	if a.Server == "" {
		return "", fmt.Errorf("Missing AMQP server URL")
	}
	return a.Server, nil
}

// CAConfig structs have configuration information for the certificate
// authority, including database parameters as well as controls for
// issued certificates.
type CAConfig struct {
	ServiceConfig
	DBConfig
	HostnamePolicyConfig

	RSAProfile   string
	ECDSAProfile string
	TestMode     bool
	SerialPrefix int
	// TODO(jsha): Remove Key field once we've migrated to Issuers
	Key *IssuerConfig
	// Issuers contains configuration information for each issuer cert and key
	// this CA knows about. The first in the list is used as the default.
	Issuers []IssuerConfig
	// LifespanOCSP is how long OCSP responses are valid for; It should be longer
	// than the minTimeToExpiry field for the OCSP Updater.
	LifespanOCSP ConfigDuration
	// How long issued certificates are valid for, should match expiry field
	// in cfssl config.
	Expiry string
	// The maximum number of subjectAltNames in a single certificate
	MaxNames int
	CFSSL    cfsslConfig.Config

	MaxConcurrentRPCServerRequests int64

	// DoNotForceCN is a temporary config setting. It controls whether
	// to add a certificate's serial to its Subject, and whether to
	// not pull a SAN entry to be the CN if no CN was given in a CSR.
	DoNotForceCN bool

	// EnableMustStaple governs whether the Must Staple extension in CSRs
	// triggers issuance of certificates with Must Staple.
	EnableMustStaple bool

	PublisherService *GRPCClientConfig
}

// PAConfig specifies how a policy authority should connect to its
// database, what policies it should enforce, and what challenges
// it should offer.
type PAConfig struct {
	DBConfig
	EnforcePolicyWhitelist bool
	Challenges             map[string]bool
}

// HostnamePolicyConfig specifies a file from which to load a policy regarding
// what hostnames to issue for.
type HostnamePolicyConfig struct {
	HostnamePolicyFile string
}

// CheckChallenges checks whether the list of challenges in the PA config
// actually contains valid challenge names
func (pc PAConfig) CheckChallenges() error {
	if len(pc.Challenges) == 0 {
		return errors.New("empty challenges map in the Policy Authority config is not allowed")
	}
	for name := range pc.Challenges {
		if !core.ValidChallenge(name) {
			return fmt.Errorf("Invalid challenge in PA config: %s", name)
		}
	}
	return nil
}

// IssuerConfig contains info about an issuer: private key and issuer cert.
// It should contain either a File path to a PEM-format private key,
// or a PKCS11Config defining how to load a module for an HSM.
type IssuerConfig struct {
	// A file from which a pkcs11key.Config will be read and parsed, if present
	ConfigFile string
	File       string
	PKCS11     *pkcs11key.Config
	CertFile   string
}

// TLSConfig reprents certificates and a key for authenticated TLS.
type TLSConfig struct {
	CertFile   *string
	KeyFile    *string
	CACertFile *string
}

// RPCServerConfig contains configuration particular to a specific RPC server
// type (e.g. RA, SA, etc)
type RPCServerConfig struct {
	Server     string // Queue name where the server receives requests
	RPCTimeout ConfigDuration
}

// OCSPUpdaterConfig provides the various window tick times and batch sizes needed
// for the OCSP (and SCT) updater
type OCSPUpdaterConfig struct {
	ServiceConfig
	DBConfig

	NewCertificateWindow     ConfigDuration
	OldOCSPWindow            ConfigDuration
	MissingSCTWindow         ConfigDuration
	RevokedCertificateWindow ConfigDuration

	NewCertificateBatchSize     int
	OldOCSPBatchSize            int
	MissingSCTBatchSize         int
	RevokedCertificateBatchSize int

	OCSPMinTimeToExpiry ConfigDuration
	OldestIssuedSCT     ConfigDuration

	AkamaiBaseURL           string
	AkamaiClientToken       string
	AkamaiClientSecret      string
	AkamaiAccessToken       string
	AkamaiPurgeRetries      int
	AkamaiPurgeRetryBackoff ConfigDuration

	SignFailureBackoffFactor float64
	SignFailureBackoffMax    ConfigDuration

	Publisher *GRPCClientConfig
}

// GoogleSafeBrowsingConfig is the JSON config struct for the VA's use of the
// Google Safe Browsing API.
type GoogleSafeBrowsingConfig struct {
	APIKey  string
	DataDir string
}

// SyslogConfig defines the config for syslogging.
type SyslogConfig struct {
	Network     string
	Server      string
	StdoutLevel *int
	SyslogLevel *int
}

// StatsdConfig defines the config for Statsd.
type StatsdConfig struct {
	Server string
	Prefix string
}

// ConfigDuration is just an alias for time.Duration that allows
// serialization to YAML as well as JSON.
type ConfigDuration struct {
	time.Duration
}

// ErrDurationMustBeString is returned when a non-string value is
// presented to be deserialized as a ConfigDuration
var ErrDurationMustBeString = errors.New("cannot JSON unmarshal something other than a string into a ConfigDuration")

// UnmarshalJSON parses a string into a ConfigDuration using
// time.ParseDuration.  If the input does not unmarshal as a
// string, then UnmarshalJSON returns ErrDurationMustBeString.
func (d *ConfigDuration) UnmarshalJSON(b []byte) error {
	s := ""
	err := json.Unmarshal(b, &s)
	if err != nil {
		if _, ok := err.(*json.UnmarshalTypeError); ok {
			return ErrDurationMustBeString
		}
		return err
	}
	dd, err := time.ParseDuration(s)
	d.Duration = dd
	return err
}

// MarshalJSON returns the string form of the duration, as a byte array.
func (d ConfigDuration) MarshalJSON() ([]byte, error) {
	return []byte(d.Duration.String()), nil
}

// UnmarshalYAML uses the same frmat as JSON, but is called by the YAML
// parser (vs. the JSON parser).
func (d *ConfigDuration) UnmarshalYAML(unmarshal func(interface{}) error) error {
	var s string
	if err := unmarshal(&s); err != nil {
		return err
	}
	dur, err := time.ParseDuration(s)
	if err != nil {
		return err
	}

	d.Duration = dur
	return nil
}

// LogDescription contains the information needed to submit certificates
// to a CT log and verify returned receipts
type LogDescription struct {
	URI string
	Key string
}

// GRPCClientConfig contains the information needed to talk to the gRPC service
type GRPCClientConfig struct {
	ServerAddress         string
	ServerIssuerPath      string
	ClientCertificatePath string
	ClientKeyPath         string
	Timeout               ConfigDuration
}

// GRPCServerConfig contains the information needed to run a gRPC service
type GRPCServerConfig struct {
	Address               string `json:"address" yaml:"address"`
	ServerCertificatePath string `json:"serverCertificatePath" yaml:"server-certificate-path"`
	ServerKeyPath         string `json:"serverKeyPath" yaml:"server-key-path"`
	ClientIssuerPath      string `json:"clientIssuerPath" yaml:"client-issuer-path"`
}

// PortConfig specifies what ports the VA should call to on the remote
// host when performing its checks.
type PortConfig struct {
	HTTPPort  int
	HTTPSPort int
	TLSPort   int
}

// CAADistributedResolverConfig specifies the HTTP client setup and interfaces
// needed to resolve CAA addresses over multiple paths
type CAADistributedResolverConfig struct {
	Timeout     ConfigDuration
	MaxFailures int
	Proxies     []string
}<|MERGE_RESOLUTION|>--- conflicted
+++ resolved
@@ -63,12 +63,10 @@
 		// will be turned into 1.
 		DNSTries int
 
-<<<<<<< HEAD
 		VAService *GRPCClientConfig
-=======
+
 		MaxNames     int
 		DoNotForceCN bool
->>>>>>> 19635b2b
 	}
 
 	SA struct {
