package notmain

import (
	"flag"
	"os"

	"github.com/beeker1121/goque"
	"github.com/honeycombio/beeline-go"
	"github.com/prometheus/client_golang/prometheus"

	"github.com/letsencrypt/boulder/ca"
	capb "github.com/letsencrypt/boulder/ca/proto"
	"github.com/letsencrypt/boulder/cmd"
	"github.com/letsencrypt/boulder/config"
	"github.com/letsencrypt/boulder/ctpolicy/loglist"
	"github.com/letsencrypt/boulder/features"
	"github.com/letsencrypt/boulder/goodkey"
	"github.com/letsencrypt/boulder/goodkey/sagoodkey"
	bgrpc "github.com/letsencrypt/boulder/grpc"
	"github.com/letsencrypt/boulder/issuance"
	"github.com/letsencrypt/boulder/linter"
	"github.com/letsencrypt/boulder/policy"
	sapb "github.com/letsencrypt/boulder/sa/proto"
)

type Config struct {
	CA struct {
		cmd.ServiceConfig

		DB cmd.DBConfig
		cmd.HostnamePolicyConfig

		GRPCCA *cmd.GRPCServerConfig
<<<<<<< HEAD
=======
		// TODO(#6448): Remove these deprecated server configs.
		GRPCOCSPGenerator *cmd.GRPCServerConfig
		GRPCCRLGenerator  *cmd.GRPCServerConfig
>>>>>>> c33c3c83

		SAService *cmd.GRPCClientConfig

		// Issuance contains all information necessary to load and initialize issuers.
		Issuance struct {
			Profile      issuance.ProfileConfig
			Issuers      []issuance.IssuerConfig
			IgnoredLints []string
		}

		// How long issued certificates are valid for.
		Expiry config.Duration

		// How far back certificates should be backdated.
		Backdate config.Duration

		// What digits we should prepend to serials after randomly generating them.
		SerialPrefix int

		// The maximum number of subjectAltNames in a single certificate
		MaxNames int

		// LifespanOCSP is how long OCSP responses are valid for. It should be
		// longer than the minTimeToExpiry field for the OCSP Updater. Per the BRs,
		// Section 4.9.10, it MUST NOT be more than 10 days.
		LifespanOCSP config.Duration

		// LifespanCRL is how long CRLs are valid for. It should be longer than the
		// `period` field of the CRL Updater. Per the BRs, Section 4.9.7, it MUST
		// NOT be more than 10 days.
		LifespanCRL config.Duration

		// GoodKey is an embedded config stanza for the goodkey library.
		GoodKey goodkey.Config

		// Path to directory holding orphan queue files, if not provided an orphan queue
		// is not used.
		OrphanQueueDir string

		// Maximum length (in bytes) of a line accumulating OCSP audit log entries.
		// Recommended to be around 4000. If this is 0, do not perform OCSP audit
		// logging.
		OCSPLogMaxLength int

		// Maximum period (in Go duration format) to wait to accumulate a max-length
		// OCSP audit log line. We will emit a log line at least once per period,
		// if there is anything to be logged. Keeping this low minimizes the risk
		// of losing logs during a catastrophic failure. Making it too high
		// means logging more often than necessary, which is inefficient in terms
		// of bytes and log system resources.
		// Recommended to be around 500ms.
		OCSPLogPeriod config.Duration

		// Path of a YAML file containing the list of int64 RegIDs
		// allowed to request ECDSA issuance
		ECDSAAllowListFilename string

		// CTLogListFile is the path to a JSON file on disk containing the set of
		// all logs trusted by Chrome. The file must match the v3 log list schema:
		// https://www.gstatic.com/ct/log_list/v3/log_list_schema.json
		CTLogListFile string

		// CRLDPBase is the piece of the CRL Distribution Point URI which is common
		// across all issuers and shards. It must use the http:// scheme, and must
		// not end with a slash. Example: "http://prod.c.lencr.org".
		CRLDPBase string

		// DisableCertService causes the CertificateAuthority gRPC service to not
		// start, preventing any certificates or precertificates from being issued.
		DisableCertService bool
		// DisableCertService causes the OCSPGenerator gRPC service to not start,
		// preventing any OCSP responses from being issued.
		DisableOCSPService bool
		// DisableCRLService causes the CRLGenerator gRPC service to not start,
		// preventing any CRLs from being issued.
		DisableCRLService bool

		Features map[string]bool
	}

	PA cmd.PAConfig

	Syslog  cmd.SyslogConfig
	Beeline cmd.BeelineConfig
}

func loadBoulderIssuers(profileConfig issuance.ProfileConfig, issuerConfigs []issuance.IssuerConfig, ignoredLints []string) ([]*issuance.Issuer, error) {
	issuers := make([]*issuance.Issuer, 0, len(issuerConfigs))
	for _, issuerConfig := range issuerConfigs {
		profile, err := issuance.NewProfile(profileConfig, issuerConfig)
		if err != nil {
			return nil, err
		}

		cert, signer, err := issuance.LoadIssuer(issuerConfig.Location)
		if err != nil {
			return nil, err
		}

		linter, err := linter.New(cert.Certificate, signer, ignoredLints)
		if err != nil {
			return nil, err
		}

		issuer, err := issuance.NewIssuer(cert, signer, profile, linter, cmd.Clock())
		if err != nil {
			return nil, err
		}

		issuers = append(issuers, issuer)
	}
	return issuers, nil
}

func main() {
	caAddr := flag.String("ca-addr", "", "CA gRPC listen address override")
	debugAddr := flag.String("debug-addr", "", "Debug server address override")
	configFile := flag.String("config", "", "File path to the configuration file for this service")
	// TODO(#6448): Remove these deprecated ocsp and crl addr flags.
	_ = flag.String("ocsp-addr", "", "OCSP gRPC listen address override")
	_ = flag.String("crl-addr", "", "CRL gRPC listen address override")
	flag.Parse()
	if *configFile == "" {
		flag.Usage()
		os.Exit(1)
	}

	var c Config
	err := cmd.ReadConfigFile(*configFile, &c)
	cmd.FailOnError(err, "Reading JSON config file into config structure")

	err = features.Set(c.CA.Features)
	cmd.FailOnError(err, "Failed to set feature flags")

	if *caAddr != "" {
		c.CA.GRPCCA.Address = *caAddr
	}
	if *debugAddr != "" {
		c.CA.DebugAddr = *debugAddr
	}

	if c.CA.MaxNames == 0 {
		cmd.Fail("Error in CA config: MaxNames must not be 0")
	}

	bc, err := c.Beeline.Load()
	cmd.FailOnError(err, "Failed to load Beeline config")
	beeline.Init(bc)
	defer beeline.Close()

	scope, logger := cmd.StatsAndLogging(c.Syslog, c.CA.DebugAddr)
	defer logger.AuditPanic()
	logger.Info(cmd.VersionString())

	// These two metrics are created and registered here so they can be shared
	// between NewCertificateAuthorityImpl and NewOCSPImpl.
	signatureCount := prometheus.NewCounterVec(
		prometheus.CounterOpts{
			Name: "signatures",
			Help: "Number of signatures",
		},
		[]string{"purpose", "issuer"})
	scope.MustRegister(signatureCount)

	signErrorCount := prometheus.NewCounterVec(prometheus.CounterOpts{
		Name: "signature_errors",
		Help: "A counter of signature errors labelled by error type",
	}, []string{"type"})
	scope.MustRegister(signErrorCount)

	cmd.FailOnError(c.PA.CheckChallenges(), "Invalid PA configuration")

	pa, err := policy.New(c.PA.Challenges, logger)
	cmd.FailOnError(err, "Couldn't create PA")

	if c.CA.HostnamePolicyFile == "" {
		cmd.Fail("HostnamePolicyFile was empty")
	}
	err = pa.SetHostnamePolicyFile(c.CA.HostnamePolicyFile)
	cmd.FailOnError(err, "Couldn't load hostname policy file")

	// Do this before creating the issuers to ensure the log list is loaded before
	// the linters are initialized.
	if c.CA.CTLogListFile != "" {
		err = loglist.InitLintList(c.CA.CTLogListFile)
		cmd.FailOnError(err, "Failed to load CT Log List")
	}

	var boulderIssuers []*issuance.Issuer
	boulderIssuers, err = loadBoulderIssuers(c.CA.Issuance.Profile, c.CA.Issuance.Issuers, c.CA.Issuance.IgnoredLints)
	cmd.FailOnError(err, "Couldn't load issuers")

	tlsConfig, err := c.CA.TLS.Load()
	cmd.FailOnError(err, "TLS config")

	clk := cmd.Clock()

	conn, err := bgrpc.ClientSetup(c.CA.SAService, tlsConfig, scope, clk)
	cmd.FailOnError(err, "Failed to load credentials and create gRPC connection to SA")
	sa := sapb.NewStorageAuthorityClient(conn)

	kp, err := sagoodkey.NewKeyPolicy(&c.CA.GoodKey, sa.KeyBlocked)
	cmd.FailOnError(err, "Unable to create key policy")

	var orphanQueue *goque.Queue
	if c.CA.OrphanQueueDir != "" {
		orphanQueue, err = goque.OpenQueue(c.CA.OrphanQueueDir)
		cmd.FailOnError(err, "Failed to open orphaned certificate queue")
		defer func() { _ = orphanQueue.Close() }()
	}

	var ecdsaAllowList *ca.ECDSAAllowList
	if c.CA.ECDSAAllowListFilename != "" {
		// Create a gauge vector to track allow list reloads.
		allowListGauge := prometheus.NewGaugeVec(prometheus.GaugeOpts{
			Name: "ecdsa_allow_list_status",
			Help: "Number of ECDSA allow list entries and status of most recent update attempt",
		}, []string{"result"})
		scope.MustRegister(allowListGauge)

		// Create a reloadable allow list object.
		var entries int
		ecdsaAllowList, entries, err = ca.NewECDSAAllowListFromFile(c.CA.ECDSAAllowListFilename, logger, allowListGauge)
		cmd.FailOnError(err, "Unable to load ECDSA allow list from YAML file")
		logger.Infof("Created a reloadable allow list, it was initialized with %d entries", entries)

	}

	srv := bgrpc.NewServer(c.CA.GRPCCA)

	var ocspi ca.OCSPGenerator
	if !c.CA.DisableOCSPService {
<<<<<<< HEAD
		ocspi, err := ca.NewOCSPImpl(
=======
		ocspi, err = ca.NewOCSPImpl(
>>>>>>> c33c3c83
			boulderIssuers,
			c.CA.LifespanOCSP.Duration,
			c.CA.OCSPLogMaxLength,
			c.CA.OCSPLogPeriod.Duration,
			logger,
			scope,
			signatureCount,
			signErrorCount,
			clk,
		)
		cmd.FailOnError(err, "Failed to create OCSP impl")
		go ocspi.LogOCSPLoop()

		srv = srv.Add(&capb.OCSPGenerator_ServiceDesc, ocspi)
	}

	if !c.CA.DisableCRLService {
		crli, err := ca.NewCRLImpl(
			boulderIssuers,
			c.CA.LifespanCRL.Duration,
			c.CA.CRLDPBase,
			c.CA.OCSPLogMaxLength,
			logger,
		)
		cmd.FailOnError(err, "Failed to create CRL impl")

		srv = srv.Add(&capb.CRLGenerator_ServiceDesc, crli)
	}

	if !c.CA.DisableCertService {
		cai, err := ca.NewCertificateAuthorityImpl(
			sa,
			pa,
			ocspi,
			boulderIssuers,
			ecdsaAllowList,
			c.CA.Expiry.Duration,
			c.CA.Backdate.Duration,
			c.CA.SerialPrefix,
			c.CA.MaxNames,
			kp,
			orphanQueue,
			logger,
			scope,
			signatureCount,
			signErrorCount,
			clk)
		cmd.FailOnError(err, "Failed to create CA impl")

		if orphanQueue != nil {
			go cai.OrphanIntegrationLoop()
		}

		srv = srv.Add(&capb.CertificateAuthority_ServiceDesc, cai)
	}

	start, stop, err := srv.Build(tlsConfig, scope, clk)
	cmd.FailOnError(err, "Unable to setup CA gRPC server")

	go cmd.CatchSignals(logger, func() {
		ecdsaAllowList.Stop()
		if ocspi != nil {
			ocspi.Stop()
		}
		stop()
	})
	cmd.FailOnError(start(), "CA gRPC service failed")
}

func init() {
	cmd.RegisterCommand("boulder-ca", main)
}<|MERGE_RESOLUTION|>--- conflicted
+++ resolved
@@ -31,12 +31,6 @@
 		cmd.HostnamePolicyConfig
 
 		GRPCCA *cmd.GRPCServerConfig
-<<<<<<< HEAD
-=======
-		// TODO(#6448): Remove these deprecated server configs.
-		GRPCOCSPGenerator *cmd.GRPCServerConfig
-		GRPCCRLGenerator  *cmd.GRPCServerConfig
->>>>>>> c33c3c83
 
 		SAService *cmd.GRPCClientConfig
 
@@ -269,11 +263,7 @@
 
 	var ocspi ca.OCSPGenerator
 	if !c.CA.DisableOCSPService {
-<<<<<<< HEAD
-		ocspi, err := ca.NewOCSPImpl(
-=======
 		ocspi, err = ca.NewOCSPImpl(
->>>>>>> c33c3c83
 			boulderIssuers,
 			c.CA.LifespanOCSP.Duration,
 			c.CA.OCSPLogMaxLength,
