--- conflicted
+++ resolved
@@ -249,12 +249,6 @@
 
 	srv := bgrpc.NewServer(c.CA.GRPCCA)
 
-<<<<<<< HEAD
-=======
-	// TODO(#6285): Remove this predeclaration when NewCertificateAuthorityImpl
-	// no longer needs ocspi as an argument.
-	var ocspi ca.OCSPGenerator
->>>>>>> e55a276e
 	if !c.CA.DisableOCSPService {
 		ocspi, err := ca.NewOCSPImpl(
 			boulderIssuers,
