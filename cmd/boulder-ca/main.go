package notmain

import (
	"flag"
	"os"

	"github.com/beeker1121/goque"
	"github.com/honeycombio/beeline-go"
	"github.com/prometheus/client_golang/prometheus"

	"github.com/letsencrypt/boulder/ca"
	capb "github.com/letsencrypt/boulder/ca/proto"
	"github.com/letsencrypt/boulder/cmd"
	"github.com/letsencrypt/boulder/config"
	"github.com/letsencrypt/boulder/crl"
	"github.com/letsencrypt/boulder/ctpolicy/loglist"
	"github.com/letsencrypt/boulder/features"
	"github.com/letsencrypt/boulder/goodkey"
	"github.com/letsencrypt/boulder/goodkey/sagoodkey"
	bgrpc "github.com/letsencrypt/boulder/grpc"
	"github.com/letsencrypt/boulder/issuance"
	"github.com/letsencrypt/boulder/linter"
	"github.com/letsencrypt/boulder/ocsp"
	"github.com/letsencrypt/boulder/policy"
	sapb "github.com/letsencrypt/boulder/sa/proto"
)

type Config struct {
	CA struct {
		cmd.ServiceConfig

		DB cmd.DBConfig
		cmd.HostnamePolicyConfig

		GRPCCA *cmd.GRPCServerConfig
		// TODO(#6448): Remove these deprecated server configs.
		GRPCOCSPGenerator *cmd.GRPCServerConfig
		GRPCCRLGenerator  *cmd.GRPCServerConfig

		SAService *cmd.GRPCClientConfig

		// Issuance contains all information necessary to load and initialize issuers.
		Issuance struct {
			Profile      issuance.ProfileConfig
			Issuers      []issuance.IssuerConfig
			IgnoredLints []string
		}

		// How long issued certificates are valid for.
		Expiry config.Duration

		// How far back certificates should be backdated.
		Backdate config.Duration

		// What digits we should prepend to serials after randomly generating them.
		SerialPrefix int

		// The maximum number of subjectAltNames in a single certificate
		MaxNames int

		// LifespanOCSP is how long OCSP responses are valid for. It should be
		// longer than the minTimeToExpiry field for the OCSP Updater. Per the BRs,
		// Section 4.9.10, it MUST NOT be more than 10 days.
		LifespanOCSP config.Duration

		// LifespanCRL is how long CRLs are valid for. It should be longer than the
		// `period` field of the CRL Updater. Per the BRs, Section 4.9.7, it MUST
		// NOT be more than 10 days.
		LifespanCRL config.Duration

		// GoodKey is an embedded config stanza for the goodkey library.
		GoodKey goodkey.Config

		// Path to directory holding orphan queue files, if not provided an orphan queue
		// is not used.
		OrphanQueueDir string

		// Maximum length (in bytes) of a line accumulating OCSP audit log entries.
		// Recommended to be around 4000. If this is 0, do not perform OCSP audit
		// logging.
		OCSPLogMaxLength int

		// Maximum period (in Go duration format) to wait to accumulate a max-length
		// OCSP audit log line. We will emit a log line at least once per period,
		// if there is anything to be logged. Keeping this low minimizes the risk
		// of losing logs during a catastrophic failure. Making it too high
		// means logging more often than necessary, which is inefficient in terms
		// of bytes and log system resources.
		// Recommended to be around 500ms.
		OCSPLogPeriod config.Duration

		// Path of a YAML file containing the list of int64 RegIDs
		// allowed to request ECDSA issuance
		ECDSAAllowListFilename string

		// CTLogListFile is the path to a JSON file on disk containing the set of
		// all logs trusted by Chrome. The file must match the v3 log list schema:
		// https://www.gstatic.com/ct/log_list/v3/log_list_schema.json
		CTLogListFile string

		// CRLDPBase is the piece of the CRL Distribution Point URI which is common
		// across all issuers and shards. It must use the http:// scheme, and must
		// not end with a slash. Example: "http://prod.c.lencr.org".
		CRLDPBase string

		// DisableCertService causes the CertificateAuthority gRPC service to not
		// start, preventing any certificates or precertificates from being issued.
		DisableCertService bool
		// DisableCertService causes the OCSPGenerator gRPC service to not start,
		// preventing any OCSP responses from being issued.
		DisableOCSPService bool
		// DisableCRLService causes the CRLGenerator gRPC service to not start,
		// preventing any CRLs from being issued.
		DisableCRLService bool

		Features map[string]bool
	}

	PA cmd.PAConfig

	Syslog  cmd.SyslogConfig
	Beeline cmd.BeelineConfig
}

func loadBoulderIssuers(profileConfig issuance.ProfileConfig, issuerConfigs []issuance.IssuerConfig, ignoredLints []string) ([]*issuance.Issuer, error) {
	issuers := make([]*issuance.Issuer, 0, len(issuerConfigs))
	for _, issuerConfig := range issuerConfigs {
		profile, err := issuance.NewProfile(profileConfig, issuerConfig)
		if err != nil {
			return nil, err
		}

		cert, signer, err := issuance.LoadIssuer(issuerConfig.Location)
		if err != nil {
			return nil, err
		}

		linter, err := linter.New(cert.Certificate, signer, ignoredLints)
		if err != nil {
			return nil, err
		}

		issuer, err := issuance.NewIssuer(cert, signer, profile, linter, cmd.Clock())
		if err != nil {
			return nil, err
		}

		issuers = append(issuers, issuer)
	}
	return issuers, nil
}

func main() {
	caAddr := flag.String("ca-addr", "", "CA gRPC listen address override")
	debugAddr := flag.String("debug-addr", "", "Debug server address override")
	configFile := flag.String("config", "", "File path to the configuration file for this service")
	// TODO(#6448): Remove these deprecated ocsp and crl addr flags.
	_ = flag.String("ocsp-addr", "", "OCSP gRPC listen address override")
	_ = flag.String("crl-addr", "", "CRL gRPC listen address override")
	flag.Parse()
	if *configFile == "" {
		flag.Usage()
		os.Exit(1)
	}

	var c Config
	err := cmd.ReadConfigFile(*configFile, &c)
	cmd.FailOnError(err, "Reading JSON config file into config structure")

	err = features.Set(c.CA.Features)
	cmd.FailOnError(err, "Failed to set feature flags")

	if *caAddr != "" {
		c.CA.GRPCCA.Address = *caAddr
	}
	if *debugAddr != "" {
		c.CA.DebugAddr = *debugAddr
	}

	if c.CA.MaxNames == 0 {
		cmd.Fail("Error in CA config: MaxNames must not be 0")
	}

	bc, err := c.Beeline.Load()
	cmd.FailOnError(err, "Failed to load Beeline config")
	beeline.Init(bc)
	defer beeline.Close()

	scope, logger := cmd.StatsAndLogging(c.Syslog, c.CA.DebugAddr)
	defer logger.AuditPanic()
	logger.Info(cmd.VersionString())

	// These two metrics are created and registered here so they can be shared
	// between NewCertificateAuthorityImpl and NewOCSPImpl.
	signatureCount := prometheus.NewCounterVec(
		prometheus.CounterOpts{
			Name: "signatures",
			Help: "Number of signatures",
		},
		[]string{"purpose", "issuer"})
	scope.MustRegister(signatureCount)

	signErrorCount := prometheus.NewCounterVec(prometheus.CounterOpts{
		Name: "signature_errors",
		Help: "A counter of signature errors labelled by error type",
	}, []string{"type"})
	scope.MustRegister(signErrorCount)

	cmd.FailOnError(c.PA.CheckChallenges(), "Invalid PA configuration")

	pa, err := policy.New(c.PA.Challenges, logger)
	cmd.FailOnError(err, "Couldn't create PA")

	if c.CA.HostnamePolicyFile == "" {
		cmd.Fail("HostnamePolicyFile was empty")
	}
	err = pa.SetHostnamePolicyFile(c.CA.HostnamePolicyFile)
	cmd.FailOnError(err, "Couldn't load hostname policy file")

	// Do this before creating the issuers to ensure the log list is loaded before
	// the linters are initialized.
	if c.CA.CTLogListFile != "" {
		err = loglist.InitLintList(c.CA.CTLogListFile)
		cmd.FailOnError(err, "Failed to load CT Log List")
	}

	var boulderIssuers []*issuance.Issuer
	boulderIssuers, err = loadBoulderIssuers(c.CA.Issuance.Profile, c.CA.Issuance.Issuers, c.CA.Issuance.IgnoredLints)
	cmd.FailOnError(err, "Couldn't load issuers")

	tlsConfig, err := c.CA.TLS.Load()
	cmd.FailOnError(err, "TLS config")

	clk := cmd.Clock()

	conn, err := bgrpc.ClientSetup(c.CA.SAService, tlsConfig, scope, clk)
	cmd.FailOnError(err, "Failed to load credentials and create gRPC connection to SA")
	sa := sapb.NewStorageAuthorityClient(conn)

	kp, err := sagoodkey.NewKeyPolicy(&c.CA.GoodKey, sa.KeyBlocked)
	cmd.FailOnError(err, "Unable to create key policy")

	var orphanQueue *goque.Queue
	if c.CA.OrphanQueueDir != "" {
		orphanQueue, err = goque.OpenQueue(c.CA.OrphanQueueDir)
		cmd.FailOnError(err, "Failed to open orphaned certificate queue")
		defer func() { _ = orphanQueue.Close() }()
	}

	var ecdsaAllowList *ca.ECDSAAllowList
	if c.CA.ECDSAAllowListFilename != "" {
		// Create a gauge vector to track allow list reloads.
		allowListGauge := prometheus.NewGaugeVec(prometheus.GaugeOpts{
			Name: "ecdsa_allow_list_status",
			Help: "Number of ECDSA allow list entries and status of most recent update attempt",
		}, []string{"result"})
		scope.MustRegister(allowListGauge)

		// Create a reloadable allow list object.
		var entries int
		ecdsaAllowList, entries, err = ca.NewECDSAAllowListFromFile(c.CA.ECDSAAllowListFilename, logger, allowListGauge)
		cmd.FailOnError(err, "Unable to load ECDSA allow list from YAML file")
		logger.Infof("Created a reloadable allow list, it was initialized with %d entries", entries)

	}

	srv := bgrpc.NewServer(c.CA.GRPCCA)

	// TODO(#6448): Remove this predeclaration when NewCertificateAuthorityImpl
	// no longer needs ocspi as an argument.
	var ocspi ocsp.OCSPGenerator
	if !c.CA.DisableOCSPService {
<<<<<<< HEAD
		ocspiReal, err := ocsp.NewOCSPImpl(
=======
		ocspi, err = ca.NewOCSPImpl(
>>>>>>> 0ae891f5
			boulderIssuers,
			c.CA.LifespanOCSP.Duration,
			c.CA.OCSPLogMaxLength,
			c.CA.OCSPLogPeriod.Duration,
			logger,
			scope,
			signatureCount,
			signErrorCount,
			clk,
		)
		cmd.FailOnError(err, "Failed to create OCSP impl")
<<<<<<< HEAD
		go ocspiReal.LogOCSPLoop()

		ocspStart, ocspStop, err := bgrpc.NewServer(c.CA.GRPCOCSPGenerator).Add(
			&capb.OCSPGenerator_ServiceDesc, ocspiReal).Build(tlsConfig, scope, clk)
		cmd.FailOnError(err, "Unable to setup CA OCSP gRPC server")

		wg.Add(1)
		go func() {
			cmd.FailOnError(ocspStart(), "OCSPGenerator gRPC service failed")
			wg.Done()
		}()
		stopFns = append(stopFns, ocspStop)
		ocspi = ocsp.OCSPGenerator(ocspiReal)
	} else {
		ocspi = ocsp.NewDisabledOCSPImpl()
=======
		go ocspi.LogOCSPLoop()

		srv = srv.Add(&capb.OCSPGenerator_ServiceDesc, ocspi)
>>>>>>> 0ae891f5
	}

	if !c.CA.DisableCRLService {
<<<<<<< HEAD
		crli, err = crl.NewCRLImpl(
=======
		crli, err := ca.NewCRLImpl(
>>>>>>> 0ae891f5
			boulderIssuers,
			c.CA.LifespanCRL.Duration,
			c.CA.CRLDPBase,
			c.CA.OCSPLogMaxLength,
			logger,
		)
		cmd.FailOnError(err, "Failed to create CRL impl")

		srv = srv.Add(&capb.CRLGenerator_ServiceDesc, crli)
	}

	if !c.CA.DisableCertService {
		cai, err := ca.NewCertificateAuthorityImpl(
			sa,
			pa,
			ocspi,
			boulderIssuers,
			ecdsaAllowList,
			c.CA.Expiry.Duration,
			c.CA.Backdate.Duration,
			c.CA.SerialPrefix,
			c.CA.MaxNames,
			kp,
			orphanQueue,
			logger,
			scope,
			signatureCount,
			signErrorCount,
			clk)
		cmd.FailOnError(err, "Failed to create CA impl")

		if orphanQueue != nil {
			go cai.OrphanIntegrationLoop()
		}

		srv = srv.Add(&capb.CertificateAuthority_ServiceDesc, cai)
	}

	start, stop, err := srv.Build(tlsConfig, scope, clk)
	cmd.FailOnError(err, "Unable to setup CA gRPC server")

	go cmd.CatchSignals(logger, func() {
		ecdsaAllowList.Stop()
		if ocspi != nil {
			ocspi.Stop()
		}
		stop()
	})
	cmd.FailOnError(start(), "CA gRPC service failed")
}

func init() {
	cmd.RegisterCommand("boulder-ca", main)
}<|MERGE_RESOLUTION|>--- conflicted
+++ resolved
@@ -270,11 +270,7 @@
 	// no longer needs ocspi as an argument.
 	var ocspi ocsp.OCSPGenerator
 	if !c.CA.DisableOCSPService {
-<<<<<<< HEAD
-		ocspiReal, err := ocsp.NewOCSPImpl(
-=======
-		ocspi, err = ca.NewOCSPImpl(
->>>>>>> 0ae891f5
+		ocspi, err = ocsp.NewOCSPImpl(
 			boulderIssuers,
 			c.CA.LifespanOCSP.Duration,
 			c.CA.OCSPLogMaxLength,
@@ -286,35 +282,13 @@
 			clk,
 		)
 		cmd.FailOnError(err, "Failed to create OCSP impl")
-<<<<<<< HEAD
-		go ocspiReal.LogOCSPLoop()
-
-		ocspStart, ocspStop, err := bgrpc.NewServer(c.CA.GRPCOCSPGenerator).Add(
-			&capb.OCSPGenerator_ServiceDesc, ocspiReal).Build(tlsConfig, scope, clk)
-		cmd.FailOnError(err, "Unable to setup CA OCSP gRPC server")
-
-		wg.Add(1)
-		go func() {
-			cmd.FailOnError(ocspStart(), "OCSPGenerator gRPC service failed")
-			wg.Done()
-		}()
-		stopFns = append(stopFns, ocspStop)
-		ocspi = ocsp.OCSPGenerator(ocspiReal)
-	} else {
-		ocspi = ocsp.NewDisabledOCSPImpl()
-=======
 		go ocspi.LogOCSPLoop()
 
 		srv = srv.Add(&capb.OCSPGenerator_ServiceDesc, ocspi)
->>>>>>> 0ae891f5
 	}
 
 	if !c.CA.DisableCRLService {
-<<<<<<< HEAD
-		crli, err = crl.NewCRLImpl(
-=======
-		crli, err := ca.NewCRLImpl(
->>>>>>> 0ae891f5
+		crli, err := crl.NewCRLImpl(
 			boulderIssuers,
 			c.CA.LifespanCRL.Duration,
 			c.CA.CRLDPBase,
