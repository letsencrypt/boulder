--- conflicted
+++ resolved
@@ -153,13 +153,10 @@
 	caAddr := flag.String("ca-addr", "", "CA gRPC listen address override")
 	debugAddr := flag.String("debug-addr", "", "Debug server address override")
 	configFile := flag.String("config", "", "File path to the configuration file for this service")
-<<<<<<< HEAD
 	validate := flag.Bool("validate", false, "Validate the config file and exit")
-=======
 	// TODO(#6448): Remove these deprecated ocsp and crl addr flags.
 	_ = flag.String("ocsp-addr", "", "OCSP gRPC listen address override")
 	_ = flag.String("crl-addr", "", "CRL gRPC listen address override")
->>>>>>> 0ae891f5
 	flag.Parse()
 	if *configFile == "" {
 		flag.Usage()
