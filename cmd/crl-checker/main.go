--- conflicted
+++ resolved
@@ -45,15 +45,11 @@
 		return nil, fmt.Errorf("checking CRL signature: %w", err)
 	}
 
-<<<<<<< HEAD
 	if time.Since(crl.ThisUpdate) >= 7*24*time.Hour {
-		return fmt.Errorf("thisUpdate more than 7 days in the past: %v", crl.ThisUpdate)
+		return nil, fmt.Errorf("thisUpdate more than 7 days in the past: %v", crl.ThisUpdate)
 	}
 
-	return nil
-=======
 	return crl, nil
->>>>>>> 76583552
 }
 
 func main() {
