--- conflicted
+++ resolved
@@ -94,23 +94,17 @@
 	cmd.FailOnError(err, "Parsing age limit")
 
 	errCount := 0
-<<<<<<< HEAD
-	for _, u := range urls {
-		crl, err := downloadShard(u)
-=======
 	seenSerials := make(map[string]struct{})
 	totalBytes := 0
 	oldestTimestamp := time.Time{}
-	for _, url := range urls {
-		crl, err := downloadShard(url)
->>>>>>> bdd9ad99
+	for _, u := range urls {
+		crl, err := downloadShard(u)
 		if err != nil {
 			errCount += 1
 			logger.Errf("fetching CRL %q failed: %s", u, err)
 			continue
 		}
 
-<<<<<<< HEAD
 		if *save {
 			parsedURL, err := url.Parse(u)
 			if err != nil {
@@ -124,9 +118,8 @@
 				continue
 			}
 		}
-=======
+
 		totalBytes += len(crl.Raw)
->>>>>>> bdd9ad99
 
 		err = validateShard(crl, issuer, ageLimit)
 		if err != nil {
