// Copyright 2014 ISRG.  All rights reserved
// This Source Code Form is subject to the terms of the Mozilla Public
// License, v. 2.0. If a copy of the MPL was not distributed with this
// file, You can obtain one at http://mozilla.org/MPL/2.0/.

package main

import (
	"time"

	"github.com/jmhodges/clock"

	"github.com/letsencrypt/boulder/bdns"
	"github.com/letsencrypt/boulder/cdr"
	"github.com/letsencrypt/boulder/cmd"
	caaPB "github.com/letsencrypt/boulder/cmd/caa-checker/proto"
	bgrpc "github.com/letsencrypt/boulder/grpc"
	blog "github.com/letsencrypt/boulder/log"
	"github.com/letsencrypt/boulder/metrics"
	"github.com/letsencrypt/boulder/rpc"
	"github.com/letsencrypt/boulder/va"
)

const clientName = "VA"

func main() {
	app := cmd.NewAppShell("boulder-va", "Handles challenge validation")
	app.Action = func(c cmd.Config, stats metrics.Statter, logger blog.Logger) {
		go cmd.DebugServer(c.VA.DebugAddr)

		go cmd.ProfileCmd("VA", stats)

		pc := &cmd.PortConfig{
			HTTPPort:  80,
			HTTPSPort: 443,
			TLSPort:   443,
		}
		if c.VA.PortConfig.HTTPPort != 0 {
			pc.HTTPPort = c.VA.PortConfig.HTTPPort
		}
		if c.VA.PortConfig.HTTPSPort != 0 {
			pc.HTTPSPort = c.VA.PortConfig.HTTPSPort
		}
		if c.VA.PortConfig.TLSPort != 0 {
			pc.TLSPort = c.VA.PortConfig.TLSPort
		}
		var caaClient caaPB.CAACheckerClient
		if c.VA.CAAService != nil {
			conn, err := bgrpc.ClientSetup(c.VA.CAAService)
			cmd.FailOnError(err, "Failed to load credentials and create connection to service")
			caaClient = caaPB.NewCAACheckerClient(conn)
		}
		scoped := metrics.NewStatsdScope(stats, "VA", "DNS")
		sbc := newGoogleSafeBrowsing(c.VA.GoogleSafeBrowsing)
		var cdrClient *cdr.CAADistributedResolver
		if c.VA.CAADistributedResolver != nil {
			var err error
			cdrClient, err = cdr.New(
				scoped,
				c.VA.CAADistributedResolver.Timeout.Duration,
				c.VA.CAADistributedResolver.MaxFailures,
				c.VA.CAADistributedResolver.Proxies,
				logger,
			)
			cmd.FailOnError(err, "Failed to create CAADistributedResolver")
		}
		clk := clock.Default()
		vai := va.NewValidationAuthorityImpl(pc, sbc, caaClient, cdrClient, stats, clk)
		dnsTimeout, err := time.ParseDuration(c.Common.DNSTimeout)
		cmd.FailOnError(err, "Couldn't parse DNS timeout")
		dnsTries := c.VA.DNSTries
		if dnsTries < 1 {
			dnsTries = 1
		}
		if !c.Common.DNSAllowLoopbackAddresses {
			resolver := bdns.NewDNSResolverImpl(dnsTimeout, []string{c.Common.DNSResolver}, scoped, clk, dnsTries)
			resolver.LookupIPv6 = c.VA.LookupIPv6
			vai.DNSResolver = resolver

		} else {
			resolver := bdns.NewTestDNSResolverImpl(dnsTimeout, []string{c.Common.DNSResolver}, scoped, clk, dnsTries)
			resolver.LookupIPv6 = c.VA.LookupIPv6
			vai.DNSResolver = resolver
		}
		vai.UserAgent = c.VA.UserAgent

		vai.IssuerDomain = c.VA.IssuerDomain

		amqpConf := c.VA.AMQP
		rac, err := rpc.NewRegistrationAuthorityClient(clientName, amqpConf, stats)
		cmd.FailOnError(err, "Unable to create RA client")

		vai.RA = rac

		if c.VA.GRPC != nil {
			s, l, err := bgrpc.NewServer(c.VA.GRPC)
			cmd.FailOnError(err, "Unable to setup VA gRPC server")
			err = bgrpc.RegisterValidationAuthorityGRPCServer(s, vai)
			cmd.FailOnError(err, "Unable to register VA gRPC server")
			err = s.Serve(l)
			cmd.FailOnError(err, "VA gRPC service failed")
		} else {
			vas, err := rpc.NewAmqpRPCServer(amqpConf, c.VA.MaxConcurrentRPCServerRequests, stats)
			cmd.FailOnError(err, "Unable to create VA RPC server")
			err = rpc.NewValidationAuthorityServer(vas, vai)
			cmd.FailOnError(err, "Unable to setup VA RPC server")

<<<<<<< HEAD
		if c.VA.GRPC != nil {
			s, l, err := bgrpc.NewServer(c.VA.GRPC)
			cmd.FailOnError(err, "Unable to setup VA gRPC server")
			err = bgrpc.RegisterValidationAuthorityGRPCServer(s, vai)
			cmd.FailOnError(err, "Unable to register VA gRPC server")
			go func() {
				err := s.Serve(l)
				cmd.FailOnError(err, "VA gRPC service failed")
			}()
		}

		err = vas.Start(amqpConf)
		cmd.FailOnError(err, "Unable to run VA RPC server")
=======
			err = vas.Start(amqpConf)
			cmd.FailOnError(err, "Unable to run VA RPC server")
		}
>>>>>>> fb463eb5
	}

	app.Run()
}<|MERGE_RESOLUTION|>--- conflicted
+++ resolved
@@ -105,25 +105,9 @@
 			err = rpc.NewValidationAuthorityServer(vas, vai)
 			cmd.FailOnError(err, "Unable to setup VA RPC server")
 
-<<<<<<< HEAD
-		if c.VA.GRPC != nil {
-			s, l, err := bgrpc.NewServer(c.VA.GRPC)
-			cmd.FailOnError(err, "Unable to setup VA gRPC server")
-			err = bgrpc.RegisterValidationAuthorityGRPCServer(s, vai)
-			cmd.FailOnError(err, "Unable to register VA gRPC server")
-			go func() {
-				err := s.Serve(l)
-				cmd.FailOnError(err, "VA gRPC service failed")
-			}()
-		}
-
-		err = vas.Start(amqpConf)
-		cmd.FailOnError(err, "Unable to run VA RPC server")
-=======
 			err = vas.Start(amqpConf)
 			cmd.FailOnError(err, "Unable to run VA RPC server")
 		}
->>>>>>> fb463eb5
 	}
 
 	app.Run()
