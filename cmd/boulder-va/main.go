package notmain

import (
	"flag"
	"fmt"
	"os"
	"time"

	"github.com/honeycombio/beeline-go"
	"github.com/letsencrypt/boulder/bdns"
	"github.com/letsencrypt/boulder/cmd"
	"github.com/letsencrypt/boulder/features"
	bgrpc "github.com/letsencrypt/boulder/grpc"
	"github.com/letsencrypt/boulder/va"
	vapb "github.com/letsencrypt/boulder/va/proto"
)

const vaCmdName = "boulder-va"
const rvaCmdName = "boulder-remoteva"

type Config struct {
	VA struct {
		cmd.ServiceConfig

		UserAgent string

		IssuerDomain string

<<<<<<< HEAD
		// CAADistributedResolverConfig specifies the HTTP client setup and interfaces
		// needed to resolve CAA addresses over multiple paths
		CAADistributedResolver struct {
			Timeout     cmd.ConfigDuration
			MaxFailures int
			Proxies     []string
		}

		// DNSTries is the number of times to try a DNS query (that has a temporary error)
=======
		// The number of times to try a DNS query (that has a temporary error)
>>>>>>> 98ef3bb2
		// before giving up. May be short-circuited by deadlines. A zero value
		// will be turned into 1.
		DNSTries                  int
		DNSResolver               string `validate:"required"`
		DNSTimeout                string `validate:"required_without=Common.DNSTimeout"`
		DNSAllowLoopbackAddresses bool

		RemoteVAs                   []cmd.GRPCClientConfig `validate:"omitempty,dive"`
		MaxRemoteValidationFailures int

		Features map[string]bool

		AccountURIPrefixes []string
	}

	Syslog  cmd.SyslogConfig
	Beeline cmd.BeelineConfig

	Common struct {
		DNSTimeout                string
		DNSAllowLoopbackAddresses bool
	}
}

func main() {
	grpcAddr := flag.String("addr", "", "gRPC listen address override")
	debugAddr := flag.String("debug-addr", "", "Debug server address override")
	configFile := flag.String("config", "", "File path to the configuration file for this service")
	validate := flag.Bool("validate", false, "Validate the configuration file and exit")
	flag.Parse()
	if *configFile == "" {
		flag.Usage()
		os.Exit(1)
	}

	fmt.Println(os.Args)

	if *validate {
		err := cmd.ReadAndValidateConfigFile(vaCmdName, *configFile)
		cmd.FailOnError(err, "Failed to validate config file")
		os.Exit(0)
	}

	var c Config
	err := cmd.ReadConfigFile(*configFile, &c)
	cmd.FailOnError(err, "Reading JSON config file into config structure")

	err = features.Set(c.VA.Features)
	cmd.FailOnError(err, "Failed to set feature flags")

	if *grpcAddr != "" {
		c.VA.GRPC.Address = *grpcAddr
	}
	if *debugAddr != "" {
		c.VA.DebugAddr = *debugAddr
	}

	bc, err := c.Beeline.Load()
	cmd.FailOnError(err, "Failed to load Beeline config")
	beeline.Init(bc)
	defer beeline.Close()

	scope, logger := cmd.StatsAndLogging(c.Syslog, c.VA.DebugAddr)
	defer logger.AuditPanic()
	logger.Info(cmd.VersionString())

	var dnsTimeout time.Duration
	if c.VA.DNSTimeout != "" {
		dnsTimeout, err = time.ParseDuration(c.VA.DNSTimeout)
	} else {
		dnsTimeout, err = time.ParseDuration(c.Common.DNSTimeout)
	}
	cmd.FailOnError(err, "Couldn't parse DNS timeout")
	dnsTries := c.VA.DNSTries
	if dnsTries < 1 {
		dnsTries = 1
	}
	clk := cmd.Clock()

	var servers bdns.ServerProvider
	if c.VA.DNSResolver == "" {
		cmd.Fail("Config key 'dnsresolver' is required")
	}
	servers, err = bdns.StartDynamicProvider(c.VA.DNSResolver, 60*time.Second)
	cmd.FailOnError(err, "Couldn't start dynamic DNS server resolver")

	var resolver bdns.Client
	if !(c.VA.DNSAllowLoopbackAddresses || c.Common.DNSAllowLoopbackAddresses) {
		resolver = bdns.New(
			dnsTimeout,
			servers,
			scope,
			clk,
			dnsTries,
			logger)
	} else {
		resolver = bdns.NewTest(
			dnsTimeout,
			servers,
			scope,
			clk,
			dnsTries,
			logger)
	}

	tlsConfig, err := c.VA.TLS.Load()
	cmd.FailOnError(err, "tlsConfig config")

	var remotes []va.RemoteVA
	if len(c.VA.RemoteVAs) > 0 {
		for _, rva := range c.VA.RemoteVAs {
			rva := rva
			vaConn, err := bgrpc.ClientSetup(&rva, tlsConfig, scope, clk)
			cmd.FailOnError(err, "Unable to create remote VA client")
			remotes = append(
				remotes,
				va.RemoteVA{
					VAClient: vapb.NewVAClient(vaConn),
					Address:  rva.ServerAddress,
				},
			)
		}
	}

	vai, err := va.NewValidationAuthorityImpl(
		resolver,
		remotes,
		c.VA.MaxRemoteValidationFailures,
		c.VA.UserAgent,
		c.VA.IssuerDomain,
		scope,
		clk,
		logger,
		c.VA.AccountURIPrefixes)
	cmd.FailOnError(err, "Unable to create VA server")

	start, stop, err := bgrpc.NewServer(c.VA.GRPC).Add(
		&vapb.VA_ServiceDesc, vai).Add(
		&vapb.CAA_ServiceDesc, vai).Build(tlsConfig, scope, clk)
	cmd.FailOnError(err, "Unable to setup VA gRPC server")

	go cmd.CatchSignals(logger, func() {
		servers.Stop()
		stop()
	})

	cmd.FailOnError(start(), "VA gRPC service failed")
}

func init() {
	cmd.RegisterCommand(vaCmdName, main)
	// We register under two different names, because it's convenient for the
	// remote VAs to show up under a different program name when looking at logs.
	cmd.RegisterCommand(rvaCmdName, main)
	cmd.RegisterConfig(vaCmdName, &cmd.ConfigValidator{Config: &Config{}})
	cmd.RegisterConfig(rvaCmdName, &cmd.ConfigValidator{Config: &Config{}})

}<|MERGE_RESOLUTION|>--- conflicted
+++ resolved
@@ -26,19 +26,7 @@
 
 		IssuerDomain string
 
-<<<<<<< HEAD
-		// CAADistributedResolverConfig specifies the HTTP client setup and interfaces
-		// needed to resolve CAA addresses over multiple paths
-		CAADistributedResolver struct {
-			Timeout     cmd.ConfigDuration
-			MaxFailures int
-			Proxies     []string
-		}
-
 		// DNSTries is the number of times to try a DNS query (that has a temporary error)
-=======
-		// The number of times to try a DNS query (that has a temporary error)
->>>>>>> 98ef3bb2
 		// before giving up. May be short-circuited by deadlines. A zero value
 		// will be turned into 1.
 		DNSTries                  int
