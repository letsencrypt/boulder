--- conflicted
+++ resolved
@@ -81,15 +81,10 @@
 
 	// This CRL should fail the following lint:
 	// - e_crl_acceptable_reason_codes (because 6 is forbidden)
-<<<<<<< HEAD
-	six := 6
-	_, err = generateCRL(&wrappedSigner{k}, cert, time.Now().Add(time.Hour), time.Now().Add(100*24*time.Hour), 1, []crl_x509.RevokedCertificate{
-=======
 	// However, only the last of those should show up in the error message,
 	// because the first two should be explicitly removed from the lint registry
 	// by the ceremony tool.
 	_, err = generateCRL(&wrappedSigner{k}, cert, time.Now().Add(time.Hour), time.Now().Add(100*24*time.Hour), 1, []x509.RevocationListEntry{
->>>>>>> 162458ff
 		{
 			SerialNumber:   big.NewInt(12345),
 			RevocationTime: time.Now().Add(time.Hour),
