package notmain

import (
	"bytes"
	"crypto/rand"
	"crypto/rsa"
	"crypto/x509"
	"crypto/x509/pkix"
	"encoding/hex"
	"errors"
	"fmt"
	"testing"

	"github.com/letsencrypt/boulder/pkcs11helpers"
	"github.com/letsencrypt/boulder/test"
	"github.com/miekg/pkcs11"
)

// samplePubkey returns a slice of bytes containing an encoded
// SubjectPublicKeyInfo for an example public key.
func samplePubkey() []byte {
	pubKey, err := hex.DecodeString("3059301306072a8648ce3d020106082a8648ce3d03010703420004b06745ef0375c9c54057098f077964e18d3bed0aacd54545b16eab8c539b5768cc1cea93ba56af1e22a7a01c33048c8885ed17c9c55ede70649b707072689f5e")
	if err != nil {
		panic(err)
	}
	return pubKey
}

func realRand(_ pkcs11.SessionHandle, length int) ([]byte, error) {
	r := make([]byte, length)
	_, err := rand.Read(r)
	return r, err
}

func TestMakeSubject(t *testing.T) {
	profile := &certProfile{
		CommonName:   "common name",
		Organization: "organization",
		Country:      "country",
	}
	expectedSubject := pkix.Name{
		CommonName:   "common name",
		Organization: []string{"organization"},
		Country:      []string{"country"},
	}
	test.AssertDeepEquals(t, profile.Subject(), expectedSubject)
}

func TestMakeTemplate(t *testing.T) {
	s, ctx := pkcs11helpers.NewSessionWithMock()
	profile := &certProfile{}
	randReader := newRandReader(s)
	pubKey := samplePubkey()
	ctx.GenerateRandomFunc = realRand

	profile.NotBefore = "1234"
	_, err := makeTemplate(randReader, profile, pubKey, rootCert)
	test.AssertError(t, err, "makeTemplate didn't fail with invalid not before")

	profile.NotBefore = "2018-05-18 11:31:00"
	profile.NotAfter = "1234"
	_, err = makeTemplate(randReader, profile, pubKey, rootCert)
	test.AssertError(t, err, "makeTemplate didn't fail with invalid not after")

	profile.NotAfter = "2018-05-18 11:31:00"
	profile.SignatureAlgorithm = "nope"
	_, err = makeTemplate(randReader, profile, pubKey, rootCert)
	test.AssertError(t, err, "makeTemplate didn't fail with invalid signature algorithm")

	profile.SignatureAlgorithm = "SHA256WithRSA"
	ctx.GenerateRandomFunc = func(pkcs11.SessionHandle, int) ([]byte, error) {
		return nil, errors.New("bad")
	}
	_, err = makeTemplate(randReader, profile, pubKey, rootCert)
	test.AssertError(t, err, "makeTemplate didn't fail when GenerateRandom failed")

	ctx.GenerateRandomFunc = realRand

	_, err = makeTemplate(randReader, profile, pubKey, rootCert)
	test.AssertError(t, err, "makeTemplate didn't fail with empty key usages")

	profile.KeyUsages = []string{"asd"}
	_, err = makeTemplate(randReader, profile, pubKey, rootCert)
	test.AssertError(t, err, "makeTemplate didn't fail with invalid key usages")

	profile.KeyUsages = []string{"Digital Signature", "CRL Sign"}
<<<<<<< HEAD
=======
	profile.Policies = []policyInfoConfig{{}}
	_, err = makeTemplate(randReader, profile, pubKey, rootCert)
	test.AssertError(t, err, "makeTemplate didn't fail with invalid (empty) policy OID")

	profile.Policies = []policyInfoConfig{{OID: "1.2.3"}, {OID: "1.2.3.4"}}
>>>>>>> 158f62bd
	profile.CommonName = "common name"
	profile.Organization = "organization"
	profile.Country = "country"
	profile.OCSPURL = "ocsp"
	profile.CRLURL = "crl"
	profile.IssuerURL = "issuer"
	cert, err := makeTemplate(randReader, profile, pubKey, rootCert)
	test.AssertNotError(t, err, "makeTemplate failed when everything worked as expected")
	test.AssertEquals(t, cert.Subject.CommonName, profile.CommonName)
	test.AssertEquals(t, len(cert.Subject.Organization), 1)
	test.AssertEquals(t, cert.Subject.Organization[0], profile.Organization)
	test.AssertEquals(t, len(cert.Subject.Country), 1)
	test.AssertEquals(t, cert.Subject.Country[0], profile.Country)
	test.AssertEquals(t, len(cert.OCSPServer), 1)
	test.AssertEquals(t, cert.OCSPServer[0], profile.OCSPURL)
	test.AssertEquals(t, len(cert.CRLDistributionPoints), 1)
	test.AssertEquals(t, cert.CRLDistributionPoints[0], profile.CRLURL)
	test.AssertEquals(t, len(cert.IssuingCertificateURL), 1)
	test.AssertEquals(t, cert.IssuingCertificateURL[0], profile.IssuerURL)
	test.AssertEquals(t, cert.KeyUsage, x509.KeyUsageDigitalSignature|x509.KeyUsageCRLSign)
<<<<<<< HEAD
	test.AssertEquals(t, len(cert.PolicyIdentifiers), 1)
=======
	test.AssertEquals(t, len(cert.PolicyIdentifiers), 2)
>>>>>>> 158f62bd
	test.AssertEquals(t, len(cert.ExtKeyUsage), 0)

	cert, err = makeTemplate(randReader, profile, pubKey, intermediateCert)
	test.AssertNotError(t, err, "makeTemplate failed when everything worked as expected")
	test.Assert(t, cert.MaxPathLenZero, "MaxPathLenZero not set in intermediate template")
	test.AssertEquals(t, len(cert.ExtKeyUsage), 2)
	test.AssertEquals(t, cert.ExtKeyUsage[0], x509.ExtKeyUsageClientAuth)
	test.AssertEquals(t, cert.ExtKeyUsage[1], x509.ExtKeyUsageServerAuth)
}

func TestMakeTemplateCrossCertificate(t *testing.T) {
	s, ctx := pkcs11helpers.NewSessionWithMock()
	randReader := newRandReader(s)
	pubKey := samplePubkey()
	profile := &certProfile{
		SignatureAlgorithm: "SHA256WithRSA",
		CommonName:         "common name",
		Organization:       "organization",
		Country:            "country",
		KeyUsages:          []string{"Digital Signature", "CRL Sign"},
		OCSPURL:            "ocsp",
		CRLURL:             "crl",
		IssuerURL:          "issuer",
		NotAfter:           "2018-05-18 11:31:00",
		NotBefore:          "2018-05-18 11:31:00",
	}

	ctx.GenerateRandomFunc = realRand

	cert, err := makeTemplate(randReader, profile, pubKey, crossCert)
	test.AssertNotError(t, err, "makeTemplate failed when everything worked as expected")
	test.Assert(t, !cert.MaxPathLenZero, "MaxPathLenZero was set in cross-sign")
	test.AssertEquals(t, len(cert.ExtKeyUsage), 0)
}

func TestMakeTemplateOCSP(t *testing.T) {
	s, ctx := pkcs11helpers.NewSessionWithMock()
	ctx.GenerateRandomFunc = realRand
	randReader := newRandReader(s)
	profile := &certProfile{
		SignatureAlgorithm: "SHA256WithRSA",
		CommonName:         "common name",
		Organization:       "organization",
		Country:            "country",
		OCSPURL:            "ocsp",
		CRLURL:             "crl",
		IssuerURL:          "issuer",
		NotAfter:           "2018-05-18 11:31:00",
		NotBefore:          "2018-05-18 11:31:00",
	}
	pubKey := samplePubkey()

	cert, err := makeTemplate(randReader, profile, pubKey, ocspCert)
	test.AssertNotError(t, err, "makeTemplate failed")

	test.Assert(t, !cert.IsCA, "IsCA is set")
	// Check KU is only KeyUsageDigitalSignature
	test.AssertEquals(t, cert.KeyUsage, x509.KeyUsageDigitalSignature)
	// Check there is a single EKU with id-kp-OCSPSigning
	test.AssertEquals(t, len(cert.ExtKeyUsage), 1)
	test.AssertEquals(t, cert.ExtKeyUsage[0], x509.ExtKeyUsageOCSPSigning)
	// Check ExtraExtensions contains a single id-pkix-ocsp-nocheck
	hasExt := false
	asnNULL := []byte{5, 0}
	for _, ext := range cert.ExtraExtensions {
		if ext.Id.Equal(oidOCSPNoCheck) {
			if hasExt {
				t.Error("template contains multiple id-pkix-ocsp-nocheck extensions")
			}
			hasExt = true
			if !bytes.Equal(ext.Value, asnNULL) {
				t.Errorf("id-pkix-ocsp-nocheck has unexpected content: want %x, got %x", asnNULL, ext.Value)
			}
		}
	}
	test.Assert(t, hasExt, "template doesn't contain id-pkix-ocsp-nocheck extensions")
}

func TestMakeTemplateCRL(t *testing.T) {
	s, ctx := pkcs11helpers.NewSessionWithMock()
	ctx.GenerateRandomFunc = realRand
	randReader := newRandReader(s)
	profile := &certProfile{
		SignatureAlgorithm: "SHA256WithRSA",
		CommonName:         "common name",
		Organization:       "organization",
		Country:            "country",
		OCSPURL:            "ocsp",
		CRLURL:             "crl",
		IssuerURL:          "issuer",
		NotAfter:           "2018-05-18 11:31:00",
		NotBefore:          "2018-05-18 11:31:00",
	}
	pubKey := samplePubkey()

	cert, err := makeTemplate(randReader, profile, pubKey, crlCert)
	test.AssertNotError(t, err, "makeTemplate failed")

	test.Assert(t, !cert.IsCA, "IsCA is set")
	test.AssertEquals(t, cert.KeyUsage, x509.KeyUsageCRLSign)
}

func TestVerifyProfile(t *testing.T) {
	for _, tc := range []struct {
		profile     certProfile
		certType    certType
		expectedErr string
	}{
		{
			profile:     certProfile{},
			certType:    intermediateCert,
			expectedErr: "not-before is required",
		},
		{
			profile: certProfile{
				NotBefore: "a",
			},
			certType:    intermediateCert,
			expectedErr: "not-after is required",
		},
		{
			profile: certProfile{
				NotBefore: "a",
				NotAfter:  "b",
			},
			certType:    intermediateCert,
			expectedErr: "signature-algorithm is required",
		},
		{
			profile: certProfile{
				NotBefore:          "a",
				NotAfter:           "b",
				SignatureAlgorithm: "c",
			},
			certType:    intermediateCert,
			expectedErr: "common-name is required",
		},
		{
			profile: certProfile{
				NotBefore:          "a",
				NotAfter:           "b",
				SignatureAlgorithm: "c",
				CommonName:         "d",
			},
			certType:    intermediateCert,
			expectedErr: "organization is required",
		},
		{
			profile: certProfile{
				NotBefore:          "a",
				NotAfter:           "b",
				SignatureAlgorithm: "c",
				CommonName:         "d",
				Organization:       "e",
			},
			certType:    intermediateCert,
			expectedErr: "country is required",
		},
		{
			profile: certProfile{
				NotBefore:          "a",
				NotAfter:           "b",
				SignatureAlgorithm: "c",
				CommonName:         "d",
				Organization:       "e",
				Country:            "f",
				OCSPURL:            "g",
			},
			certType:    intermediateCert,
			expectedErr: "crl-url is required for intermediates",
		},
		{
			profile: certProfile{
				NotBefore:          "a",
				NotAfter:           "b",
				SignatureAlgorithm: "c",
				CommonName:         "d",
				Organization:       "e",
				Country:            "f",
				OCSPURL:            "g",
				CRLURL:             "h",
			},
			certType:    intermediateCert,
			expectedErr: "issuer-url is required for intermediates",
		},
		{
			profile: certProfile{
				NotBefore:          "a",
				NotAfter:           "b",
				SignatureAlgorithm: "c",
				CommonName:         "d",
				Organization:       "e",
				Country:            "f",
			},
			certType: rootCert,
		},
		{
			profile: certProfile{
				NotBefore:          "a",
				NotAfter:           "b",
				SignatureAlgorithm: "c",
				CommonName:         "d",
				Organization:       "e",
				Country:            "f",
				IssuerURL:          "g",
				KeyUsages:          []string{"j"},
			},
			certType:    ocspCert,
			expectedErr: "key-usages cannot be set for a delegated signer",
		},
		{
			profile: certProfile{
				NotBefore:          "a",
				NotAfter:           "b",
				SignatureAlgorithm: "c",
				CommonName:         "d",
				Organization:       "e",
				Country:            "f",
				IssuerURL:          "g",
				CRLURL:             "i",
			},
			certType:    ocspCert,
			expectedErr: "crl-url cannot be set for a delegated signer",
		},
		{
			profile: certProfile{
				NotBefore:          "a",
				NotAfter:           "b",
				SignatureAlgorithm: "c",
				CommonName:         "d",
				Organization:       "e",
				Country:            "f",
				IssuerURL:          "g",
				OCSPURL:            "h",
			},
			certType:    ocspCert,
			expectedErr: "ocsp-url cannot be set for a delegated signer",
		},
		{
			profile: certProfile{
				NotBefore:          "a",
				NotAfter:           "b",
				SignatureAlgorithm: "c",
				CommonName:         "d",
				Organization:       "e",
				Country:            "f",
				IssuerURL:          "g",
			},
			certType: ocspCert,
		},
		{
			profile: certProfile{
				NotBefore:          "a",
				NotAfter:           "b",
				SignatureAlgorithm: "c",
				CommonName:         "d",
				Organization:       "e",
				Country:            "f",
				IssuerURL:          "g",
				KeyUsages:          []string{"j"},
			},
			certType:    crlCert,
			expectedErr: "key-usages cannot be set for a delegated signer",
		},
		{
			profile: certProfile{
				NotBefore:          "a",
				NotAfter:           "b",
				SignatureAlgorithm: "c",
				CommonName:         "d",
				Organization:       "e",
				Country:            "f",
				IssuerURL:          "g",
				CRLURL:             "i",
			},
			certType:    crlCert,
			expectedErr: "crl-url cannot be set for a delegated signer",
		},
		{
			profile: certProfile{
				NotBefore:          "a",
				NotAfter:           "b",
				SignatureAlgorithm: "c",
				CommonName:         "d",
				Organization:       "e",
				Country:            "f",
				IssuerURL:          "g",
				OCSPURL:            "h",
			},
			certType:    crlCert,
			expectedErr: "ocsp-url cannot be set for a delegated signer",
		},
		{
			profile: certProfile{
				NotBefore:          "a",
				NotAfter:           "b",
				SignatureAlgorithm: "c",
				CommonName:         "d",
				Organization:       "e",
				Country:            "f",
				IssuerURL:          "g",
			},
			certType: crlCert,
		},
		{
			profile: certProfile{
				NotBefore: "a",
			},
			certType:    requestCert,
			expectedErr: "not-before cannot be set for a CSR",
		},
		{
			profile: certProfile{
				NotAfter: "a",
			},
			certType:    requestCert,
			expectedErr: "not-after cannot be set for a CSR",
		},
		{
			profile: certProfile{
				SignatureAlgorithm: "a",
			},
			certType:    requestCert,
			expectedErr: "signature-algorithm cannot be set for a CSR",
		},
		{
			profile: certProfile{
				OCSPURL: "a",
			},
			certType:    requestCert,
			expectedErr: "ocsp-url cannot be set for a CSR",
		},
		{
			profile: certProfile{
				CRLURL: "a",
			},
			certType:    requestCert,
			expectedErr: "crl-url cannot be set for a CSR",
		},
		{
			profile: certProfile{
				IssuerURL: "a",
			},
			certType:    requestCert,
			expectedErr: "issuer-url cannot be set for a CSR",
		},
		{
			profile: certProfile{
<<<<<<< HEAD
=======
				Policies: []policyInfoConfig{{OID: "1.2.3"}},
			},
			certType:    requestCert,
			expectedErr: "policies cannot be set for a CSR",
		},
		{
			profile: certProfile{
>>>>>>> 158f62bd
				KeyUsages: []string{"a"},
			},
			certType:    requestCert,
			expectedErr: "key-usages cannot be set for a CSR",
		},
	} {
		err := tc.profile.verifyProfile(tc.certType)
		if err != nil {
			if tc.expectedErr != err.Error() {
				t.Fatalf("Expected %q, got %q", tc.expectedErr, err.Error())
			}
		} else if tc.expectedErr != "" {
			t.Fatalf("verifyProfile didn't fail, expected %q", tc.expectedErr)
		}
	}
}

func TestGenerateCSR(t *testing.T) {
	profile := &certProfile{
		CommonName:   "common name",
		Organization: "organization",
		Country:      "country",
	}

	signer, err := rsa.GenerateKey(rand.Reader, 1024)
	test.AssertNotError(t, err, "failed to generate test key")

	csrBytes, err := generateCSR(profile, &wrappedSigner{signer})
	test.AssertNotError(t, err, "failed to generate CSR")

	csr, err := x509.ParseCertificateRequest(csrBytes)
	test.AssertNotError(t, err, "failed to parse CSR")
	test.AssertNotError(t, csr.CheckSignature(), "CSR signature check failed")
	test.AssertEquals(t, len(csr.Extensions), 0)

	test.AssertEquals(t, csr.Subject.String(), fmt.Sprintf("CN=%s,O=%s,C=%s",
		profile.CommonName, profile.Organization, profile.Country))
}<|MERGE_RESOLUTION|>--- conflicted
+++ resolved
@@ -84,14 +84,11 @@
 	test.AssertError(t, err, "makeTemplate didn't fail with invalid key usages")
 
 	profile.KeyUsages = []string{"Digital Signature", "CRL Sign"}
-<<<<<<< HEAD
-=======
 	profile.Policies = []policyInfoConfig{{}}
 	_, err = makeTemplate(randReader, profile, pubKey, rootCert)
 	test.AssertError(t, err, "makeTemplate didn't fail with invalid (empty) policy OID")
 
 	profile.Policies = []policyInfoConfig{{OID: "1.2.3"}, {OID: "1.2.3.4"}}
->>>>>>> 158f62bd
 	profile.CommonName = "common name"
 	profile.Organization = "organization"
 	profile.Country = "country"
@@ -112,11 +109,7 @@
 	test.AssertEquals(t, len(cert.IssuingCertificateURL), 1)
 	test.AssertEquals(t, cert.IssuingCertificateURL[0], profile.IssuerURL)
 	test.AssertEquals(t, cert.KeyUsage, x509.KeyUsageDigitalSignature|x509.KeyUsageCRLSign)
-<<<<<<< HEAD
-	test.AssertEquals(t, len(cert.PolicyIdentifiers), 1)
-=======
 	test.AssertEquals(t, len(cert.PolicyIdentifiers), 2)
->>>>>>> 158f62bd
 	test.AssertEquals(t, len(cert.ExtKeyUsage), 0)
 
 	cert, err = makeTemplate(randReader, profile, pubKey, intermediateCert)
@@ -465,16 +458,6 @@
 		},
 		{
 			profile: certProfile{
-<<<<<<< HEAD
-=======
-				Policies: []policyInfoConfig{{OID: "1.2.3"}},
-			},
-			certType:    requestCert,
-			expectedErr: "policies cannot be set for a CSR",
-		},
-		{
-			profile: certProfile{
->>>>>>> 158f62bd
 				KeyUsages: []string{"a"},
 			},
 			certType:    requestCert,
