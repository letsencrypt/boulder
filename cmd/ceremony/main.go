--- conflicted
+++ resolved
@@ -783,15 +783,8 @@
 		return fmt.Errorf("lint cert and toBeCrossSigned cert EKUs differ")
 	}
 	if len(lintCert.ExtKeyUsage) == 0 {
-<<<<<<< HEAD
-		// In the "Unrestricted" case, the issuer and subject organizations need to be the same...
-		if !slices.Equal(lintCert.Subject.Organization, issuer.Subject.Organization) && !(
-		// ...or at least affiliates.
-		slices.Equal(issuer.Subject.Organization, []string{"Internet Security Research Group"}) && slices.Equal(lintCert.Subject.Organization, []string{"ISRG"})) {
-=======
 		if !slices.Equal(lintCert.Subject.Organization, issuer.Subject.Organization) &&
 			!(slices.Equal(issuer.Subject.Organization, []string{"Internet Security Research Group"}) && slices.Equal(lintCert.Subject.Organization, []string{"ISRG"})) {
->>>>>>> 5a5ae229
 			return fmt.Errorf("attempted unrestricted cross-sign of certificate operated by a different organization")
 		}
 	}
