--- conflicted
+++ resolved
@@ -79,16 +79,10 @@
 	if err := m.ok(); err != nil {
 		return err
 	}
-<<<<<<< HEAD
 
 	destinations, err := m.resolveDestinations()
 	if err != nil {
 		return err
-=======
-	// If there is no endpoint specified, use the total # of destinations
-	if m.checkpoint.end == 0 || m.checkpoint.end > len(m.destinations) {
-		m.checkpoint.end = len(m.destinations)
->>>>>>> 0e2ef748
 	}
 
 	for _, dest := range destinations {
@@ -104,7 +98,6 @@
 	return nil
 }
 
-<<<<<<< HEAD
 // Resolves each reg ID to the most up-to-date contact email.
 // The email addresses are returned deduplicated and sorted.
 func (m *mailer) resolveDestinations() ([]string, error) {
@@ -115,7 +108,7 @@
 	}
 
 	// If there is no endpoint specified, use the total # of destinations
-	if m.checkpoint.end == 0 {
+	if m.checkpoint.end == 0 || m.checkpoint.end > len(contacts) {
 		m.checkpoint.end = len(contacts)
 	}
 
@@ -188,7 +181,7 @@
 	}
 	return addresses, nil
 }
-=======
+
 const usageIntro = `
 Introduction:
 
@@ -250,7 +243,6 @@
 - from
 - subject
 - toFile`
->>>>>>> 0e2ef748
 
 func main() {
 	from := flag.String("from", "", "From header for emails. Must be a bare email address.")
@@ -303,12 +295,7 @@
 	cmd.FailOnError(err, fmt.Sprintf("Parsing %q", *from))
 
 	toBody, err := ioutil.ReadFile(*toFile)
-<<<<<<< HEAD
-	cmd.FailOnError(err, fmt.Sprintf("Reading %s", *toFile))
-=======
 	cmd.FailOnError(err, fmt.Sprintf("Reading %q", *toFile))
-	destinations := strings.Split(string(toBody), "\n")
->>>>>>> 0e2ef748
 
 	checkpointRange := interval{
 		start: *start,
