// Copyright 2015 ISRG.  All rights reserved
// This Source Code Form is subject to the terms of the Mozilla Public
// License, v. 2.0. If a copy of the MPL was not distributed with this
// file, You can obtain one at http://mozilla.org/MPL/2.0/.

package main

import (
	"bytes"
	"crypto/x509"
	"database/sql"
	"encoding/hex"
	"errors"
	"fmt"
	"net/http"
	"net/url"
	"time"

	"github.com/letsencrypt/boulder/Godeps/_workspace/src/github.com/cactus/go-statsd-client/statsd"
	cfocsp "github.com/letsencrypt/boulder/Godeps/_workspace/src/github.com/cloudflare/cfssl/ocsp"
	"github.com/letsencrypt/boulder/Godeps/_workspace/src/github.com/facebookgo/httpdown"
	"github.com/letsencrypt/boulder/Godeps/_workspace/src/github.com/jmhodges/clock"
	"github.com/letsencrypt/boulder/Godeps/_workspace/src/golang.org/x/crypto/ocsp"

	"github.com/letsencrypt/boulder/cmd"
	"github.com/letsencrypt/boulder/core"
	blog "github.com/letsencrypt/boulder/log"
	"github.com/letsencrypt/boulder/metrics"
	"github.com/letsencrypt/boulder/sa"
)

/*
DBSource maps a given Database schema to a CA Key Hash, so we can pick
from among them when presented with OCSP requests for different certs.

We assume that OCSP responses are stored in a very simple database table,
with two columns: serialNumber and response

  CREATE TABLE ocsp_responses (serialNumber TEXT, response BLOB);

The serialNumber field may have any type to which Go will match a string,
so you can be more efficient than TEXT if you like.  We use it to store the
serial number in base64.  You probably want to have an index on the
serialNumber field, since we will always query on it.

*/
type DBSource struct {
	dbMap     dbSelector
	caKeyHash []byte
<<<<<<< HEAD
	log       blog.Logger
=======
	log       blog.SyslogWriter
>>>>>>> 9ae81ab0
}

// Since the only thing we use from gorp is the SelectOne method on the
// gorp.DbMap object, we just define the interface an interface with that method
// instead of importing all of gorp. This also allows us to simulate MySQL failures
// by mocking the interface.
type dbSelector interface {
	SelectOne(holder interface{}, query string, args ...interface{}) error
}

// NewSourceFromDatabase produces a DBSource representing the binding of a
// given DB schema to a CA key.
<<<<<<< HEAD
func NewSourceFromDatabase(dbMap dbSelector, caKeyHash []byte, log blog.Logger) (src *DBSource, err error) {
=======
func NewSourceFromDatabase(dbMap dbSelector, caKeyHash []byte, log blog.SyslogWriter) (src *DBSource, err error) {
>>>>>>> 9ae81ab0
	src = &DBSource{dbMap: dbMap, caKeyHash: caKeyHash, log: log}
	return
}

// Response is called by the HTTP server to handle a new OCSP request.
func (src *DBSource) Response(req *ocsp.Request) ([]byte, bool) {
	// Check that this request is for the proper CA
	if bytes.Compare(req.IssuerKeyHash, src.caKeyHash) != 0 {
		src.log.Debug(fmt.Sprintf("Request intended for CA Cert ID: %s", hex.EncodeToString(req.IssuerKeyHash)))
		return nil, false
	}

	serialString := core.SerialToString(req.SerialNumber)
	src.log.Debug(fmt.Sprintf("Searching for OCSP issued by us for serial %s", serialString))

	var response []byte
	defer func() {
		if len(response) != 0 {
			src.log.Debug(fmt.Sprintf("OCSP Response sent for CA=%s, Serial=%s", hex.EncodeToString(src.caKeyHash), serialString))
		}
	}()
	err := src.dbMap.SelectOne(
		&response,
		"SELECT ocspResponse FROM certificateStatus WHERE serial = :serial",
		map[string]interface{}{"serial": serialString},
	)
	if err != nil && err != sql.ErrNoRows {
		src.log.Err(fmt.Sprintf("Failed to retrieve response from certificateStatus table: %s", err))
	}
	if err != nil {
		return nil, false
	}

	return response, true
}

<<<<<<< HEAD
func makeDBSource(dbMap dbSelector, issuerCert string, log blog.Logger) (*DBSource, error) {
=======
func makeDBSource(dbMap dbSelector, issuerCert string, log blog.SyslogWriter) (*DBSource, error) {
>>>>>>> 9ae81ab0
	// Load the CA's key so we can store its SubjectKey in the DB
	caCertDER, err := cmd.LoadCert(issuerCert)
	if err != nil {
		return nil, fmt.Errorf("Could not read issuer cert %s: %s", issuerCert, err)
	}
	caCert, err := x509.ParseCertificate(caCertDER)
	if err != nil {
		return nil, fmt.Errorf("Could not parse issuer cert %s: %s", issuerCert, err)
	}
	if len(caCert.SubjectKeyId) == 0 {
		return nil, fmt.Errorf("Empty subjectKeyID")
	}

	// Construct source from DB
	return NewSourceFromDatabase(dbMap, caCert.SubjectKeyId, log)
}

func main() {
	app := cmd.NewAppShell("boulder-ocsp-responder", "Handles OCSP requests")
<<<<<<< HEAD
	app.Action = func(c cmd.Config, stats metrics.Statter, logger blog.Logger) {
=======
	app.Action = func(c cmd.Config, stats metrics.Statter, log *blog.AuditLogger) {
>>>>>>> 9ae81ab0
		go cmd.DebugServer(c.OCSPResponder.DebugAddr)

		go cmd.ProfileCmd("OCSP", stats)

		config := c.OCSPResponder
		var source cfocsp.Source

		// DBConfig takes precedence over Source, if present.
		dbConnect, err := config.DBConfig.URL()
		cmd.FailOnError(err, "Reading DB config")
		if dbConnect == "" {
			dbConnect = config.Source
		}
		url, err := url.Parse(dbConnect)
		cmd.FailOnError(err, fmt.Sprintf("Source was not a URL: %s", config.Source))

		if url.Scheme == "mysql+tcp" {
<<<<<<< HEAD
			logger.Info(fmt.Sprintf("Loading OCSP Database for CA Cert: %s", c.Common.IssuerCert))
			dbMap, err := sa.NewDbMap(config.Source)
			cmd.FailOnError(err, "Could not connect to database")
			sa.SetSQLDebug(dbMap, logger)
			source, err = makeDBSource(dbMap, c.Common.IssuerCert, logger)
=======
			log.Debug(fmt.Sprintf("Loading OCSP Database for CA Cert: %s", c.Common.IssuerCert))
			dbMap, err := sa.NewDbMap(config.Source)
			cmd.FailOnError(err, "Could not connect to database")
			sa.SetSQLDebug(dbMap, log)
			source, err = makeDBSource(dbMap, c.Common.IssuerCert, log)
>>>>>>> 9ae81ab0
			cmd.FailOnError(err, "Couldn't load OCSP DB")
		} else if url.Scheme == "file" {
			filename := url.Path
			// Go interprets cwd-relative file urls (file:test/foo.txt) as having the
			// relative part of the path in the 'Opaque' field.
			if filename == "" {
				filename = url.Opaque
			}
			source, err = cfocsp.NewSourceFromFile(filename)
			cmd.FailOnError(err, fmt.Sprintf("Couldn't read file: %s", url.Path))
		} else {
			cmd.FailOnError(errors.New(`"source" parameter not found in JSON config`), "unable to start ocsp-responder")
		}

		stopTimeout, err := time.ParseDuration(c.OCSPResponder.ShutdownStopTimeout)
		cmd.FailOnError(err, "Couldn't parse shutdown stop timeout")
		killTimeout, err := time.ParseDuration(c.OCSPResponder.ShutdownKillTimeout)
		cmd.FailOnError(err, "Couldn't parse shutdown kill timeout")
		m := mux(stats, c.OCSPResponder.Path, source)
		srv := &http.Server{
			Addr:    c.OCSPResponder.ListenAddress,
			Handler: m,
		}

		hd := &httpdown.HTTP{
			StopTimeout: stopTimeout,
			KillTimeout: killTimeout,
			Stats:       metrics.NewFBAdapter(stats, "OCSP", clock.Default()),
		}
		err = httpdown.ListenAndServe(srv, hd)
		cmd.FailOnError(err, "Error starting HTTP server")
	}

	app.Run()
}

func mux(stats statsd.Statter, responderPath string, source cfocsp.Source) http.Handler {
	m := http.StripPrefix(responderPath, cfocsp.NewResponder(source))
	h := http.HandlerFunc(func(w http.ResponseWriter, r *http.Request) {
		if r.Method == "GET" && r.URL.Path == "/" {
			w.Header().Set("Cache-Control", "max-age=43200") // Cache for 12 hours
			w.WriteHeader(200)
			return
		}
		m.ServeHTTP(w, r)
	})
	return metrics.NewHTTPMonitor(stats, h, "OCSP")
}<|MERGE_RESOLUTION|>--- conflicted
+++ resolved
@@ -47,11 +47,7 @@
 type DBSource struct {
 	dbMap     dbSelector
 	caKeyHash []byte
-<<<<<<< HEAD
 	log       blog.Logger
-=======
-	log       blog.SyslogWriter
->>>>>>> 9ae81ab0
 }
 
 // Since the only thing we use from gorp is the SelectOne method on the
@@ -64,11 +60,7 @@
 
 // NewSourceFromDatabase produces a DBSource representing the binding of a
 // given DB schema to a CA key.
-<<<<<<< HEAD
 func NewSourceFromDatabase(dbMap dbSelector, caKeyHash []byte, log blog.Logger) (src *DBSource, err error) {
-=======
-func NewSourceFromDatabase(dbMap dbSelector, caKeyHash []byte, log blog.SyslogWriter) (src *DBSource, err error) {
->>>>>>> 9ae81ab0
 	src = &DBSource{dbMap: dbMap, caKeyHash: caKeyHash, log: log}
 	return
 }
@@ -105,11 +97,7 @@
 	return response, true
 }
 
-<<<<<<< HEAD
 func makeDBSource(dbMap dbSelector, issuerCert string, log blog.Logger) (*DBSource, error) {
-=======
-func makeDBSource(dbMap dbSelector, issuerCert string, log blog.SyslogWriter) (*DBSource, error) {
->>>>>>> 9ae81ab0
 	// Load the CA's key so we can store its SubjectKey in the DB
 	caCertDER, err := cmd.LoadCert(issuerCert)
 	if err != nil {
@@ -129,11 +117,7 @@
 
 func main() {
 	app := cmd.NewAppShell("boulder-ocsp-responder", "Handles OCSP requests")
-<<<<<<< HEAD
 	app.Action = func(c cmd.Config, stats metrics.Statter, logger blog.Logger) {
-=======
-	app.Action = func(c cmd.Config, stats metrics.Statter, log *blog.AuditLogger) {
->>>>>>> 9ae81ab0
 		go cmd.DebugServer(c.OCSPResponder.DebugAddr)
 
 		go cmd.ProfileCmd("OCSP", stats)
@@ -151,19 +135,11 @@
 		cmd.FailOnError(err, fmt.Sprintf("Source was not a URL: %s", config.Source))
 
 		if url.Scheme == "mysql+tcp" {
-<<<<<<< HEAD
 			logger.Info(fmt.Sprintf("Loading OCSP Database for CA Cert: %s", c.Common.IssuerCert))
 			dbMap, err := sa.NewDbMap(config.Source)
 			cmd.FailOnError(err, "Could not connect to database")
 			sa.SetSQLDebug(dbMap, logger)
 			source, err = makeDBSource(dbMap, c.Common.IssuerCert, logger)
-=======
-			log.Debug(fmt.Sprintf("Loading OCSP Database for CA Cert: %s", c.Common.IssuerCert))
-			dbMap, err := sa.NewDbMap(config.Source)
-			cmd.FailOnError(err, "Could not connect to database")
-			sa.SetSQLDebug(dbMap, log)
-			source, err = makeDBSource(dbMap, c.Common.IssuerCert, log)
->>>>>>> 9ae81ab0
 			cmd.FailOnError(err, "Couldn't load OCSP DB")
 		} else if url.Scheme == "file" {
 			filename := url.Path
