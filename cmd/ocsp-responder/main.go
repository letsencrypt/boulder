--- conflicted
+++ resolved
@@ -50,16 +50,9 @@
 
 		Path string
 
-<<<<<<< HEAD
 		// ListenAddress is the address:port on which to listen for incoming
 		// OCSP requests. This has a default value of ":80".
 		ListenAddress string `validate:"omitempty,hostname_port"`
-		// Deprecated and unused.
-		MaxAge config.Duration `validate:"-"`
-=======
-		Path          string
-		ListenAddress string
->>>>>>> 0ae891f5
 
 		// When to timeout a request. This should be slightly lower than the
 		// upstream's timeout when making request to ocsp-responder.
