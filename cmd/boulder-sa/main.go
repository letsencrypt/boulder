--- conflicted
+++ resolved
@@ -85,11 +85,5 @@
 		}
 	})
 
-<<<<<<< HEAD
-	go cmd.ProfileCmd(scope)
-=======
-	go cmd.DebugServer(c.SA.DebugAddr)
->>>>>>> 0a72f768
-
 	select {}
 }