package main

import (
	"crypto/md5"
	"crypto/sha256"
	"crypto/tls"
	"crypto/x509"
	"database/sql"
	"encoding/base64"
	"flag"
	"fmt"
	"net/url"
	"os"
	"strings"
	"time"

	"github.com/jmhodges/clock"
	"golang.org/x/crypto/ocsp"
	"golang.org/x/net/context"

	"github.com/letsencrypt/boulder/akamai"
	capb "github.com/letsencrypt/boulder/ca/proto"
	"github.com/letsencrypt/boulder/cmd"
	"github.com/letsencrypt/boulder/core"
	"github.com/letsencrypt/boulder/features"
	bgrpc "github.com/letsencrypt/boulder/grpc"
	blog "github.com/letsencrypt/boulder/log"
	"github.com/letsencrypt/boulder/metrics"
	pubPB "github.com/letsencrypt/boulder/publisher/proto"
	"github.com/letsencrypt/boulder/sa"
	sapb "github.com/letsencrypt/boulder/sa/proto"
)

/*
 * ocspDB is an interface collecting the gorp.DbMap functions that the
 * various parts of OCSPUpdater rely on. Using this adapter shim allows tests to
 * swap out the dbMap implementation.
 */
type ocspDB interface {
	Select(i interface{}, query string, args ...interface{}) ([]interface{}, error)
	SelectOne(holder interface{}, query string, args ...interface{}) error
	Exec(query string, args ...interface{}) (sql.Result, error)
}

// OCSPUpdater contains the useful objects for the Updater
type OCSPUpdater struct {
	stats metrics.Scope
	log   blog.Logger
	clk   clock.Clock

	dbMap ocspDB

	cac  core.CertificateAuthority
	pubc core.Publisher
	sac  core.StorageAuthority

	// Used to calculate how far back stale OCSP responses should be looked for
	ocspMinTimeToExpiry time.Duration
	// Used to calculate how far back in time the findStaleOCSPResponse will look
	ocspStaleMaxAge time.Duration
	// Used to calculate how far back missing SCT receipts should be looked for
	oldestIssuedSCT time.Duration
	// Maximum number of individual OCSP updates to attempt in parallel. Making
	// these requests in parallel allows us to get higher total throughput.
	parallelGenerateOCSPRequests int
	// Logs we expect to have SCT receipts for. Missing logs will be resubmitted to.
	logs []*ctLog

	loops []*looper

	ccu    *akamai.CachePurgeClient
	issuer *x509.Certificate
}

// This is somewhat gross but can be pared down a bit once the publisher and this
// are fully smooshed together
func newUpdater(
	stats metrics.Scope,
	clk clock.Clock,
	dbMap ocspDB,
	ca core.CertificateAuthority,
	pub core.Publisher,
	sac core.StorageAuthority,
	config cmd.OCSPUpdaterConfig,
	logConfigs []cmd.LogDescription,
	issuerPath string,
	log blog.Logger,
) (*OCSPUpdater, error) {
	if config.NewCertificateBatchSize == 0 ||
		config.OldOCSPBatchSize == 0 ||
		config.MissingSCTBatchSize == 0 {
		return nil, fmt.Errorf("Loop batch sizes must be non-zero")
	}
	if config.NewCertificateWindow.Duration == 0 ||
		config.OldOCSPWindow.Duration == 0 ||
		config.MissingSCTWindow.Duration == 0 {
		return nil, fmt.Errorf("Loop window sizes must be non-zero")
	}
	if config.OCSPStaleMaxAge.Duration == 0 {
		// Default to 30 days
		config.OCSPStaleMaxAge = cmd.ConfigDuration{Duration: time.Hour * 24 * 30}
	}
	if config.ParallelGenerateOCSPRequests == 0 {
		// Default to 1
		config.ParallelGenerateOCSPRequests = 1
	}

	logs := make([]*ctLog, len(logConfigs))
	for i, logConfig := range logConfigs {
		l, err := newLog(logConfig)
		if err != nil {
			return nil, err
		}
		logs[i] = l
	}

	updater := OCSPUpdater{
		stats:                        stats,
		clk:                          clk,
		dbMap:                        dbMap,
		cac:                          ca,
		log:                          log,
		sac:                          sac,
		pubc:                         pub,
		logs:                         logs,
		ocspMinTimeToExpiry:          config.OCSPMinTimeToExpiry.Duration,
		ocspStaleMaxAge:              config.OCSPStaleMaxAge.Duration,
		oldestIssuedSCT:              config.OldestIssuedSCT.Duration,
		parallelGenerateOCSPRequests: config.ParallelGenerateOCSPRequests,
	}

	// Setup loops
	updater.loops = []*looper{
		{
			clk:                  clk,
			stats:                stats.NewScope("NewCertificates"),
			batchSize:            config.NewCertificateBatchSize,
			tickDur:              config.NewCertificateWindow.Duration,
			tickFunc:             updater.newCertificateTick,
			name:                 "NewCertificates",
			failureBackoffFactor: config.SignFailureBackoffFactor,
			failureBackoffMax:    config.SignFailureBackoffMax.Duration,
		},
		{
			clk:                  clk,
			stats:                stats.NewScope("OldOCSPResponses"),
			batchSize:            config.OldOCSPBatchSize,
			tickDur:              config.OldOCSPWindow.Duration,
			tickFunc:             updater.oldOCSPResponsesTick,
			name:                 "OldOCSPResponses",
			failureBackoffFactor: config.SignFailureBackoffFactor,
			failureBackoffMax:    config.SignFailureBackoffMax.Duration,
		},
		// The missing SCT loop doesn't need to know about failureBackoffFactor or
		// failureBackoffMax as it doesn't make any calls to the CA
		{
			clk:       clk,
			stats:     stats.NewScope("MissingSCTReceipts"),
			batchSize: config.MissingSCTBatchSize,
			tickDur:   config.MissingSCTWindow.Duration,
			tickFunc:  updater.missingReceiptsTick,
			name:      "MissingSCTReceipts",
		},
	}
	if config.RevokedCertificateBatchSize != 0 &&
		config.RevokedCertificateWindow.Duration != 0 {
		updater.loops = append(updater.loops, &looper{
			clk:                  clk,
			stats:                stats,
			batchSize:            config.RevokedCertificateBatchSize,
			tickDur:              config.RevokedCertificateWindow.Duration,
			tickFunc:             updater.revokedCertificatesTick,
			name:                 "RevokedCertificates",
			failureBackoffFactor: config.SignFailureBackoffFactor,
			failureBackoffMax:    config.SignFailureBackoffMax.Duration,
		})
	}

	// TODO(#1050): Remove this gate and the nil ccu checks below
	if config.AkamaiBaseURL != "" {
		issuer, err := core.LoadCert(issuerPath)
		ccu, err := akamai.NewCachePurgeClient(
			config.AkamaiBaseURL,
			config.AkamaiClientToken,
			config.AkamaiClientSecret,
			config.AkamaiAccessToken,
			config.AkamaiPurgeRetries,
			config.AkamaiPurgeRetryBackoff.Duration,
			log,
			stats,
		)
		if err != nil {
			return nil, err
		}
		updater.ccu = ccu
		updater.issuer = issuer
	}

	return &updater, nil
}

func reverseBytes(b []byte) []byte {
	for i, j := 0, len(b)-1; i < j; i, j = i+1, j-1 {
		b[i], b[j] = b[j], b[i]
	}
	return b
}

func generateOCSPCacheKeys(req []byte, ocspServer string) []string {
	hash := md5.Sum(req)
	encReq := base64.StdEncoding.EncodeToString(req)
	return []string{
		// Generate POST key, format is the URL that was POST'd to with a query string with
		// the parameter 'body-md5' and the value of the first two uint32s in little endian
		// order in hex of the MD5 hash of the OCSP request body.
		//
		// There is no public documentation of this feature that has been published by Akamai
		// as far as we are aware.
		fmt.Sprintf("%s?body-md5=%x%x", ocspServer, reverseBytes(hash[0:4]), reverseBytes(hash[4:8])),
		// RFC 2560 and RFC 5019 state OCSP GET URLs 'MUST properly url-encode the base64
		// encoded' request but a large enough portion of tools do not properly do this
		// (~10% of GET requests we receive) such that we must purge both the encoded
		// and un-encoded URLs.
		//
		// Due to Akamai proxy/cache behavior which collapses '//' -> '/' we also
		// collapse double slashes in the un-encoded URL so that we properly purge
		// what is stored in the cache.
		fmt.Sprintf("%s%s", ocspServer, strings.Replace(encReq, "//", "/", -1)),
		fmt.Sprintf("%s%s", ocspServer, url.QueryEscape(encReq)),
	}
}

// sendPurge should only be called as a Goroutine as it will block until the purge
// request is successful
func (updater *OCSPUpdater) sendPurge(der []byte) {
	cert, err := x509.ParseCertificate(der)
	if err != nil {
		updater.log.AuditErr(fmt.Sprintf("Failed to parse certificate for cache purge: %s", err))
		return
	}

	req, err := ocsp.CreateRequest(cert, updater.issuer, nil)
	if err != nil {
		updater.log.AuditErr(fmt.Sprintf("Failed to create OCSP request for cache purge: %s", err))
		return
	}

	// Create a GET and special Akamai POST style OCSP url for each endpoint in cert.OCSPServer
	urls := []string{}
	for _, ocspServer := range cert.OCSPServer {
		if !strings.HasSuffix(ocspServer, "/") {
			ocspServer += "/"
		}
		// Generate GET url
		urls = append(generateOCSPCacheKeys(req, ocspServer))
	}

	err = updater.ccu.Purge(urls)
	if err != nil {
		updater.log.AuditErr(fmt.Sprintf("Failed to purge OCSP response from CDN: %s", err))
	}
}

func (updater *OCSPUpdater) findStaleOCSPResponses(oldestLastUpdatedTime time.Time, batchSize int) ([]core.CertificateStatus, error) {
	var statuses []core.CertificateStatus
	// TODO(@cpu): Once the notafter-backfill cmd has been run & completed then
	// the query below can be rewritten to use `AND NOT cs.isExpired`.
	now := updater.clk.Now()
	maxAgeCutoff := now.Add(-updater.ocspStaleMaxAge)

	_, err := updater.dbMap.Select(
		&statuses,
		`SELECT
				cs.serial,
				cs.status,
				cs.revokedDate,
				cs.notAfter
				FROM certificateStatus AS cs
				WHERE cs.ocspLastUpdated > :maxAge
				AND cs.ocspLastUpdated < :lastUpdate
				AND NOT cs.isExpired
				ORDER BY cs.ocspLastUpdated ASC
				LIMIT :limit`,
		map[string]interface{}{
			"lastUpdate": oldestLastUpdatedTime,
			"maxAge":     maxAgeCutoff,
			"limit":      batchSize,
		},
	)
	if err == sql.ErrNoRows {
		return statuses, nil
	}
	return statuses, err
}

func (updater *OCSPUpdater) getCertificatesWithMissingResponses(batchSize int) ([]core.CertificateStatus, error) {
	const query = "WHERE ocspLastUpdated = 0 LIMIT ?"
	statuses, err := sa.SelectCertificateStatuses(
		updater.dbMap,
		query,
		batchSize,
	)
	if err == sql.ErrNoRows {
		return statuses, nil
	}
	return statuses, err
}

type responseMeta struct {
	*core.OCSPResponse
	*core.CertificateStatus
}

func (updater *OCSPUpdater) generateResponse(ctx context.Context, status core.CertificateStatus) (*core.CertificateStatus, error) {
	cert, err := sa.SelectCertificate(
		updater.dbMap,
		"WHERE serial = ?",
		status.Serial,
	)
	if err != nil {
		return nil, err
	}

	signRequest := core.OCSPSigningRequest{
		CertDER:   cert.DER,
		Reason:    status.RevokedReason,
		Status:    string(status.Status),
		RevokedAt: status.RevokedDate,
	}

	ocspResponse, err := updater.cac.GenerateOCSP(ctx, signRequest)
	if err != nil {
		return nil, err
	}

	status.OCSPLastUpdated = updater.clk.Now()
	status.OCSPResponse = ocspResponse

	return &status, nil
}

func (updater *OCSPUpdater) generateRevokedResponse(ctx context.Context, status core.CertificateStatus) (*core.CertificateStatus, error) {
	cert, err := updater.sac.GetCertificate(ctx, status.Serial)
	if err != nil {
		return nil, err
	}

	signRequest := core.OCSPSigningRequest{
		CertDER:   cert.DER,
		Status:    string(core.OCSPStatusRevoked),
		Reason:    status.RevokedReason,
		RevokedAt: status.RevokedDate,
	}

	ocspResponse, err := updater.cac.GenerateOCSP(ctx, signRequest)
	if err != nil {
		return nil, err
	}

	now := updater.clk.Now()
	status.OCSPLastUpdated = now
	status.OCSPResponse = ocspResponse

	// Purge OCSP response from CDN, gated on client having been initialized
	if updater.ccu != nil {
		go updater.sendPurge(cert.DER)
	}

	return &status, nil
}

func (updater *OCSPUpdater) storeResponse(status *core.CertificateStatus) error {
	// Update the certificateStatus table with the new OCSP response, the status
	// WHERE is used make sure we don't overwrite a revoked response with a one
	// containing a 'good' status and that we don't do the inverse when the OCSP
	// status should be 'good'.
	_, err := updater.dbMap.Exec(
		`UPDATE certificateStatus
		 SET ocspResponse=?,ocspLastUpdated=?
		 WHERE serial=?
		 AND status=?`,
		status.OCSPResponse,
		status.OCSPLastUpdated,
		status.Serial,
		string(status.Status),
	)
	return err
}

// markExpired updates a given CertificateStatus to have `isExpired` set.
func (updater *OCSPUpdater) markExpired(status core.CertificateStatus) error {
	_, err := updater.dbMap.Exec(
		`UPDATE certificateStatus
 		SET isExpired = TRUE
 		WHERE serial = ?`,
		status.Serial,
	)
	return err
}

// newCertificateTick checks for certificates issued since the last tick and
// generates and stores OCSP responses for these certs
func (updater *OCSPUpdater) newCertificateTick(ctx context.Context, batchSize int) error {
	// Check for anything issued between now and previous tick and generate first
	// OCSP responses
	statuses, err := updater.getCertificatesWithMissingResponses(batchSize)
	if err != nil {
		updater.stats.Inc("Errors.FindMissingResponses", 1)
		updater.log.AuditErr(fmt.Sprintf("Failed to find certificates with missing OCSP responses: %s", err))
		return err
	}

	return updater.generateOCSPResponses(ctx, statuses, updater.stats.NewScope("newCertificateTick"))
}

func (updater *OCSPUpdater) findRevokedCertificatesToUpdate(batchSize int) ([]core.CertificateStatus, error) {
	const query = "WHERE status = ? AND ocspLastUpdated <= revokedDate LIMIT ?"
	statuses, err := sa.SelectCertificateStatuses(
		updater.dbMap,
		query,
		string(core.OCSPStatusRevoked),
		batchSize,
	)
	return statuses, err
}

func (updater *OCSPUpdater) revokedCertificatesTick(ctx context.Context, batchSize int) error {
	statuses, err := updater.findRevokedCertificatesToUpdate(batchSize)
	if err != nil {
		updater.stats.Inc("Errors.FindRevokedCertificates", 1)
		updater.log.AuditErr(fmt.Sprintf("Failed to find revoked certificates: %s", err))
		return err
	}

	for _, status := range statuses {
		meta, err := updater.generateRevokedResponse(ctx, status)
		if err != nil {
			updater.log.AuditErr(fmt.Sprintf("Failed to generate revoked OCSP response: %s", err))
			updater.stats.Inc("Errors.RevokedResponseGeneration", 1)
			return err
		}
		err = updater.storeResponse(meta)
		if err != nil {
			updater.stats.Inc("Errors.StoreRevokedResponse", 1)
			updater.log.AuditErr(fmt.Sprintf("Failed to store OCSP response: %s", err))
			continue
		}
	}
	return nil
}

func (updater *OCSPUpdater) generateOCSPResponses(ctx context.Context, statuses []core.CertificateStatus, stats metrics.Scope) error {
	// Use the semaphore pattern from
	// https://github.com/golang/go/wiki/BoundingResourceUse to send a number of
	// GenerateOCSP / storeResponse requests in parallel, while limiting the total number of
	// outstanding requests. The number of outstanding requests equals the
	// capacity of the channel.
	sem := make(chan int, updater.parallelGenerateOCSPRequests)
	wait := func() {
		sem <- 1 // Block until there's capacity.
	}
	done := func(start time.Time) {
		<-sem // Indicate there's more capacity.
		stats.TimingDuration("GenerateAndStore", time.Since(start))
	}

	work := func(status core.CertificateStatus) {
		defer done(updater.clk.Now())
		meta, err := updater.generateResponse(ctx, status)
		if err != nil {
			updater.log.AuditErr(fmt.Sprintf("Failed to generate OCSP response: %s", err))
			stats.Inc("Errors.ResponseGeneration", 1)
			return
		}
		stats.Inc("GeneratedResponses", 1)
		err = updater.storeResponse(meta)
		if err != nil {
			updater.log.AuditErr(fmt.Sprintf("Failed to store OCSP response: %s", err))
			stats.Inc("Errors.StoreResponse", 1)
			return
		}
		stats.Inc("StoredResponses", 1)
	}

	for _, status := range statuses {
		wait()
		go work(status)
	}
	// Block until the channel reaches its full capacity again, indicating each
	// goroutine has completed.
	for i := 0; i < updater.parallelGenerateOCSPRequests; i++ {
		wait()
	}
	return nil
}

// oldOCSPResponsesTick looks for certificates with stale OCSP responses and
// generates/stores new ones
func (updater *OCSPUpdater) oldOCSPResponsesTick(ctx context.Context, batchSize int) error {
	tickStart := updater.clk.Now()
	statuses, err := updater.findStaleOCSPResponses(tickStart.Add(-updater.ocspMinTimeToExpiry), batchSize)
	if err != nil {
		updater.stats.Inc("Errors.FindStaleResponses", 1)
		updater.log.AuditErr(fmt.Sprintf("Failed to find stale OCSP responses: %s", err))
		return err
	}
	tickEnd := updater.clk.Now()
	updater.stats.TimingDuration("oldOCSPResponsesTick.QueryTime", tickEnd.Sub(tickStart))

	for _, s := range statuses {
		if !s.IsExpired && tickStart.After(s.NotAfter) {
			err := updater.markExpired(s)
			if err != nil {
				return err
			}
		}
	}

	return updater.generateOCSPResponses(ctx, statuses, updater.stats.NewScope("oldOCSPResponsesTick"))
}

func (updater *OCSPUpdater) getSerialsIssuedSince(since time.Time, batchSize int) ([]string, error) {
	var allSerials []string
	for {
		serials := []string{}
		_, err := updater.dbMap.Select(
			&serials,
			`SELECT serial FROM certificates
			 WHERE issued > :since
			 ORDER BY issued ASC
			 LIMIT :limit OFFSET :offset`,
			map[string]interface{}{
				"since":  since,
				"limit":  batchSize,
				"offset": len(allSerials),
			},
		)
		if err == sql.ErrNoRows || len(serials) == 0 {
			break
		}
		if err != nil {
			return nil, err
		}
		allSerials = append(allSerials, serials...)

		if len(serials) < batchSize {
			break
		}
	}
	return allSerials, nil
}

// getSubmittedReceipts returns the IDs of the CT logs that have returned a SCT
// receipt for the given certificate serial
func (updater *OCSPUpdater) getSubmittedReceipts(serial string) ([]string, error) {
	var logIDs []string
	_, err := updater.dbMap.Select(
		&logIDs,
		`SELECT logID
		FROM sctReceipts
		WHERE certificateSerial = :serial`,
		map[string]interface{}{"serial": serial},
	)
	return logIDs, err
}

// missingLogIDs examines a list of log IDs that have given a SCT receipt for
// a certificate and returns a list of the configured logs that are not
// present. This is the set of logs we need to resubmit this certificate to in
// order to obtain a full compliment of SCTs
func (updater *OCSPUpdater) missingLogs(logIDs []string) []*ctLog {
	var missingLogs []*ctLog

	presentMap := make(map[string]bool)
	for _, logID := range logIDs {
		presentMap[logID] = true
	}

	for _, l := range updater.logs {
		if _, present := presentMap[l.logID]; !present {
			missingLogs = append(missingLogs, l)
		}
	}

	return missingLogs
}

// missingReceiptsTick looks for certificates without the correct number of SCT
// receipts and retrieves them
func (updater *OCSPUpdater) missingReceiptsTick(ctx context.Context, batchSize int) error {
	now := updater.clk.Now()
	since := now.Add(-updater.oldestIssuedSCT)
	serials, err := updater.getSerialsIssuedSince(since, batchSize)
	if err != nil {
		updater.log.AuditErr(fmt.Sprintf("Failed to get certificate serials: %s", err))
		return err
	}

	for _, serial := range serials {
		// First find the logIDs that have provided a SCT for the serial
		logIDs, err := updater.getSubmittedReceipts(serial)
		if err != nil {
			updater.log.AuditErr(fmt.Sprintf(
				"Failed to get CT log IDs of SCT receipts for certificate: %s", err))
			continue
		}

		// Next, check if any of the configured CT logs are missing from the list of
		// logs that have given SCTs for this serial
		missingLogs := updater.missingLogs(logIDs)
		if len(missingLogs) == 0 {
			// If all of the logs have provided a SCT we're done for this serial
			continue
		}

		// Otherwise, we need to get the certificate from the SA & submit it to each
		// of the missing logs to obtain SCTs.
		cert, err := updater.sac.GetCertificate(ctx, serial)
		if err != nil {
			updater.log.AuditErr(fmt.Sprintf("Failed to get certificate: %s", err))
			continue
		}

		// If the feature flag is enabled, only send the certificate to the missing
		// logs using the `SubmitToSingleCT` endpoint that was added for this
		// purpose
		if features.Enabled(features.ResubmitMissingSCTsOnly) {
			for _, log := range missingLogs {
				_ = updater.pubc.SubmitToSingleCT(ctx, log.uri, log.key, cert.DER)
			}
		} else {
			// Otherwise, use the classic behaviour and submit the certificate to
			// every log to get SCTS using the pre-existing `SubmitToCT` endpoint
			_ = updater.pubc.SubmitToCT(ctx, cert.DER)
		}
	}
	return nil
}

type looper struct {
	clk                  clock.Clock
	stats                metrics.Scope
	batchSize            int
	tickDur              time.Duration
	tickFunc             func(context.Context, int) error
	name                 string
	failureBackoffFactor float64
	failureBackoffMax    time.Duration
	failures             int
}

func (l *looper) tick() {
	tickStart := l.clk.Now()
	ctx := context.TODO()
	err := l.tickFunc(ctx, l.batchSize)
	l.stats.TimingDuration("TickDuration", time.Since(tickStart))
	l.stats.Inc("Ticks", 1)
	tickEnd := tickStart.Add(time.Since(tickStart))
	expectedTickEnd := tickStart.Add(l.tickDur)
	if tickEnd.After(expectedTickEnd) {
		l.stats.Inc("LongTicks", 1)
	}

	// After we have all the stats stuff out of the way let's check if the tick
	// function failed, if the reason is the HSM is dead increase the length of
	// sleepDur using the exponentially increasing duration returned by core.RetryBackoff.
	sleepDur := expectedTickEnd.Sub(tickEnd)
	if err != nil {
		l.stats.Inc("FailedTicks", 1)
		l.failures++
		sleepDur = core.RetryBackoff(l.failures, l.tickDur, l.failureBackoffMax, l.failureBackoffFactor)
	} else if l.failures > 0 {
		// If the tick was successful but previously there were failures reset
		// counter to 0
		l.failures = 0
	}

	// Sleep for the remaining tick period or for the backoff time
	l.clk.Sleep(sleepDur)
}

func (l *looper) loop() error {
	if l.batchSize == 0 || l.tickDur == 0 {
		return fmt.Errorf("Both batch size and tick duration are required, not running '%s' loop", l.name)
	}
	for {
		l.tick()
	}
}

// a ctLog contains the pre-processed logID and URI for a CT log. The ocsp-updater
// creates these out of cmd.LogDescription's from its config
type ctLog struct {
	logID string
	key   string
	uri   string
}

func newLog(logConfig cmd.LogDescription) (*ctLog, error) {
	logPK, err := base64.StdEncoding.DecodeString(logConfig.Key)
	if err != nil {
		return nil, err
	}

	logPKHash := sha256.Sum256(logPK)
	logID := base64.StdEncoding.EncodeToString(logPKHash[:])
	return &ctLog{logID: logID, key: logConfig.Key, uri: logConfig.URI}, nil
}

const clientName = "OCSP"

type config struct {
	OCSPUpdater cmd.OCSPUpdaterConfig

	Statsd cmd.StatsdConfig

	Syslog cmd.SyslogConfig

	Common struct {
		IssuerCert string
		CT         struct {
			Logs []cmd.LogDescription
		}
	}
}

func setupClients(c cmd.OCSPUpdaterConfig, stats metrics.Scope) (
	core.CertificateAuthority,
	core.Publisher,
	core.StorageAuthority,
) {
<<<<<<< HEAD
	amqpConf := c.AMQP
=======
	// TODO(jsha): Publisher is currently configured in production using old-style
	// GRPC config fields. Remove this once production is switched over.
	if c.Publisher != nil && c.TLS.CertFile == nil {
		c.TLS = cmd.TLSConfig{
			CertFile:   &c.Publisher.ClientCertificatePath,
			KeyFile:    &c.Publisher.ClientKeyPath,
			CACertFile: &c.Publisher.ServerIssuerPath,
		}
	}
>>>>>>> fd561ef8

	var tls *tls.Config
	var err error
	if c.TLS.CertFile != nil {
		tls, err = c.TLS.Load()
		cmd.FailOnError(err, "TLS config")
	}
	caConn, err := bgrpc.ClientSetup(c.OCSPGeneratorService, tls, stats)
	cmd.FailOnError(err, "Failed to load credentials and create gRPC connection to CA")
	// Make a CA client that is only capable of signing OCSP.
	// TODO(jsha): Once we've fully moved to gRPC, replace this
	// with a plain caPB.NewOCSPGeneratorClient.
	cac := bgrpc.NewCertificateAuthorityClient(nil, capb.NewOCSPGeneratorClient(caConn))

	publisherConn, err := bgrpc.ClientSetup(c.Publisher, tls, stats)
	cmd.FailOnError(err, "Failed to load credentials and create connection to service")
	pubc := bgrpc.NewPublisherClientWrapper(pubPB.NewPublisherClient(publisherConn))

	conn, err := bgrpc.ClientSetup(c.SAService, tls, stats)
	cmd.FailOnError(err, "Failed to load credentials and create gRPC connection to SA")
	sac := bgrpc.NewStorageAuthorityClient(sapb.NewStorageAuthorityClient(conn))

	return cac, pubc, sac
}

func main() {
	configFile := flag.String("config", "", "File path to the configuration file for this service")
	flag.Parse()
	if *configFile == "" {
		flag.Usage()
		os.Exit(1)
	}

	var c config
	err := cmd.ReadConfigFile(*configFile, &c)
	cmd.FailOnError(err, "Reading JSON config file into config structure")

	conf := c.OCSPUpdater
	err = features.Set(conf.Features)
	cmd.FailOnError(err, "Failed to set feature flags")

	stats, auditlogger := cmd.StatsAndLogging(c.Statsd, c.Syslog)
	scope := metrics.NewStatsdScope(stats, "OCSPUpdater")
	defer auditlogger.AuditPanic()
	auditlogger.Info(cmd.VersionString(clientName))

	// Configure DB
	dbURL, err := conf.DBConfig.URL()
	cmd.FailOnError(err, "Couldn't load DB URL")
	dbMap, err := sa.NewDbMap(dbURL, conf.DBConfig.MaxDBConns)
	cmd.FailOnError(err, "Could not connect to database")
	go sa.ReportDbConnCount(dbMap, scope)

	cac, pubc, sac := setupClients(conf, scope)

	updater, err := newUpdater(
		scope,
		clock.Default(),
		dbMap,
		cac,
		pubc,
		sac,
		// Necessary evil for now
		conf,
		c.Common.CT.Logs,
		c.Common.IssuerCert,
		auditlogger,
	)

	cmd.FailOnError(err, "Failed to create updater")

	for _, l := range updater.loops {
		go func(loop *looper) {
			err = loop.loop()
			if err != nil {
				auditlogger.AuditErr(err.Error())
			}
		}(l)
	}

	go cmd.DebugServer(conf.DebugAddr)
	go cmd.ProfileCmd(scope)

	// Sleep forever (until signaled)
	select {}
}<|MERGE_RESOLUTION|>--- conflicted
+++ resolved
@@ -729,20 +729,6 @@
 	core.Publisher,
 	core.StorageAuthority,
 ) {
-<<<<<<< HEAD
-	amqpConf := c.AMQP
-=======
-	// TODO(jsha): Publisher is currently configured in production using old-style
-	// GRPC config fields. Remove this once production is switched over.
-	if c.Publisher != nil && c.TLS.CertFile == nil {
-		c.TLS = cmd.TLSConfig{
-			CertFile:   &c.Publisher.ClientCertificatePath,
-			KeyFile:    &c.Publisher.ClientKeyPath,
-			CACertFile: &c.Publisher.ServerIssuerPath,
-		}
-	}
->>>>>>> fd561ef8
-
 	var tls *tls.Config
 	var err error
 	if c.TLS.CertFile != nil {
