--- conflicted
+++ resolved
@@ -20,13 +20,8 @@
 	"github.com/letsencrypt/boulder/sa"
 )
 
-<<<<<<< HEAD
-type config struct {
+type Config struct {
 	OCSPUpdater ocsp_updater.Config
-=======
-type Config struct {
-	OCSPUpdater ocsp_updater_config.Config
->>>>>>> 3bf06bb4
 
 	Syslog  cmd.SyslogConfig
 	Beeline cmd.BeelineConfig
