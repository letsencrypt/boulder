--- conflicted
+++ resolved
@@ -402,11 +402,8 @@
 		c.Mailer.Username,
 		smtpPassword,
 		*fromAddress,
-<<<<<<< HEAD
-		logger)
-=======
+		logger,
 		stats)
->>>>>>> 2a89063f
 	err = mailClient.Connect()
 	cmd.FailOnError(err, "Couldn't connect to mail server.")
 	defer func() {
