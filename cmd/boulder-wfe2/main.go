package notmain

import (
	"bytes"
	"context"
	"crypto/x509"
	"encoding/pem"
	"flag"
	"fmt"
	"log"
	"net/http"
	"os"
	"time"

	"github.com/honeycombio/beeline-go"
	"github.com/jmhodges/clock"
	"github.com/letsencrypt/boulder/cmd"
	"github.com/letsencrypt/boulder/features"
	"github.com/letsencrypt/boulder/goodkey"
	bgrpc "github.com/letsencrypt/boulder/grpc"
	"github.com/letsencrypt/boulder/issuance"
	blog "github.com/letsencrypt/boulder/log"
	"github.com/letsencrypt/boulder/nonce"
	rapb "github.com/letsencrypt/boulder/ra/proto"
	sapb "github.com/letsencrypt/boulder/sa/proto"
	"github.com/letsencrypt/boulder/wfe2"
	"github.com/prometheus/client_golang/prometheus"
)

type Config struct {
	WFE struct {
		cmd.ServiceConfig
		ListenAddress    string
		TLSListenAddress string

		ServerCertificatePath string
		ServerKeyPath         string

		AllowOrigins []string

		ShutdownStopTimeout cmd.ConfigDuration

		SubscriberAgreementURL string

		TLS cmd.TLSConfig

		RAService *cmd.GRPCClientConfig
		SAService *cmd.GRPCClientConfig

		// GetNonceService contains a gRPC config for any nonce-service instances
		// which we want to retrieve nonces from. In a multi-DC deployment this
		// should refer to local nonce-service instances only.
		GetNonceService *cmd.GRPCClientConfig

		// RedeemNonceService contains a gRPC config for each nonce-service
		// instance which we want to redeem nonces at. In a multi-DC deployment
		// this should contain both local and remote nonce-service instances.
		RedeemNonceService *cmd.GRPCClientConfig

		// RedeemNonceSalt is a salt value used to derive a nonce prefix for
		// necessary for redeeming nonces. In a multi-DC deployment this value
		// should be the same across all WFE and nonce-service instances.
		RedeemNonceSalt cmd.PasswordConfig

		// RedeemNonceServices contains a map of nonce-service prefixes to
		// gRPC configs we want to use to redeem nonces. In a multi-DC deployment
		// this should contain all nonce-services from all DCs as we want to be
		// able to redeem nonces generated at any DC.
		//
		// DEPRECATED: See RedeemNonceService, above.
		// TODO (#6610) Remove this after all configs have migrated to
		// `RedeemNonceService`.
		RedeemNonceServices map[string]cmd.GRPCClientConfig

		// CertificateChains maps AIA issuer URLs to certificate filenames.
		// Certificates are read into the chain in the order they are defined in the
		// slice of filenames.
		// DEPRECATED: See Chains, below.
		// TODO(5164): Remove this after all configs have migrated to `Chains`.
		CertificateChains map[string][]string

		// AlternateCertificateChains maps AIA issuer URLs to an optional alternate
		// certificate chain, represented by an ordered slice of certificate filenames.
		// DEPRECATED: See Chains, below.
		// TODO(5164): Remove this after all configs have migrated to `Chains`.
		AlternateCertificateChains map[string][]string

		// Chains is a list of lists of certificate filenames. Each inner list is
		// a chain (starting with the issuing intermediate, followed by one or
		// more additional certificates, up to and including a root) which we are
		// willing to serve. Chains that start with a given intermediate will only
		// be offered for certificates which were issued by the key pair represented
		// by that intermediate. The first chain representing any given issuing
		// key pair will be the default for that issuer, served if the client does
		// not request a specific chain.
		// NOTE: This config field deprecates the CertificateChains and
		// AlternateCertificateChains fields. If it is present, those fields are
		// ignored. They will be removed in a future release.
		Chains [][]string

		Features map[string]bool

		// DirectoryCAAIdentity is used for the /directory response's "meta"
		// element's "caaIdentities" field. It should match the VA's "issuerDomain"
		// configuration value (this value is the one used to enforce CAA)
		DirectoryCAAIdentity string
		// DirectoryWebsite is used for the /directory response's "meta" element's
		// "website" field.
		DirectoryWebsite string

		// ACMEv2 requests (outside some registration/revocation messages) use a JWS with
		// a KeyID header containing the full account URL. For new accounts this
		// will be a KeyID based on the HTTP request's Host header and the ACMEv2
		// account path. For legacy ACMEv1 accounts we need to whitelist the account
		// ID prefix that legacy accounts would have been using based on the Host
		// header of the WFE1 instance and the legacy 'reg' path component. This
		// will differ in configuration for production and staging.
		LegacyKeyIDPrefix string

		// GoodKey is an embedded config stanza for the goodkey library.
		GoodKey goodkey.Config

		// StaleTimeout determines how old should data be to be accessed via Boulder-specific GET-able APIs
		StaleTimeout cmd.ConfigDuration

		// AuthorizationLifetimeDays defines how long authorizations will be
		// considered valid for. The WFE uses this to find the creation date of
		// authorizations by subtracing this value from the expiry. It should match
		// the value configured in the RA.
		AuthorizationLifetimeDays int

		// PendingAuthorizationLifetimeDays defines how long authorizations may be in
		// the pending state before expiry. The WFE uses this to find the creation
		// date of pending authorizations by subtracting this value from the expiry.
		// It should match the value configured in the RA.
		PendingAuthorizationLifetimeDays int

		AccountCache *CacheConfig
	}

	Syslog  cmd.SyslogConfig
	Beeline cmd.BeelineConfig
}

type CacheConfig struct {
	Size int
	TTL  cmd.ConfigDuration
}

// loadCertificateFile loads a PEM certificate from the certFile provided. It
// validates that the PEM is well-formed with no leftover bytes, and contains
// only a well-formed X509 CA certificate. If the cert file meets these
// requirements the PEM bytes from the file are returned along with the parsed
// certificate, otherwise an error is returned. If the PEM contents of
// a certFile do not have a trailing newline one is added.
// TODO(5164): Remove this after all configs have migrated to `Chains`.
func loadCertificateFile(aiaIssuerURL, certFile string) ([]byte, *issuance.Certificate, error) {
	pemBytes, err := os.ReadFile(certFile)
	if err != nil {
		return nil, nil, fmt.Errorf(
			"CertificateChain entry for AIA issuer url %q has an "+
				"invalid chain file: %q - error reading contents: %w",
			aiaIssuerURL, certFile, err)
	}
	if bytes.Contains(pemBytes, []byte("\r\n")) {
		return nil, nil, fmt.Errorf(
			"CertificateChain entry for AIA issuer url %q has an "+
				"invalid chain file: %q - contents had CRLF line endings",
			aiaIssuerURL, certFile)
	}
	// Try to decode the contents as PEM
	certBlock, rest := pem.Decode(pemBytes)
	if certBlock == nil {
		return nil, nil, fmt.Errorf(
			"CertificateChain entry for AIA issuer url %q has an "+
				"invalid chain file: %q - contents did not decode as PEM",
			aiaIssuerURL, certFile)
	}
	// The PEM contents must be a CERTIFICATE
	if certBlock.Type != "CERTIFICATE" {
		return nil, nil, fmt.Errorf(
			"CertificateChain entry for AIA issuer url %q has an "+
				"invalid chain file: %q - PEM block type incorrect, found "+
				"%q, expected \"CERTIFICATE\"",
			aiaIssuerURL, certFile, certBlock.Type)
	}
	// The PEM Certificate must successfully parse
	cert, err := x509.ParseCertificate(certBlock.Bytes)
	if err != nil {
		return nil, nil, fmt.Errorf(
			"CertificateChain entry for AIA issuer url %q has an "+
				"invalid chain file: %q - certificate bytes failed to parse: %w",
			aiaIssuerURL, certFile, err)
	}
	// If there are bytes leftover we must reject the file otherwise these
	// leftover bytes will end up in a served certificate chain.
	if len(rest) != 0 {
		return nil, nil, fmt.Errorf(
			"CertificateChain entry for AIA issuer url %q has an "+
				"invalid chain file: %q - PEM contents had unused remainder "+
				"input (%d bytes)",
			aiaIssuerURL, certFile, len(rest))
	}
	// If the PEM contents don't end in a \n, add it.
	if pemBytes[len(pemBytes)-1] != '\n' {
		pemBytes = append(pemBytes, '\n')
	}
	ic, err := issuance.NewCertificate(cert)
	if err != nil {
		return nil, nil, fmt.Errorf(
			"CertificateChain entry for AIA issuer url %q has an "+
				"invalid chain file: %q - unable to load issuer certificate: %w",
			aiaIssuerURL, certFile, err)
	}
	return pemBytes, ic, nil
}

// loadCertificateChains processes the provided chainConfig of AIA Issuer URLs
// and cert filenames. For each AIA issuer URL all of its cert filenames are
// read, validated as PEM certificates, and concatenated together separated by
// newlines. The combined PEM certificate chain contents for each are returned
// in the results map, keyed by the IssuerNameID. Additionally the first
// certificate in each chain is parsed and returned in a slice of issuer
// certificates.
// TODO(5164): Remove this after all configs have migrated to `Chains`.
func loadCertificateChains(chainConfig map[string][]string, requireAtLeastOneChain bool) (map[issuance.IssuerNameID][]byte, map[issuance.IssuerNameID]*issuance.Certificate, error) {
	results := make(map[issuance.IssuerNameID][]byte, len(chainConfig))
	issuerCerts := make(map[issuance.IssuerNameID]*issuance.Certificate, len(chainConfig))

	// For each AIA Issuer URL we need to read the chain cert files
	for aiaIssuerURL, certFiles := range chainConfig {
		var buffer bytes.Buffer

		// There must be at least one chain file specified
		if requireAtLeastOneChain && len(certFiles) == 0 {
			return nil, nil, fmt.Errorf(
				"CertificateChain entry for AIA issuer url %q has no chain "+
					"file names configured",
				aiaIssuerURL)
		}

		// certFiles are read and appended in the order they appear in the
		// configuration
		var id issuance.IssuerNameID
		for i, c := range certFiles {
			// Prepend a newline before each chain entry
			buffer.Write([]byte("\n"))

			// Read and validate the chain file contents
			pemBytes, cert, err := loadCertificateFile(aiaIssuerURL, c)
			if err != nil {
				return nil, nil, err
			}

			// Save the first certificate as a direct issuer certificate
			if i == 0 {
				id = cert.NameID()
				issuerCerts[id] = cert
			}

			// Write the PEM bytes to the result buffer for this AIAIssuer
			buffer.Write(pemBytes)
		}

		// Save the full PEM chain contents, if any
		if buffer.Len() > 0 {
			results[id] = buffer.Bytes()
		}
	}

	return results, issuerCerts, nil
}

// loadChain takes a list of filenames containing pem-formatted certificates,
// and returns a chain representing all of those certificates in order. It
// ensures that the resulting chain is valid. The final file is expected to be
// a root certificate, which the chain will be verified against, but which will
// not be included in the resulting chain.
func loadChain(certFiles []string) (*issuance.Certificate, []byte, error) {
	certs, err := issuance.LoadChain(certFiles)
	if err != nil {
		return nil, nil, err
	}

	// Iterate over all certs appending their pem to the buf.
	var buf bytes.Buffer
	for _, cert := range certs {
		buf.Write([]byte("\n"))
		buf.Write(pem.EncodeToMemory(&pem.Block{Type: "CERTIFICATE", Bytes: cert.Raw}))
	}

	return certs[0], buf.Bytes(), nil
}

func setupWFE(c Config, scope prometheus.Registerer, clk clock.Clock) (rapb.RegistrationAuthorityClient, sapb.StorageAuthorityReadOnlyClient, nonce.Getter, map[string]nonce.Redeemer, nonce.Redeemer, string) {
	tlsConfig, err := c.WFE.TLS.Load()
	cmd.FailOnError(err, "TLS config")

	raConn, err := bgrpc.ClientSetup(c.WFE.RAService, tlsConfig, scope, clk)
	cmd.FailOnError(err, "Failed to load credentials and create gRPC connection to RA")
	rac := rapb.NewRegistrationAuthorityClient(raConn)

	saConn, err := bgrpc.ClientSetup(c.WFE.SAService, tlsConfig, scope, clk)
	cmd.FailOnError(err, "Failed to load credentials and create gRPC connection to SA")
	sac := sapb.NewStorageAuthorityReadOnlyClient(saConn)

<<<<<<< HEAD
	// TODO(#6610) Refactor these checks.
	if c.WFE.RedeemNonceService != nil && c.WFE.RedeemNonceServices != nil {
		cmd.Fail("Only one of 'redeemNonceService' and 'redeemNonceServices' should be configured.")
	}
	if c.WFE.RedeemNonceService == nil && c.WFE.RedeemNonceServices == nil {
		cmd.Fail("One of 'redeemNonceService' and 'redeemNonceServices' must be configured.")
	}
	if c.WFE.RedeemNonceService != nil && c.WFE.RedeemNonceSalt.PasswordFile == "" {
		cmd.Fail("'redeemNonceSalt' must be configured if 'redeemNonceService' is configured.")
	}
	if c.WFE.GetNonceService == nil {
		cmd.Fail("'getNonceService' must be configured")
	}

	var rncSalt string
	if c.WFE.RedeemNonceSalt.PasswordFile != "" {
		rncSalt, err = c.WFE.RedeemNonceSalt.Pass()
		cmd.FailOnError(err, "Failed to load redeemNonceSalt")
	}

	getNonceConn, err := bgrpc.ClientSetup(c.WFE.GetNonceService, tlsConfig, scope, clk, bgrpc.CancelTo408Interceptor)
	cmd.FailOnError(err, "Failed to load credentials and create gRPC connection to get nonce service")
	gnc := nonce.NewGetter(getNonceConn)

	var rnc nonce.Redeemer
	var npm map[string]nonce.Redeemer
	if c.WFE.RedeemNonceService != nil {
		// Dispatch nonce redemption RPCs dynamically.
		redeemNonceConn, err := bgrpc.ClientSetup(c.WFE.RedeemNonceService, tlsConfig, scope, clk, bgrpc.CancelTo408Interceptor)
		cmd.FailOnError(err, "Failed to load credentials and create gRPC connection to redeem nonce service")
		rnc = nonce.NewRedeemer(redeemNonceConn)
	} else {
		// Dispatch nonce redpemption RPCs using a static mapping.
		//
		// TODO(#6610) Remove code below and the `npm` mapping.
		npm = make(map[string]nonce.Redeemer)
=======
	var rns noncepb.NonceServiceClient
	npm := map[string]noncepb.NonceServiceClient{}
	if c.WFE.GetNonceService != nil {
		rnsConn, err := bgrpc.ClientSetup(c.WFE.GetNonceService, tlsConfig, scope, clk)
		cmd.FailOnError(err, "Failed to load credentials and create gRPC connection to get nonce service")
		rns = noncepb.NewNonceServiceClient(rnsConn)
>>>>>>> 86c8a23a
		for prefix, serviceConfig := range c.WFE.RedeemNonceServices {
			serviceConfig := serviceConfig
			conn, err := bgrpc.ClientSetup(&serviceConfig, tlsConfig, scope, clk)
			cmd.FailOnError(err, "Failed to load credentials and create gRPC connection to redeem nonce service")
			npm[prefix] = nonce.NewRedeemer(conn)
		}
	}

	return rac, sac, gnc, npm, rnc, rncSalt
}

type errorWriter struct {
	blog.Logger
}

func (ew errorWriter) Write(p []byte) (n int, err error) {
	// log.Logger will append a newline to all messages before calling
	// Write. Our log checksum checker doesn't like newlines, because
	// syslog will strip them out so the calculated checksums will
	// differ. So that we don't hit this corner case for every line
	// logged from inside net/http.Server we strip the newline before
	// we get to the checksum generator.
	p = bytes.TrimRight(p, "\n")
	ew.Logger.Err(fmt.Sprintf("net/http.Server: %s", string(p)))
	return
}

func main() {
	configFile := flag.String("config", "", "File path to the configuration file for this service")
	flag.Parse()
	if *configFile == "" {
		flag.Usage()
		os.Exit(1)
	}

	var c Config
	err := cmd.ReadConfigFile(*configFile, &c)
	cmd.FailOnError(err, "Reading JSON config file into config structure")

	err = features.Set(c.WFE.Features)
	cmd.FailOnError(err, "Failed to set feature flags")

	allCertChains := map[issuance.IssuerNameID][][]byte{}
	issuerCerts := map[issuance.IssuerNameID]*issuance.Certificate{}
	if c.WFE.Chains != nil {
		for _, files := range c.WFE.Chains {
			issuer, chain, err := loadChain(files)
			cmd.FailOnError(err, "Failed to load chain")

			id := issuer.NameID()
			allCertChains[id] = append(allCertChains[id], chain)
			// This may overwrite a previously-set issuerCert (e.g. if there are two
			// chains for the same issuer, but with different versions of the same
			// same intermediate issued by different roots). This is okay, as the
			// only truly important content here is the public key to verify other
			// certs.
			issuerCerts[id] = issuer
		}
	} else {
		// TODO(5164): Remove this after all configs have migrated to `Chains`.
		var certChains map[issuance.IssuerNameID][]byte
		certChains, issuerCerts, err = loadCertificateChains(c.WFE.CertificateChains, true)
		cmd.FailOnError(err, "Couldn't read configured CertificateChains")

		for nameID, chainPEM := range certChains {
			allCertChains[nameID] = [][]byte{chainPEM}
		}

		if c.WFE.AlternateCertificateChains != nil {
			altCertChains, _, err := loadCertificateChains(c.WFE.AlternateCertificateChains, false)
			cmd.FailOnError(err, "Couldn't read configured AlternateCertificateChains")

			for nameID, chainPEM := range altCertChains {
				if _, ok := allCertChains[nameID]; !ok {
					cmd.Fail(fmt.Sprintf("IssuerNameId %q appeared in AlternateCertificateChains, "+
						"but does not exist in CertificateChains", nameID))
				}
				allCertChains[nameID] = append(allCertChains[nameID], chainPEM)
			}
		}
	}

	bc, err := c.Beeline.Load()
	cmd.FailOnError(err, "Failed to load Beeline config")
	beeline.Init(bc)
	defer beeline.Close()

	stats, logger := cmd.StatsAndLogging(c.Syslog, c.WFE.DebugAddr)
	defer logger.AuditPanic()
	logger.Info(cmd.VersionString())

	clk := cmd.Clock()

	rac, sac, gnc, npm, rnc, rncSalt := setupWFE(c, stats, clk)

	kp, err := goodkey.NewKeyPolicy(&c.WFE.GoodKey, sac.KeyBlocked)
	cmd.FailOnError(err, "Unable to create key policy")

	if c.WFE.StaleTimeout.Duration == 0 {
		c.WFE.StaleTimeout.Duration = time.Minute * 10
	}

	// Baseline Requirements v1.8.1 section 4.2.1: "any reused data, document,
	// or completed validation MUST be obtained no more than 398 days prior
	// to issuing the Certificate". If unconfigured or the configured value is
	// greater than 397 days, bail out.
	if c.WFE.AuthorizationLifetimeDays <= 0 || c.WFE.AuthorizationLifetimeDays > 397 {
		cmd.Fail("authorizationLifetimeDays value must be greater than 0 and less than 398")
	}
	authorizationLifetime := time.Duration(c.WFE.AuthorizationLifetimeDays) * 24 * time.Hour

	// The Baseline Requirements v1.8.1 state that validation tokens "MUST
	// NOT be used for more than 30 days from its creation". If unconfigured
	// or the configured value pendingAuthorizationLifetimeDays is greater
	// than 29 days, bail out.
	if c.WFE.PendingAuthorizationLifetimeDays <= 0 || c.WFE.PendingAuthorizationLifetimeDays > 29 {
		cmd.Fail("pendingAuthorizationLifetimeDays value must be greater than 0 and less than 30")
	}
	pendingAuthorizationLifetime := time.Duration(c.WFE.PendingAuthorizationLifetimeDays) * 24 * time.Hour

	var accountGetter wfe2.AccountGetter
	if c.WFE.AccountCache != nil {
		accountGetter = wfe2.NewAccountCache(sac,
			c.WFE.AccountCache.Size,
			c.WFE.AccountCache.TTL.Duration,
			clk,
			stats)
	} else {
		accountGetter = sac
	}
	wfe, err := wfe2.NewWebFrontEndImpl(
		stats,
		clk,
		kp,
		allCertChains,
		issuerCerts,
		npm,
		logger,
		c.WFE.StaleTimeout.Duration,
		authorizationLifetime,
		pendingAuthorizationLifetime,
		rac,
		sac,
		rnc,
		gnc,
		rncSalt,
		accountGetter,
	)
	cmd.FailOnError(err, "Unable to create WFE")

	wfe.SubscriberAgreementURL = c.WFE.SubscriberAgreementURL
	wfe.AllowOrigins = c.WFE.AllowOrigins
	wfe.DirectoryCAAIdentity = c.WFE.DirectoryCAAIdentity
	wfe.DirectoryWebsite = c.WFE.DirectoryWebsite
	wfe.LegacyKeyIDPrefix = c.WFE.LegacyKeyIDPrefix

	logger.Infof("WFE using key policy: %#v", kp)

	logger.Infof("Server running, listening on %s....", c.WFE.ListenAddress)
	handler := wfe.Handler(stats)

	// The gosec linter complains that ReadHeaderTimeout is not set. That's fine,
	// because that field inherits its value from ReadTimeout.
	////nolint:gosec
	srv := http.Server{
		ReadTimeout:  30 * time.Second,
		WriteTimeout: 120 * time.Second,
		IdleTimeout:  120 * time.Second,
		Addr:         c.WFE.ListenAddress,
		ErrorLog:     log.New(errorWriter{logger}, "", 0),
		Handler:      handler,
	}

	go func() {
		err := srv.ListenAndServe()
		if err != nil && err != http.ErrServerClosed {
			cmd.FailOnError(err, "Running HTTP server")
		}
	}()

	// The gosec linter complains that ReadHeaderTimeout is not set. That's fine,
	// because that field inherits its value from ReadTimeout.
	////nolint:gosec
	tlsSrv := http.Server{
		ReadTimeout:  30 * time.Second,
		WriteTimeout: 120 * time.Second,
		IdleTimeout:  120 * time.Second,
		Addr:         c.WFE.TLSListenAddress,
		ErrorLog:     log.New(errorWriter{logger}, "", 0),
		Handler:      handler,
	}
	if tlsSrv.Addr != "" {
		go func() {
			err := tlsSrv.ListenAndServeTLS(c.WFE.ServerCertificatePath, c.WFE.ServerKeyPath)
			if err != nil && err != http.ErrServerClosed {
				cmd.FailOnError(err, "Running TLS server")
			}
		}()
	}

	done := make(chan bool)
	go cmd.CatchSignals(logger, func() {
		ctx, cancel := context.WithTimeout(context.Background(), c.WFE.ShutdownStopTimeout.Duration)
		defer cancel()
		_ = srv.Shutdown(ctx)
		_ = tlsSrv.Shutdown(ctx)
		done <- true
	})

	// https://godoc.org/net/http#Server.Shutdown:
	// When Shutdown is called, Serve, ListenAndServe, and ListenAndServeTLS
	// immediately return ErrServerClosed. Make sure the program doesn't exit and
	// waits instead for Shutdown to return.
	<-done
}

func init() {
	cmd.RegisterCommand("boulder-wfe2", main)
}<|MERGE_RESOLUTION|>--- conflicted
+++ resolved
@@ -304,7 +304,6 @@
 	cmd.FailOnError(err, "Failed to load credentials and create gRPC connection to SA")
 	sac := sapb.NewStorageAuthorityReadOnlyClient(saConn)
 
-<<<<<<< HEAD
 	// TODO(#6610) Refactor these checks.
 	if c.WFE.RedeemNonceService != nil && c.WFE.RedeemNonceServices != nil {
 		cmd.Fail("Only one of 'redeemNonceService' and 'redeemNonceServices' should be configured.")
@@ -325,7 +324,7 @@
 		cmd.FailOnError(err, "Failed to load redeemNonceSalt")
 	}
 
-	getNonceConn, err := bgrpc.ClientSetup(c.WFE.GetNonceService, tlsConfig, scope, clk, bgrpc.CancelTo408Interceptor)
+	getNonceConn, err := bgrpc.ClientSetup(c.WFE.GetNonceService, tlsConfig, scope, clk)
 	cmd.FailOnError(err, "Failed to load credentials and create gRPC connection to get nonce service")
 	gnc := nonce.NewGetter(getNonceConn)
 
@@ -333,7 +332,7 @@
 	var npm map[string]nonce.Redeemer
 	if c.WFE.RedeemNonceService != nil {
 		// Dispatch nonce redemption RPCs dynamically.
-		redeemNonceConn, err := bgrpc.ClientSetup(c.WFE.RedeemNonceService, tlsConfig, scope, clk, bgrpc.CancelTo408Interceptor)
+		redeemNonceConn, err := bgrpc.ClientSetup(c.WFE.RedeemNonceService, tlsConfig, scope, clk)
 		cmd.FailOnError(err, "Failed to load credentials and create gRPC connection to redeem nonce service")
 		rnc = nonce.NewRedeemer(redeemNonceConn)
 	} else {
@@ -341,14 +340,6 @@
 		//
 		// TODO(#6610) Remove code below and the `npm` mapping.
 		npm = make(map[string]nonce.Redeemer)
-=======
-	var rns noncepb.NonceServiceClient
-	npm := map[string]noncepb.NonceServiceClient{}
-	if c.WFE.GetNonceService != nil {
-		rnsConn, err := bgrpc.ClientSetup(c.WFE.GetNonceService, tlsConfig, scope, clk)
-		cmd.FailOnError(err, "Failed to load credentials and create gRPC connection to get nonce service")
-		rns = noncepb.NewNonceServiceClient(rnsConn)
->>>>>>> 86c8a23a
 		for prefix, serviceConfig := range c.WFE.RedeemNonceServices {
 			serviceConfig := serviceConfig
 			conn, err := bgrpc.ClientSetup(&serviceConfig, tlsConfig, scope, clk)
