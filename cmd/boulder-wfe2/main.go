package notmain

import (
	"bytes"
	"context"
	"encoding/pem"
	"flag"
	"fmt"
	"net/http"
	"os"
	"time"

	"github.com/letsencrypt/boulder/cmd"
	"github.com/letsencrypt/boulder/config"
	"github.com/letsencrypt/boulder/features"
	"github.com/letsencrypt/boulder/goodkey"
	"github.com/letsencrypt/boulder/goodkey/sagoodkey"
	bgrpc "github.com/letsencrypt/boulder/grpc"
	"github.com/letsencrypt/boulder/grpc/noncebalancer"
	"github.com/letsencrypt/boulder/issuance"
	"github.com/letsencrypt/boulder/nonce"
	rapb "github.com/letsencrypt/boulder/ra/proto"
	"github.com/letsencrypt/boulder/ratelimits"
	bredis "github.com/letsencrypt/boulder/redis"
	sapb "github.com/letsencrypt/boulder/sa/proto"
	"github.com/letsencrypt/boulder/web"
	"github.com/letsencrypt/boulder/wfe2"
)

type Config struct {
	WFE struct {
		DebugAddr string `validate:"omitempty,hostname_port"`

		// ListenAddress is the address:port on which to listen for incoming
		// HTTP requests. Defaults to ":80".
		ListenAddress string `validate:"omitempty,hostname_port"`

		// TLSListenAddress is the address:port on which to listen for incoming
		// HTTPS requests. If none is provided the WFE will not listen for HTTPS
		// requests.
		TLSListenAddress string `validate:"omitempty,hostname_port"`

		// Timeout is the per-request overall timeout. This should be slightly
		// lower than the upstream's timeout when making requests to the WFE.
		Timeout config.Duration `validate:"-"`

		ServerCertificatePath string `validate:"required_with=TLSListenAddress"`
		ServerKeyPath         string `validate:"required_with=TLSListenAddress"`

		AllowOrigins []string

		ShutdownStopTimeout config.Duration

		SubscriberAgreementURL string

		TLS cmd.TLSConfig

		RAService *cmd.GRPCClientConfig
		SAService *cmd.GRPCClientConfig

		// GetNonceService is a gRPC config which contains a single SRV name
		// used to lookup nonce-service instances used exclusively for nonce
		// creation. In a multi-DC deployment this should refer to local
		// nonce-service instances only.
		GetNonceService *cmd.GRPCClientConfig `validate:"required"`

		// RedeemNonceService is a gRPC config which contains a list of SRV
		// names used to lookup nonce-service instances used exclusively for
		// nonce redemption. In a multi-DC deployment this should contain both
		// local and remote nonce-service instances.
		RedeemNonceService *cmd.GRPCClientConfig `validate:"required"`

		// NoncePrefixKey is a secret used for deriving the prefix of each nonce
		// instance. It should contain 256 bits of random data to be suitable as
		// an HMAC-SHA256 key (e.g. the output of `openssl rand -hex 32`). In a
		// multi-DC deployment this value should be the same across all
		// boulder-wfe and nonce-service instances.
		NoncePrefixKey cmd.PasswordConfig `validate:"-"`

		// Chains is a list of lists of certificate filenames. Each inner list is
		// a chain (starting with the issuing intermediate, followed by one or
		// more additional certificates, up to and including a root) which we are
		// willing to serve. Chains that start with a given intermediate will only
		// be offered for certificates which were issued by the key pair represented
		// by that intermediate. The first chain representing any given issuing
		// key pair will be the default for that issuer, served if the client does
		// not request a specific chain.
		Chains [][]string `validate:"required,min=1,dive,min=2,dive,required"`

		Features features.Config

		// DirectoryCAAIdentity is used for the /directory response's "meta"
		// element's "caaIdentities" field. It should match the VA's "issuerDomain"
		// configuration value (this value is the one used to enforce CAA)
		DirectoryCAAIdentity string `validate:"required,fqdn"`
		// DirectoryWebsite is used for the /directory response's "meta" element's
		// "website" field.
		DirectoryWebsite string `validate:"required,url"`

		// ACMEv2 requests (outside some registration/revocation messages) use a JWS with
		// a KeyID header containing the full account URL. For new accounts this
		// will be a KeyID based on the HTTP request's Host header and the ACMEv2
		// account path. For legacy ACMEv1 accounts we need to whitelist the account
		// ID prefix that legacy accounts would have been using based on the Host
		// header of the WFE1 instance and the legacy 'reg' path component. This
		// will differ in configuration for production and staging.
		LegacyKeyIDPrefix string `validate:"required,url"`

		// GoodKey is an embedded config stanza for the goodkey library.
		GoodKey goodkey.Config

		// StaleTimeout determines how old should data be to be accessed via Boulder-specific GET-able APIs
		StaleTimeout config.Duration `validate:"-"`

		// AuthorizationLifetimeDays defines how long authorizations will be
		// considered valid for. The WFE uses this to find the creation date of
		// authorizations by subtracing this value from the expiry. It should match
		// the value configured in the RA.
		AuthorizationLifetimeDays int `validate:"required,min=1,max=397"`

		// PendingAuthorizationLifetimeDays defines how long authorizations may be in
		// the pending state before expiry. The WFE uses this to find the creation
		// date of pending authorizations by subtracting this value from the expiry.
		// It should match the value configured in the RA.
		PendingAuthorizationLifetimeDays int `validate:"required,min=1,max=29"`

		AccountCache *CacheConfig

		Limiter struct {
			// Redis contains the configuration necessary to connect to Redis
			// for rate limiting. This field is required to enable rate
			// limiting.
			Redis *bredis.Config `validate:"required_with=Defaults"`

			// Defaults is a path to a YAML file containing default rate limits.
			// See: ratelimits/README.md for details. This field is required to
			// enable rate limiting. If any individual rate limit is not set,
			// that limit will be disabled. Failed Authorizations limits passed
			// in this file must be identical to those in the RA.
			Defaults string `validate:"required_with=Redis"`

			// Overrides is a path to a YAML file containing overrides for the
			// default rate limits. See: ratelimits/README.md for details. If
			// this field is not set, all requesters will be subject to the
			// default rate limits. Overrides for the Failed Authorizations
			// overrides passed in this file must be identical to those in the
			// RA.
			Overrides string
		}

		// MaxNames is the maximum number of subjectAltNames in a single cert.
		// The value supplied SHOULD be greater than 0 and no more than 100,
		// defaults to 100. These limits are per section 7.1 of our combined
		// CP/CPS, under "DV-SSL Subscriber Certificate". The value must match
		// the CA and RA configurations.
		MaxNames int `validate:"min=0,max=100"`

		// CertificateProfileNames is the list of acceptable certificate profile
		// names for newOrder requests. Requests with a profile name not in this
		// list will be rejected. This field is optional; if unset, no profile
		// names are accepted.
		CertificateProfileNames []string `validate:"omitempty,dive,alphanum,min=1,max=32"`
	}

	Syslog        cmd.SyslogConfig
	OpenTelemetry cmd.OpenTelemetryConfig

	// OpenTelemetryHTTPConfig configures tracing on incoming HTTP requests
	OpenTelemetryHTTPConfig cmd.OpenTelemetryHTTPConfig
}

type CacheConfig struct {
	Size int
	TTL  config.Duration
}

// loadChain takes a list of filenames containing pem-formatted certificates,
// and returns a chain representing all of those certificates in order. It
// ensures that the resulting chain is valid. The final file is expected to be
// a root certificate, which the chain will be verified against, but which will
// not be included in the resulting chain.
func loadChain(certFiles []string) (*issuance.Certificate, []byte, error) {
	certs, err := issuance.LoadChain(certFiles)
	if err != nil {
		return nil, nil, err
	}

	// Iterate over all certs appending their pem to the buf.
	var buf bytes.Buffer
	for _, cert := range certs {
		buf.Write([]byte("\n"))
		buf.Write(pem.EncodeToMemory(&pem.Block{Type: "CERTIFICATE", Bytes: cert.Raw}))
	}

	return certs[0], buf.Bytes(), nil
}

<<<<<<< HEAD
func setupWFE(c Config, scope prometheus.Registerer, clk clock.Clock) (rapb.RegistrationAuthorityClient, sapb.StorageAuthorityReadOnlyClient, nonce.Getter, nonce.Redeemer, string) {
	tlsConfig, err := c.WFE.TLS.Load(scope)
	cmd.FailOnError(err, "TLS config")

	raConn, err := bgrpc.ClientSetup(c.WFE.RAService, tlsConfig, scope, clk)
	cmd.FailOnError(err, "Failed to load credentials and create gRPC connection to RA")
	rac := rapb.NewRegistrationAuthorityClient(raConn)

	saConn, err := bgrpc.ClientSetup(c.WFE.SAService, tlsConfig, scope, clk)
	cmd.FailOnError(err, "Failed to load credentials and create gRPC connection to SA")
	sac := sapb.NewStorageAuthorityReadOnlyClient(saConn)

	if c.WFE.RedeemNonceService == nil {
		cmd.Fail("'redeemNonceService' must be configured.")
	}
	if c.WFE.GetNonceService == nil {
		cmd.Fail("'getNonceService' must be configured")
	}

	var rncKey string
	if c.WFE.NoncePrefixKey.PasswordFile != "" {
		rncKey, err = c.WFE.NoncePrefixKey.Pass()
		cmd.FailOnError(err, "Failed to load noncePrefixKey")
	}

	getNonceConn, err := bgrpc.ClientSetup(c.WFE.GetNonceService, tlsConfig, scope, clk)
	cmd.FailOnError(err, "Failed to load credentials and create gRPC connection to get nonce service")
	gnc := nonce.NewGetter(getNonceConn)

	if c.WFE.RedeemNonceService.SRVResolver != noncebalancer.SRVResolverScheme {
		cmd.Fail(fmt.Sprintf(
			"'redeemNonceService.SRVResolver' must be set to %q", noncebalancer.SRVResolverScheme),
		)
	}
	redeemNonceConn, err := bgrpc.ClientSetup(c.WFE.RedeemNonceService, tlsConfig, scope, clk)
	cmd.FailOnError(err, "Failed to load credentials and create gRPC connection to redeem nonce service")
	rnc := nonce.NewRedeemer(redeemNonceConn)

	return rac, sac, gnc, rnc, rncKey
=======
type errorWriter struct {
	blog.Logger
}

func (ew errorWriter) Write(p []byte) (n int, err error) {
	// log.Logger will append a newline to all messages before calling
	// Write. Our log checksum checker doesn't like newlines, because
	// syslog will strip them out so the calculated checksums will
	// differ. So that we don't hit this corner case for every line
	// logged from inside net/http.Server we strip the newline before
	// we get to the checksum generator.
	p = bytes.TrimRight(p, "\n")
	ew.Logger.Err(fmt.Sprintf("net/http.Server: %s", string(p)))
	return
>>>>>>> 26ca0928
}

func main() {
	listenAddr := flag.String("addr", "", "HTTP listen address override")
	tlsAddr := flag.String("tls-addr", "", "HTTPS listen address override")
	debugAddr := flag.String("debug-addr", "", "Debug server address override")
	configFile := flag.String("config", "", "File path to the configuration file for this service")
	flag.Parse()
	if *configFile == "" {
		flag.Usage()
		os.Exit(1)
	}

	var c Config
	err := cmd.ReadConfigFile(*configFile, &c)
	cmd.FailOnError(err, "Reading JSON config file into config structure")

	features.Set(c.WFE.Features)

	if *listenAddr != "" {
		c.WFE.ListenAddress = *listenAddr
	}
	if *tlsAddr != "" {
		c.WFE.TLSListenAddress = *tlsAddr
	}
	if *debugAddr != "" {
		c.WFE.DebugAddr = *debugAddr
	}
	maxNames := c.WFE.MaxNames
	if maxNames == 0 {
		// Default to 100 names per cert.
		maxNames = 100
	}

	certChains := map[issuance.NameID][][]byte{}
	issuerCerts := map[issuance.NameID]*issuance.Certificate{}
	for _, files := range c.WFE.Chains {
		issuer, chain, err := loadChain(files)
		cmd.FailOnError(err, "Failed to load chain")

		id := issuer.NameID()
		certChains[id] = append(certChains[id], chain)
		// This may overwrite a previously-set issuerCert (e.g. if there are two
		// chains for the same issuer, but with different versions of the same
		// same intermediate issued by different roots). This is okay, as the
		// only truly important content here is the public key to verify other
		// certs.
		issuerCerts[id] = issuer
	}

	stats, logger, oTelShutdown := cmd.StatsAndLogging(c.Syslog, c.OpenTelemetry, c.WFE.DebugAddr)
	logger.Info(cmd.VersionString())

	clk := cmd.Clock()

	tlsConfig, err := c.WFE.TLS.Load(stats)
	cmd.FailOnError(err, "TLS config")

	raConn, err := bgrpc.ClientSetup(c.WFE.RAService, tlsConfig, stats, clk)
	cmd.FailOnError(err, "Failed to load credentials and create gRPC connection to RA")
	rac := rapb.NewRegistrationAuthorityClient(raConn)

	saConn, err := bgrpc.ClientSetup(c.WFE.SAService, tlsConfig, stats, clk)
	cmd.FailOnError(err, "Failed to load credentials and create gRPC connection to SA")
	sac := sapb.NewStorageAuthorityReadOnlyClient(saConn)

	if c.WFE.RedeemNonceService == nil {
		cmd.Fail("'redeemNonceService' must be configured.")
	}
	if c.WFE.GetNonceService == nil {
		cmd.Fail("'getNonceService' must be configured")
	}

	var noncePrefixKey string
	if c.WFE.NoncePrefixKey.PasswordFile != "" {
		noncePrefixKey, err = c.WFE.NoncePrefixKey.Pass()
		cmd.FailOnError(err, "Failed to load noncePrefixKey")
	}

	getNonceConn, err := bgrpc.ClientSetup(c.WFE.GetNonceService, tlsConfig, stats, clk)
	cmd.FailOnError(err, "Failed to load credentials and create gRPC connection to get nonce service")
	gnc := nonce.NewGetter(getNonceConn)

	if c.WFE.RedeemNonceService.SRVResolver != noncebalancer.SRVResolverScheme {
		cmd.Fail(fmt.Sprintf(
			"'redeemNonceService.SRVResolver' must be set to %q", noncebalancer.SRVResolverScheme),
		)
	}
	redeemNonceConn, err := bgrpc.ClientSetup(c.WFE.RedeemNonceService, tlsConfig, stats, clk)
	cmd.FailOnError(err, "Failed to load credentials and create gRPC connection to redeem nonce service")
	rnc := nonce.NewRedeemer(redeemNonceConn)

	kp, err := sagoodkey.NewPolicy(&c.WFE.GoodKey, sac.KeyBlocked)
	cmd.FailOnError(err, "Unable to create key policy")

	if c.WFE.StaleTimeout.Duration == 0 {
		c.WFE.StaleTimeout.Duration = time.Minute * 10
	}

	// Baseline Requirements v1.8.1 section 4.2.1: "any reused data, document,
	// or completed validation MUST be obtained no more than 398 days prior
	// to issuing the Certificate". If unconfigured or the configured value is
	// greater than 397 days, bail out.
	if c.WFE.AuthorizationLifetimeDays <= 0 || c.WFE.AuthorizationLifetimeDays > 397 {
		cmd.Fail("authorizationLifetimeDays value must be greater than 0 and less than 398")
	}
	authorizationLifetime := time.Duration(c.WFE.AuthorizationLifetimeDays) * 24 * time.Hour

	// The Baseline Requirements v1.8.1 state that validation tokens "MUST
	// NOT be used for more than 30 days from its creation". If unconfigured
	// or the configured value pendingAuthorizationLifetimeDays is greater
	// than 29 days, bail out.
	if c.WFE.PendingAuthorizationLifetimeDays <= 0 || c.WFE.PendingAuthorizationLifetimeDays > 29 {
		cmd.Fail("pendingAuthorizationLifetimeDays value must be greater than 0 and less than 30")
	}
	pendingAuthorizationLifetime := time.Duration(c.WFE.PendingAuthorizationLifetimeDays) * 24 * time.Hour

	var limiter *ratelimits.Limiter
	var txnBuilder *ratelimits.TransactionBuilder
	var limiterRedis *bredis.Ring
	if c.WFE.Limiter.Defaults != "" {
		// Setup rate limiting.
		limiterRedis, err = bredis.NewRingFromConfig(*c.WFE.Limiter.Redis, stats, logger)
		cmd.FailOnError(err, "Failed to create Redis ring")

		source := ratelimits.NewRedisSource(limiterRedis.Ring, clk, stats)
		limiter, err = ratelimits.NewLimiter(clk, source, stats)
		cmd.FailOnError(err, "Failed to create rate limiter")
		txnBuilder, err = ratelimits.NewTransactionBuilder(c.WFE.Limiter.Defaults, c.WFE.Limiter.Overrides)
		cmd.FailOnError(err, "Failed to create rate limits transaction builder")
	}

	var accountGetter wfe2.AccountGetter
	if c.WFE.AccountCache != nil {
		accountGetter = wfe2.NewAccountCache(sac,
			c.WFE.AccountCache.Size,
			c.WFE.AccountCache.TTL.Duration,
			clk,
			stats)
	} else {
		accountGetter = sac
	}
	wfe, err := wfe2.NewWebFrontEndImpl(
		stats,
		clk,
		kp,
		certChains,
		issuerCerts,
		logger,
		c.WFE.Timeout.Duration,
		c.WFE.StaleTimeout.Duration,
		authorizationLifetime,
		pendingAuthorizationLifetime,
		rac,
		sac,
		gnc,
		rnc,
		noncePrefixKey,
		accountGetter,
		limiter,
		txnBuilder,
		maxNames,
		c.WFE.CertificateProfileNames,
	)
	cmd.FailOnError(err, "Unable to create WFE")

	wfe.SubscriberAgreementURL = c.WFE.SubscriberAgreementURL
	wfe.AllowOrigins = c.WFE.AllowOrigins
	wfe.DirectoryCAAIdentity = c.WFE.DirectoryCAAIdentity
	wfe.DirectoryWebsite = c.WFE.DirectoryWebsite
	wfe.LegacyKeyIDPrefix = c.WFE.LegacyKeyIDPrefix

	logger.Infof("WFE using key policy: %#v", kp)

	if c.WFE.ListenAddress == "" {
		cmd.Fail("HTTP listen address is not configured")
	}

	logger.Infof("Server running, listening on %s....", c.WFE.ListenAddress)
	handler := wfe.Handler(stats, c.OpenTelemetryHTTPConfig.Options()...)

	srv := web.NewServer(c.WFE.ListenAddress, handler, logger)
	go func() {
		err := srv.ListenAndServe()
		if err != nil && err != http.ErrServerClosed {
			cmd.FailOnError(err, "Running HTTP server")
		}
	}()

	tlsSrv := web.NewServer(c.WFE.TLSListenAddress, handler, logger)
	if tlsSrv.Addr != "" {
		go func() {
			logger.Infof("TLS server listening on %s", tlsSrv.Addr)
			err := tlsSrv.ListenAndServeTLS(c.WFE.ServerCertificatePath, c.WFE.ServerKeyPath)
			if err != nil && err != http.ErrServerClosed {
				cmd.FailOnError(err, "Running TLS server")
			}
		}()
	}

	// When main is ready to exit (because it has received a shutdown signal),
	// gracefully shutdown the servers. Calling these shutdown functions causes
	// ListenAndServe() and ListenAndServeTLS() to immediately return, then waits
	// for any lingering connection-handling goroutines to finish their work.
	defer func() {
		ctx, cancel := context.WithTimeout(context.Background(), c.WFE.ShutdownStopTimeout.Duration)
		defer cancel()
		_ = srv.Shutdown(ctx)
		_ = tlsSrv.Shutdown(ctx)
		limiterRedis.StopLookups()
		oTelShutdown(ctx)
	}()

	cmd.WaitForSignal()
}

func init() {
	cmd.RegisterCommand("boulder-wfe2", main, &cmd.ConfigValidator{Config: &Config{}})
}<|MERGE_RESOLUTION|>--- conflicted
+++ resolved
@@ -193,64 +193,6 @@
 	}
 
 	return certs[0], buf.Bytes(), nil
-}
-
-<<<<<<< HEAD
-func setupWFE(c Config, scope prometheus.Registerer, clk clock.Clock) (rapb.RegistrationAuthorityClient, sapb.StorageAuthorityReadOnlyClient, nonce.Getter, nonce.Redeemer, string) {
-	tlsConfig, err := c.WFE.TLS.Load(scope)
-	cmd.FailOnError(err, "TLS config")
-
-	raConn, err := bgrpc.ClientSetup(c.WFE.RAService, tlsConfig, scope, clk)
-	cmd.FailOnError(err, "Failed to load credentials and create gRPC connection to RA")
-	rac := rapb.NewRegistrationAuthorityClient(raConn)
-
-	saConn, err := bgrpc.ClientSetup(c.WFE.SAService, tlsConfig, scope, clk)
-	cmd.FailOnError(err, "Failed to load credentials and create gRPC connection to SA")
-	sac := sapb.NewStorageAuthorityReadOnlyClient(saConn)
-
-	if c.WFE.RedeemNonceService == nil {
-		cmd.Fail("'redeemNonceService' must be configured.")
-	}
-	if c.WFE.GetNonceService == nil {
-		cmd.Fail("'getNonceService' must be configured")
-	}
-
-	var rncKey string
-	if c.WFE.NoncePrefixKey.PasswordFile != "" {
-		rncKey, err = c.WFE.NoncePrefixKey.Pass()
-		cmd.FailOnError(err, "Failed to load noncePrefixKey")
-	}
-
-	getNonceConn, err := bgrpc.ClientSetup(c.WFE.GetNonceService, tlsConfig, scope, clk)
-	cmd.FailOnError(err, "Failed to load credentials and create gRPC connection to get nonce service")
-	gnc := nonce.NewGetter(getNonceConn)
-
-	if c.WFE.RedeemNonceService.SRVResolver != noncebalancer.SRVResolverScheme {
-		cmd.Fail(fmt.Sprintf(
-			"'redeemNonceService.SRVResolver' must be set to %q", noncebalancer.SRVResolverScheme),
-		)
-	}
-	redeemNonceConn, err := bgrpc.ClientSetup(c.WFE.RedeemNonceService, tlsConfig, scope, clk)
-	cmd.FailOnError(err, "Failed to load credentials and create gRPC connection to redeem nonce service")
-	rnc := nonce.NewRedeemer(redeemNonceConn)
-
-	return rac, sac, gnc, rnc, rncKey
-=======
-type errorWriter struct {
-	blog.Logger
-}
-
-func (ew errorWriter) Write(p []byte) (n int, err error) {
-	// log.Logger will append a newline to all messages before calling
-	// Write. Our log checksum checker doesn't like newlines, because
-	// syslog will strip them out so the calculated checksums will
-	// differ. So that we don't hit this corner case for every line
-	// logged from inside net/http.Server we strip the newline before
-	// we get to the checksum generator.
-	p = bytes.TrimRight(p, "\n")
-	ew.Logger.Err(fmt.Sprintf("net/http.Server: %s", string(p)))
-	return
->>>>>>> 26ca0928
 }
 
 func main() {
