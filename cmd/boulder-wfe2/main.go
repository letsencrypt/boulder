--- conflicted
+++ resolved
@@ -138,24 +138,12 @@
 		Handler: wfe.Handler(),
 	}
 
-<<<<<<< HEAD
-	go cmd.DebugServer(c.WFE.DebugAddr)
-	go cmd.ProfileCmd(scope)
-
 	go func() {
 		err := srv.ListenAndServe()
 		if err != nil && err != http.ErrServerClosed {
 			cmd.FailOnError(err, "Running HTTP server")
 		}
 	}()
-=======
-	hd := &httpdown.HTTP{
-		StopTimeout: c.WFE.ShutdownStopTimeout.Duration,
-		KillTimeout: c.WFE.ShutdownKillTimeout.Duration,
-	}
-	hdSrv, err := hd.ListenAndServe(srv)
-	cmd.FailOnError(err, "Error starting HTTP server")
->>>>>>> 60064029
 
 	var tlsSrv *http.Server
 	if c.WFE.TLSListenAddress != "" {
