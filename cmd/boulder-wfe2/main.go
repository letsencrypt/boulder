package notmain

import (
	"bytes"
	"context"
	"crypto/x509"
	"encoding/pem"
	"flag"
	"fmt"
	"log"
	"net/http"
	"os"
	"time"

	"github.com/honeycombio/beeline-go"
	"github.com/jmhodges/clock"
	"github.com/prometheus/client_golang/prometheus"

	"github.com/letsencrypt/boulder/cmd"
	"github.com/letsencrypt/boulder/config"
	"github.com/letsencrypt/boulder/features"
	"github.com/letsencrypt/boulder/goodkey"
	"github.com/letsencrypt/boulder/goodkey/sagoodkey"
	bgrpc "github.com/letsencrypt/boulder/grpc"
	"github.com/letsencrypt/boulder/grpc/noncebalancer"
	"github.com/letsencrypt/boulder/issuance"
	blog "github.com/letsencrypt/boulder/log"
	"github.com/letsencrypt/boulder/nonce"
	rapb "github.com/letsencrypt/boulder/ra/proto"
	sapb "github.com/letsencrypt/boulder/sa/proto"
	"github.com/letsencrypt/boulder/wfe2"
)

const cmdName = "boulder-wfe2"

type Config struct {
	WFE struct {
		DebugAddr string `validate:"required,hostname_port"`

		// ListenAddress is the address:port on which the WFE will listen for
		// incoming HTTP requests. If none is provided the WFE will listen on
		// 80 by default.
		ListenAddress string `validate:"omitempty,hostname_port"`

		//TLSListenAddress is the address:port on which the WFE will listen for
		// incoming HTTPS requests. If none is provided the WFE will not listen
		// for HTTPS requests.
		TLSListenAddress string `validate:"omitempty,hostname_port"`

		// Timeout is the per-request overall timeout. This should be slightly
		// lower than the upstream's timeout when making request to the WFE.
<<<<<<< HEAD
		Timeout cmd.ConfigDuration `validate:"-"`
=======
		Timeout config.Duration
>>>>>>> fdb9c543

		ServerCertificatePath string `validate:"required_with=TLSListenAddress"`
		ServerKeyPath         string `validate:"required_with=TLSListenAddress"`

		AllowOrigins []string

		ShutdownStopTimeout config.Duration

		SubscriberAgreementURL string

		TLS cmd.TLSConfig

		RAService *cmd.GRPCClientConfig
		SAService *cmd.GRPCClientConfig

		// GetNonceService is a gRPC config which contains a single SRV name
		// used to lookup nonce-service instances used exclusively for nonce
		// creation. In a multi-DC deployment this should refer to local
		// nonce-service instances only.
		GetNonceService *cmd.GRPCClientConfig

		// RedeemNonceServices contains a map of nonce-service prefixes to
		// gRPC configs we want to use to redeem nonces. In a multi-DC deployment
		// this should contain all nonce-services from all DCs as we want to be
		// able to redeem nonces generated at any DC.
		//
		// DEPRECATED: See RedeemNonceService, below.
		// TODO (#6610) Remove this after all configs have migrated to
		// `RedeemNonceService`.
		RedeemNonceServices map[string]cmd.GRPCClientConfig `validate:"required_without=RedeemNonceService,omitempty,gt=0"`

		// RedeemNonceService is a gRPC config which contains a list of SRV
		// names used to lookup nonce-service instances used exclusively for
		// nonce redemption. In a multi-DC deployment this should contain both
		// local and remote nonce-service instances.
		RedeemNonceService *cmd.GRPCClientConfig `validate:"required_without=RedeemNonceServices"`

		// NoncePrefixKey is a secret used for deriving the prefix of each nonce
		// instance. It should contain 256 bits of random data to be suitable as
		// an HMAC-SHA256 key (e.g. the output of `openssl rand -hex 32`). In a
		// multi-DC deployment this value should be the same across all
		// boulder-wfe and nonce-service instances.
		NoncePrefixKey cmd.PasswordConfig `validate:"-"`

		// CertificateChains maps AIA issuer URLs to certificate filenames.
		// Certificates are read into the chain in the order they are defined in the
		// slice of filenames.
		// DEPRECATED: See Chains, below.
		// TODO(5164): Remove this after all configs have migrated to `Chains`.
		CertificateChains map[string][]string `validate:"required_without=Chains,omitempty,dive,keys,url,endkeys,gt=0,dive,endswith=.pem"`

		// AlternateCertificateChains maps AIA issuer URLs to an optional alternate
		// certificate chain, represented by an ordered slice of certificate filenames.
		// DEPRECATED: See Chains, below.
		// TODO(5164): Remove this after all configs have migrated to `Chains`.
		AlternateCertificateChains map[string][]string `validate:"excluded_without=CertificateChains,omitempty,dive,keys,url,endkeys,gt=0,dive,endswith=.pem"`

		// Chains is a list of lists of certificate filenames. Each inner list is
		// a chain (starting with the issuing intermediate, followed by one or
		// more additional certificates, up to and including a root) which we are
		// willing to serve. Chains that start with a given intermediate will only
		// be offered for certificates which were issued by the key pair represented
		// by that intermediate. The first chain representing any given issuing
		// key pair will be the default for that issuer, served if the client does
		// not request a specific chain.
		// NOTE: This config field deprecates the CertificateChains and
		// AlternateCertificateChains fields. If it is present, those fields are
		// ignored. They will be removed in a future release.
		Chains [][]string `validate:"required_without_all=CertificateChains AlternateCertificateChains,omitempty,gt=0,dive,gt=0,min=2,max=3,dive,endswith=.pem"`

		Features map[string]bool

		// DirectoryCAAIdentity is used for the /directory response's "meta"
		// element's "caaIdentities" field. It should match the VA's "issuerDomain"
		// configuration value (this value is the one used to enforce CAA)
		DirectoryCAAIdentity string `validate:"required,fqdn"`
		// DirectoryWebsite is used for the /directory response's "meta" element's
		// "website" field.
		DirectoryWebsite string `validate:"required,url"`

		// ACMEv2 requests (outside some registration/revocation messages) use a JWS with
		// a KeyID header containing the full account URL. For new accounts this
		// will be a KeyID based on the HTTP request's Host header and the ACMEv2
		// account path. For legacy ACMEv1 accounts we need to whitelist the account
		// ID prefix that legacy accounts would have been using based on the Host
		// header of the WFE1 instance and the legacy 'reg' path component. This
		// will differ in configuration for production and staging.
		LegacyKeyIDPrefix string `validate:"required,url"`

		// GoodKey is an embedded config stanza for the goodkey library.
		GoodKey goodkey.Config

		// StaleTimeout determines how old should data be to be accessed via Boulder-specific GET-able APIs
<<<<<<< HEAD
		StaleTimeout cmd.ConfigDuration `validate:"-"`
=======
		StaleTimeout config.Duration
>>>>>>> fdb9c543

		// AuthorizationLifetimeDays defines how long authorizations will be
		// considered valid for. The WFE uses this to find the creation date of
		// authorizations by subtracing this value from the expiry. It should match
		// the value configured in the RA.
		AuthorizationLifetimeDays int `validate:"required,min=1,max=397"`

		// PendingAuthorizationLifetimeDays defines how long authorizations may be in
		// the pending state before expiry. The WFE uses this to find the creation
		// date of pending authorizations by subtracting this value from the expiry.
		// It should match the value configured in the RA.
		PendingAuthorizationLifetimeDays int `validate:"required,min=1,max=29"`

		AccountCache *CacheConfig
	}

	Syslog  cmd.SyslogConfig
	Beeline cmd.BeelineConfig
}

type CacheConfig struct {
	Size int
	TTL  config.Duration
}

// loadCertificateFile loads a PEM certificate from the certFile provided. It
// validates that the PEM is well-formed with no leftover bytes, and contains
// only a well-formed X509 CA certificate. If the cert file meets these
// requirements the PEM bytes from the file are returned along with the parsed
// certificate, otherwise an error is returned. If the PEM contents of
// a certFile do not have a trailing newline one is added.
// TODO(5164): Remove this after all configs have migrated to `Chains`.
func loadCertificateFile(aiaIssuerURL, certFile string) ([]byte, *issuance.Certificate, error) {
	pemBytes, err := os.ReadFile(certFile)
	if err != nil {
		return nil, nil, fmt.Errorf(
			"CertificateChain entry for AIA issuer url %q has an "+
				"invalid chain file: %q - error reading contents: %w",
			aiaIssuerURL, certFile, err)
	}
	if bytes.Contains(pemBytes, []byte("\r\n")) {
		return nil, nil, fmt.Errorf(
			"CertificateChain entry for AIA issuer url %q has an "+
				"invalid chain file: %q - contents had CRLF line endings",
			aiaIssuerURL, certFile)
	}
	// Try to decode the contents as PEM
	certBlock, rest := pem.Decode(pemBytes)
	if certBlock == nil {
		return nil, nil, fmt.Errorf(
			"CertificateChain entry for AIA issuer url %q has an "+
				"invalid chain file: %q - contents did not decode as PEM",
			aiaIssuerURL, certFile)
	}
	// The PEM contents must be a CERTIFICATE
	if certBlock.Type != "CERTIFICATE" {
		return nil, nil, fmt.Errorf(
			"CertificateChain entry for AIA issuer url %q has an "+
				"invalid chain file: %q - PEM block type incorrect, found "+
				"%q, expected \"CERTIFICATE\"",
			aiaIssuerURL, certFile, certBlock.Type)
	}
	// The PEM Certificate must successfully parse
	cert, err := x509.ParseCertificate(certBlock.Bytes)
	if err != nil {
		return nil, nil, fmt.Errorf(
			"CertificateChain entry for AIA issuer url %q has an "+
				"invalid chain file: %q - certificate bytes failed to parse: %w",
			aiaIssuerURL, certFile, err)
	}
	// If there are bytes leftover we must reject the file otherwise these
	// leftover bytes will end up in a served certificate chain.
	if len(rest) != 0 {
		return nil, nil, fmt.Errorf(
			"CertificateChain entry for AIA issuer url %q has an "+
				"invalid chain file: %q - PEM contents had unused remainder "+
				"input (%d bytes)",
			aiaIssuerURL, certFile, len(rest))
	}
	// If the PEM contents don't end in a \n, add it.
	if pemBytes[len(pemBytes)-1] != '\n' {
		pemBytes = append(pemBytes, '\n')
	}
	ic, err := issuance.NewCertificate(cert)
	if err != nil {
		return nil, nil, fmt.Errorf(
			"CertificateChain entry for AIA issuer url %q has an "+
				"invalid chain file: %q - unable to load issuer certificate: %w",
			aiaIssuerURL, certFile, err)
	}
	return pemBytes, ic, nil
}

// loadCertificateChains processes the provided chainConfig of AIA Issuer URLs
// and cert filenames. For each AIA issuer URL all of its cert filenames are
// read, validated as PEM certificates, and concatenated together separated by
// newlines. The combined PEM certificate chain contents for each are returned
// in the results map, keyed by the IssuerNameID. Additionally the first
// certificate in each chain is parsed and returned in a slice of issuer
// certificates.
// TODO(5164): Remove this after all configs have migrated to `Chains`.
func loadCertificateChains(chainConfig map[string][]string, requireAtLeastOneChain bool) (map[issuance.IssuerNameID][]byte, map[issuance.IssuerNameID]*issuance.Certificate, error) {
	results := make(map[issuance.IssuerNameID][]byte, len(chainConfig))
	issuerCerts := make(map[issuance.IssuerNameID]*issuance.Certificate, len(chainConfig))

	// For each AIA Issuer URL we need to read the chain cert files
	for aiaIssuerURL, certFiles := range chainConfig {
		var buffer bytes.Buffer

		// There must be at least one chain file specified
		if requireAtLeastOneChain && len(certFiles) == 0 {
			return nil, nil, fmt.Errorf(
				"CertificateChain entry for AIA issuer url %q has no chain "+
					"file names configured",
				aiaIssuerURL)
		}

		// certFiles are read and appended in the order they appear in the
		// configuration
		var id issuance.IssuerNameID
		for i, c := range certFiles {
			// Prepend a newline before each chain entry
			buffer.Write([]byte("\n"))

			// Read and validate the chain file contents
			pemBytes, cert, err := loadCertificateFile(aiaIssuerURL, c)
			if err != nil {
				return nil, nil, err
			}

			// Save the first certificate as a direct issuer certificate
			if i == 0 {
				id = cert.NameID()
				issuerCerts[id] = cert
			}

			// Write the PEM bytes to the result buffer for this AIAIssuer
			buffer.Write(pemBytes)
		}

		// Save the full PEM chain contents, if any
		if buffer.Len() > 0 {
			results[id] = buffer.Bytes()
		}
	}

	return results, issuerCerts, nil
}

// loadChain takes a list of filenames containing pem-formatted certificates,
// and returns a chain representing all of those certificates in order. It
// ensures that the resulting chain is valid. The final file is expected to be
// a root certificate, which the chain will be verified against, but which will
// not be included in the resulting chain.
func loadChain(certFiles []string) (*issuance.Certificate, []byte, error) {
	certs, err := issuance.LoadChain(certFiles)
	if err != nil {
		return nil, nil, err
	}

	// Iterate over all certs appending their pem to the buf.
	var buf bytes.Buffer
	for _, cert := range certs {
		buf.Write([]byte("\n"))
		buf.Write(pem.EncodeToMemory(&pem.Block{Type: "CERTIFICATE", Bytes: cert.Raw}))
	}

	return certs[0], buf.Bytes(), nil
}

func setupWFE(c Config, scope prometheus.Registerer, clk clock.Clock) (rapb.RegistrationAuthorityClient, sapb.StorageAuthorityReadOnlyClient, nonce.Getter, map[string]nonce.Redeemer, nonce.Redeemer, string) {
	tlsConfig, err := c.WFE.TLS.Load()
	cmd.FailOnError(err, "TLS config")

	raConn, err := bgrpc.ClientSetup(c.WFE.RAService, tlsConfig, scope, clk)
	cmd.FailOnError(err, "Failed to load credentials and create gRPC connection to RA")
	rac := rapb.NewRegistrationAuthorityClient(raConn)

	saConn, err := bgrpc.ClientSetup(c.WFE.SAService, tlsConfig, scope, clk)
	cmd.FailOnError(err, "Failed to load credentials and create gRPC connection to SA")
	sac := sapb.NewStorageAuthorityReadOnlyClient(saConn)

	// TODO(#6610) Refactor these checks.
	if c.WFE.RedeemNonceService != nil && c.WFE.RedeemNonceServices != nil {
		cmd.Fail("Only one of 'redeemNonceService' or 'redeemNonceServices' should be configured.")
	}
	if c.WFE.RedeemNonceService == nil && c.WFE.RedeemNonceServices == nil {
		cmd.Fail("One of 'redeemNonceService' or 'redeemNonceServices' must be configured.")
	}
	if c.WFE.RedeemNonceService != nil && c.WFE.NoncePrefixKey.PasswordFile == "" {
		cmd.Fail("'noncePrefixKey' must be configured if 'redeemNonceService' is configured.")
	}
	if c.WFE.GetNonceService == nil {
		cmd.Fail("'getNonceService' must be configured")
	}

	var rncKey string
	if c.WFE.NoncePrefixKey.PasswordFile != "" {
		rncKey, err = c.WFE.NoncePrefixKey.Pass()
		cmd.FailOnError(err, "Failed to load noncePrefixKey")
	}

	getNonceConn, err := bgrpc.ClientSetup(c.WFE.GetNonceService, tlsConfig, scope, clk)
	cmd.FailOnError(err, "Failed to load credentials and create gRPC connection to get nonce service")
	gnc := nonce.NewGetter(getNonceConn)

	var rnc nonce.Redeemer
	var npm map[string]nonce.Redeemer
	if c.WFE.RedeemNonceService != nil {
		// Dispatch nonce redemption RPCs dynamically.
		if c.WFE.RedeemNonceService.SRVResolver != noncebalancer.SRVResolverScheme {
			cmd.Fail(fmt.Sprintf(
				"'redeemNonceService.SRVResolver' must be set to %q", noncebalancer.SRVResolverScheme),
			)
		}
		redeemNonceConn, err := bgrpc.ClientSetup(c.WFE.RedeemNonceService, tlsConfig, scope, clk)
		cmd.FailOnError(err, "Failed to load credentials and create gRPC connection to redeem nonce service")
		rnc = nonce.NewRedeemer(redeemNonceConn)
	} else {
		// Dispatch nonce redpemption RPCs using a static mapping.
		//
		// TODO(#6610) Remove code below and the `npm` mapping.
		npm = make(map[string]nonce.Redeemer)
		for prefix, serviceConfig := range c.WFE.RedeemNonceServices {
			serviceConfig := serviceConfig
			conn, err := bgrpc.ClientSetup(&serviceConfig, tlsConfig, scope, clk)
			cmd.FailOnError(err, "Failed to load credentials and create gRPC connection to redeem nonce service")
			npm[prefix] = nonce.NewRedeemer(conn)
		}
	}

	return rac, sac, gnc, npm, rnc, rncKey
}

type errorWriter struct {
	blog.Logger
}

func (ew errorWriter) Write(p []byte) (n int, err error) {
	// log.Logger will append a newline to all messages before calling
	// Write. Our log checksum checker doesn't like newlines, because
	// syslog will strip them out so the calculated checksums will
	// differ. So that we don't hit this corner case for every line
	// logged from inside net/http.Server we strip the newline before
	// we get to the checksum generator.
	p = bytes.TrimRight(p, "\n")
	ew.Logger.Err(fmt.Sprintf("net/http.Server: %s", string(p)))
	return
}

func main() {
	configFile := flag.String("config", "", "File path to the configuration file for this service")
	validate := flag.Bool("validate", false, "Validate the configuration file and exit")
	flag.Parse()
	if *configFile == "" {
		flag.Usage()
		os.Exit(1)
	}

	if *validate {
		err := cmd.ReadAndValidateConfigFile(cmdName, *configFile)
		cmd.FailOnError(err, "Failed to validate config file")
		os.Exit(0)
	}

	var c Config
	err := cmd.ReadConfigFile(*configFile, &c)
	cmd.FailOnError(err, "Reading JSON config file into config structure")

	err = features.Set(c.WFE.Features)
	cmd.FailOnError(err, "Failed to set feature flags")

	allCertChains := map[issuance.IssuerNameID][][]byte{}
	issuerCerts := map[issuance.IssuerNameID]*issuance.Certificate{}
	if c.WFE.Chains != nil {
		for _, files := range c.WFE.Chains {
			issuer, chain, err := loadChain(files)
			cmd.FailOnError(err, "Failed to load chain")

			id := issuer.NameID()
			allCertChains[id] = append(allCertChains[id], chain)
			// This may overwrite a previously-set issuerCert (e.g. if there are two
			// chains for the same issuer, but with different versions of the same
			// same intermediate issued by different roots). This is okay, as the
			// only truly important content here is the public key to verify other
			// certs.
			issuerCerts[id] = issuer
		}
	} else {
		// TODO(5164): Remove this after all configs have migrated to `Chains`.
		var certChains map[issuance.IssuerNameID][]byte
		certChains, issuerCerts, err = loadCertificateChains(c.WFE.CertificateChains, true)
		cmd.FailOnError(err, "Couldn't read configured CertificateChains")

		for nameID, chainPEM := range certChains {
			allCertChains[nameID] = [][]byte{chainPEM}
		}

		if c.WFE.AlternateCertificateChains != nil {
			altCertChains, _, err := loadCertificateChains(c.WFE.AlternateCertificateChains, false)
			cmd.FailOnError(err, "Couldn't read configured AlternateCertificateChains")

			for nameID, chainPEM := range altCertChains {
				if _, ok := allCertChains[nameID]; !ok {
					cmd.Fail(fmt.Sprintf("IssuerNameId %q appeared in AlternateCertificateChains, "+
						"but does not exist in CertificateChains", nameID))
				}
				allCertChains[nameID] = append(allCertChains[nameID], chainPEM)
			}
		}
	}

	bc, err := c.Beeline.Load()
	cmd.FailOnError(err, "Failed to load Beeline config")
	beeline.Init(bc)
	defer beeline.Close()

	stats, logger := cmd.StatsAndLogging(c.Syslog, c.WFE.DebugAddr)
	defer logger.AuditPanic()
	logger.Info(cmd.VersionString())

	clk := cmd.Clock()

	rac, sac, gnc, npm, rnc, npKey := setupWFE(c, stats, clk)

	kp, err := sagoodkey.NewKeyPolicy(&c.WFE.GoodKey, sac.KeyBlocked)
	cmd.FailOnError(err, "Unable to create key policy")

	if c.WFE.StaleTimeout.Duration == 0 {
		c.WFE.StaleTimeout.Duration = time.Minute * 10
	}

	// Baseline Requirements v1.8.1 section 4.2.1: "any reused data, document,
	// or completed validation MUST be obtained no more than 398 days prior
	// to issuing the Certificate". If unconfigured or the configured value is
	// greater than 397 days, bail out.
	if c.WFE.AuthorizationLifetimeDays <= 0 || c.WFE.AuthorizationLifetimeDays > 397 {
		cmd.Fail("authorizationLifetimeDays value must be greater than 0 and less than 398")
	}
	authorizationLifetime := time.Duration(c.WFE.AuthorizationLifetimeDays) * 24 * time.Hour

	// The Baseline Requirements v1.8.1 state that validation tokens "MUST
	// NOT be used for more than 30 days from its creation". If unconfigured
	// or the configured value pendingAuthorizationLifetimeDays is greater
	// than 29 days, bail out.
	if c.WFE.PendingAuthorizationLifetimeDays <= 0 || c.WFE.PendingAuthorizationLifetimeDays > 29 {
		cmd.Fail("pendingAuthorizationLifetimeDays value must be greater than 0 and less than 30")
	}
	pendingAuthorizationLifetime := time.Duration(c.WFE.PendingAuthorizationLifetimeDays) * 24 * time.Hour

	var accountGetter wfe2.AccountGetter
	if c.WFE.AccountCache != nil {
		accountGetter = wfe2.NewAccountCache(sac,
			c.WFE.AccountCache.Size,
			c.WFE.AccountCache.TTL.Duration,
			clk,
			stats)
	} else {
		accountGetter = sac
	}
	wfe, err := wfe2.NewWebFrontEndImpl(
		stats,
		clk,
		kp,
		allCertChains,
		issuerCerts,
		logger,
		c.WFE.Timeout.Duration,
		c.WFE.StaleTimeout.Duration,
		authorizationLifetime,
		pendingAuthorizationLifetime,
		rac,
		sac,
		gnc,
		npm,
		rnc,
		npKey,
		accountGetter,
	)
	cmd.FailOnError(err, "Unable to create WFE")

	wfe.SubscriberAgreementURL = c.WFE.SubscriberAgreementURL
	wfe.AllowOrigins = c.WFE.AllowOrigins
	wfe.DirectoryCAAIdentity = c.WFE.DirectoryCAAIdentity
	wfe.DirectoryWebsite = c.WFE.DirectoryWebsite
	wfe.LegacyKeyIDPrefix = c.WFE.LegacyKeyIDPrefix

	logger.Infof("WFE using key policy: %#v", kp)

	logger.Infof("Server running, listening on %s....", c.WFE.ListenAddress)
	handler := wfe.Handler(stats)

	srv := http.Server{
		ReadTimeout:  30 * time.Second,
		WriteTimeout: 120 * time.Second,
		IdleTimeout:  120 * time.Second,
		Addr:         c.WFE.ListenAddress,
		ErrorLog:     log.New(errorWriter{logger}, "", 0),
		Handler:      handler,
	}

	go func() {
		err := srv.ListenAndServe()
		if err != nil && err != http.ErrServerClosed {
			cmd.FailOnError(err, "Running HTTP server")
		}
	}()

	// The gosec linter complains that ReadHeaderTimeout is not set. That's fine,
	// because that field inherits its value from ReadTimeout.
	////nolint:gosec
	tlsSrv := http.Server{
		ReadTimeout:  30 * time.Second,
		WriteTimeout: 120 * time.Second,
		IdleTimeout:  120 * time.Second,
		Addr:         c.WFE.TLSListenAddress,
		ErrorLog:     log.New(errorWriter{logger}, "", 0),
		Handler:      handler,
	}
	if tlsSrv.Addr != "" {
		go func() {
			err := tlsSrv.ListenAndServeTLS(c.WFE.ServerCertificatePath, c.WFE.ServerKeyPath)
			if err != nil && err != http.ErrServerClosed {
				cmd.FailOnError(err, "Running TLS server")
			}
		}()
	}

	done := make(chan bool)
	go cmd.CatchSignals(logger, func() {
		ctx, cancel := context.WithTimeout(context.Background(), c.WFE.ShutdownStopTimeout.Duration)
		defer cancel()
		_ = srv.Shutdown(ctx)
		_ = tlsSrv.Shutdown(ctx)
		done <- true
	})

	// https://godoc.org/net/http#Server.Shutdown:
	// When Shutdown is called, Serve, ListenAndServe, and ListenAndServeTLS
	// immediately return ErrServerClosed. Make sure the program doesn't exit and
	// waits instead for Shutdown to return.
	<-done
}

func init() {
	cmd.RegisterCommand(cmdName, main)
	cmd.RegisterConfig(cmdName, &cmd.ConfigValidator{Config: &Config{}})
}<|MERGE_RESOLUTION|>--- conflicted
+++ resolved
@@ -49,11 +49,7 @@
 
 		// Timeout is the per-request overall timeout. This should be slightly
 		// lower than the upstream's timeout when making request to the WFE.
-<<<<<<< HEAD
-		Timeout cmd.ConfigDuration `validate:"-"`
-=======
-		Timeout config.Duration
->>>>>>> fdb9c543
+		Timeout config.Duration `validate:"-"`
 
 		ServerCertificatePath string `validate:"required_with=TLSListenAddress"`
 		ServerKeyPath         string `validate:"required_with=TLSListenAddress"`
@@ -147,11 +143,7 @@
 		GoodKey goodkey.Config
 
 		// StaleTimeout determines how old should data be to be accessed via Boulder-specific GET-able APIs
-<<<<<<< HEAD
-		StaleTimeout cmd.ConfigDuration `validate:"-"`
-=======
-		StaleTimeout config.Duration
->>>>>>> fdb9c543
+		StaleTimeout config.Duration `validate:"-"`
 
 		// AuthorizationLifetimeDays defines how long authorizations will be
 		// considered valid for. The WFE uses this to find the creation date of
