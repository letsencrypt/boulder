--- conflicted
+++ resolved
@@ -155,12 +155,11 @@
 		// the CA and RA configurations.
 		MaxNames int `validate:"min=0,max=100"`
 
-<<<<<<< HEAD
-		// CertificateProfileNames is the list of acceptable certificate profile
-		// names for newOrder requests. Requests with a profile name not in this
-		// list will be rejected. This field is optional; if unset, no profile
-		// names are accepted.
-		CertificateProfileNames []string `validate:"omitempty,dive,alphanum,min=1,max=32"`
+		// CertProfiles is a map of acceptable certificate profile names to
+		// descriptions (perhaps including URLs) of those profiles. NewOrder
+		// Requests with a profile name not present in this map will be rejected.
+		// This field is optional; if unset, no profile names are accepted.
+		CertProfiles map[string]string `validate:"omitempty,dive,keys,alphanum,min=1,max=32,endkeys"`
 
 		// UnpauseHMACKey signs outgoing JWTs for redemption at the unpause
 		// endpoint. This key must match the one configured for all SFEs. This
@@ -177,13 +176,6 @@
 		// URL with a scheme of 'https://' This field is required to enable the
 		// pausing feature.
 		SFEUrl string `validate:"omitempty,required_with=UnpauseHMACKey UnpauseJWTLifetime,url,startswith=https://,endsnotwith=/"`
-=======
-		// CertProfiles is a map of acceptable certificate profile names to
-		// descriptions (perhaps including URLs) of those profiles. NewOrder
-		// Requests with a profile name not present in this map will be rejected.
-		// This field is optional; if unset, no profile names are accepted.
-		CertProfiles map[string]string `validate:"omitempty,dive,keys,alphanum,min=1,max=32,endkeys"`
->>>>>>> 48439e45
 	}
 
 	Syslog        cmd.SyslogConfig
@@ -385,14 +377,10 @@
 		limiter,
 		txnBuilder,
 		maxNames,
-<<<<<<< HEAD
-		c.WFE.CertificateProfileNames,
+		c.WFE.CertProfiles,
 		unpauseHMACKey,
 		c.WFE.UnpauseJWTLifetime.Duration,
 		c.WFE.SFEUrl,
-=======
-		c.WFE.CertProfiles,
->>>>>>> 48439e45
 	)
 	cmd.FailOnError(err, "Unable to create WFE")
 
