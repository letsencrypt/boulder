--- conflicted
+++ resolved
@@ -1,10 +1,6 @@
 version: '3'
 services:
   boulder:
-<<<<<<< HEAD
-    # Should match one of the GO_DEV_VERSIONS in test/boulder-tools/tag_and_upload.sh.
-    image: letsencrypt/boulder-tools:${BOULDER_TOOLS_TAG:-go1.21.5_2023-12-07}
-=======
     # The `letsencrypt/boulder-tools:latest` tag is automatically built in local
     # dev environments. In CI a specific BOULDER_TOOLS_TAG is passed, and it is
     # pulled with `docker compose pull`.
@@ -14,7 +10,6 @@
       # Should match one of the GO_DEV_VERSIONS in test/boulder-tools/tag_and_upload.sh.
       args:
         GO_VERSION: 1.21.5
->>>>>>> 44587c11
     environment:
       # To solve HTTP-01 and TLS-ALPN-01 challenges, change the IP in FAKE_DNS
       # to the IP address where your ACME client's solver is listening.
