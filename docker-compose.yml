version: '3'
services:
    boulder:
        # To minimize fetching this should be the same version used below
<<<<<<< HEAD
        image: letsencrypt/boulder-tools-go${TRAVIS_GO_VERSION:-1.13.2}:2020-04-16
=======
        image: letsencrypt/boulder-tools-go${TRAVIS_GO_VERSION:-1.14.1}:2020-04-08
>>>>>>> 908e8b55
        environment:
            FAKE_DNS: 10.77.77.77
            PKCS11_PROXY_SOCKET: tcp://boulder-hsm:5657
            BOULDER_CONFIG_DIR: test/config
            GO111MODULE: "on"
            GOFLAGS: "-mod=vendor"
            # This is required so Python doesn't throw an error when printing
            # non-ASCII to stdout.
            PYTHONIOENCODING: "utf-8"
        volumes:
          - .:/go/src/github.com/letsencrypt/boulder
          - ./.gocache:/root/.cache/go-build
        networks:
          bluenet:
            ipv4_address: 10.77.77.77
            aliases:
              - sa1.boulder
              - ca1.boulder
              - ra1.boulder
              - va1.boulder
              - publisher1.boulder
              - ocsp-updater.boulder
              - admin-revoker.boulder
              - nonce1.boulder
          rednet:
            ipv4_address: 10.88.88.88
            aliases:
              - sa2.boulder
              - ca2.boulder
              - ra2.boulder
              - va2.boulder
              - publisher2.boulder
              - nonce2.boulder
        # Use sd-test-srv as a backup to Docker's embedded DNS server
        # (https://docs.docker.com/config/containers/container-networking/#dns-services).
        # If there's a name Docker's DNS server doesn't know about, it will
        # forward the query to this IP (running sd-test-srv). We have
        # special logic there that will return multiple IP addresses for
        # service names.
        dns: 10.77.77.77
        ports:
          - 4000:4000 # ACME
          - 4001:4001 # ACMEv2
          - 4002:4002 # OCSP
          - 4003:4003 # OCSP
          - 4430:4430 # ACME via HTTPS
          - 4431:4431 # ACMEv2 via HTTPS
          - 8055:8055 # dns-test-srv updates
        depends_on:
          - bhsm
          - bmysql
        entrypoint: test/entrypoint.sh
        working_dir: /go/src/github.com/letsencrypt/boulder
        # This works around a kernel bug that is tickled by Go 1.14:
        # https://github.com/golang/go/issues/37436
        # Remove once devs are on Linux 5.4.2+
        ulimits:
          memlock:
            soft: -1
            hard: -1
    bhsm:
        # To minimize fetching this should be the same version used above
<<<<<<< HEAD
        image: letsencrypt/boulder-tools-go${TRAVIS_GO_VERSION:-1.13.2}:2020-04-16
=======
        image: letsencrypt/boulder-tools-go${TRAVIS_GO_VERSION:-1.14.1}:2020-04-08
>>>>>>> 908e8b55
        environment:
            PKCS11_DAEMON_SOCKET: tcp://0.0.0.0:5657
        command: /usr/local/bin/pkcs11-daemon /usr/lib/softhsm/libsofthsm2.so
        expose:
          - 5657
        networks:
          bluenet:
            aliases:
              - boulder-hsm
    bmysql:
        image: mariadb:10.3
        networks:
          bluenet:
            aliases:
              - boulder-mysql
        environment:
            MYSQL_ALLOW_EMPTY_PASSWORD: "yes"
        # Send slow queries to a table so we can check for them in the
        # integration tests. For now we ignore queries not using indexes,
        # because that seems to trigger based on the optimizer's choice to not
        # use an index for certain queries, particularly when tables are still
        # small.
        command: mysqld --bind-address=0.0.0.0 --slow-query-log --log-output=TABLE --log-queries-not-using-indexes=ON
        logging:
            driver: none
    netaccess:
<<<<<<< HEAD
        image: letsencrypt/boulder-tools-go${TRAVIS_GO_VERSION:-1.13.2}:2020-04-16
=======
        image: letsencrypt/boulder-tools-go${TRAVIS_GO_VERSION:-1.14.1}:2020-04-08
>>>>>>> 908e8b55
        environment:
            GO111MODULE: "on"
            GOFLAGS: "-mod=vendor"
        networks:
          - bluenet
        volumes:
          - .:/go/src/github.com/letsencrypt/boulder
        working_dir: /go/src/github.com/letsencrypt/boulder
        entrypoint: test/entrypoint-netaccess.sh
        depends_on:
          - bmysql

networks:
  bluenet:
    driver: bridge
    ipam:
      driver: default
      config:
        - subnet: 10.77.77.0/24
  rednet:
    driver: bridge
    ipam:
      driver: default
      config:
        - subnet: 10.88.88.0/24<|MERGE_RESOLUTION|>--- conflicted
+++ resolved
@@ -2,11 +2,7 @@
 services:
     boulder:
         # To minimize fetching this should be the same version used below
-<<<<<<< HEAD
-        image: letsencrypt/boulder-tools-go${TRAVIS_GO_VERSION:-1.13.2}:2020-04-16
-=======
-        image: letsencrypt/boulder-tools-go${TRAVIS_GO_VERSION:-1.14.1}:2020-04-08
->>>>>>> 908e8b55
+        image: letsencrypt/boulder-tools-go${TRAVIS_GO_VERSION:-1.14.1}:2020-04-16
         environment:
             FAKE_DNS: 10.77.77.77
             PKCS11_PROXY_SOCKET: tcp://boulder-hsm:5657
@@ -69,11 +65,7 @@
             hard: -1
     bhsm:
         # To minimize fetching this should be the same version used above
-<<<<<<< HEAD
-        image: letsencrypt/boulder-tools-go${TRAVIS_GO_VERSION:-1.13.2}:2020-04-16
-=======
-        image: letsencrypt/boulder-tools-go${TRAVIS_GO_VERSION:-1.14.1}:2020-04-08
->>>>>>> 908e8b55
+        image: letsencrypt/boulder-tools-go${TRAVIS_GO_VERSION:-1.14.1}:2020-04-16
         environment:
             PKCS11_DAEMON_SOCKET: tcp://0.0.0.0:5657
         command: /usr/local/bin/pkcs11-daemon /usr/lib/softhsm/libsofthsm2.so
@@ -100,11 +92,7 @@
         logging:
             driver: none
     netaccess:
-<<<<<<< HEAD
-        image: letsencrypt/boulder-tools-go${TRAVIS_GO_VERSION:-1.13.2}:2020-04-16
-=======
-        image: letsencrypt/boulder-tools-go${TRAVIS_GO_VERSION:-1.14.1}:2020-04-08
->>>>>>> 908e8b55
+        image: letsencrypt/boulder-tools-go${TRAVIS_GO_VERSION:-1.14.1}:2020-04-16
         environment:
             GO111MODULE: "on"
             GOFLAGS: "-mod=vendor"
