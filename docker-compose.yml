--- conflicted
+++ resolved
@@ -24,15 +24,6 @@
     networks:
       bouldernet:
         ipv4_address: 10.77.77.77
-<<<<<<< HEAD
-      integrationtestnet:
-        ipv4_address: 10.88.88.88
-=======
-      redisnet:
-        ipv4_address: 10.33.33.33
-      consulnet:
-        ipv4_address: 10.55.55.55
->>>>>>> dea81c73
       publicnet:
         ipv4_address: 64.112.117.122
       publicnet2:
@@ -187,41 +178,8 @@
           # conflict with static addresses.
           ip_range: 10.77.77.128/25
 
-<<<<<<< HEAD
-  # This network is used for two things in the integration tests:
-  #  - challtestsrv binds to 10.88.88.88:443 for its tls-alpn-01 challenge
-  #    responder, to avoid interfering with the HTTPS port used for testing
-  #    HTTP->HTTPS redirects during http-01 challenges. Note: this could
-  #    probably be updated in the future so that challtestsrv can handle
-  #    both tls-alpn-01 and HTTPS on the same port.
-  #  - test/v2_integration.py has some test cases that start their own HTTP
-  #    server instead of relying on challtestsrv, because they want very
-  #    specific behavior. For these cases, v2_integration.py creates a Python
-  #    HTTP server and binds it to 10.88.88.88:80.
-  integrationtestnet:
-=======
-  redisnet:
->>>>>>> dea81c73
-    driver: bridge
-    ipam:
-      driver: default
-      config:
-<<<<<<< HEAD
-        - subnet: 10.88.88.0/24
-
-=======
-        - subnet: 10.33.33.0/24
-
-  consulnet:
-    driver: bridge
-    ipam:
-      driver: default
-      config:
-        - subnet: 10.55.55.0/24
-
   # This network is used by challtestsrv, which binds to 64.112.117.122:80 and
   # :443 for its HTTP-01 challenge responder.
->>>>>>> dea81c73
   publicnet:
     driver: bridge
     ipam:
