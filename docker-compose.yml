--- conflicted
+++ resolved
@@ -4,17 +4,9 @@
         # To minimize fetching this should be the same version used below
         image: letsencrypt/boulder-tools-go${TRAVIS_GO_VERSION:-1.14.1}:2020-06-01
         environment:
-<<<<<<< HEAD
             - FAKE_DNS=10.77.77.77
-            - PKCS11_PROXY_SOCKET=tcp://boulder-hsm:5657
             - BOULDER_CONFIG_DIR=test/config
             - GOFLAGS=-mod=vendor
-=======
-            FAKE_DNS: 10.77.77.77
-            BOULDER_CONFIG_DIR: test/config
-            GO111MODULE: "on"
-            GOFLAGS: "-mod=vendor"
->>>>>>> 2df78800
             # This is required so Python doesn't throw an error when printing
             # non-ASCII to stdout.
             - PYTHONIOENCODING=utf-8
