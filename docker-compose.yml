--- conflicted
+++ resolved
@@ -1,14 +1,11 @@
 version: '3'
 services:
   boulder:
-<<<<<<< HEAD
-    # make-deb.sh relies on being able to parse the Go version between
-    # 'BOULDER_TOOLS_TAG:-go' and '_' if you make changes to this line, please
-    # update this parsing logic.
+    # CAUTION: Changing the Go version in this tag changes the version of Go
+    # used for release builds. make-deb.sh relies on being able to parse the Go
+    # version between 'BOULDER_TOOLS_TAG:-go' and '_' if you make changes to
+    # this line, please update this parsing logic.
     image: &boulder_image letsencrypt/boulder-tools:${BOULDER_TOOLS_TAG:-go1.17.7_2022-02-10}
-=======
-    image: &boulder_image letsencrypt/boulder-tools:${BOULDER_TOOLS_TAG:-go1.18beta2_2022-03-08}
->>>>>>> 63957012
     environment:
       FAKE_DNS: 10.77.77.77
       BOULDER_CONFIG_DIR: test/config
