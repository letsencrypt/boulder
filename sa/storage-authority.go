// Copyright 2014 ISRG.  All rights reserved
// This Source Code Form is subject to the terms of the Mozilla Public
// License, v. 2.0. If a copy of the MPL was not distributed with this
// file, You can obtain one at http://mozilla.org/MPL/2.0/.

package sa

import (
	"crypto/sha256"
	"crypto/x509"
	"database/sql"
	"encoding/json"
	"errors"
	"fmt"
	"time"

	gorp "github.com/letsencrypt/boulder/Godeps/_workspace/src/gopkg.in/gorp.v1"

	"github.com/letsencrypt/boulder/core"
	"github.com/letsencrypt/boulder/jose"
	blog "github.com/letsencrypt/boulder/log"
)

type SQLStorageAuthority struct {
	dbMap  *gorp.DbMap
	bucket map[string]interface{} // XXX included only for backward compat
	log    *blog.AuditLogger
}

func digest256(data []byte) []byte {
	d := sha256.New()
	_, _ = d.Write(data) // Never returns an error
	return d.Sum(nil)
}

var dialectMap map[string]interface{} = map[string]interface{}{
	"sqlite3":  gorp.SqliteDialect{},
	"mysql":    gorp.MySQLDialect{Engine: "InnoDB", Encoding: "UTF8"},
	"postgres": gorp.PostgresDialect{},
}

// Utility models
type pendingauthzModel struct {
	core.Authorization

	LockCol int64
}

type authzModel struct {
	core.Authorization

	Sequence           int64 `db:"sequence"`
}

// Type converter
type boulderTypeConverter struct{}

func (tc boulderTypeConverter) ToDb(val interface{}) (interface{}, error) {
	switch t := val.(type) {
	case core.AcmeIdentifier, jose.JsonWebKey, []core.Challenge, []core.AcmeURL, [][]int:
		jsonBytes, err := json.Marshal(t)
		if err != nil {
			return nil, err
		}
		return string(jsonBytes), nil
	case core.AcmeStatus:
		return string(t), nil
	case core.OCSPStatus:
		return string(t), nil
	default:
		return val, nil
	}
}

func (tc boulderTypeConverter) FromDb(target interface{}) (gorp.CustomScanner, bool) {
	switch target.(type) {
	case *core.AcmeIdentifier, *jose.JsonWebKey, *[]core.Challenge, *[]core.AcmeURL, *[][]int:
		binder := func(holder, target interface{}) error {
			s, ok := holder.(*string)
			if !ok {
				return errors.New("FromDb: Unable to convert *string")
			}
			b := []byte(*s)
			return json.Unmarshal(b, target)
		}
		return gorp.CustomScanner{Holder: new(string), Target: target, Binder: binder}, true
	case *core.AcmeStatus:
		binder := func(holder, target interface{}) error {
			s := holder.(*string)
			st := target.(*core.AcmeStatus)
			*st = core.AcmeStatus(*s)
			return nil
		}
		return gorp.CustomScanner{Holder: new(string), Target: target, Binder: binder}, true
	case *core.OCSPStatus:
		binder := func(holder, target interface{}) error {
			s := holder.(*string)
			st := target.(*core.OCSPStatus)
			*st = core.OCSPStatus(*s)
			return nil
		}
		return gorp.CustomScanner{Holder: new(string), Target: target, Binder: binder}, true
	default:
		return gorp.CustomScanner{}, false
	}
}

func NewSQLStorageAuthority(driver string, name string) (ssa *SQLStorageAuthority, err error) {
	logger := blog.GetAuditLogger()
	logger.Notice("Storage Authority Starting")

	db, err := sql.Open(driver, name)
	if err != nil {
		return
	}
	if err = db.Ping(); err != nil {
		return
	}

	dialect, ok := dialectMap[driver].(gorp.Dialect)
	if !ok {
		err = fmt.Errorf("Couldn't find dialect for %s", driver)
		return
	}

	dbmap := &gorp.DbMap{Db: db, Dialect: dialect, TypeConverter: boulderTypeConverter{}}

	ssa = &SQLStorageAuthority{
		dbMap:  dbmap,
		log:    logger,
		bucket: make(map[string]interface{}),
	}

	err = ssa.InitTables()
	if err != nil {
		return
	}

	return
}

func (ssa *SQLStorageAuthority) InitTables() (err error) {
	ssa.dbMap.AddTableWithName(core.Registration{}, "registrations").SetKeys(false, "ID").SetVersionCol("LockCol")
	ssa.dbMap.AddTableWithName(pendingauthzModel{}, "pending_authz").SetKeys(false, "ID").SetVersionCol("LockCol")
	ssa.dbMap.AddTableWithName(authzModel{}, "authz").SetKeys(false, "ID")
	ssa.dbMap.AddTableWithName(core.Certificate{}, "certificates").SetKeys(false, "Serial")
	ssa.dbMap.AddTableWithName(core.CertificateStatus{}, "certificateStatus").SetKeys(false, "Serial").SetVersionCol("LockCol")
	ssa.dbMap.AddTableWithName(core.OcspResponse{}, "ocspResponses").SetKeys(true, "ID")
	ssa.dbMap.AddTableWithName(core.Crl{}, "crls").SetKeys(false, "Serial")

	err = ssa.dbMap.CreateTablesIfNotExists()
	return
}

func (ssa *SQLStorageAuthority) DumpTables() error {
	tx, err := ssa.dbMap.Begin()
	if err != nil {
		tx.Rollback()
		return err
	}

	fmt.Printf("===== TABLE DUMP =====\n")

	fmt.Printf("\n----- registrations -----\n")
	var registrations []core.Registration
	_, err = tx.Select(&registrations, "SELECT * FROM registrations ")
	if err != nil {
		tx.Rollback()
		return err
	}
	for _, r := range registrations {
		fmt.Printf("%+v\n", r)
	}

	fmt.Printf("\n----- pending_authz -----\n")
	var pending_authz []pendingauthzModel
	_, err = tx.Select(&pending_authz, "SELECT * FROM pending_authz")
	if err != nil {
		tx.Rollback()
		return err
	}
	for _, pa := range pending_authz {
		fmt.Printf("%+v\n", pa)
	}

	fmt.Printf("\n----- authz -----\n")
	var authz []authzModel
	_, err = tx.Select(&authz, "SELECT * FROM authz")
	if err != nil {
		tx.Rollback()
		return err
	}
	for _, a := range authz {
		fmt.Printf("%+v\n", a)
	}

	fmt.Printf("\n----- certificates -----\n")
	var certificates []core.Certificate
	_, err = tx.Select(&certificates, "SELECT * FROM certificates")
	if err != nil {
		tx.Rollback()
		return err
	}
	for _, c := range certificates {
		fmt.Printf("%+v\n", c)
	}

	fmt.Printf("\n----- certificateStatus -----\n")
	var certificateStatuses []core.CertificateStatus
	_, err = tx.Select(&certificateStatuses, "SELECT * FROM certificateStatus")
	if err != nil {
		tx.Rollback()
		return err
	}
	for _, cS := range certificateStatuses {
		fmt.Printf("%+v\n", cS)
	}

	fmt.Printf("\n----- ocspResponses -----\n")
	var ocspResponses []core.OcspResponse
	_, err = tx.Select(&ocspResponses, "SELECT * FROM ocspResponses")
	if err != nil {
		tx.Rollback()
		return err
	}
	for _, oR := range ocspResponses {
		fmt.Printf("%+v\n", oR)
	}

	fmt.Printf("\n----- crls -----\n")
	var crls []core.Crl
	_, err = tx.Select(&crls, "SELECT * FROM crls")
	if err != nil {
		tx.Rollback()
		return err
	}
	for _, c := range crls {
		fmt.Printf("%+v\n", c)
	}

	err = tx.Commit()
	return err
}

func statusIsPending(status core.AcmeStatus) bool {
	return status == core.StatusPending || status == core.StatusProcessing || status == core.StatusUnknown
}

func existingPending(tx *gorp.Transaction, id string) (bool) {
	var count int64
	_ = tx.SelectOne(&count, "SELECT count(*) FROM pending_authz WHERE id = :id", map[string]interface{} {"id": id})
	return count > 0
}

func existingFinal(tx *gorp.Transaction, id string) (bool) {
	var count int64
	_ = tx.SelectOne(&count, "SELECT count(*) FROM authz WHERE id = :id", map[string]interface{} {"id": id})
	return count > 0
}

func existingRegistration(tx *gorp.Transaction, id string) (bool) {
	var count int64
	_ = tx.SelectOne(&count, "SELECT count(*) FROM registrations WHERE id = :id", map[string]interface{} {"id": id})
	return count > 0
}

func (ssa *SQLStorageAuthority) GetRegistration(id string) (reg core.Registration, err error) {
	regObj, err := ssa.dbMap.Get(core.Registration{}, id)
	if err != nil {
		return
	}
	if regObj == nil {
		err = fmt.Errorf("No registrations with ID %s", id)
		return
	}
	reg = *regObj.(*core.Registration)
	return
}

func (ssa *SQLStorageAuthority) GetAuthorization(id string) (authz core.Authorization, err error) {
	tx, err := ssa.dbMap.Begin()
	if err != nil {
		return
	}

	authObj, err := tx.Get(pendingauthzModel{}, id)
	if err != nil {
		tx.Rollback()
		return
	}
	if authObj == nil {
		authObj, err = tx.Get(authzModel{}, id)
		if err != nil {
			tx.Rollback()
			return
		}
		if authObj == nil {
			err = fmt.Errorf("No pending_authz or authz with ID %s", id)
			tx.Rollback()
			return
		}
		authD := authObj.(*authzModel)
		authz = authD.Authorization

		err = tx.Commit()
		return
	}
	authD := *authObj.(*pendingauthzModel)
	authz = authD.Authorization

	err = tx.Commit()
	return
}

// GetCertificateByShortSerial takes an id consisting of the first, sequential half of a
// serial number and returns the first certificate whose full serial number is
// lexically greater than that id. This allows clients to query on the known
// sequential half of our serial numbers to enumerate all certificates.
// TODO: Implement error when there are multiple certificates with the same
// sequential half.
func (ssa *SQLStorageAuthority) GetCertificateByShortSerial(shortSerial string) (cert []byte, err error) {
	if len(shortSerial) != 16 {
		err = errors.New("Invalid certificate short serial " + shortSerial)
		return
	}

	var certificate core.Certificate
	err = ssa.dbMap.SelectOne(&certificate, "SELECT content FROM certificates WHERE serial LIKE :shortSerial",
		map[string]interface{} {"shortSerial": shortSerial+"%"})
	if err != nil {
		return
	}
	cert = certificate.Content
	return
}

// GetCertificate takes a serial number and returns the corresponding
// certificate, or error if it does not exist.
func (ssa *SQLStorageAuthority) GetCertificate(serial string) (cert []byte, err error) {
	if len(serial) != 32 {
		err = errors.New("Invalid certificate serial " + serial)
		return
	}

	var certificate core.Certificate
	err = ssa.dbMap.SelectOne(&certificate, "SELECT content FROM certificates WHERE serial = :serial",
		map[string]interface{} {"serial": serial})
	if err != nil {
		return
	}
	cert = certificate.Content
	return
}

// GetCertificateStatus takes a hexadecimal string representing the full 128-bit serial
// number of a certificate and returns data about that certificate's current
// validity.
func (ssa *SQLStorageAuthority) GetCertificateStatus(serial string) (status core.CertificateStatus, err error) {
	if len(serial) != 32 {
		err = errors.New("Invalid certificate serial " + serial)
		return
	}

	certificateStats, err := ssa.dbMap.Get(core.CertificateStatus{}, serial)
	if err != nil {
		return
	}

	status = *certificateStats.(*core.CertificateStatus)
	return
}

func (ssa *SQLStorageAuthority) NewRegistration() (id string, err error) {
	tx, err := ssa.dbMap.Begin()
	if err != nil {
		return
	}

	// Check that it doesn't exist already
	id = core.NewToken()
	for existingRegistration(tx, id) {
		id = core.NewToken()
	}

	reg := &core.Registration{}
	reg.ID = id

	err = tx.Insert(reg)
	if err != nil {
		tx.Rollback()
		return
	}

	err = tx.Commit()
	return
}

// MarkCertificateRevoked stores the fact that a certificate is revoked, along
// with a timestamp and a reason.
func (ssa *SQLStorageAuthority) MarkCertificateRevoked(serial string, ocspResponse []byte, reasonCode int) (err error) {
	if _, err = ssa.GetCertificate(serial); err != nil {
		return errors.New(fmt.Sprintf(
			"Unable to mark certificate %s revoked: cert not found.", serial))
	}

	if _, err = ssa.GetCertificateStatus(serial); err != nil {
		return errors.New(fmt.Sprintf(
			"Unable to mark certificate %s revoked: cert status not found.", serial))
	}

	tx, err := ssa.dbMap.Begin()
	if err != nil {
		return
	}

	// TODO: Also update crls.
	ocspResp := &core.OcspResponse{Serial: serial, CreatedAt: time.Now(), Response: ocspResponse}
	err = tx.Insert(ocspResp)
	if err != nil {
		tx.Rollback()
		return
	}

	statusObj, err := tx.Get(core.CertificateStatus{}, serial)
	if err != nil {
		tx.Rollback()
		return
	}
	if statusObj == nil {
		err = fmt.Errorf("No certificate with serial %s", serial)
		tx.Rollback()
		return
	}
	status := statusObj.(*core.CertificateStatus)
	status.Status = core.OCSPStatusRevoked
	status.RevokedDate = time.Now()
	status.RevokedReason = reasonCode

	_, err = tx.Update(status)
	if err != nil {
		tx.Rollback()
		return
	}

	err = tx.Commit()
	return
}

func (ssa *SQLStorageAuthority) UpdateRegistration(reg core.Registration) (err error) {
	tx, err := ssa.dbMap.Begin()
	if err != nil {
		return
	}

	if !existingRegistration(tx, reg.ID) {
		err = errors.New("Requested registration not found " + reg.ID)
		tx.Rollback()
		return
	}

	_, err = tx.Update(&reg)
	if err != nil {
		tx.Rollback()
		return
	}

	err = tx.Commit()
	return
}

func (ssa *SQLStorageAuthority) NewPendingAuthorization() (id string, err error) {
	tx, err := ssa.dbMap.Begin()
	if err != nil {
		return
	}

	// Check that it doesn't exist already
	id = core.NewToken()
	for existingPending(tx, id) || existingFinal(tx, id) {
		id = core.NewToken()
	}

	// Insert a stub row in pending
	pending_authz := &pendingauthzModel{Authorization: core.Authorization{ID: id}}
	err = tx.Insert(pending_authz)
	if err != nil {
		tx.Rollback()
		return
	}

	err = tx.Commit()
	return
}

func (ssa *SQLStorageAuthority) UpdatePendingAuthorization(authz core.Authorization) (err error) {
	tx, err := ssa.dbMap.Begin()
	if err != nil {
		return
	}

	if !statusIsPending(authz.Status) {
		err = errors.New("Use FinalizeAuthorization() to update to a final status")
		tx.Rollback()
		return
	}

	if existingFinal(tx, authz.ID) {
		err = errors.New("Cannot update a final authorization")
		tx.Rollback()
		return
	}

	if !existingPending(tx, authz.ID) {
		err = errors.New("Requested authorization not found " + authz.ID)
		tx.Rollback()
		return
	}

	authObj, err := tx.Get(pendingauthzModel{}, authz.ID)
	if err != nil {
		tx.Rollback()
		return
	}
	auth := authObj.(*pendingauthzModel)
	auth.Authorization = authz
	_, err = tx.Update(auth)
	if err != nil {
		tx.Rollback()
		return
	}

	err = tx.Commit()
	return
}

func (ssa *SQLStorageAuthority) FinalizeAuthorization(authz core.Authorization) (err error) {
	tx, err := ssa.dbMap.Begin()
	if err != nil {
		return
	}

	// Check that a pending authz exists
	if !existingPending(tx, authz.ID) {
		err = errors.New("Cannot finalize a authorization that is not pending")
		tx.Rollback()
		return
	}
	if statusIsPending(authz.Status) {
		err = errors.New("Cannot finalize to a non-final status")
		tx.Rollback()
		return
	}

	// Manually set the index, to avoid AUTOINCREMENT issues
	var sequence int64
	sequenceObj, err := tx.SelectNullInt("SELECT max(sequence) FROM authz")
	switch {
	case !sequenceObj.Valid:
		sequence = 0
	case err != nil:
		return
	default:
		sequence += sequenceObj.Int64 + 1
	}

	auth := &authzModel{authz, sequence}
	authObj, err := tx.Get(pendingauthzModel{}, authz.ID)
	if err != nil {
		tx.Rollback()
		return
	}
	oldAuth := authObj.(*pendingauthzModel)

	err = tx.Insert(auth)
	if err != nil {
		tx.Rollback()
		return
	}

	_, err = tx.Delete(oldAuth)
	if err != nil {
		tx.Rollback()
		return
	}

	tx.Commit()
	return
}

func (ssa *SQLStorageAuthority) AddCertificate(certDER []byte) (digest string, err error) {
	var parsedCertificate *x509.Certificate
	parsedCertificate, err = x509.ParseCertificate(certDER)
	if err != nil {
		return
	}
<<<<<<< HEAD
	serial := fmt.Sprintf("%032x", parsedCertificate.SerialNumber)
	digest = core.Fingerprint256(certDER)
=======
	serial := core.SerialToString(parsedCertificate.SerialNumber)
>>>>>>> f6c7b49a

	cert := &core.Certificate{
		Serial: serial,
		Digest: digest,
		Content: certDER,
		Issued: time.Now(),
	}
	certStatus := &core.CertificateStatus{
		SubscriberApproved: false,
		Status: core.OCSPStatus("good"),
		OCSPLastUpdated: time.Time{},
		Serial: serial,
		RevokedDate: time.Time{},
		RevokedReason: 0,
		LockCol: 0,
	}
	
	tx, err := ssa.dbMap.Begin()
	if err != nil {
		return
	}

	err = tx.Insert(cert)
	if err != nil {
		tx.Rollback()
		return
	}

	err = tx.Insert(certStatus)
	if err != nil {
		tx.Rollback()
		return
	}

	err = tx.Commit()
	return
}<|MERGE_RESOLUTION|>--- conflicted
+++ resolved
@@ -593,12 +593,8 @@
 	if err != nil {
 		return
 	}
-<<<<<<< HEAD
-	serial := fmt.Sprintf("%032x", parsedCertificate.SerialNumber)
 	digest = core.Fingerprint256(certDER)
-=======
 	serial := core.SerialToString(parsedCertificate.SerialNumber)
->>>>>>> f6c7b49a
 
 	cert := &core.Certificate{
 		Serial: serial,
