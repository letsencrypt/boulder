package sa

import (
	"context"
	"crypto/x509"
	"database/sql"
	"encoding/json"
	"errors"
	"fmt"
	"time"

	"github.com/go-jose/go-jose/v4"
	"github.com/jmhodges/clock"
	"github.com/prometheus/client_golang/prometheus"
	"golang.org/x/crypto/ocsp"
	"google.golang.org/protobuf/types/known/emptypb"
	"google.golang.org/protobuf/types/known/timestamppb"

	"github.com/letsencrypt/boulder/core"
	corepb "github.com/letsencrypt/boulder/core/proto"
	"github.com/letsencrypt/boulder/db"
	berrors "github.com/letsencrypt/boulder/errors"
	"github.com/letsencrypt/boulder/features"
	bgrpc "github.com/letsencrypt/boulder/grpc"
	blog "github.com/letsencrypt/boulder/log"
	"github.com/letsencrypt/boulder/revocation"
	sapb "github.com/letsencrypt/boulder/sa/proto"
	"github.com/letsencrypt/boulder/unpause"
)

var (
	errIncompleteRequest = errors.New("incomplete gRPC request message")
)

// SQLStorageAuthority defines a Storage Authority.
//
// Note that although SQLStorageAuthority does have methods wrapping all of the
// read-only methods provided by the SQLStorageAuthorityRO, those wrapper
// implementations are in saro.go, next to the real implementations.
type SQLStorageAuthority struct {
	sapb.UnsafeStorageAuthorityServer

	*SQLStorageAuthorityRO

	dbMap *db.WrappedMap

	// rateLimitWriteErrors is a Counter for the number of times
	// a ratelimit update transaction failed during AddCertificate request
	// processing. We do not fail the overall AddCertificate call when ratelimit
	// transactions fail and so use this stat to maintain visibility into the rate
	// this occurs.
	rateLimitWriteErrors prometheus.Counter
}

var _ sapb.StorageAuthorityServer = (*SQLStorageAuthority)(nil)

// NewSQLStorageAuthorityWrapping provides persistence using a SQL backend for
// Boulder. It takes a read-only storage authority to wrap, which is useful if
// you are constructing both types of implementations and want to share
// read-only database connections between them.
func NewSQLStorageAuthorityWrapping(
	ssaro *SQLStorageAuthorityRO,
	dbMap *db.WrappedMap,
	stats prometheus.Registerer,
) (*SQLStorageAuthority, error) {
	rateLimitWriteErrors := prometheus.NewCounter(prometheus.CounterOpts{
		Name: "rate_limit_write_errors",
		Help: "number of failed ratelimit update transactions during AddCertificate",
	})
	stats.MustRegister(rateLimitWriteErrors)

	ssa := &SQLStorageAuthority{
		SQLStorageAuthorityRO: ssaro,
		dbMap:                 dbMap,
		rateLimitWriteErrors:  rateLimitWriteErrors,
	}

	return ssa, nil
}

// NewSQLStorageAuthority provides persistence using a SQL backend for
// Boulder. It constructs its own read-only storage authority to wrap.
func NewSQLStorageAuthority(
	dbMap *db.WrappedMap,
	dbReadOnlyMap *db.WrappedMap,
	dbIncidentsMap *db.WrappedMap,
	parallelismPerRPC int,
	lagFactor time.Duration,
	clk clock.Clock,
	logger blog.Logger,
	stats prometheus.Registerer,
) (*SQLStorageAuthority, error) {
	ssaro, err := NewSQLStorageAuthorityRO(
		dbReadOnlyMap, dbIncidentsMap, stats, parallelismPerRPC, lagFactor, clk, logger)
	if err != nil {
		return nil, err
	}

	return NewSQLStorageAuthorityWrapping(ssaro, dbMap, stats)
}

// NewRegistration stores a new Registration
func (ssa *SQLStorageAuthority) NewRegistration(ctx context.Context, req *corepb.Registration) (*corepb.Registration, error) {
	if len(req.Key) == 0 {
		return nil, errIncompleteRequest
	}

	reg, err := registrationPbToModel(req)
	if err != nil {
		return nil, err
	}

	reg.CreatedAt = ssa.clk.Now()

	err = ssa.dbMap.Insert(ctx, reg)
	if err != nil {
		if db.IsDuplicate(err) {
			// duplicate entry error can only happen when jwk_sha256 collides, indicate
			// to caller that the provided key is already in use
			return nil, berrors.DuplicateError("key is already in use for a different account")
		}
		return nil, err
	}
	return registrationModelToPb(reg)
}

// UpdateRegistrationContact stores an updated contact in a Registration.
// The updated contacts field may be empty.
func (ssa *SQLStorageAuthority) UpdateRegistrationContact(ctx context.Context, req *sapb.UpdateRegistrationContactRequest) (*corepb.Registration, error) {
	if core.IsAnyNilOrZero(req.RegistrationID) {
		return nil, errIncompleteRequest
	}

	// We don't want to write literal JSON "null" strings into the database if the
	// list of contact addresses is empty. Replace any possibly-`nil` slice with
	// an empty JSON array.
	jsonContact := []byte("[]")
	var err error
	if len(req.Contacts) != 0 {
		jsonContact, err = json.Marshal(req.Contacts)
		if err != nil {
			return nil, fmt.Errorf("serializing contacts: %w", err)
		}
	}

	result, overallError := db.WithTransaction(ctx, ssa.dbMap, func(tx db.Executor) (interface{}, error) {
		result, err := tx.ExecContext(ctx,
			"UPDATE registrations SET contact = ? WHERE id = ? LIMIT 1",
			jsonContact,
			req.RegistrationID,
		)
		if err != nil {
			return nil, err
		}
		rowsAffected, err := result.RowsAffected()
		if err != nil || rowsAffected != 1 {
			return nil, berrors.InternalServerError("no registration ID '%d' updated with new contact field", req.RegistrationID)
		}

		updatedRegistrationModel, err := selectRegistration(ctx, tx, "id", req.RegistrationID)
		if err != nil {
			if db.IsNoRows(err) {
				return nil, berrors.NotFoundError("registration with ID '%d' not found", req.RegistrationID)
			}
			return nil, err
		}
		updatedRegistration, err := registrationModelToPb(updatedRegistrationModel)
		if err != nil {
			return nil, err
		}

		return updatedRegistration, nil
	})
	if overallError != nil {
		return nil, overallError
	}

	return result.(*corepb.Registration), nil
}

// UpdateRegistrationKey stores an updated key in a Registration.
func (ssa *SQLStorageAuthority) UpdateRegistrationKey(ctx context.Context, req *sapb.UpdateRegistrationKeyRequest) (*corepb.Registration, error) {
	if core.IsAnyNilOrZero(req.RegistrationID, req.Jwk) {
		return nil, errIncompleteRequest
	}

	// Even though we don't need to convert from JSON to an in-memory JSONWebKey
	// for the sake of the `Key` field, we do need to do the conversion in order
	// to compute the SHA256 key digest.
	var jwk jose.JSONWebKey
	err := jwk.UnmarshalJSON(req.Jwk)
	if err != nil {
		return nil, fmt.Errorf("parsing JWK: %w", err)
	}
	sha, err := core.KeyDigestB64(jwk.Key)
	if err != nil {
		return nil, fmt.Errorf("computing key digest: %w", err)
	}

	result, overallError := db.WithTransaction(ctx, ssa.dbMap, func(tx db.Executor) (interface{}, error) {
		result, err := tx.ExecContext(ctx,
			"UPDATE registrations SET jwk = ?, jwk_sha256 = ? WHERE id = ? LIMIT 1",
			req.Jwk,
			sha,
			req.RegistrationID,
		)
		if err != nil {
			if db.IsDuplicate(err) {
				// duplicate entry error can only happen when jwk_sha256 collides, indicate
				// to caller that the provided key is already in use
				return nil, berrors.DuplicateError("key is already in use for a different account")
			}
			return nil, err
		}
		rowsAffected, err := result.RowsAffected()
		if err != nil || rowsAffected != 1 {
			return nil, berrors.InternalServerError("no registration ID '%d' updated with new jwk", req.RegistrationID)
		}

		updatedRegistrationModel, err := selectRegistration(ctx, tx, "id", req.RegistrationID)
		if err != nil {
			if db.IsNoRows(err) {
				return nil, berrors.NotFoundError("registration with ID '%d' not found", req.RegistrationID)
			}
			return nil, err
		}
		updatedRegistration, err := registrationModelToPb(updatedRegistrationModel)
		if err != nil {
			return nil, err
		}

		return updatedRegistration, nil
	})
	if overallError != nil {
		return nil, overallError
	}

	return result.(*corepb.Registration), nil
}

// AddSerial writes a record of a serial number generation to the DB.
func (ssa *SQLStorageAuthority) AddSerial(ctx context.Context, req *sapb.AddSerialRequest) (*emptypb.Empty, error) {
	if core.IsAnyNilOrZero(req.Serial, req.RegID, req.Created, req.Expires) {
		return nil, errIncompleteRequest
	}
	err := ssa.dbMap.Insert(ctx, &recordedSerialModel{
		Serial:         req.Serial,
		RegistrationID: req.RegID,
		Created:        req.Created.AsTime(),
		Expires:        req.Expires.AsTime(),
	})
	if err != nil {
		return nil, err
	}
	return &emptypb.Empty{}, nil
}

// SetCertificateStatusReady changes a serial's OCSP status from core.OCSPStatusNotReady to core.OCSPStatusGood.
// Called when precertificate issuance succeeds. returns an error if the serial doesn't have status core.OCSPStatusNotReady.
func (ssa *SQLStorageAuthority) SetCertificateStatusReady(ctx context.Context, req *sapb.Serial) (*emptypb.Empty, error) {
	res, err := ssa.dbMap.ExecContext(ctx,
		`UPDATE certificateStatus
		 SET status = ?
		 WHERE status = ? AND
		       serial = ?`,
		string(core.OCSPStatusGood),
		string(core.OCSPStatusNotReady),
		req.Serial,
	)
	if err != nil {
		return nil, err
	}
	rows, err := res.RowsAffected()
	if err != nil {
		return nil, err
	}
	if rows == 0 {
		return nil, errors.New("failed to set certificate status to ready")
	}

	return &emptypb.Empty{}, nil
}

// AddPrecertificate writes a record of a linting certificate to the database.
//
// Note: The name "AddPrecertificate" is a historical artifact, and this is now
// always called with a linting certificate. See #6807.
//
// Note: this is not idempotent: it does not protect against inserting the same
// certificate multiple times. Calling code needs to first insert the cert's
// serial into the Serials table to ensure uniqueness.
func (ssa *SQLStorageAuthority) AddPrecertificate(ctx context.Context, req *sapb.AddCertificateRequest) (*emptypb.Empty, error) {
	if core.IsAnyNilOrZero(req.Der, req.RegID, req.IssuerNameID, req.Issued) {
		return nil, errIncompleteRequest
	}
	parsed, err := x509.ParseCertificate(req.Der)
	if err != nil {
		return nil, err
	}
	serialHex := core.SerialToString(parsed.SerialNumber)

	preCertModel := &lintingCertModel{
		Serial:         serialHex,
		RegistrationID: req.RegID,
		DER:            req.Der,
		Issued:         req.Issued.AsTime(),
		Expires:        parsed.NotAfter,
	}

	_, overallError := db.WithTransaction(ctx, ssa.dbMap, func(tx db.Executor) (interface{}, error) {
		// Select to see if precert exists
		var row struct {
			Count int64
		}
		err := tx.SelectOne(ctx, &row, "SELECT COUNT(*) as count FROM precertificates WHERE serial=?", serialHex)
		if err != nil {
			return nil, err
		}
		if row.Count > 0 {
			return nil, berrors.DuplicateError("cannot add a duplicate cert")
		}

		err = tx.Insert(ctx, preCertModel)
		if err != nil {
			return nil, err
		}

		status := core.OCSPStatusGood
		if req.OcspNotReady {
			status = core.OCSPStatusNotReady
		}
		cs := &core.CertificateStatus{
			Serial:                serialHex,
			Status:                status,
			OCSPLastUpdated:       ssa.clk.Now(),
			RevokedDate:           time.Time{},
			RevokedReason:         0,
			LastExpirationNagSent: time.Time{},
			NotAfter:              parsed.NotAfter,
			IsExpired:             false,
			IssuerNameID:          req.IssuerNameID,
		}
		err = ssa.dbMap.Insert(ctx, cs)
		if err != nil {
			return nil, err
		}

		// NOTE(@cpu): When we collect up names to check if an FQDN set exists (e.g.
		// that it is a renewal) we use just the DNSNames from the certificate and
		// ignore the Subject Common Name (if any). This is a safe assumption because
		// if a certificate we issued were to have a Subj. CN not present as a SAN it
		// would be a misissuance and miscalculating whether the cert is a renewal or
		// not for the purpose of rate limiting is the least of our troubles.
		isRenewal, err := ssa.checkFQDNSetExists(
			ctx,
			tx.SelectOne,
			parsed.DNSNames)
		if err != nil {
			return nil, err
		}

		err = addIssuedNames(ctx, tx, parsed, isRenewal)
		if err != nil {
			return nil, err
		}

		err = addKeyHash(ctx, tx, parsed)
		if err != nil {
			return nil, err
		}

		return nil, nil
	})
	if overallError != nil {
		return nil, overallError
	}

	return &emptypb.Empty{}, nil
}

// AddCertificate stores an issued certificate, returning an error if it is a
// duplicate or if any other failure occurs.
func (ssa *SQLStorageAuthority) AddCertificate(ctx context.Context, req *sapb.AddCertificateRequest) (*emptypb.Empty, error) {
	if core.IsAnyNilOrZero(req.Der, req.RegID, req.Issued) {
		return nil, errIncompleteRequest
	}
	parsedCertificate, err := x509.ParseCertificate(req.Der)
	if err != nil {
		return nil, err
	}
	digest := core.Fingerprint256(req.Der)
	serial := core.SerialToString(parsedCertificate.SerialNumber)

	cert := &core.Certificate{
		RegistrationID: req.RegID,
		Serial:         serial,
		Digest:         digest,
		DER:            req.Der,
		Issued:         req.Issued.AsTime(),
		Expires:        parsedCertificate.NotAfter,
	}

	_, overallError := db.WithTransaction(ctx, ssa.dbMap, func(tx db.Executor) (interface{}, error) {
		// Select to see if cert exists
		var row struct {
			Count int64
		}
		err := tx.SelectOne(ctx, &row, "SELECT COUNT(*) as count FROM certificates WHERE serial=?", serial)
		if err != nil {
			return nil, err
		}
		if row.Count > 0 {
			return nil, berrors.DuplicateError("cannot add a duplicate cert")
		}

		// Save the final certificate
		err = tx.Insert(ctx, cert)
		if err != nil {
			return nil, err
		}

		return nil, err
	})
	if overallError != nil {
		return nil, overallError
	}

	// In a separate transaction, perform the work required to update the table
	// used for order reuse. Since the effect of failing the write is just a
	// missed opportunity to reuse an order, we choose to not fail the
	// AddCertificate operation if this update transaction fails.
	_, fqdnTransactionErr := db.WithTransaction(ctx, ssa.dbMap, func(tx db.Executor) (interface{}, error) {
		// Update the FQDN sets now that there is a final certificate to ensure
		// reuse is determined correctly.
		err = addFQDNSet(
			ctx,
			tx,
			parsedCertificate.DNSNames,
			core.SerialToString(parsedCertificate.SerialNumber),
			parsedCertificate.NotBefore,
			parsedCertificate.NotAfter,
		)
		if err != nil {
			return nil, err
		}

		return nil, nil
	})
	// If the FQDN sets transaction failed, increment a stat and log a warning
	// but don't return an error from AddCertificate.
	if fqdnTransactionErr != nil {
		ssa.rateLimitWriteErrors.Inc()
		ssa.log.AuditErrf("failed AddCertificate FQDN sets insert transaction: %v", fqdnTransactionErr)
	}

	return &emptypb.Empty{}, nil
}

// DeactivateRegistration deactivates a currently valid registration and removes its contact field
func (ssa *SQLStorageAuthority) DeactivateRegistration(ctx context.Context, req *sapb.RegistrationID) (*emptypb.Empty, error) {
	if req == nil || req.Id == 0 {
		return nil, errIncompleteRequest
	}
	_, err := ssa.dbMap.ExecContext(ctx,
		"UPDATE registrations SET status = ?, contact = '[]' WHERE status = ? AND id = ? LIMIT 1",
		string(core.StatusDeactivated),
		string(core.StatusValid),
		req.Id,
	)
	if err != nil {
		return nil, err
	}

	// TODO(#5554): Return the updated account object.
	return &emptypb.Empty{}, nil
}

// DeactivateAuthorization2 deactivates a currently valid or pending authorization.
func (ssa *SQLStorageAuthority) DeactivateAuthorization2(ctx context.Context, req *sapb.AuthorizationID2) (*emptypb.Empty, error) {
	if req.Id == 0 {
		return nil, errIncompleteRequest
	}

	_, err := ssa.dbMap.ExecContext(ctx,
		`UPDATE authz2 SET status = :deactivated WHERE id = :id and status IN (:valid,:pending)`,
		map[string]interface{}{
			"deactivated": statusUint(core.StatusDeactivated),
			"id":          req.Id,
			"valid":       statusUint(core.StatusValid),
			"pending":     statusUint(core.StatusPending),
		},
	)
	if err != nil {
		return nil, err
	}
	return &emptypb.Empty{}, nil
}

// NewOrderAndAuthzs adds the given authorizations to the database, adds their
// autogenerated IDs to the given order, and then adds the order to the db.
// This is done inside a single transaction to prevent situations where new
// authorizations are created, but then their corresponding order is never
// created, leading to "invisible" pending authorizations.
func (ssa *SQLStorageAuthority) NewOrderAndAuthzs(ctx context.Context, req *sapb.NewOrderAndAuthzsRequest) (*corepb.Order, error) {
	if req.NewOrder == nil {
		return nil, errIncompleteRequest
	}

	for _, authz := range req.NewAuthzs {
		if authz.RegistrationID != req.NewOrder.RegistrationID {
			// This is a belt-and-suspenders check. These were just created by the RA,
			// so their RegIDs should match. But if they don't, the consequences would
			// be very bad, so we do an extra check here.
			return nil, errors.New("new order and authzs must all be associated with same account")
		}
	}

	output, err := db.WithTransaction(ctx, ssa.dbMap, func(tx db.Executor) (interface{}, error) {
		// First, insert all of the new authorizations and record their IDs.
		newAuthzIDs := make([]int64, 0, len(req.NewAuthzs))
		for _, authz := range req.NewAuthzs {
			am, err := newAuthzReqToModel(authz)
			if err != nil {
				return nil, err
			}
			err = tx.Insert(ctx, am)
			if err != nil {
				return nil, err
			}
			newAuthzIDs = append(newAuthzIDs, am.ID)
		}

		// Second, insert the new order.
		var orderID int64
		var err error
		created := ssa.clk.Now()
		if features.Get().MultipleCertificateProfiles {
			omv2 := orderModelv2{
				RegistrationID:         req.NewOrder.RegistrationID,
				Expires:                req.NewOrder.Expires.AsTime(),
				Created:                created,
				CertificateProfileName: &req.NewOrder.CertificateProfileName,
			}
			err = tx.Insert(ctx, &omv2)
			orderID = omv2.ID
		} else {
			omv1 := orderModelv1{
				RegistrationID: req.NewOrder.RegistrationID,
				Expires:        req.NewOrder.Expires.AsTime(),
				Created:        created,
			}
			err = tx.Insert(ctx, &omv1)
			orderID = omv1.ID
		}
		if err != nil {
			return nil, err
		}

		// Third, insert all of the orderToAuthz relations.
<<<<<<< HEAD
		inserter, err := db.NewMultiInserter("orderToAuthz2", []string{"orderID", "authzID"})
=======
		// Have to combine the already-associated and newly-created authzs.
		allAuthzIds := append(req.NewOrder.V2Authorizations, newAuthzIDs...)
		inserter, err := db.NewMultiInserter("orderToAuthz2", []string{"orderID", "authzID"}, "")
>>>>>>> ace233cb
		if err != nil {
			return nil, err
		}
		for _, id := range allAuthzIds {
			err := inserter.Add([]interface{}{orderID, id})
			if err != nil {
				return nil, err
			}
		}
		err = inserter.Insert(ctx, tx)
		if err != nil {
			return nil, err
		}

		// Fourth, insert the FQDNSet entry for the order.
		err = addOrderFQDNSet(ctx, tx, req.NewOrder.DnsNames, orderID, req.NewOrder.RegistrationID, req.NewOrder.Expires.AsTime())
		if err != nil {
			return nil, err
		}

		if req.NewOrder.ReplacesSerial != "" {
			// Update the replacementOrders table to indicate that this order
			// replaces the provided certificate serial.
			err := addReplacementOrder(ctx, tx, req.NewOrder.ReplacesSerial, orderID, req.NewOrder.Expires.AsTime())
			if err != nil {
				return nil, err
			}
		}

		// Get the partial Authorization objects for the order
		authzValidityInfo, err := getAuthorizationStatuses(ctx, tx, allAuthzIds)
		// If there was an error getting the authorizations, return it immediately
		if err != nil {
			return nil, err
		}

		// Finally, build the overall Order PB.
		res := &corepb.Order{
			// ID and Created were auto-populated on the order model when it was inserted.
			Id:      orderID,
			Created: timestamppb.New(created),
			// These are carried over from the original request unchanged.
			RegistrationID: req.NewOrder.RegistrationID,
			Expires:        req.NewOrder.Expires,
			DnsNames:       req.NewOrder.DnsNames,
			// This includes both reused and newly created authz IDs.
			V2Authorizations: allAuthzIds,
			// A new order is never processing because it can't be finalized yet.
			BeganProcessing: false,
			// An empty string is allowed. When the RA retrieves the order and
			// transmits it to the CA, the empty string will take the value of
			// DefaultCertProfileName from the //issuance package.
			CertificateProfileName: req.NewOrder.CertificateProfileName,
		}

		// Calculate the order status before returning it. Since it may have reused
		// all valid authorizations the order may be "born" in a ready status.
		status, err := statusForOrder(res, authzValidityInfo, ssa.clk.Now())
		if err != nil {
			return nil, err
		}
		res.Status = status

		return res, nil
	})
	if err != nil {
		return nil, err
	}

	order, ok := output.(*corepb.Order)
	if !ok {
		return nil, fmt.Errorf("casting error in NewOrderAndAuthzs")
	}

	return order, nil
}

// SetOrderProcessing updates an order from pending status to processing
// status by updating the `beganProcessing` field of the corresponding
// Order table row in the DB.
func (ssa *SQLStorageAuthority) SetOrderProcessing(ctx context.Context, req *sapb.OrderRequest) (*emptypb.Empty, error) {
	if req.Id == 0 {
		return nil, errIncompleteRequest
	}
	_, overallError := db.WithTransaction(ctx, ssa.dbMap, func(tx db.Executor) (interface{}, error) {
		result, err := tx.ExecContext(ctx, `
		UPDATE orders
		SET beganProcessing = ?
		WHERE id = ?
		AND beganProcessing = ?`,
			true,
			req.Id,
			false)
		if err != nil {
			return nil, berrors.InternalServerError("error updating order to beganProcessing status")
		}

		n, err := result.RowsAffected()
		if err != nil || n == 0 {
			return nil, berrors.OrderNotReadyError("Order was already processing. This may indicate your client finalized the same order multiple times, possibly due to a client bug.")
		}

		return nil, nil
	})
	if overallError != nil {
		return nil, overallError
	}
	return &emptypb.Empty{}, nil
}

// SetOrderError updates a provided Order's error field.
func (ssa *SQLStorageAuthority) SetOrderError(ctx context.Context, req *sapb.SetOrderErrorRequest) (*emptypb.Empty, error) {
	if req.Id == 0 || req.Error == nil {
		return nil, errIncompleteRequest
	}
	_, overallError := db.WithTransaction(ctx, ssa.dbMap, func(tx db.Executor) (interface{}, error) {
		om, err := orderToModelv2(&corepb.Order{
			Id:    req.Id,
			Error: req.Error,
		})
		if err != nil {
			return nil, err
		}

		result, err := tx.ExecContext(ctx, `
		UPDATE orders
		SET error = ?
		WHERE id = ?`,
			om.Error,
			om.ID)
		if err != nil {
			return nil, berrors.InternalServerError("error updating order error field")
		}

		n, err := result.RowsAffected()
		if err != nil || n == 0 {
			return nil, berrors.InternalServerError("no order updated with new error field")
		}

		return nil, nil
	})
	if overallError != nil {
		return nil, overallError
	}
	return &emptypb.Empty{}, nil
}

// FinalizeOrder finalizes a provided *corepb.Order by persisting the
// CertificateSerial and a valid status to the database. No fields other than
// CertificateSerial and the order ID on the provided order are processed (e.g.
// this is not a generic update RPC).
func (ssa *SQLStorageAuthority) FinalizeOrder(ctx context.Context, req *sapb.FinalizeOrderRequest) (*emptypb.Empty, error) {
	if req.Id == 0 || req.CertificateSerial == "" {
		return nil, errIncompleteRequest
	}
	_, overallError := db.WithTransaction(ctx, ssa.dbMap, func(tx db.Executor) (interface{}, error) {
		result, err := tx.ExecContext(ctx, `
		UPDATE orders
		SET certificateSerial = ?
		WHERE id = ? AND
		beganProcessing = true`,
			req.CertificateSerial,
			req.Id)
		if err != nil {
			return nil, berrors.InternalServerError("error updating order for finalization")
		}

		n, err := result.RowsAffected()
		if err != nil || n == 0 {
			return nil, berrors.InternalServerError("no order updated for finalization")
		}

		// Delete the orderFQDNSet row for the order now that it has been finalized.
		// We use this table for order reuse and should not reuse a finalized order.
		err = deleteOrderFQDNSet(ctx, tx, req.Id)
		if err != nil {
			return nil, err
		}

		err = setReplacementOrderFinalized(ctx, tx, req.Id)
		if err != nil {
			return nil, err
		}

		return nil, nil
	})
	if overallError != nil {
		return nil, overallError
	}
	return &emptypb.Empty{}, nil
}

// FinalizeAuthorization2 moves a pending authorization to either the valid or invalid status. If
// the authorization is being moved to invalid the validationError field must be set. If the
// authorization is being moved to valid the validationRecord and expires fields must be set.
func (ssa *SQLStorageAuthority) FinalizeAuthorization2(ctx context.Context, req *sapb.FinalizeAuthorizationRequest) (*emptypb.Empty, error) {
	if core.IsAnyNilOrZero(req.Status, req.Attempted, req.Id, req.Expires) {
		return nil, errIncompleteRequest
	}

	if req.Status != string(core.StatusValid) && req.Status != string(core.StatusInvalid) {
		return nil, berrors.InternalServerError("authorization must have status valid or invalid")
	}
	query := `UPDATE authz2 SET
		status = :status,
		attempted = :attempted,
		attemptedAt = :attemptedAt,
		validationRecord = :validationRecord,
		validationError = :validationError,
		expires = :expires
		WHERE id = :id AND status = :pending`
	var validationRecords []core.ValidationRecord
	for _, recordPB := range req.ValidationRecords {
		record, err := bgrpc.PBToValidationRecord(recordPB)
		if err != nil {
			return nil, err
		}
		if req.Attempted == string(core.ChallengeTypeHTTP01) {
			// Remove these fields because they can be rehydrated later
			// on from the URL field.
			record.DnsName = ""
			record.Port = ""
		}
		validationRecords = append(validationRecords, record)
	}
	vrJSON, err := json.Marshal(validationRecords)
	if err != nil {
		return nil, err
	}
	var veJSON []byte
	if req.ValidationError != nil {
		validationError, err := bgrpc.PBToProblemDetails(req.ValidationError)
		if err != nil {
			return nil, err
		}
		j, err := json.Marshal(validationError)
		if err != nil {
			return nil, err
		}
		veJSON = j
	}
	// Check to see if the AttemptedAt time is non zero and convert to
	// *time.Time if so. If it is zero, leave nil and don't convert. Keep the
	// database attemptedAt field Null instead of 1970-01-01 00:00:00.
	var attemptedTime *time.Time
	if !core.IsAnyNilOrZero(req.AttemptedAt) {
		val := req.AttemptedAt.AsTime()
		attemptedTime = &val
	}
	params := map[string]interface{}{
		"status":           statusToUint[core.AcmeStatus(req.Status)],
		"attempted":        challTypeToUint[req.Attempted],
		"attemptedAt":      attemptedTime,
		"validationRecord": vrJSON,
		"id":               req.Id,
		"pending":          statusUint(core.StatusPending),
		"expires":          req.Expires.AsTime(),
		// if req.ValidationError is nil veJSON should also be nil
		// which should result in a NULL field
		"validationError": veJSON,
	}

	res, err := ssa.dbMap.ExecContext(ctx, query, params)
	if err != nil {
		return nil, err
	}
	rows, err := res.RowsAffected()
	if err != nil {
		return nil, err
	}
	if rows == 0 {
		return nil, berrors.NotFoundError("no pending authorization with id %d", req.Id)
	} else if rows > 1 {
		return nil, berrors.InternalServerError("multiple rows updated for authorization id %d", req.Id)
	}
	return &emptypb.Empty{}, nil
}

// addRevokedCertificate is a helper used by both RevokeCertificate and
// UpdateRevokedCertificate. It inserts a new row into the revokedCertificates
// table based on the contents of the input request. The second argument must be
// a transaction object so that it is safe to conduct multiple queries with a
// consistent view of the database. It must only be called when the request
// specifies a non-zero ShardIdx.
func addRevokedCertificate(ctx context.Context, tx db.Executor, req *sapb.RevokeCertificateRequest, revokedDate time.Time) error {
	if req.ShardIdx == 0 {
		return errors.New("cannot add revoked certificate with shard index 0")
	}

	var serial struct {
		Expires time.Time
	}
	err := tx.SelectOne(
		ctx, &serial, `SELECT expires FROM serials WHERE serial = ?`, req.Serial)
	if err != nil {
		return fmt.Errorf("retrieving revoked certificate expiration: %w", err)
	}

	err = tx.Insert(ctx, &revokedCertModel{
		IssuerID:      req.IssuerID,
		Serial:        req.Serial,
		ShardIdx:      req.ShardIdx,
		RevokedDate:   revokedDate,
		RevokedReason: revocation.Reason(req.Reason),
		// Round the notAfter up to the next hour, to reduce index size while still
		// ensuring we correctly serve revocation info past the actual expiration.
		NotAfterHour: serial.Expires.Add(time.Hour).Truncate(time.Hour),
	})
	if err != nil {
		return fmt.Errorf("inserting revoked certificate row: %w", err)
	}

	return nil
}

// RevokeCertificate stores revocation information about a certificate. It will only store this
// information if the certificate is not already marked as revoked.
func (ssa *SQLStorageAuthority) RevokeCertificate(ctx context.Context, req *sapb.RevokeCertificateRequest) (*emptypb.Empty, error) {
	if core.IsAnyNilOrZero(req.Serial, req.IssuerID, req.Date) {
		return nil, errIncompleteRequest
	}

	_, overallError := db.WithTransaction(ctx, ssa.dbMap, func(tx db.Executor) (interface{}, error) {
		revokedDate := req.Date.AsTime()

		res, err := tx.ExecContext(ctx,
			`UPDATE certificateStatus SET
				status = ?,
				revokedReason = ?,
				revokedDate = ?,
				ocspLastUpdated = ?
			WHERE serial = ? AND status != ?`,
			string(core.OCSPStatusRevoked),
			revocation.Reason(req.Reason),
			revokedDate,
			revokedDate,
			req.Serial,
			string(core.OCSPStatusRevoked),
		)
		if err != nil {
			return nil, err
		}
		rows, err := res.RowsAffected()
		if err != nil {
			return nil, err
		}
		if rows == 0 {
			return nil, berrors.AlreadyRevokedError("no certificate with serial %s and status other than %s", req.Serial, string(core.OCSPStatusRevoked))
		}

		if req.ShardIdx != 0 {
			err = addRevokedCertificate(ctx, tx, req, revokedDate)
			if err != nil {
				return nil, err
			}
		}

		return nil, nil
	})
	if overallError != nil {
		return nil, overallError
	}

	return &emptypb.Empty{}, nil
}

// UpdateRevokedCertificate stores new revocation information about an
// already-revoked certificate. It will only store this information if the
// cert is already revoked, if the new revocation reason is `KeyCompromise`,
// and if the revokedDate is identical to the current revokedDate.
func (ssa *SQLStorageAuthority) UpdateRevokedCertificate(ctx context.Context, req *sapb.RevokeCertificateRequest) (*emptypb.Empty, error) {
	if core.IsAnyNilOrZero(req.Serial, req.IssuerID, req.Date, req.Backdate) {
		return nil, errIncompleteRequest
	}
	if req.Reason != ocsp.KeyCompromise {
		return nil, fmt.Errorf("cannot update revocation for any reason other than keyCompromise (1); got: %d", req.Reason)
	}

	_, overallError := db.WithTransaction(ctx, ssa.dbMap, func(tx db.Executor) (interface{}, error) {
		thisUpdate := req.Date.AsTime()
		revokedDate := req.Backdate.AsTime()

		res, err := tx.ExecContext(ctx,
			`UPDATE certificateStatus SET
					revokedReason = ?,
					ocspLastUpdated = ?
				WHERE serial = ? AND status = ? AND revokedReason != ? AND revokedDate = ?`,
			revocation.Reason(ocsp.KeyCompromise),
			thisUpdate,
			req.Serial,
			string(core.OCSPStatusRevoked),
			revocation.Reason(ocsp.KeyCompromise),
			revokedDate,
		)
		if err != nil {
			return nil, err
		}
		rows, err := res.RowsAffected()
		if err != nil {
			return nil, err
		}
		if rows == 0 {
			// InternalServerError because we expected this certificate status to exist,
			// to already be revoked for a different reason, and to have a matching date.
			return nil, berrors.InternalServerError("no certificate with serial %s and revoked reason other than keyCompromise", req.Serial)
		}

		// Only update the revokedCertificates table if the revocation request
		// specifies the CRL shard that this certificate belongs in. Our shards are
		// one-indexed, so a ShardIdx of zero means no value was set.
		if req.ShardIdx != 0 {
			var rcm revokedCertModel
			// Note: this query MUST be updated to enforce the same preconditions as
			// the "UPDATE certificateStatus SET revokedReason..." above if this
			// query ever becomes the first or only query in this transaction. We are
			// currently relying on the query above to exit early if the certificate
			// does not have an appropriate status.
			err = tx.SelectOne(
				ctx, &rcm, `SELECT * FROM revokedCertificates WHERE serial = ?`, req.Serial)
			if db.IsNoRows(err) {
				// TODO: Remove this fallback codepath once we know that all unexpired
				// certs marked as revoked in the certificateStatus table have
				// corresponding rows in the revokedCertificates table. That should be
				// 90+ days after the RA starts sending ShardIdx in its
				// RevokeCertificateRequest messages.
				err = addRevokedCertificate(ctx, tx, req, revokedDate)
				if err != nil {
					return nil, err
				}
				return nil, nil
			} else if err != nil {
				return nil, fmt.Errorf("retrieving revoked certificate row: %w", err)
			}

			rcm.RevokedReason = revocation.Reason(ocsp.KeyCompromise)
			_, err = tx.Update(ctx, &rcm)
			if err != nil {
				return nil, fmt.Errorf("updating revoked certificate row: %w", err)
			}
		}

		return nil, nil
	})
	if overallError != nil {
		return nil, overallError
	}

	return &emptypb.Empty{}, nil
}

// AddBlockedKey adds a key hash to the blockedKeys table
func (ssa *SQLStorageAuthority) AddBlockedKey(ctx context.Context, req *sapb.AddBlockedKeyRequest) (*emptypb.Empty, error) {
	if core.IsAnyNilOrZero(req.KeyHash, req.Added, req.Source) {
		return nil, errIncompleteRequest
	}
	sourceInt, ok := stringToSourceInt[req.Source]
	if !ok {
		return nil, errors.New("unknown source")
	}
	cols, qs := blockedKeysColumns, "?, ?, ?, ?"
	vals := []interface{}{
		req.KeyHash,
		req.Added.AsTime(),
		sourceInt,
		req.Comment,
	}
	if req.RevokedBy != 0 {
		cols += ", revokedBy"
		qs += ", ?"
		vals = append(vals, req.RevokedBy)
	}
	_, err := ssa.dbMap.ExecContext(ctx,
		fmt.Sprintf("INSERT INTO blockedKeys (%s) VALUES (%s)", cols, qs),
		vals...,
	)
	if err != nil {
		if db.IsDuplicate(err) {
			// Ignore duplicate inserts so multiple certs with the same key can
			// be revoked.
			return &emptypb.Empty{}, nil
		}
		return nil, err
	}
	return &emptypb.Empty{}, nil
}

// Health implements the grpc.checker interface.
func (ssa *SQLStorageAuthority) Health(ctx context.Context) error {
	err := ssa.dbMap.SelectOne(ctx, new(int), "SELECT 1")
	if err != nil {
		return err
	}

	err = ssa.SQLStorageAuthorityRO.Health(ctx)
	if err != nil {
		return err
	}
	return nil
}

// LeaseCRLShard marks a single crlShards row as leased until the given time.
// If the request names a specific shard, this function will return an error
// if that shard is already leased. Otherwise, this function will return the
// index of the oldest shard for the given issuer.
func (ssa *SQLStorageAuthority) LeaseCRLShard(ctx context.Context, req *sapb.LeaseCRLShardRequest) (*sapb.LeaseCRLShardResponse, error) {
	if core.IsAnyNilOrZero(req.Until, req.IssuerNameID) {
		return nil, errIncompleteRequest
	}
	if req.Until.AsTime().Before(ssa.clk.Now()) {
		return nil, fmt.Errorf("lease timestamp must be in the future, got %q", req.Until.AsTime())
	}

	if req.MinShardIdx == req.MaxShardIdx {
		return ssa.leaseSpecificCRLShard(ctx, req)
	}

	return ssa.leaseOldestCRLShard(ctx, req)
}

// leaseOldestCRLShard finds the oldest unleased crl shard for the given issuer
// and then leases it. Shards within the requested range which have never been
// leased or are previously-unknown indices are considered older than any other
// shard. It returns an error if all shards for the issuer are already leased.
func (ssa *SQLStorageAuthority) leaseOldestCRLShard(ctx context.Context, req *sapb.LeaseCRLShardRequest) (*sapb.LeaseCRLShardResponse, error) {
	shardIdx, err := db.WithTransaction(ctx, ssa.dbMap, func(tx db.Executor) (interface{}, error) {
		var shards []*crlShardModel
		_, err := tx.Select(
			ctx,
			&shards,
			`SELECT id, issuerID, idx, thisUpdate, nextUpdate, leasedUntil
				FROM crlShards
				WHERE issuerID = ?
				AND idx BETWEEN ? AND ?`,
			req.IssuerNameID, req.MinShardIdx, req.MaxShardIdx,
		)
		if err != nil {
			return -1, fmt.Errorf("selecting candidate shards: %w", err)
		}

		// Determine which shard index we want to lease.
		var shardIdx int
		var needToInsert bool
		if len(shards) < (int(req.MaxShardIdx + 1 - req.MinShardIdx)) {
			// Some expected shards are missing (i.e. never-before-produced), so we
			// pick one at random.
			missing := make(map[int]struct{}, req.MaxShardIdx+1-req.MinShardIdx)
			for i := req.MinShardIdx; i <= req.MaxShardIdx; i++ {
				missing[int(i)] = struct{}{}
			}
			for _, shard := range shards {
				delete(missing, shard.Idx)
			}
			for idx := range missing {
				// Go map iteration is guaranteed to be in randomized key order.
				shardIdx = idx
				break
			}
			needToInsert = true
		} else {
			// We got all the shards we expect, so we pick the oldest unleased shard.
			var oldest *crlShardModel
			for _, shard := range shards {
				if shard.LeasedUntil.After(ssa.clk.Now()) {
					continue
				}
				if oldest == nil ||
					(oldest.ThisUpdate != nil && shard.ThisUpdate == nil) ||
					(oldest.ThisUpdate != nil && shard.ThisUpdate.Before(*oldest.ThisUpdate)) {
					oldest = shard
				}
			}
			if oldest == nil {
				return -1, fmt.Errorf("issuer %d has no unleased shards in range %d-%d", req.IssuerNameID, req.MinShardIdx, req.MaxShardIdx)
			}
			shardIdx = oldest.Idx
			needToInsert = false
		}

		if needToInsert {
			_, err = tx.ExecContext(ctx,
				`INSERT INTO crlShards (issuerID, idx, leasedUntil)
					VALUES (?, ?, ?)`,
				req.IssuerNameID,
				shardIdx,
				req.Until.AsTime(),
			)
			if err != nil {
				return -1, fmt.Errorf("inserting selected shard: %w", err)
			}
		} else {
			_, err = tx.ExecContext(ctx,
				`UPDATE crlShards
					SET leasedUntil = ?
					WHERE issuerID = ?
					AND idx = ?
					LIMIT 1`,
				req.Until.AsTime(),
				req.IssuerNameID,
				shardIdx,
			)
			if err != nil {
				return -1, fmt.Errorf("updating selected shard: %w", err)
			}
		}

		return shardIdx, err
	})
	if err != nil {
		return nil, fmt.Errorf("leasing oldest shard: %w", err)
	}

	return &sapb.LeaseCRLShardResponse{
		IssuerNameID: req.IssuerNameID,
		ShardIdx:     int64(shardIdx.(int)),
	}, nil
}

// leaseSpecificCRLShard attempts to lease the crl shard for the given issuer
// and shard index. It returns an error if the specified shard is already
// leased.
func (ssa *SQLStorageAuthority) leaseSpecificCRLShard(ctx context.Context, req *sapb.LeaseCRLShardRequest) (*sapb.LeaseCRLShardResponse, error) {
	if req.MinShardIdx != req.MaxShardIdx {
		return nil, fmt.Errorf("request must identify a single shard index: %d != %d", req.MinShardIdx, req.MaxShardIdx)
	}

	_, err := db.WithTransaction(ctx, ssa.dbMap, func(tx db.Executor) (interface{}, error) {
		needToInsert := false
		var shardModel crlShardModel
		err := tx.SelectOne(ctx,
			&shardModel,
			`SELECT leasedUntil
			  FROM crlShards
				WHERE issuerID = ?
				AND idx = ?
				LIMIT 1`,
			req.IssuerNameID,
			req.MinShardIdx,
		)
		if db.IsNoRows(err) {
			needToInsert = true
		} else if err != nil {
			return nil, fmt.Errorf("selecting requested shard: %w", err)
		} else if shardModel.LeasedUntil.After(ssa.clk.Now()) {
			return nil, fmt.Errorf("shard %d for issuer %d already leased", req.MinShardIdx, req.IssuerNameID)
		}

		if needToInsert {
			_, err = tx.ExecContext(ctx,
				`INSERT INTO crlShards (issuerID, idx, leasedUntil)
					VALUES (?, ?, ?)`,
				req.IssuerNameID,
				req.MinShardIdx,
				req.Until.AsTime(),
			)
			if err != nil {
				return nil, fmt.Errorf("inserting selected shard: %w", err)
			}
		} else {
			_, err = tx.ExecContext(ctx,
				`UPDATE crlShards
					SET leasedUntil = ?
					WHERE issuerID = ?
					AND idx = ?
					LIMIT 1`,
				req.Until.AsTime(),
				req.IssuerNameID,
				req.MinShardIdx,
			)
			if err != nil {
				return nil, fmt.Errorf("updating selected shard: %w", err)
			}
		}

		return nil, nil
	})
	if err != nil {
		return nil, fmt.Errorf("leasing specific shard: %w", err)
	}

	return &sapb.LeaseCRLShardResponse{
		IssuerNameID: req.IssuerNameID,
		ShardIdx:     req.MinShardIdx,
	}, nil
}

// UpdateCRLShard updates the thisUpdate and nextUpdate timestamps of a CRL
// shard. It rejects the update if it would cause the thisUpdate timestamp to
// move backwards, but if thisUpdate would stay the same (for instance, multiple
// CRL generations within a single second), it will succeed.
//
// It does *not* reject the update if the shard is no longer
// leased: although this would be unexpected (because the lease timestamp should
// be the same as the crl-updater's context expiration), it's not inherently a
// sign of an update that should be skipped. It does reject the update if the
// identified CRL shard does not exist in the database (it should exist, as
// rows are created if necessary when leased). It also sets the leasedUntil time
// to be equal to thisUpdate, to indicate that the shard is no longer leased.
func (ssa *SQLStorageAuthority) UpdateCRLShard(ctx context.Context, req *sapb.UpdateCRLShardRequest) (*emptypb.Empty, error) {
	if core.IsAnyNilOrZero(req.IssuerNameID, req.ThisUpdate) {
		return nil, errIncompleteRequest
	}

	// Only set the nextUpdate if it's actually present in the request message.
	var nextUpdate *time.Time
	if req.NextUpdate != nil {
		nut := req.NextUpdate.AsTime()
		nextUpdate = &nut
	}

	_, err := db.WithTransaction(ctx, ssa.dbMap, func(tx db.Executor) (interface{}, error) {
		res, err := tx.ExecContext(ctx,
			`UPDATE crlShards
				SET thisUpdate = ?, nextUpdate = ?, leasedUntil = ?
				WHERE issuerID = ?
				AND idx = ?
				AND (thisUpdate is NULL OR thisUpdate <= ?)
				LIMIT 1`,
			req.ThisUpdate.AsTime(),
			nextUpdate,
			req.ThisUpdate.AsTime(),
			req.IssuerNameID,
			req.ShardIdx,
			req.ThisUpdate.AsTime(),
		)
		if err != nil {
			return nil, err
		}

		rowsAffected, err := res.RowsAffected()
		if err != nil {
			return nil, err
		}
		if rowsAffected == 0 {
			return nil, fmt.Errorf("unable to update shard %d for issuer %d; possibly because shard exists", req.ShardIdx, req.IssuerNameID)
		}
		if rowsAffected != 1 {
			return nil, errors.New("update affected unexpected number of rows")
		}
		return nil, nil
	})
	if err != nil {
		return nil, err
	}

	return &emptypb.Empty{}, nil
}

// PauseIdentifiers pauses a set of identifiers for the provided account. If an
// identifier is currently paused, this is a no-op. If an identifier was
// previously paused and unpaused, it will be repaused unless it was unpaused
// less than two weeks ago. The response will indicate how many identifiers were
// paused and how many were repaused. All work is accomplished in a transaction
// to limit possible race conditions.
func (ssa *SQLStorageAuthority) PauseIdentifiers(ctx context.Context, req *sapb.PauseRequest) (*sapb.PauseIdentifiersResponse, error) {
	if core.IsAnyNilOrZero(req.RegistrationID, req.Identifiers) {
		return nil, errIncompleteRequest
	}

	// Marshal the identifier now that we've crossed the RPC boundary.
	identifiers, err := newIdentifierModelsFromPB(req.Identifiers)
	if err != nil {
		return nil, err
	}

	response := &sapb.PauseIdentifiersResponse{}
	_, err = db.WithTransaction(ctx, ssa.dbMap, func(tx db.Executor) (interface{}, error) {
		for _, identifier := range identifiers {
			pauseError := func(op string, err error) error {
				return fmt.Errorf("while %s identifier %s for registration ID %d: %w",
					op, identifier.Value, req.RegistrationID, err,
				)
			}

			var entry pausedModel
			err := tx.SelectOne(ctx, &entry, `
			SELECT pausedAt, unpausedAt
			FROM paused
			WHERE 
				registrationID = ? AND 
				identifierType = ? AND 
				identifierValue = ?`,
				req.RegistrationID,
				identifier.Type,
				identifier.Value,
			)

			switch {
			case err != nil && !errors.Is(err, sql.ErrNoRows):
				// Error querying the database.
				return nil, pauseError("querying pause status for", err)

			case err != nil && errors.Is(err, sql.ErrNoRows):
				// Not currently or previously paused, insert a new pause record.
				err = tx.Insert(ctx, &pausedModel{
					RegistrationID: req.RegistrationID,
					PausedAt:       ssa.clk.Now().Truncate(time.Second),
					identifierModel: identifierModel{
						Type:  identifier.Type,
						Value: identifier.Value,
					},
				})
				if err != nil && !db.IsDuplicate(err) {
					return nil, pauseError("pausing", err)
				}

				// Identifier successfully paused.
				response.Paused++
				continue

			case entry.UnpausedAt == nil || entry.PausedAt.After(*entry.UnpausedAt):
				// Identifier is already paused.
				continue

			case entry.UnpausedAt.After(ssa.clk.Now().Add(-14 * 24 * time.Hour)):
				// Previously unpaused less than two weeks ago, skip this identifier.
				continue

			case entry.UnpausedAt.After(entry.PausedAt):
				// Previously paused (and unpaused), repause the identifier.
				_, err := tx.ExecContext(ctx, `
				UPDATE paused
				SET pausedAt = ?,
				    unpausedAt = NULL
				WHERE 
					registrationID = ? AND 
					identifierType = ? AND 
					identifierValue = ? AND
					unpausedAt IS NOT NULL`,
					ssa.clk.Now().Truncate(time.Second),
					req.RegistrationID,
					identifier.Type,
					identifier.Value,
				)
				if err != nil {
					return nil, pauseError("repausing", err)
				}

				// Identifier successfully repaused.
				response.Repaused++
				continue

			default:
				// This indicates a database state which should never occur.
				return nil, fmt.Errorf("impossible database state encountered while pausing identifier %s",
					identifier.Value,
				)
			}
		}
		return nil, nil
	})
	if err != nil {
		// Error occurred during transaction.
		return nil, err
	}
	return response, nil
}

// UnpauseAccount uses up to 5 iterations of UPDATE queries each with a LIMIT of
// 10,000 to unpause up to 50,000 identifiers and returns a count of identifiers
// unpaused. If the returned count is 50,000 there may be more paused identifiers.
func (ssa *SQLStorageAuthority) UnpauseAccount(ctx context.Context, req *sapb.RegistrationID) (*sapb.Count, error) {
	if core.IsAnyNilOrZero(req.Id) {
		return nil, errIncompleteRequest
	}

	total := &sapb.Count{}

	for i := 0; i < unpause.MaxBatches; i++ {
		result, err := ssa.dbMap.ExecContext(ctx, `
			UPDATE paused
			SET unpausedAt = ?
			WHERE 
				registrationID = ? AND
				unpausedAt IS NULL
			LIMIT ?`,
			ssa.clk.Now(),
			req.Id,
			unpause.BatchSize,
		)
		if err != nil {
			return nil, err
		}

		rowsAffected, err := result.RowsAffected()
		if err != nil {
			return nil, err
		}

		total.Count += rowsAffected
		if rowsAffected < unpause.BatchSize {
			// Fewer than batchSize rows were updated, so we're done.
			break
		}
	}

	return total, nil
}<|MERGE_RESOLUTION|>--- conflicted
+++ resolved
@@ -557,13 +557,9 @@
 		}
 
 		// Third, insert all of the orderToAuthz relations.
-<<<<<<< HEAD
-		inserter, err := db.NewMultiInserter("orderToAuthz2", []string{"orderID", "authzID"})
-=======
 		// Have to combine the already-associated and newly-created authzs.
 		allAuthzIds := append(req.NewOrder.V2Authorizations, newAuthzIDs...)
-		inserter, err := db.NewMultiInserter("orderToAuthz2", []string{"orderID", "authzID"}, "")
->>>>>>> ace233cb
+		inserter, err := db.NewMultiInserter("orderToAuthz2", []string{"orderID", "authzID"})
 		if err != nil {
 			return nil, err
 		}
