package sa

import (
	"context"
	"crypto/sha256"
	"crypto/x509"
	"encoding/json"
	"errors"
	"fmt"
	"math/big"
	"net"
	"strings"
	"sync"
	"time"

	"github.com/jmhodges/clock"
	"github.com/prometheus/client_golang/prometheus"
	jose "gopkg.in/square/go-jose.v2"

	"github.com/letsencrypt/boulder/core"
	corepb "github.com/letsencrypt/boulder/core/proto"
	"github.com/letsencrypt/boulder/db"
	berrors "github.com/letsencrypt/boulder/errors"
	"github.com/letsencrypt/boulder/features"
	bgrpc "github.com/letsencrypt/boulder/grpc"
	"github.com/letsencrypt/boulder/identifier"
	blog "github.com/letsencrypt/boulder/log"
	"github.com/letsencrypt/boulder/revocation"
	sapb "github.com/letsencrypt/boulder/sa/proto"
)

type certCountFunc func(db db.Selector, domain string, earliest, latest time.Time) (int, error)

// SQLStorageAuthority defines a Storage Authority
type SQLStorageAuthority struct {
	dbMap *db.WrappedMap
	clk   clock.Clock
	log   blog.Logger

	// For RPCs that generate multiple, parallelizable SQL queries, this is the
	// max parallelism they will use (to avoid consuming too many MariaDB
	// threads).
	parallelismPerRPC int

	// We use function types here so we can mock out this internal function in
	// unittests.
	countCertificatesByName certCountFunc

	// rateLimitWriteErrors is a Counter for the number of times
	// a ratelimit update transaction failed during AddCertificate request
	// processing. We do not fail the overall AddCertificate call when ratelimit
	// transactions fail and so use this stat to maintain visibility into the rate
	// this occurs.
	rateLimitWriteErrors prometheus.Counter
}

// orderFQDNSet contains the SHA256 hash of the lowercased, comma joined names
// from a new-order request, along with the corresponding orderID, the
// registration ID, and the order expiry. This is used to find
// existing orders for reuse.
type orderFQDNSet struct {
	ID             int64
	SetHash        []byte
	OrderID        int64
	RegistrationID int64
	Expires        time.Time
}

// NewSQLStorageAuthority provides persistence using a SQL backend for
// Boulder. It will modify the given gorp.DbMap by adding relevant tables.
func NewSQLStorageAuthority(
	dbMap *db.WrappedMap,
	clk clock.Clock,
	logger blog.Logger,
	stats prometheus.Registerer,
	parallelismPerRPC int,
) (*SQLStorageAuthority, error) {
	SetSQLDebug(dbMap, logger)

	rateLimitWriteErrors := prometheus.NewCounter(prometheus.CounterOpts{
		Name: "rate_limit_write_errors",
		Help: "number of failed ratelimit update transactions during AddCertificate",
	})
	stats.MustRegister(rateLimitWriteErrors)

	ssa := &SQLStorageAuthority{
		dbMap:                dbMap,
		clk:                  clk,
		log:                  logger,
		parallelismPerRPC:    parallelismPerRPC,
		rateLimitWriteErrors: rateLimitWriteErrors,
	}

	ssa.countCertificatesByName = ssa.countCertificates

	return ssa, nil
}

// GetRegistration obtains a Registration by ID
func (ssa *SQLStorageAuthority) GetRegistration(ctx context.Context, id int64) (core.Registration, error) {
	const query = "WHERE id = ?"
	model, err := selectRegistration(ssa.dbMap.WithContext(ctx), query, id)
	if err != nil {
		if db.IsNoRows(err) {
			return core.Registration{}, berrors.NotFoundError("registration with ID '%d' not found", id)
		}
		return core.Registration{}, err
	}

	return modelToRegistration(model)
}

// GetRegistrationByKey obtains a Registration by JWK
func (ssa *SQLStorageAuthority) GetRegistrationByKey(ctx context.Context, key *jose.JSONWebKey) (core.Registration, error) {
	const query = "WHERE jwk_sha256 = ?"
	if key == nil {
		return core.Registration{}, fmt.Errorf("key argument to GetRegistrationByKey must not be nil")
	}
	sha, err := core.KeyDigestB64(key.Key)
	if err != nil {
		return core.Registration{}, err
	}
	model, err := selectRegistration(ssa.dbMap.WithContext(ctx), query, sha)
	if db.IsNoRows(err) {
		return core.Registration{}, berrors.NotFoundError("no registrations with public key sha256 %q", sha)
	}
	if err != nil {
		return core.Registration{}, err
	}

	return modelToRegistration(model)
}

// incrementIP returns a copy of `ip` incremented at a bit index `index`,
// or in other words the first IP of the next highest subnet given a mask of
// length `index`.
// In order to easily account for overflow, we treat ip as a big.Int and add to
// it. If the increment overflows the max size of a net.IP, return the highest
// possible net.IP.
func incrementIP(ip net.IP, index int) net.IP {
	bigInt := new(big.Int)
	bigInt.SetBytes([]byte(ip))
	incr := new(big.Int).Lsh(big.NewInt(1), 128-uint(index))
	bigInt.Add(bigInt, incr)
	// bigInt.Bytes can be shorter than 16 bytes, so stick it into a
	// full-sized net.IP.
	resultBytes := bigInt.Bytes()
	if len(resultBytes) > 16 {
		return net.ParseIP("ffff:ffff:ffff:ffff:ffff:ffff:ffff:ffff")
	}
	result := make(net.IP, 16)
	copy(result[16-len(resultBytes):], resultBytes)
	return result
}

// ipRange returns a range of IP addresses suitable for querying MySQL for the
// purpose of rate limiting using a range that is inclusive on the lower end and
// exclusive at the higher end. If ip is an IPv4 address, it returns that address,
// plus the one immediately higher than it. If ip is an IPv6 address, it applies
// a /48 mask to it and returns the lowest IP in the resulting network, and the
// first IP outside of the resulting network.
func ipRange(ip net.IP) (net.IP, net.IP) {
	ip = ip.To16()
	// For IPv6, match on a certain subnet range, since one person can commonly
	// have an entire /48 to themselves.
	maskLength := 48
	// For IPv4 addresses, do a match on exact address, so begin = ip and end =
	// next higher IP.
	if ip.To4() != nil {
		maskLength = 128
	}

	mask := net.CIDRMask(maskLength, 128)
	begin := ip.Mask(mask)
	end := incrementIP(begin, maskLength)

	return begin, end
}

// CountRegistrationsByIP returns the number of registrations created in the
// time range for a single IP address.
func (ssa *SQLStorageAuthority) CountRegistrationsByIP(ctx context.Context, ip net.IP, earliest time.Time, latest time.Time) (int, error) {
	var count int64
	err := ssa.dbMap.WithContext(ctx).SelectOne(
		&count,
		`SELECT COUNT(1) FROM registrations
		 WHERE
		 initialIP = :ip AND
		 :earliest < createdAt AND
		 createdAt <= :latest`,
		map[string]interface{}{
			"ip":       []byte(ip),
			"earliest": earliest,
			"latest":   latest,
		})
	if err != nil {
		return -1, err
	}
	return int(count), nil
}

// CountRegistrationsByIPRange returns the number of registrations created in
// the time range in an IP range. For IPv4 addresses, that range is limited to
// the single IP. For IPv6 addresses, that range is a /48, since it's not
// uncommon for one person to have a /48 to themselves.
func (ssa *SQLStorageAuthority) CountRegistrationsByIPRange(ctx context.Context, ip net.IP, earliest time.Time, latest time.Time) (int, error) {
	var count int64
	beginIP, endIP := ipRange(ip)
	err := ssa.dbMap.WithContext(ctx).SelectOne(
		&count,
		`SELECT COUNT(1) FROM registrations
		 WHERE
		 :beginIP <= initialIP AND
		 initialIP < :endIP AND
		 :earliest < createdAt AND
		 createdAt <= :latest`,
		map[string]interface{}{
			"earliest": earliest,
			"latest":   latest,
			"beginIP":  []byte(beginIP),
			"endIP":    []byte(endIP),
		})
	if err != nil {
		return -1, err
	}
	return int(count), nil
}

// CountCertificatesByNames counts, for each input domain, the number of
// certificates issued in the given time range for that domain and its
// subdomains. It returns a map from domains to counts, which is guaranteed to
// contain an entry for each input domain, so long as err is nil.
// Queries will be run in parallel. If any of them error, only one error will
// be returned.
func (ssa *SQLStorageAuthority) CountCertificatesByNames(ctx context.Context, domains []string, earliest, latest time.Time) ([]*sapb.CountByNames_MapElement, error) {
	work := make(chan string, len(domains))
	type result struct {
		err    error
		count  int
		domain string
	}
	results := make(chan result, len(domains))
	for _, domain := range domains {
		work <- domain
	}
	close(work)
	var wg sync.WaitGroup
	ctx, cancel := context.WithCancel(ctx)
	defer cancel()
	// We may perform up to 100 queries, depending on what's in the certificate
	// request. Parallelize them so we don't hit our timeout, but limit the
	// parallelism so we don't consume too many threads on the database.
	for i := 0; i < ssa.parallelismPerRPC; i++ {
		wg.Add(1)
		go func() {
			defer wg.Done()
			for domain := range work {
				select {
				case <-ctx.Done():
					results <- result{err: ctx.Err()}
					return
				default:
				}
				currentCount, err := ssa.countCertificatesByName(
					ssa.dbMap.WithContext(ctx), domain, earliest, latest)
				if err != nil {
					results <- result{err: err}
					// Skip any further work
					cancel()
					return
				}
				results <- result{
					count:  currentCount,
					domain: domain,
				}
			}
		}()
	}
	wg.Wait()
	close(results)
	var ret []*sapb.CountByNames_MapElement
	for r := range results {
		if r.err != nil {
			return nil, r.err
		}
		name := string(r.domain)
		pbCount := int64(r.count)
		ret = append(ret, &sapb.CountByNames_MapElement{
			Name:  name,
			Count: pbCount,
		})
	}
	return ret, nil
}

func ReverseName(domain string) string {
	labels := strings.Split(domain, ".")
	for i, j := 0, len(labels)-1; i < j; i, j = i+1, j-1 {
		labels[i], labels[j] = labels[j], labels[i]
	}
	return strings.Join(labels, ".")
}

// GetCertificate takes a serial number and returns the corresponding
// certificate, or error if it does not exist.
func (ssa *SQLStorageAuthority) GetCertificate(ctx context.Context, serial string) (core.Certificate, error) {
	if !core.ValidSerial(serial) {
		err := fmt.Errorf("Invalid certificate serial %s", serial)
		return core.Certificate{}, err
	}

	cert, err := SelectCertificate(ssa.dbMap.WithContext(ctx), serial)
	if db.IsNoRows(err) {
		return core.Certificate{}, berrors.NotFoundError("certificate with serial %q not found", serial)
	}
	if err != nil {
		return core.Certificate{}, err
	}
	return cert, err
}

// GetCertificateStatus takes a hexadecimal string representing the full 128-bit serial
// number of a certificate and returns data about that certificate's current
// validity.
func (ssa *SQLStorageAuthority) GetCertificateStatus(ctx context.Context, serial string) (core.CertificateStatus, error) {
	if !core.ValidSerial(serial) {
		err := fmt.Errorf("Invalid certificate serial %s", serial)
		return core.CertificateStatus{}, err
	}

	certStatus, err := SelectCertificateStatus(ssa.dbMap.WithContext(ctx), serial)
	if err != nil {
		return core.CertificateStatus{}, err
	}

	return certStatus, nil
}

// NewRegistration stores a new Registration
func (ssa *SQLStorageAuthority) NewRegistration(ctx context.Context, reg core.Registration) (core.Registration, error) {
	reg.CreatedAt = ssa.clk.Now()
	rm, err := registrationToModel(&reg)
	if err != nil {
		return reg, err
	}
	err = ssa.dbMap.WithContext(ctx).Insert(rm)
	if err != nil {
		if db.IsDuplicate(err) {
			// duplicate entry error can only happen when jwk_sha256 collides, indicate
			// to caller that the provided key is already in use
			return reg, berrors.DuplicateError("key is already in use for a different account")
		}
		return reg, err
	}
	return modelToRegistration(rm)
}

// UpdateRegistration stores an updated Registration
func (ssa *SQLStorageAuthority) UpdateRegistration(ctx context.Context, reg core.Registration) error {
	const query = "WHERE id = ?"
	model, err := selectRegistration(ssa.dbMap.WithContext(ctx), query, reg.ID)
	if err != nil {
		if db.IsNoRows(err) {
			return berrors.NotFoundError("registration with ID '%d' not found", reg.ID)
		}
		return err
	}

	updatedRegModel, err := registrationToModel(&reg)
	if err != nil {
		return err
	}

	// Copy the existing registration model's LockCol to the new updated
	// registration model's LockCol
	updatedRegModel.LockCol = model.LockCol
	n, err := ssa.dbMap.WithContext(ctx).Update(updatedRegModel)
	if err != nil {
		if db.IsDuplicate(err) {
			// duplicate entry error can only happen when jwk_sha256 collides, indicate
			// to caller that the provided key is already in use
			return berrors.DuplicateError("key is already in use for a different account")
		}
		return err
	}
	if n == 0 {
		return berrors.NotFoundError("registration with ID '%d' not found", reg.ID)
	}

	return nil
}

// AddCertificate stores an issued certificate and returns the digest as
// a string, or an error if any occurred.
func (ssa *SQLStorageAuthority) AddCertificate(
	ctx context.Context,
	certDER []byte,
	regID int64,
	ocspResponse []byte,
	issued *time.Time) (string, error) {
	parsedCertificate, err := x509.ParseCertificate(certDER)
	if err != nil {
		return "", err
	}
	digest := core.Fingerprint256(certDER)
	serial := core.SerialToString(parsedCertificate.SerialNumber)

	cert := &core.Certificate{
		RegistrationID: regID,
		Serial:         serial,
		Digest:         digest,
		DER:            certDER,
		Issued:         *issued,
		Expires:        parsedCertificate.NotAfter,
	}

	isRenewalRaw, overallError := db.WithTransaction(ctx, ssa.dbMap, func(txWithCtx db.Executor) (interface{}, error) {
		// Save the final certificate
		err = txWithCtx.Insert(cert)
		if err != nil {
			if db.IsDuplicate(err) {
				return nil, berrors.DuplicateError("cannot add a duplicate cert")
			}
			return nil, err
		}

		// NOTE(@cpu): When we collect up names to check if an FQDN set exists (e.g.
		// that it is a renewal) we use just the DNSNames from the certificate and
		// ignore the Subject Common Name (if any). This is a safe assumption because
		// if a certificate we issued were to have a Subj. CN not present as a SAN it
		// would be a misissuance and miscalculating whether the cert is a renewal or
		// not for the purpose of rate limiting is the least of our troubles.
		isRenewal, err := ssa.checkFQDNSetExists(
			txWithCtx.SelectOne,
			parsedCertificate.DNSNames)
		if err != nil {
			return nil, err
		}

		return isRenewal, err
	})
	if overallError != nil {
		return "", overallError
	}

	// Recast the interface{} return from db.WithTransaction as a bool, returning
	// an error if we can't.
	var isRenewal bool
	if boolVal, ok := isRenewalRaw.(bool); !ok {
		return "", fmt.Errorf(
			"AddCertificate db.WithTransaction returned %T out var, expected bool",
			isRenewalRaw)
	} else {
		isRenewal = boolVal
	}

	// In a separate transaction perform the work required to update tables used
	// for rate limits. Since the effects of failing these writes is slight
	// miscalculation of rate limits we choose to not fail the AddCertificate
	// operation if the rate limit update transaction fails.
	_, rlTransactionErr := db.WithTransaction(ctx, ssa.dbMap, func(txWithCtx db.Executor) (interface{}, error) {
		// Add to the rate limit table, but only for new certificates. Renewals
		// don't count against the certificatesPerName limit.
		if !isRenewal {
			timeToTheHour := parsedCertificate.NotBefore.Round(time.Hour)
			if err := ssa.addCertificatesPerName(ctx, txWithCtx, parsedCertificate.DNSNames, timeToTheHour); err != nil {
				return nil, err
			}
		}

		// Update the FQDN sets now that there is a final certificate to ensure rate
		// limits are calculated correctly.
		if err := addFQDNSet(
			txWithCtx,
			parsedCertificate.DNSNames,
			core.SerialToString(parsedCertificate.SerialNumber),
			parsedCertificate.NotBefore,
			parsedCertificate.NotAfter,
		); err != nil {
			return nil, err
		}

		return nil, nil
	})
	// If the ratelimit transaction failed increment a stat and log a warning
	// but don't return an error from AddCertificate.
	if rlTransactionErr != nil {
		ssa.rateLimitWriteErrors.Inc()
		ssa.log.AuditErrf("failed AddCertificate ratelimit update transaction: %v", rlTransactionErr)
	}

	return digest, nil
}

func (ssa *SQLStorageAuthority) CountOrders(ctx context.Context, acctID int64, earliest, latest time.Time) (int, error) {
	if features.Enabled(features.FasterNewOrdersRateLimit) {
		return countNewOrders(ctx, ssa.dbMap, acctID, earliest, latest)
	}

	var count int
	err := ssa.dbMap.WithContext(ctx).SelectOne(&count,
		`SELECT count(1) FROM orders
		WHERE registrationID = :acctID AND
		created >= :windowLeft AND
		created < :windowRight`,
		map[string]interface{}{
			"acctID":      acctID,
			"windowLeft":  earliest,
			"windowRight": latest,
		})
	if err != nil {
		return 0, err
	}
	return count, nil
}

func hashNames(names []string) []byte {
	names = core.UniqueLowerNames(names)
	hash := sha256.Sum256([]byte(strings.Join(names, ",")))
	return hash[:]
}

func addFQDNSet(db db.Inserter, names []string, serial string, issued time.Time, expires time.Time) error {
	return db.Insert(&core.FQDNSet{
		SetHash: hashNames(names),
		Serial:  serial,
		Issued:  issued,
		Expires: expires,
	})
}

// addOrderFQDNSet creates a new OrderFQDNSet row using the provided
// information. This function accepts a transaction so that the orderFqdnSet
// addition can take place within the order addition transaction. The caller is
// required to rollback the transaction if an error is returned.
func addOrderFQDNSet(
	db db.Inserter,
	names []string,
	orderID int64,
	regID int64,
	expires time.Time) error {
	return db.Insert(&orderFQDNSet{
		SetHash:        hashNames(names),
		OrderID:        orderID,
		RegistrationID: regID,
		Expires:        expires,
	})
}

// deleteOrderFQDNSet deletes a OrderFQDNSet row that matches the provided
// orderID. This function accepts a transaction so that the deletion can
// take place within the finalization transaction. The caller is required to
// rollback the transaction if an error is returned.
func deleteOrderFQDNSet(
	db db.Execer,
	orderID int64) error {

	result, err := db.Exec(`
	  DELETE FROM orderFqdnSets
		WHERE orderID = ?`,
		orderID)
	if err != nil {
		return err
	}
	rowsDeleted, err := result.RowsAffected()
	if err != nil {
		return err
	}
	// We always expect there to be an order FQDN set row for each
	// pending/processing order that is being finalized. If there isn't one then
	// something is amiss and should be raised as an internal server error
	if rowsDeleted == 0 {
		return berrors.InternalServerError("No orderFQDNSet exists to delete")
	}
	return nil
}

func addIssuedNames(db db.Execer, cert *x509.Certificate, isRenewal bool) error {
	if len(cert.DNSNames) == 0 {
		return berrors.InternalServerError("certificate has no DNSNames")
	}
	var qmarks []string
	var values []interface{}
	for _, name := range cert.DNSNames {
		values = append(values,
			ReverseName(name),
			core.SerialToString(cert.SerialNumber),
			cert.NotBefore,
			isRenewal)
		qmarks = append(qmarks, "(?, ?, ?, ?)")
	}
	query := `INSERT INTO issuedNames (reversedName, serial, notBefore, renewal) VALUES ` + strings.Join(qmarks, ", ") + `;`
	_, err := db.Exec(query, values...)
	return err
}

// CountFQDNSets returns the number of sets with hash |setHash| within the window
// |window|
func (ssa *SQLStorageAuthority) CountFQDNSets(ctx context.Context, window time.Duration, names []string) (int64, error) {
	var count int64
	err := ssa.dbMap.WithContext(ctx).SelectOne(
		&count,
		`SELECT COUNT(1) FROM fqdnSets
		WHERE setHash = ?
		AND issued > ?`,
		hashNames(names),
		ssa.clk.Now().Add(-window),
	)
	return count, err
}

// setHash is a []byte representing the hash of an FQDN Set
type setHash []byte

// getFQDNSetsBySerials finds the setHashes corresponding to a set of
// certificate serials. These serials can be used to check whether any
// certificates have been issued for the same set of names previously.
func (ssa *SQLStorageAuthority) getFQDNSetsBySerials(
	dbMap db.Selector,
	serials []string,
) ([]setHash, error) {
	var fqdnSets []setHash

	// It is unexpected that this function would be called with no serials
	if len(serials) == 0 {
		err := fmt.Errorf("getFQDNSetsBySerials called with no serials")
		ssa.log.AuditErr(err.Error())
		return nil, err
	}

	qmarks := make([]string, len(serials))
	params := make([]interface{}, len(serials))
	for i, serial := range serials {
		params[i] = serial
		qmarks[i] = "?"
	}
	query := "SELECT setHash FROM fqdnSets " +
		"WHERE serial IN (" + strings.Join(qmarks, ",") + ")"
	_, err := dbMap.Select(
		&fqdnSets,
		query,
		params...)

	if err != nil {
		return nil, err
	}

	// The serials existed when we found them in issuedNames, they should continue
	// to exist here. Otherwise an internal consistency violation occurred and
	// needs to be audit logged
	if db.IsNoRows(err) {
		err := fmt.Errorf("getFQDNSetsBySerials returned no rows - internal consistency violation")
		ssa.log.AuditErr(err.Error())
		return nil, err
	}
	return fqdnSets, nil
}

// getNewIssuancesByFQDNSet returns a count of new issuances (renewals are not
// included) for a given slice of fqdnSets that occurred after the earliest
// parameter.
func (ssa *SQLStorageAuthority) getNewIssuancesByFQDNSet(
	dbMap db.Selector,
	fqdnSets []setHash,
	earliest time.Time,
) (int, error) {
	var results []struct {
		Serial  string
		SetHash setHash
		Issued  time.Time
	}

	qmarks := make([]string, len(fqdnSets))
	params := make([]interface{}, len(fqdnSets))
	for i, setHash := range fqdnSets {
		// We have to cast the setHash back to []byte here since the sql package
		// isn't able to convert `sa.setHash` for the parameter value itself
		params[i] = []byte(setHash)
		qmarks[i] = "?"
	}

	query := "SELECT serial, setHash, issued FROM fqdnSets " +
		"WHERE setHash IN (" + strings.Join(qmarks, ",") + ") " +
		"ORDER BY setHash, issued"

	// First, find the serial, sethash and issued date from the fqdnSets table for
	// the given fqdn set hashes
	_, err := dbMap.Select(
		&results,
		query,
		params...)
	if err != nil {
		// If there are no results we have encountered a major error and
		// should loudly complain
		if db.IsNoRows(err) {
			ssa.log.AuditErrf("Found no results from fqdnSets for setHashes known to exist: %#v", fqdnSets)
			return 0, err
		}
		return -1, err
	}

	processedSetHashes := make(map[string]bool)
	issuanceCount := 0
	// Loop through each set hash result, counting issuances per unique set hash
	// that are within the window specified by the earliest parameter
	for _, result := range results {
		key := string(result.SetHash)
		// Skip set hashes that we have already processed - we only care about the
		// first issuance
		if processedSetHashes[key] {
			continue
		}

		// If the issued date is before our earliest cutoff then skip it
		if result.Issued.Before(earliest) {
			continue
		}

		// Otherwise note the issuance and mark the set hash as processed
		issuanceCount++
		processedSetHashes[key] = true
	}

	// Return the count of how many non-renewal issuances there were
	return issuanceCount, nil
}

// FQDNSetExists returns a bool indicating if one or more FQDN sets |names|
// exists in the database
func (ssa *SQLStorageAuthority) FQDNSetExists(ctx context.Context, names []string) (bool, error) {
	exists, err := ssa.checkFQDNSetExists(
		ssa.dbMap.WithContext(ctx).SelectOne,
		names)
	if err != nil {
		return false, err
	}
	return exists, nil
}

// oneSelectorFunc is a func type that matches both gorp.Transaction.SelectOne
// and gorp.DbMap.SelectOne.
type oneSelectorFunc func(holder interface{}, query string, args ...interface{}) error

// checkFQDNSetExists uses the given oneSelectorFunc to check whether an fqdnSet
// for the given names exists.
func (ssa *SQLStorageAuthority) checkFQDNSetExists(selector oneSelectorFunc, names []string) (bool, error) {
	var count int64
	err := selector(
		&count,
		`SELECT COUNT(1) FROM fqdnSets
		WHERE setHash = ?
		LIMIT 1`,
		hashNames(names),
	)
	return count > 0, err
}

// PreviousCertificateExists returns true iff there was at least one certificate
// issued with the provided domain name, and the most recent such certificate
// was issued by the provided registration ID. This method is currently only
// used to determine if a certificate has previously been issued for a given
// domain name in order to determine if validations should be allowed during
// the v1 API shutoff.
func (ssa *SQLStorageAuthority) PreviousCertificateExists(
	ctx context.Context,
	req *sapb.PreviousCertificateExistsRequest,
) (*sapb.Exists, error) {
	exists := &sapb.Exists{Exists: true}
	notExists := &sapb.Exists{Exists: false}

	// Find the most recently issued certificate containing this domain name.
	var serial string
	err := ssa.dbMap.WithContext(ctx).SelectOne(
		&serial,
		`SELECT serial FROM issuedNames
		WHERE reversedName = ?
		ORDER BY notBefore DESC
		LIMIT 1`,
		ReverseName(req.Domain),
	)
	if err != nil {
		if db.IsNoRows(err) {
			return notExists, nil
		}
		return nil, err
	}

	// Check whether that certificate was issued to the specified account.
	var count int
	err = ssa.dbMap.WithContext(ctx).SelectOne(
		&count,
		`SELECT COUNT(1) FROM certificates
		WHERE serial = ?
		AND registrationID = ?`,
		serial,
		req.RegID,
	)
	if err != nil {
		// If no rows found, that means the certificate we found in issuedNames wasn't
		// issued by the registration ID we are checking right now, but is not an
		// error.
		if db.IsNoRows(err) {
			return notExists, nil
		}
		return nil, err
	}
	if count > 0 {
		return exists, nil
	}
	return notExists, nil
}

// DeactivateRegistration deactivates a currently valid registration
func (ssa *SQLStorageAuthority) DeactivateRegistration(ctx context.Context, id int64) error {
	_, err := ssa.dbMap.WithContext(ctx).Exec(
		"UPDATE registrations SET status = ? WHERE status = ? AND id = ?",
		string(core.StatusDeactivated),
		string(core.StatusValid),
		id,
	)
	return err
}

// DeactivateAuthorization2 deactivates a currently valid or pending authorization.
// This method is intended to deprecate DeactivateAuthorization.
func (ssa *SQLStorageAuthority) DeactivateAuthorization2(ctx context.Context, req *sapb.AuthorizationID2) (*corepb.Empty, error) {
	_, err := ssa.dbMap.Exec(
		`UPDATE authz2 SET status = :deactivated WHERE id = :id and status IN (:valid,:pending)`,
		map[string]interface{}{
			"deactivated": statusUint(core.StatusDeactivated),
			"id":          req.Id,
			"valid":       statusUint(core.StatusValid),
			"pending":     statusUint(core.StatusPending),
		},
	)
	if err != nil {
		return nil, err
	}
	return &corepb.Empty{}, nil
}

// NewOrder adds a new v2 style order to the database
func (ssa *SQLStorageAuthority) NewOrder(ctx context.Context, req *corepb.Order) (*corepb.Order, error) {
	order := &orderModel{
		RegistrationID: req.RegistrationID,
		Expires:        time.Unix(0, req.Expires),
		Created:        ssa.clk.Now(),
	}

	output, overallError := db.WithTransaction(ctx, ssa.dbMap, func(txWithCtx db.Executor) (interface{}, error) {
		if err := txWithCtx.Insert(order); err != nil {
			return nil, err
		}

		for _, id := range req.V2Authorizations {
			otoa := &orderToAuthzModel{
				OrderID: order.ID,
				AuthzID: id,
			}
			if err := txWithCtx.Insert(otoa); err != nil {
				return nil, err
			}
		}

		for _, name := range req.Names {
			reqdName := &requestedNameModel{
				OrderID:      order.ID,
				ReversedName: ReverseName(name),
			}
			if err := txWithCtx.Insert(reqdName); err != nil {
				return nil, err
			}
		}

		// Add an FQDNSet entry for the order
		if err := addOrderFQDNSet(
			txWithCtx, req.Names, order.ID, order.RegistrationID, order.Expires); err != nil {
			return nil, err
		}

<<<<<<< HEAD
		if features.Enabled(features.FasterNewOrdersRateLimit) {
			// Increment the order creation count
			if err := addNewOrdersRateLimit(ctx, txWithCtx, req.RegistrationID, ssa.clk.Now().Truncate(time.Minute)); err != nil {
				return nil, err
			}
		}

=======
>>>>>>> 050a60f8
		return req, nil
	})
	if overallError != nil {
		return nil, overallError
	}

	if features.Enabled(features.FasterNewOrdersRateLimit) {
		// Increment the order creation count
		if err := addNewOrdersRateLimit(ctx, ssa.dbMap, *req.RegistrationID, ssa.clk.Now().Truncate(time.Minute)); err != nil {
			return nil, err
		}
	}

	var outputOrder *corepb.Order
	var ok bool
	if outputOrder, ok = output.(*corepb.Order); !ok {
		return nil, fmt.Errorf("shouldn't happen: casting error in NewOrder")
	}
	// Update the output with the ID that the order received
	outputOrder.Id = order.ID
	// Update the output with the created timestamp from the model
	outputOrder.Created = order.Created.UnixNano()
	// A new order is never processing because it can't have been finalized yet
	outputOrder.BeganProcessing = false

	// Calculate the order status before returning it. Since it may have reused all
	// valid authorizations the order may be "born" in a ready status.
	status, err := ssa.statusForOrder(ctx, outputOrder)
	if err != nil {
		return nil, err
	}
	outputOrder.Status = status
	return outputOrder, nil
}

// SetOrderProcessing updates a provided *corepb.Order in pending status to be
// in processing status by updating the `beganProcessing` field of the
// corresponding Order table row in the DB.
func (ssa *SQLStorageAuthority) SetOrderProcessing(ctx context.Context, req *corepb.Order) error {
	_, overallError := db.WithTransaction(ctx, ssa.dbMap, func(txWithCtx db.Executor) (interface{}, error) {
		result, err := txWithCtx.Exec(`
		UPDATE orders
		SET beganProcessing = ?
		WHERE id = ?
		AND beganProcessing = ?`,
			true,
			req.Id,
			false)
		if err != nil {
			return nil, berrors.InternalServerError("error updating order to beganProcessing status")
		}

		n, err := result.RowsAffected()
		if err != nil || n == 0 {
			return nil, berrors.OrderNotReadyError("Order was already processing. This may indicate your client finalized the same order multiple times, possibly due to a client bug.")
		}

		return nil, nil
	})
	return overallError
}

// SetOrderError updates a provided Order's error field.
func (ssa *SQLStorageAuthority) SetOrderError(ctx context.Context, order *corepb.Order) error {
	_, overallError := db.WithTransaction(ctx, ssa.dbMap, func(txWithCtx db.Executor) (interface{}, error) {
		om, err := orderToModel(order)
		if err != nil {
			return nil, err
		}

		result, err := txWithCtx.Exec(`
		UPDATE orders
		SET error = ?
		WHERE id = ?`,
			om.Error,
			om.ID)
		if err != nil {
			return nil, berrors.InternalServerError("error updating order error field")
		}

		n, err := result.RowsAffected()
		if err != nil || n == 0 {
			return nil, berrors.InternalServerError("no order updated with new error field")
		}

		return nil, nil
	})
	return overallError
}

// FinalizeOrder finalizes a provided *corepb.Order by persisting the
// CertificateSerial and a valid status to the database. No fields other than
// CertificateSerial and the order ID on the provided order are processed (e.g.
// this is not a generic update RPC).
func (ssa *SQLStorageAuthority) FinalizeOrder(ctx context.Context, req *corepb.Order) error {
	_, overallError := db.WithTransaction(ctx, ssa.dbMap, func(txWithCtx db.Executor) (interface{}, error) {
		result, err := txWithCtx.Exec(`
		UPDATE orders
		SET certificateSerial = ?
		WHERE id = ? AND
		beganProcessing = true`,
			req.CertificateSerial,
			req.Id)
		if err != nil {
			return nil, berrors.InternalServerError("error updating order for finalization")
		}

		n, err := result.RowsAffected()
		if err != nil || n == 0 {
			return nil, berrors.InternalServerError("no order updated for finalization")
		}

		// Delete the orderFQDNSet row for the order now that it has been finalized.
		// We use this table for order reuse and should not reuse a finalized order.
		if err := deleteOrderFQDNSet(txWithCtx, req.Id); err != nil {
			return nil, err
		}

		return nil, nil
	})
	return overallError
}

// authzForOrder retrieves the authorization IDs for an order. It returns these
// IDs in two slices: one for v1 style authorizations, and another for
// v2 style authorizations.
func (ssa *SQLStorageAuthority) authzForOrder(ctx context.Context, orderID int64) ([]int64, error) {
	var v2IDs []int64
	_, err := ssa.dbMap.WithContext(ctx).Select(
		&v2IDs,
		"SELECT authzID FROM orderToAuthz2 WHERE orderID = ?",
		orderID,
	)
	return v2IDs, err
}

// namesForOrder finds all of the requested names associated with an order. The
// names are returned in their reversed form (see `sa.ReverseName`).
func (ssa *SQLStorageAuthority) namesForOrder(ctx context.Context, orderID int64) ([]string, error) {
	var reversedNames []string
	_, err := ssa.dbMap.WithContext(ctx).Select(
		&reversedNames,
		`SELECT reversedName
	   FROM requestedNames
	   WHERE orderID = ?`,
		orderID)
	if err != nil {
		return nil, err
	}
	return reversedNames, nil
}

// GetOrder is used to retrieve an already existing order object
func (ssa *SQLStorageAuthority) GetOrder(ctx context.Context, req *sapb.OrderRequest) (*corepb.Order, error) {
	omObj, err := ssa.dbMap.WithContext(ctx).Get(orderModel{}, req.Id)
	if err != nil {
		if db.IsNoRows(err) {
			return nil, berrors.NotFoundError("no order found for ID %d", req.Id)
		}
		return nil, err
	}
	if omObj == nil {
		return nil, berrors.NotFoundError("no order found for ID %d", req.Id)
	}
	order, err := modelToOrder(omObj.(*orderModel))
	if err != nil {
		return nil, err
	}
	orderExp := time.Unix(0, order.Expires)
	if orderExp.Before(ssa.clk.Now()) {
		return nil, berrors.NotFoundError("no order found for ID %d", req.Id)
	}

	v2AuthzIDs, err := ssa.authzForOrder(ctx, order.Id)
	if err != nil {
		return nil, err
	}
	order.V2Authorizations = v2AuthzIDs

	names, err := ssa.namesForOrder(ctx, order.Id)
	if err != nil {
		return nil, err
	}
	// The requested names are stored reversed to improve indexing performance. We
	// need to reverse the reversed names here before giving them back to the
	// caller.
	reversedNames := make([]string, len(names))
	for i, n := range names {
		reversedNames[i] = ReverseName(n)
	}
	order.Names = reversedNames

	// Calculate the status for the order
	status, err := ssa.statusForOrder(ctx, order)
	if err != nil {
		return nil, err
	}
	order.Status = status

	return order, nil
}

// statusForOrder examines the status of a provided order's authorizations to
// determine what the overall status of the order should be. In summary:
//   * If the order has an error, the order is invalid
//   * If any of the order's authorizations are invalid, the order is invalid.
//   * If any of the order's authorizations are expired, the order is invalid.
//   * If any of the order's authorizations are deactivated, the order is invalid.
//   * If any of the order's authorizations are pending, the order is pending.
//   * If all of the order's authorizations are valid, and there is
//     a certificate serial, the order is valid.
//   * If all of the order's authorizations are valid, and we have began
//     processing, but there is no certificate serial, the order is processing.
//   * If all of the order's authorizations are valid, and we haven't begun
//     processing, then the order is status ready.
// An error is returned for any other case.
//
// While transitioning between the v1 and v2 authorization storage formats this method
// needs to lookup authorizations using both the authz/pendingAuthorizations and authz2
// tables. Since, if there are any v2 authorizations, we already have their IDs we don't
// need to consult the orderToAuthz2 table a second time. We cannot do this as easily
// for the v1 authorizations as their IDs can refer to one of two tables, whereas all
// v2 authorizations exist in a single table.
func (ssa *SQLStorageAuthority) statusForOrder(ctx context.Context, order *corepb.Order) (string, error) {
	// Without any further work we know an order with an error is invalid
	if order.Error != nil {
		return string(core.StatusInvalid), nil
	}

	// If the order is expired the status is invalid and we don't need to get
	// order authorizations. Its important to exit early in this case because an
	// order that references an expired authorization will be itself have been
	// expired (because we match the order expiry to the associated authz expiries
	// in ra.NewOrder), and expired authorizations may be purged from the DB.
	// Because of this purging fetching the authz's for an expired order may
	// return fewer authz objects than expected, triggering a 500 error response.
	orderExpiry := time.Unix(0, order.Expires)
	if orderExpiry.Before(ssa.clk.Now()) {
		return string(core.StatusInvalid), nil
	}

	// Get the full Authorization objects for the order
	authzValidityInfo, err := ssa.getAuthorizationStatuses(ctx, order.V2Authorizations)
	// If there was an error getting the authorizations, return it immediately
	if err != nil {
		return "", err
	}

	// If getAuthorizationStatuses returned a different number of authorization
	// objects than the order's slice of authorization IDs something has gone
	// wrong worth raising an internal error about.
	if len(authzValidityInfo) != len(order.V2Authorizations) {
		return "", berrors.InternalServerError(
			"getAuthorizationStatuses returned the wrong number of authorization statuses "+
				"(%d vs expected %d) for order %d",
			len(authzValidityInfo), len(order.V2Authorizations), order.Id)
	}

	// Keep a count of the authorizations seen
	invalidAuthzs := 0
	expiredAuthzs := 0
	deactivatedAuthzs := 0
	pendingAuthzs := 0
	validAuthzs := 0

	// Loop over each of the order's authorization objects to examine the authz status
	for _, info := range authzValidityInfo {
		switch core.AcmeStatus(info.Status) {
		case core.StatusInvalid:
			invalidAuthzs++
		case core.StatusDeactivated:
			deactivatedAuthzs++
		case core.StatusPending:
			pendingAuthzs++
		case core.StatusValid:
			validAuthzs++
		default:
			return "", berrors.InternalServerError(
				"Order is in an invalid state. Authz has invalid status %s",
				info.Status)
		}
		if info.Expires.Before(ssa.clk.Now()) {
			expiredAuthzs++
		}
	}

	// An order is invalid if **any** of its authzs are invalid, deactivated,
	// or expired, see https://tools.ietf.org/html/rfc8555#section-7.1.6
	if invalidAuthzs > 0 ||
		expiredAuthzs > 0 ||
		deactivatedAuthzs > 0 {
		return string(core.StatusInvalid), nil
	}
	// An order is pending if **any** of its authzs are pending
	if pendingAuthzs > 0 {
		return string(core.StatusPending), nil
	}

	// An order is fully authorized if it has valid authzs for each of the order
	// names
	fullyAuthorized := len(order.Names) == validAuthzs

	// If the order isn't fully authorized we've encountered an internal error:
	// Above we checked for any invalid or pending authzs and should have returned
	// early. Somehow we made it this far but also don't have the correct number
	// of valid authzs.
	if !fullyAuthorized {
		return "", berrors.InternalServerError(
			"Order has the incorrect number of valid authorizations & no pending, " +
				"deactivated or invalid authorizations")
	}

	// If the order is fully authorized and the certificate serial is set then the
	// order is valid
	if fullyAuthorized && order.CertificateSerial != "" {
		return string(core.StatusValid), nil
	}

	// If the order is fully authorized, and we have began processing it, then the
	// order is processing.
	if fullyAuthorized && order.BeganProcessing {
		return string(core.StatusProcessing), nil
	}

	if fullyAuthorized && !order.BeganProcessing {
		return string(core.StatusReady), nil
	}

	return "", berrors.InternalServerError(
		"Order %d is in an invalid state. No state known for this order's "+
			"authorizations", order.Id)
}

type authzValidity struct {
	Status  string
	Expires time.Time
}

func (ssa *SQLStorageAuthority) getAuthorizationStatuses(ctx context.Context, ids []int64) ([]authzValidity, error) {
	var qmarks []string
	var params []interface{}
	for _, id := range ids {
		qmarks = append(qmarks, "?")
		params = append(params, id)
	}
	var validityInfo []struct {
		Status  uint8
		Expires time.Time
	}
	_, err := ssa.dbMap.WithContext(ctx).Select(
		&validityInfo,
		fmt.Sprintf("SELECT status, expires FROM authz2 WHERE id IN (%s)", strings.Join(qmarks, ",")),
		params...,
	)
	if err != nil {
		return nil, err
	}

	allAuthzValidity := make([]authzValidity, len(validityInfo))
	for i, info := range validityInfo {
		allAuthzValidity[i] = authzValidity{
			Status:  uintToStatus[info.Status],
			Expires: info.Expires,
		}
	}
	return allAuthzValidity, nil
}

// GetOrderForNames tries to find a **pending** or **ready** order with the
// exact set of names requested, associated with the given accountID. Only
// unexpired orders are considered. If no order meeting these requirements is
// found a nil corepb.Order pointer is returned.
func (ssa *SQLStorageAuthority) GetOrderForNames(
	ctx context.Context,
	req *sapb.GetOrderForNamesRequest) (*corepb.Order, error) {

	// Hash the names requested for lookup in the orderFqdnSets table
	fqdnHash := hashNames(req.Names)

	// Find a possibly-suitable order. We don't include the account ID or order
	// status in this query because there's no index that includes those, so
	// including them could require the DB to scan extra rows.
	// Instead, we select one unexpired order that matches the fqdnSet. If
	// that order doesn't match the account ID or status we need, just return
	// nothing. We use `ORDER BY expires ASC` because the index on
	// (setHash, expires) is in ASC order. DESC would be slightly nicer from a
	// user experience perspective but would be slow when there are many entries
	// to sort.
	// This approach works fine because in most cases there's only one account
	// issuing for a given name. If there are other accounts issuing for the same
	// name, it just means order reuse happens less often.
	var result struct {
		OrderID        int64
		RegistrationID int64
	}
	var err error
	err = ssa.dbMap.WithContext(ctx).SelectOne(&result, `
					SELECT orderID, registrationID
					FROM orderFqdnSets
					WHERE setHash = ?
					AND expires > ?
					ORDER BY expires ASC
					LIMIT 1`,
		fqdnHash, ssa.clk.Now())

	if db.IsNoRows(err) {
		return nil, berrors.NotFoundError("no order matching request found")
	} else if err != nil {
		return nil, err
	}

	if result.RegistrationID != req.AcctID {
		return nil, berrors.NotFoundError("no order matching request found")
	}

	// Get the order
	order, err := ssa.GetOrder(ctx, &sapb.OrderRequest{Id: result.OrderID})
	if err != nil {
		return nil, err
	}
	// Only return a pending or ready order
	if order.Status != string(core.StatusPending) &&
		order.Status != string(core.StatusReady) {
		return nil, berrors.NotFoundError("no order matching request found")
	}
	return order, nil
}

func AuthzMapToPB(m map[string]*core.Authorization) (*sapb.Authorizations, error) {
	resp := &sapb.Authorizations{}
	for k, v := range m {
		authzPB, err := bgrpc.AuthzToPB(*v)
		if err != nil {
			return nil, err
		}
		resp.Authz = append(resp.Authz, &sapb.Authorizations_MapElement{Domain: k, Authz: authzPB})
	}
	return resp, nil
}

// NewAuthorizations2 adds a set of new style authorizations to the database and returns
// either the IDs of the authorizations or an error. It will only process corepb.Authorization
// objects if the V2 field is set. This method is intended to deprecate AddPendingAuthorizations
func (ssa *SQLStorageAuthority) NewAuthorizations2(ctx context.Context, req *sapb.AddPendingAuthorizationsRequest) (*sapb.Authorization2IDs, error) {
	ids := &sapb.Authorization2IDs{}
	for _, authz := range req.Authz {
		if authz.Status != string(core.StatusPending) {
			return nil, berrors.InternalServerError("authorization must be pending")
		}
		am, err := authzPBToModel(authz)
		if err != nil {
			return nil, err
		}
		err = ssa.dbMap.Insert(am)
		if err != nil {
			return nil, err
		}
		ids.Ids = append(ids.Ids, am.ID)
	}
	return ids, nil
}

// GetAuthorization2 returns the authz2 style authorization identified by the provided ID or an error.
// If no authorization is found matching the ID a berrors.NotFound type error is returned. This method
// is intended to deprecate GetAuthorization.
func (ssa *SQLStorageAuthority) GetAuthorization2(ctx context.Context, id *sapb.AuthorizationID2) (*corepb.Authorization, error) {
	obj, err := ssa.dbMap.Get(authzModel{}, id.Id)
	if err != nil {
		return nil, err
	}
	if obj == nil {
		return nil, berrors.NotFoundError("authorization %d not found", id.Id)
	}
	return modelToAuthzPB(*(obj.(*authzModel)))
}

// authzModelMapToPB converts a mapping of domain name to authzModels into a
// protobuf authorizations map
func authzModelMapToPB(m map[string]authzModel) (*sapb.Authorizations, error) {
	resp := &sapb.Authorizations{}
	for k, v := range m {
		authzPB, err := modelToAuthzPB(v)
		if err != nil {
			return nil, err
		}
		resp.Authz = append(resp.Authz, &sapb.Authorizations_MapElement{Domain: k, Authz: authzPB})
	}
	return resp, nil
}

// GetAuthorizations2 returns any valid or pending authorizations that exist for the list of domains
// provided. If both a valid and pending authorization exist only the valid one will be returned.
// This method will look in both the v2 and v1 authorizations tables for authorizations but will
// always prefer v2 authorizations. This method will only return authorizations created using the
// WFE v2 API (in GetAuthorizations this feature was, now somewhat confusingly, called RequireV2Authzs).
// This method is intended to deprecate GetAuthorizations. This method only supports DNS identifier types.
func (ssa *SQLStorageAuthority) GetAuthorizations2(ctx context.Context, req *sapb.GetAuthorizationsRequest) (*sapb.Authorizations, error) {
	var authzModels []authzModel
	params := []interface{}{
		req.RegistrationID,
		statusUint(core.StatusValid),
		statusUint(core.StatusPending),
		time.Unix(0, req.Now),
		identifierTypeToUint[string(identifier.DNS)],
	}
	qmarks := make([]string, len(req.Domains))
	for i, n := range req.Domains {
		qmarks[i] = "?"
		params = append(params, n)
	}
	var query string
	query = fmt.Sprintf(
		`SELECT %s FROM authz2
			WHERE registrationID = ? AND
			status IN (?,?) AND
			expires > ? AND
			identifierType = ? AND
			identifierValue IN (%s)`,
		authzFields,
		strings.Join(qmarks, ","),
	)
	_, err := ssa.dbMap.Select(
		&authzModels,
		query,
		params...,
	)
	if err != nil {
		return nil, err
	}

	if len(authzModels) == 0 {
		return &sapb.Authorizations{}, nil
	}

	// Previously we used a JOIN on the orderToAuthz2 table in order to make sure
	// we only returned authorizations created using the ACME v2 API. Each time an
	// order is created a pivot row (order ID + authz ID) is added to the
	// orderToAuthz2 table. If a large number of orders are created that all contain
	// the same authorization, due to reuse, then the JOINd query would return a full
	// authorization row for each entry in the orderToAuthz2 table with the authorization
	// ID.
	//
	// Instead we now filter out these authorizations by doing a second query against
	// the orderToAuthz2 table. Using this query still requires examining a large number
	// of rows, but because we don't need to construct a temporary table for the JOIN
	// and fill it with all the full authorization rows we should save resources.
	var ids []interface{}
	qmarks = make([]string, len(authzModels))
	for i, am := range authzModels {
		ids = append(ids, am.ID)
		qmarks[i] = "?"
	}
	var authzIDs []int64
	_, err = ssa.dbMap.Select(
		&authzIDs,
		fmt.Sprintf(`SELECT DISTINCT(authzID) FROM orderToAuthz2 WHERE authzID IN (%s)`, strings.Join(qmarks, ",")),
		ids...,
	)
	if err != nil {
		return nil, err
	}
	authzIDMap := map[int64]bool{}
	for _, id := range authzIDs {
		authzIDMap[id] = true
	}

	authzModelMap := make(map[string]authzModel)
	for _, am := range authzModels {
		// Anything not found in the ID map wasn't in the pivot table, meaning it
		// didn't correspond to an order, meaning it wasn't created with ACMEv2.
		// Don't return it for ACMEv2 requests.
		if _, present := authzIDMap[am.ID]; !present {
			continue
		}
		if existing, present := authzModelMap[am.IdentifierValue]; !present ||
			uintToStatus[existing.Status] == string(core.StatusPending) && uintToStatus[am.Status] == string(core.StatusValid) {
			authzModelMap[am.IdentifierValue] = am
		}
	}

	return authzModelMapToPB(authzModelMap)
}

// FinalizeAuthorization2 moves a pending authorization to either the valid or invalid status. If
// the authorization is being moved to invalid the validationError field must be set. If the
// authorization is being moved to valid the validationRecord and expires fields must be set.
// This method is intended to deprecate the FinalizeAuthorization method.
func (ssa *SQLStorageAuthority) FinalizeAuthorization2(ctx context.Context, req *sapb.FinalizeAuthorizationRequest) error {
	if req.Status != string(core.StatusValid) && req.Status != string(core.StatusInvalid) {
		return berrors.InternalServerError("authorization must have status valid or invalid")
	}
	query := `UPDATE authz2 SET
		status = :status,
		attempted = :attempted,
		validationRecord = :validationRecord,
		validationError = :validationError,
		expires = :expires
		WHERE id = :id AND status = :pending`
	var validationRecords []core.ValidationRecord
	for _, recordPB := range req.ValidationRecords {
		record, err := bgrpc.PBToValidationRecord(recordPB)
		if err != nil {
			return err
		}
		validationRecords = append(validationRecords, record)
	}
	vrJSON, err := json.Marshal(validationRecords)
	if err != nil {
		return err
	}
	var veJSON []byte
	if req.ValidationError != nil {
		validationError, err := bgrpc.PBToProblemDetails(req.ValidationError)
		if err != nil {
			return err
		}
		j, err := json.Marshal(validationError)
		if err != nil {
			return err
		}
		veJSON = j
	}
	params := map[string]interface{}{
		"status":           statusToUint[req.Status],
		"attempted":        challTypeToUint[req.Attempted],
		"validationRecord": vrJSON,
		"id":               req.Id,
		"pending":          statusUint(core.StatusPending),
		"expires":          time.Unix(0, req.Expires).UTC(),
		// if req.ValidationError is nil veJSON should also be nil
		// which should result in a NULL field
		"validationError": veJSON,
	}

	res, err := ssa.dbMap.Exec(query, params)
	if err != nil {
		return err
	}
	rows, err := res.RowsAffected()
	if err != nil {
		return err
	}
	if rows == 0 {
		return berrors.NotFoundError("authorization with id %d not found", req.Id)
	} else if rows > 1 {
		return berrors.InternalServerError("multiple rows updated for authorization id %d", req.Id)
	}
	return nil
}

// RevokeCertificate stores revocation information about a certificate. It will only store this
// information if the certificate is not already marked as revoked.
func (ssa *SQLStorageAuthority) RevokeCertificate(ctx context.Context, req *sapb.RevokeCertificateRequest) error {
	revokedDate := time.Unix(0, req.Date)
	res, err := ssa.dbMap.Exec(
		`UPDATE certificateStatus SET
				status = ?,
				revokedReason = ?,
				revokedDate = ?,
				ocspLastUpdated = ?,
				ocspResponse = ?
			WHERE serial = ? AND status != ?`,
		string(core.OCSPStatusRevoked),
		revocation.Reason(req.Reason),
		revokedDate,
		revokedDate,
		req.Response,
		req.Serial,
		string(core.OCSPStatusRevoked),
	)
	if err != nil {
		return err
	}
	rows, err := res.RowsAffected()
	if err != nil {
		return err
	}
	if rows == 0 {
		// InternalServerError because we expected this certificate status to exist and
		// not be revoked.
		return berrors.InternalServerError("no certificate with serial %s and status %s", req.Serial, string(core.OCSPStatusRevoked))
	}
	return nil
}

// GetPendingAuthorization2 returns the most recent Pending authorization with
// the given identifier, if available. This method is intended to deprecate
// GetPendingAuthorization. This method only supports DNS identifier types.
func (ssa *SQLStorageAuthority) GetPendingAuthorization2(ctx context.Context, req *sapb.GetPendingAuthorizationRequest) (*corepb.Authorization, error) {
	var am authzModel
	err := ssa.dbMap.WithContext(ctx).SelectOne(
		&am,
		fmt.Sprintf(`SELECT %s FROM authz2 WHERE
			registrationID = :regID AND
			status = :status AND
			expires > :validUntil AND
			identifierType = :dnsType AND
			identifierValue = :ident
			ORDER BY expires ASC
			LIMIT 1 `, authzFields),
		map[string]interface{}{
			"regID":      req.RegistrationID,
			"status":     statusUint(core.StatusPending),
			"validUntil": time.Unix(0, req.ValidUntil),
			"dnsType":    identifierTypeToUint[string(identifier.DNS)],
			"ident":      req.IdentifierValue,
		},
	)
	if err != nil {
		if db.IsNoRows(err) {
			return nil, berrors.NotFoundError("pending authz not found")
		}
		return nil, err
	}
	return modelToAuthzPB(am)
}

// CountPendingAuthorizations2 returns the number of pending, unexpired authorizations
// for the given registration. This method is intended to deprecate CountPendingAuthorizations.
func (ssa *SQLStorageAuthority) CountPendingAuthorizations2(ctx context.Context, req *sapb.RegistrationID) (*sapb.Count, error) {
	var count int64
	err := ssa.dbMap.WithContext(ctx).SelectOne(&count,
		`SELECT COUNT(1) FROM authz2 WHERE
		registrationID = :regID AND
		expires > :expires AND
		status = :status`,
		map[string]interface{}{
			"regID":   req.Id,
			"expires": ssa.clk.Now(),
			"status":  statusUint(core.StatusPending),
		},
	)
	if err != nil {
		return nil, err
	}
	return &sapb.Count{Count: count}, nil
}

// GetValidOrderAuthorizations2 is used to find the valid, unexpired authorizations
// associated with a specific order and account ID. This method is intended to
// deprecate GetValidOrderAuthorizations.
func (ssa *SQLStorageAuthority) GetValidOrderAuthorizations2(ctx context.Context, req *sapb.GetValidOrderAuthorizationsRequest) (*sapb.Authorizations, error) {
	var ams []authzModel
	_, err := ssa.dbMap.WithContext(ctx).Select(
		&ams,
		fmt.Sprintf(`SELECT %s FROM authz2
			LEFT JOIN orderToAuthz2 ON authz2.ID = orderToAuthz2.authzID
			WHERE authz2.registrationID = :regID AND
			authz2.expires > :expires AND
			authz2.status = :status AND
			orderToAuthz2.orderID = :orderID`,
			authzFields,
		),
		map[string]interface{}{
			"regID":   req.AcctID,
			"expires": ssa.clk.Now(),
			"status":  statusUint(core.StatusValid),
			"orderID": req.Id,
		},
	)
	if err != nil {
		return nil, err
	}

	byName := make(map[string]authzModel)
	for _, am := range ams {
		if uintToIdentifierType[am.IdentifierType] != string(identifier.DNS) {
			return nil, fmt.Errorf("unknown identifier type: %q on authz id %d", am.IdentifierType, am.ID)
		}
		existing, present := byName[am.IdentifierValue]
		if !present || am.Expires.After(existing.Expires) {
			byName[am.IdentifierValue] = am
		}
	}

	return authzModelMapToPB(byName)
}

// CountInvalidAuthorizations2 counts invalid authorizations for a user expiring
// in a given time range. This method is intended to deprecate CountInvalidAuthorizations.
// This method only supports DNS identifier types.
func (ssa *SQLStorageAuthority) CountInvalidAuthorizations2(ctx context.Context, req *sapb.CountInvalidAuthorizationsRequest) (*sapb.Count, error) {
	var count int64
	err := ssa.dbMap.WithContext(ctx).SelectOne(
		&count,
		`SELECT COUNT(1) FROM authz2 WHERE
		registrationID = :regID AND
		status = :status AND
		expires > :expiresEarliest AND
		expires <= :expiresLatest AND
		identifierType = :dnsType AND
		identifierValue = :ident`,
		map[string]interface{}{
			"regID":           req.RegistrationID,
			"dnsType":         identifierTypeToUint[string(identifier.DNS)],
			"ident":           req.Hostname,
			"expiresEarliest": time.Unix(0, req.Range.Earliest),
			"expiresLatest":   time.Unix(0, req.Range.Latest),
			"status":          statusUint(core.StatusInvalid),
		},
	)
	if err != nil {
		return nil, err
	}
	return &sapb.Count{Count: count}, nil
}

// GetValidAuthorizations2 returns the latest authorization for all
// domain names that the account has authorizations for. This method is
// intended to deprecate GetValidAuthorizations. This method only supports
// DNS identifier types.
func (ssa *SQLStorageAuthority) GetValidAuthorizations2(ctx context.Context, req *sapb.GetValidAuthorizationsRequest) (*sapb.Authorizations, error) {
	var authzModels []authzModel
	params := []interface{}{
		req.RegistrationID,
		statusUint(core.StatusValid),
		time.Unix(0, req.Now),
		identifierTypeToUint[string(identifier.DNS)],
	}
	qmarks := make([]string, len(req.Domains))
	for i, n := range req.Domains {
		qmarks[i] = "?"
		params = append(params, n)
	}
	_, err := ssa.dbMap.Select(
		&authzModels,
		fmt.Sprintf(
			`SELECT %s FROM authz2 WHERE
			registrationID = ? AND
			status = ? AND
			expires > ? AND
			identifierType = ? AND
			identifierValue IN (%s)`,
			authzFields,
			strings.Join(qmarks, ","),
		),
		params...,
	)
	if err != nil {
		return nil, err
	}

	authzMap := make(map[string]authzModel, len(authzModels))
	for _, am := range authzModels {
		// Only allow DNS identifiers
		if uintToIdentifierType[am.IdentifierType] != string(identifier.DNS) {
			continue
		}
		// If there is an existing authorization in the map only replace it with one
		// which has a later expiry.
		if existing, present := authzMap[am.IdentifierValue]; present && am.Expires.Before(existing.Expires) {
			continue
		}
		authzMap[am.IdentifierValue] = am
	}
	return authzModelMapToPB(authzMap)
}

func addKeyHash(db db.Inserter, cert *x509.Certificate) error {
	if cert.RawSubjectPublicKeyInfo == nil {
		return errors.New("certificate has a nil RawSubjectPublicKeyInfo")
	}
	h := sha256.Sum256(cert.RawSubjectPublicKeyInfo)
	khm := &keyHashModel{
		KeyHash:      h[:],
		CertNotAfter: cert.NotAfter,
		CertSerial:   core.SerialToString(cert.SerialNumber),
	}
	return db.Insert(khm)
}

var blockedKeysColumns = "keyHash, added, source, comment"

// AddBlockedKey adds a key hash to the blockedKeys table
func (ssa *SQLStorageAuthority) AddBlockedKey(ctx context.Context, req *sapb.AddBlockedKeyRequest) (*corepb.Empty, error) {
	if core.IsAnyNilOrZero(req.KeyHash, req.Added, req.Source) {
		return nil, errIncompleteRequest
	}
	sourceInt, ok := stringToSourceInt[req.Source]
	if !ok {
		return nil, errors.New("unknown source")
	}
	cols, qs := blockedKeysColumns, "?, ?, ?, ?"
	vals := []interface{}{
		req.KeyHash,
		time.Unix(0, req.Added),
		sourceInt,
		req.Comment,
	}
	if features.Enabled(features.StoreRevokerInfo) && req.RevokedBy != 0 {
		cols += ", revokedBy"
		qs += ", ?"
		vals = append(vals, req.RevokedBy)
	}
	_, err := ssa.dbMap.Exec(
		fmt.Sprintf("INSERT INTO blockedKeys (%s) VALUES (%s)", cols, qs),
		vals...,
	)
	if err != nil {
		if db.IsDuplicate(err) {
			// Ignore duplicate inserts so multiple certs with the same key can
			// be revoked.
			return &corepb.Empty{}, nil
		}
		return nil, err
	}
	return &corepb.Empty{}, nil
}

// KeyBlocked checks if a key, indicated by a hash, is present in the blockedKeys table
func (ssa *SQLStorageAuthority) KeyBlocked(ctx context.Context, req *sapb.KeyBlockedRequest) (*sapb.Exists, error) {
	if req == nil || req.KeyHash == nil {
		return nil, errIncompleteRequest
	}
	exists := false
	var id int64
	if err := ssa.dbMap.SelectOne(&id, `SELECT ID FROM blockedKeys WHERE keyHash = ?`, req.KeyHash); err != nil {
		if db.IsNoRows(err) {
			return &sapb.Exists{Exists: exists}, nil
		}
		return nil, err
	}
	exists = true
	return &sapb.Exists{Exists: exists}, nil
}<|MERGE_RESOLUTION|>--- conflicted
+++ resolved
@@ -878,16 +878,6 @@
 			return nil, err
 		}
 
-<<<<<<< HEAD
-		if features.Enabled(features.FasterNewOrdersRateLimit) {
-			// Increment the order creation count
-			if err := addNewOrdersRateLimit(ctx, txWithCtx, req.RegistrationID, ssa.clk.Now().Truncate(time.Minute)); err != nil {
-				return nil, err
-			}
-		}
-
-=======
->>>>>>> 050a60f8
 		return req, nil
 	})
 	if overallError != nil {
@@ -896,7 +886,7 @@
 
 	if features.Enabled(features.FasterNewOrdersRateLimit) {
 		// Increment the order creation count
-		if err := addNewOrdersRateLimit(ctx, ssa.dbMap, *req.RegistrationID, ssa.clk.Now().Truncate(time.Minute)); err != nil {
+		if err := addNewOrdersRateLimit(ctx, ssa.dbMap, req.RegistrationID, ssa.clk.Now().Truncate(time.Minute)); err != nil {
 			return nil, err
 		}
 	}
