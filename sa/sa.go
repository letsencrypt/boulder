--- conflicted
+++ resolved
@@ -210,38 +210,21 @@
 
 // GetAuthorization obtains an Authorization by ID
 func (ssa *SQLStorageAuthority) GetAuthorization(ctx context.Context, id string) (core.Authorization, error) {
-<<<<<<< HEAD
-	authz := core.Authorization{}
-	overallError := withTransaction(ctx, ssa.dbMap, func(txWithCtx transaction) error {
-		pa, err := selectPendingAuthz(txWithCtx, "WHERE id = ?", id)
-		if err != nil && err != sql.ErrNoRows {
-			return err
-		}
-=======
 	authz, overallError := withTransaction(ctx, ssa.dbMap, func(txWithCtx transaction) (interface{}, error) {
 		pa, err := selectPendingAuthz(txWithCtx, "WHERE id = ?", id)
 		if err != nil && err != sql.ErrNoRows {
 			return nil, err
 		}
 		var authz core.Authorization
->>>>>>> f6dc6b55
 		if err == sql.ErrNoRows {
 			var fa authzModel
 			err := txWithCtx.SelectOne(&fa, fmt.Sprintf("SELECT %s FROM authz WHERE id = ?", authzFields), id)
 			if err != nil && err != sql.ErrNoRows {
-<<<<<<< HEAD
-				return err
-			} else if err == sql.ErrNoRows {
-				// If there was no result in either the pending authz table or the authz
-				// table then return a `berrors.NotFound` instance
-				return berrors.NotFoundError("no authorization found with id %q", id)
-=======
 				return nil, err
 			} else if err == sql.ErrNoRows {
 				// If there was no result in either the pending authz table or the authz
 				// table then return a `berrors.NotFound` instance
 				return nil, berrors.NotFoundError("no authorization found with id %q", id)
->>>>>>> f6dc6b55
 			}
 			authz = fa.Authorization
 		} else {
@@ -250,14 +233,6 @@
 
 		authz.Challenges, err = ssa.getChallenges(txWithCtx, authz.ID)
 		if err != nil {
-<<<<<<< HEAD
-			return err
-		}
-
-		return nil
-	})
-	return authz, overallError
-=======
 			return nil, err
 		}
 
@@ -270,7 +245,6 @@
 		return authz, nil
 	}
 	return core.Authorization{}, fmt.Errorf("shouldn't happen: casting error in GetAuthorization")
->>>>>>> f6dc6b55
 }
 
 // GetValidAuthorizations returns the latest authorization object for all
@@ -568,12 +542,7 @@
 // NewPendingAuthorization retrieves a pending authorization for
 // authz.Identifier if one exists, or creates a new one otherwise.
 func (ssa *SQLStorageAuthority) NewPendingAuthorization(ctx context.Context, authz core.Authorization) (core.Authorization, error) {
-<<<<<<< HEAD
-	var output core.Authorization
-	overallError := withTransaction(ctx, ssa.dbMap, func(txWithCtx transaction) error {
-=======
 	output, overallError := withTransaction(ctx, ssa.dbMap, func(txWithCtx transaction) (interface{}, error) {
->>>>>>> f6dc6b55
 		// Create a random ID and check that it doesn't exist already
 		authz.ID = core.NewToken()
 		for existingPending(txWithCtx, authz.ID) ||
@@ -585,21 +554,13 @@
 		pendingAuthz := pendingauthzModel{Authorization: authz}
 		err := txWithCtx.Insert(&pendingAuthz)
 		if err != nil {
-<<<<<<< HEAD
-			return err
-=======
 			return nil, err
->>>>>>> f6dc6b55
 		}
 
 		for i, c := range authz.Challenges {
 			challModel, err := challengeToModel(&c, pendingAuthz.ID)
 			if err != nil {
-<<<<<<< HEAD
-				return err
-=======
 				return nil, err
->>>>>>> f6dc6b55
 			}
 			// Magic happens here: Gorp will modify challModel, setting challModel.ID
 			// to the auto-increment primary key. This is important because we want
@@ -608,30 +569,15 @@
 			// See https://godoc.org/github.com/coopernurse/gorp#DbMap.Insert
 			err = txWithCtx.Insert(challModel)
 			if err != nil {
-<<<<<<< HEAD
-				return err
-			}
-			challenge, err := modelToChallenge(challModel)
-			if err != nil {
-				return err
-=======
 				return nil, err
 			}
 			challenge, err := modelToChallenge(challModel)
 			if err != nil {
 				return nil, err
->>>>>>> f6dc6b55
 			}
 			authz.Challenges[i] = challenge
 		}
 
-<<<<<<< HEAD
-		output = pendingAuthz.Authorization
-		output.Challenges = authz.Challenges
-		return nil
-	})
-	return output, overallError
-=======
 		pendingAuthz.Authorization.Challenges = authz.Challenges
 		return pendingAuthz.Authorization, nil
 	})
@@ -642,7 +588,6 @@
 		return output, nil
 	}
 	return core.Authorization{}, fmt.Errorf("shouldn't happen: casting error in NewPendingAuthorization")
->>>>>>> f6dc6b55
 }
 
 // GetPendingAuthorization returns the most recent Pending authorization
@@ -694,15 +639,6 @@
 // Authorization is not found a berrors.NotFound result is returned. If the
 // Authorization is status pending a berrors.InternalServer error is returned.
 func (ssa *SQLStorageAuthority) FinalizeAuthorization(ctx context.Context, authz core.Authorization) error {
-<<<<<<< HEAD
-	overallError := withTransaction(ctx, ssa.dbMap, func(txWithCtx transaction) error {
-		// Check that a pending authz exists
-		if !existingPending(txWithCtx, authz.ID) {
-			return berrors.NotFoundError("authorization with ID %q not found", authz.ID)
-		}
-		if statusIsPending(authz.Status) {
-			return berrors.InternalServerError("authorization to finalize is pending (ID %q)", authz.ID)
-=======
 	_, overallError := withTransaction(ctx, ssa.dbMap, func(txWithCtx transaction) (interface{}, error) {
 		// Check that a pending authz exists
 		if !existingPending(txWithCtx, authz.ID) {
@@ -710,56 +646,33 @@
 		}
 		if statusIsPending(authz.Status) {
 			return nil, berrors.InternalServerError("authorization to finalize is pending (ID %q)", authz.ID)
->>>>>>> f6dc6b55
 		}
 
 		auth := &authzModel{authz}
 		pa, err := selectPendingAuthz(txWithCtx, "WHERE id = ?", authz.ID)
 		if err == sql.ErrNoRows {
-<<<<<<< HEAD
-			return berrors.NotFoundError("authorization with ID %q not found", authz.ID)
-		}
-		if err != nil {
-			return err
-=======
 			return nil, berrors.NotFoundError("authorization with ID %q not found", authz.ID)
 		}
 		if err != nil {
 			return nil, err
->>>>>>> f6dc6b55
 		}
 
 		err = txWithCtx.Insert(auth)
 		if err != nil {
-<<<<<<< HEAD
-			return err
-=======
 			return nil, err
->>>>>>> f6dc6b55
 		}
 
 		_, err = txWithCtx.Delete(pa)
 		if err != nil {
-<<<<<<< HEAD
-			return err
-=======
 			return nil, err
->>>>>>> f6dc6b55
 		}
 
 		err = updateChallenges(txWithCtx, authz.ID, authz.Challenges)
 		if err != nil {
-<<<<<<< HEAD
-			return err
-		}
-
-		return nil
-=======
 			return nil, err
 		}
 
 		return nil, nil
->>>>>>> f6dc6b55
 	})
 	return overallError
 }
@@ -821,41 +734,24 @@
 		certStatus.OCSPLastUpdated = ssa.clk.Now()
 	}
 
-<<<<<<< HEAD
-	var output string
-	overallError := withTransaction(ctx, ssa.dbMap, func(txWithCtx transaction) error {
-=======
 	_, overallError := withTransaction(ctx, ssa.dbMap, func(txWithCtx transaction) (interface{}, error) {
->>>>>>> f6dc6b55
 		// Note: will fail on duplicate serials. Extremely unlikely to happen and soon
 		// to be fixed by redesign. Reference issue
 		// https://github.com/letsencrypt/boulder/issues/2265 for more
 		err = txWithCtx.Insert(cert)
 		if err != nil {
 			if strings.HasPrefix(err.Error(), "Error 1062: Duplicate entry") {
-<<<<<<< HEAD
-				return berrors.DuplicateError("cannot add a duplicate cert")
-			}
-			return err
-=======
 				return nil, berrors.DuplicateError("cannot add a duplicate cert")
 			}
 			return nil, err
->>>>>>> f6dc6b55
 		}
 
 		err = txWithCtx.Insert(certStatus)
 		if err != nil {
 			if strings.HasPrefix(err.Error(), "Error 1062: Duplicate entry") {
-<<<<<<< HEAD
-				return berrors.DuplicateError("cannot add a duplicate cert status")
-			}
-			return err
-=======
 				return nil, berrors.DuplicateError("cannot add a duplicate cert status")
 			}
 			return nil, err
->>>>>>> f6dc6b55
 		}
 
 		// NOTE(@cpu): When we collect up names to check if an FQDN set exists (e.g.
@@ -868,20 +764,12 @@
 			txWithCtx.SelectOne,
 			parsedCertificate.DNSNames)
 		if err != nil {
-<<<<<<< HEAD
-			return err
-=======
 			return nil, err
->>>>>>> f6dc6b55
 		}
 
 		err = addIssuedNames(txWithCtx, parsedCertificate, isRenewal)
 		if err != nil {
-<<<<<<< HEAD
-			return err
-=======
 			return nil, err
->>>>>>> f6dc6b55
 		}
 
 		// Add to the rate limit table, but only for new certificates. Renewals
@@ -890,11 +778,7 @@
 			timeToTheHour := parsedCertificate.NotBefore.Round(time.Hour)
 			err = ssa.addCertificatesPerName(ctx, txWithCtx, parsedCertificate.DNSNames, timeToTheHour)
 			if err != nil {
-<<<<<<< HEAD
-				return err
-=======
 				return nil, err
->>>>>>> f6dc6b55
 			}
 		}
 
@@ -906,15 +790,6 @@
 			parsedCertificate.NotAfter,
 		)
 		if err != nil {
-<<<<<<< HEAD
-			return err
-		}
-
-		output = digest
-		return nil
-	})
-	return output, overallError
-=======
 			return nil, err
 		}
 
@@ -924,7 +799,6 @@
 		return "", overallError
 	}
 	return digest, nil
->>>>>>> f6dc6b55
 }
 
 // CountPendingAuthorizations returns the number of pending, unexpired
