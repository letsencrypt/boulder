package sa

import (
	"bytes"
	"context"
	"crypto/rand"
	"crypto/rsa"
	"crypto/x509"
	"database/sql"
	"encoding/json"
	"errors"
	"fmt"
	"math/big"
	"math/bits"
	mrand "math/rand"
	"net"
	"os"
	"reflect"
	"strings"
	"sync"
	"testing"
	"time"

	"github.com/go-sql-driver/mysql"
	"github.com/jmhodges/clock"
	"github.com/letsencrypt/boulder/core"
	corepb "github.com/letsencrypt/boulder/core/proto"
	"github.com/letsencrypt/boulder/db"
	berrors "github.com/letsencrypt/boulder/errors"
	"github.com/letsencrypt/boulder/features"
	bgrpc "github.com/letsencrypt/boulder/grpc"
	"github.com/letsencrypt/boulder/identifier"
	blog "github.com/letsencrypt/boulder/log"
	"github.com/letsencrypt/boulder/metrics"
	"github.com/letsencrypt/boulder/probs"
	sapb "github.com/letsencrypt/boulder/sa/proto"
	"github.com/letsencrypt/boulder/test"
	"github.com/letsencrypt/boulder/test/vars"
	"golang.org/x/crypto/ocsp"
	"google.golang.org/grpc"
	"google.golang.org/protobuf/types/known/emptypb"
	jose "gopkg.in/square/go-jose.v2"
)

var log = blog.UseMock()
var ctx = context.Background()

var (
	theKey = `{
    "kty": "RSA",
    "n": "n4EPtAOCc9AlkeQHPzHStgAbgs7bTZLwUBZdR8_KuKPEHLd4rHVTeT-O-XV2jRojdNhxJWTDvNd7nqQ0VEiZQHz_AJmSCpMaJMRBSFKrKb2wqVwGU_NsYOYL-QtiWN2lbzcEe6XC0dApr5ydQLrHqkHHig3RBordaZ6Aj-oBHqFEHYpPe7Tpe-OfVfHd1E6cS6M1FZcD1NNLYD5lFHpPI9bTwJlsde3uhGqC0ZCuEHg8lhzwOHrtIQbS0FVbb9k3-tVTU4fg_3L_vniUFAKwuCLqKnS2BYwdq_mzSnbLY7h_qixoR7jig3__kRhuaxwUkRz5iaiQkqgc5gHdrNP5zw",
    "e": "AQAB"
}`
)

// initSA constructs a SQLStorageAuthority and a clean up function
// that should be defer'ed to the end of the test.
func initSA(t *testing.T) (*SQLStorageAuthority, clock.FakeClock, func()) {
	t.Helper()
	features.Reset()

	dbMap, err := NewDbMap(vars.DBConnSA, DbSettings{})
	if err != nil {
		t.Fatalf("Failed to create dbMap: %s", err)
	}

	dbIncidentsMap, err := NewDbMap(vars.DBConnIncidents, DbSettings{})
	if err != nil {
		t.Fatalf("Failed to create dbMap: %s", err)
	}

	fc := clock.NewFake()
	fc.Set(time.Date(2015, 3, 4, 5, 0, 0, 0, time.UTC))

	saro, err := NewSQLStorageAuthorityRO(dbMap, dbIncidentsMap, 1, fc, log)
	if err != nil {
		t.Fatalf("Failed to create SA: %s", err)
	}

<<<<<<< HEAD
	sa, err := NewSQLStorageAuthorityWrapping(saro, saro.dbReadOnlyMap, metrics.NoopRegisterer)
=======
	sa, err := NewSQLStorageAuthorityWrapping(saro, dbMap, metrics.NoopRegisterer)
>>>>>>> 85aa5208
	if err != nil {
		t.Fatalf("Failed to create SA: %s", err)
	}

	return sa, fc, test.ResetBoulderTestDatabase(t)
}

// CreateWorkingTestRegistration inserts a new, correct Registration into the
// given SA.
func createWorkingRegistration(t *testing.T, sa *SQLStorageAuthority) *corepb.Registration {
	initialIP, _ := net.ParseIP("88.77.66.11").MarshalText()
	reg, err := sa.NewRegistration(context.Background(), &corepb.Registration{
		Key:       []byte(theKey),
		Contact:   []string{"mailto:foo@example.com"},
		InitialIP: initialIP,
		CreatedAt: time.Date(2003, 5, 10, 0, 0, 0, 0, time.UTC).UnixNano(),
		Status:    string(core.StatusValid),
	})
	if err != nil {
		t.Fatalf("Unable to create new registration: %s", err)
	}
	return reg
}

func createPendingAuthorization(t *testing.T, sa *SQLStorageAuthority, domain string, exp time.Time) int64 {
	t.Helper()

	authz := core.Authorization{
		Identifier:     identifier.DNSIdentifier(domain),
		RegistrationID: 1,
		Status:         "pending",
		Expires:        &exp,
		Challenges: []core.Challenge{
			{
				Token:  core.NewToken(),
				Type:   core.ChallengeTypeHTTP01,
				Status: core.StatusPending,
			},
		},
	}
	authzPB, err := bgrpc.AuthzToPB(authz)
	test.AssertNotError(t, err, "AuthzToPB failed")
	ids, err := sa.NewAuthorizations2(context.Background(), &sapb.AddPendingAuthorizationsRequest{
		Authz: []*corepb.Authorization{authzPB},
	})
	test.AssertNotError(t, err, "sa.NewAuthorizations2 failed")
	return ids.Ids[0]
}

func createFinalizedAuthorization(t *testing.T, sa *SQLStorageAuthority, domain string, exp time.Time,
	status string, attemptedAt time.Time) int64 {
	t.Helper()
	pendingID := createPendingAuthorization(t, sa, domain, exp)
	expInt := exp.UnixNano()
	attempted := string(core.ChallengeTypeHTTP01)
	attemptedAtInt := attemptedAt.UnixNano()
	_, err := sa.FinalizeAuthorization2(context.Background(), &sapb.FinalizeAuthorizationRequest{
		Id:          pendingID,
		Status:      status,
		Expires:     expInt,
		Attempted:   attempted,
		AttemptedAt: attemptedAtInt,
	})
	test.AssertNotError(t, err, "sa.FinalizeAuthorizations2 failed")
	return pendingID
}

func goodTestJWK() *jose.JSONWebKey {
	var jwk jose.JSONWebKey
	err := json.Unmarshal([]byte(theKey), &jwk)
	if err != nil {
		panic("known-good theKey is no longer known-good")
	}
	return &jwk
}

func TestAddRegistration(t *testing.T) {
	sa, clk, cleanUp := initSA(t)
	defer cleanUp()

	jwk := goodTestJWK()
	jwkJSON, _ := jwk.MarshalJSON()

	contacts := []string{"mailto:foo@example.com"}
	initialIP, _ := net.ParseIP("43.34.43.34").MarshalText()
	reg, err := sa.NewRegistration(ctx, &corepb.Registration{
		Key:       jwkJSON,
		Contact:   contacts,
		InitialIP: initialIP,
	})
	if err != nil {
		t.Fatalf("Couldn't create new registration: %s", err)
	}
	test.Assert(t, reg.Id != 0, "ID shouldn't be 0")
	test.AssertDeepEquals(t, reg.Contact, contacts)

	_, err = sa.GetRegistration(ctx, &sapb.RegistrationID{Id: 0})
	test.AssertError(t, err, "Registration object for ID 0 was returned")

	dbReg, err := sa.GetRegistration(ctx, &sapb.RegistrationID{Id: reg.Id})
	test.AssertNotError(t, err, fmt.Sprintf("Couldn't get registration with ID %v", reg.Id))

	createdAt := clk.Now()
	test.AssertEquals(t, dbReg.Id, reg.Id)
	test.AssertByteEquals(t, dbReg.Key, jwkJSON)
	test.AssertDeepEquals(t, dbReg.CreatedAt, createdAt.UnixNano())

	initialIP, _ = net.ParseIP("72.72.72.72").MarshalText()
	newReg := &corepb.Registration{
		Id:        reg.Id,
		Key:       jwkJSON,
		Contact:   []string{"test.com"},
		InitialIP: initialIP,
		Agreement: "yes",
	}
	_, err = sa.UpdateRegistration(ctx, newReg)
	test.AssertNotError(t, err, fmt.Sprintf("Couldn't get registration with ID %v", reg.Id))
	dbReg, err = sa.GetRegistrationByKey(ctx, &sapb.JSONWebKey{Jwk: jwkJSON})
	test.AssertNotError(t, err, "Couldn't get registration by key")

	test.AssertEquals(t, dbReg.Id, newReg.Id)
	test.AssertEquals(t, dbReg.Agreement, newReg.Agreement)

	anotherKey := `{
		"kty":"RSA",
		"n": "vd7rZIoTLEe-z1_8G1FcXSw9CQFEJgV4g9V277sER7yx5Qjz_Pkf2YVth6wwwFJEmzc0hoKY-MMYFNwBE4hQHw",
		"e":"AQAB"
	}`

	_, err = sa.GetRegistrationByKey(ctx, &sapb.JSONWebKey{Jwk: []byte(anotherKey)})
	test.AssertError(t, err, "Registration object for invalid key was returned")
}

func TestNoSuchRegistrationErrors(t *testing.T) {
	sa, _, cleanUp := initSA(t)
	defer cleanUp()

	_, err := sa.GetRegistration(ctx, &sapb.RegistrationID{Id: 100})
	test.AssertErrorIs(t, err, berrors.NotFound)

	jwk := goodTestJWK()
	jwkJSON, _ := jwk.MarshalJSON()

	_, err = sa.GetRegistrationByKey(ctx, &sapb.JSONWebKey{Jwk: jwkJSON})
	test.AssertErrorIs(t, err, berrors.NotFound)

	_, err = sa.UpdateRegistration(ctx, &corepb.Registration{Id: 100, Key: jwkJSON, InitialIP: []byte("foo")})
	test.AssertErrorIs(t, err, berrors.NotFound)
}

func TestAddCertificate(t *testing.T) {
	sa, clk, cleanUp := initSA(t)
	defer cleanUp()

	reg := createWorkingRegistration(t, sa)

	// An example cert taken from EFF's website
	certDER, err := os.ReadFile("www.eff.org.der")
	test.AssertNotError(t, err, "Couldn't read example cert DER")

	// Calling AddCertificate with a non-nil issued should succeed
	digest, err := sa.AddCertificate(ctx, &sapb.AddCertificateRequest{
		Der:    certDER,
		RegID:  reg.Id,
		Issued: sa.clk.Now().UnixNano(),
	})
	test.AssertNotError(t, err, "Couldn't add www.eff.org.der")
	test.AssertEquals(t, digest.Digest, "qWoItDZmR4P9eFbeYgXXP3SR4ApnkQj8x4LsB_ORKBo")

	retrievedCert, err := sa.GetCertificate(ctx, &sapb.Serial{Serial: "000000000000000000000000000000021bd4"})
	test.AssertNotError(t, err, "Couldn't get www.eff.org.der by full serial")
	test.AssertByteEquals(t, certDER, retrievedCert.Der)
	// Because nil was provided as the Issued time we expect the cert was stored
	// with an issued time equal to now
	test.AssertEquals(t, retrievedCert.Issued, clk.Now().UnixNano())

	// Test cert generated locally by Boulder, with names [example.com,
	// www.example.com, admin.example.com]
	certDER2, err := os.ReadFile("test-cert.der")
	test.AssertNotError(t, err, "Couldn't read example cert DER")
	serial := "ffdd9b8a82126d96f61d378d5ba99a0474f0"

	// Add the certificate with a specific issued time instead of nil
	issuedTime := time.Date(2018, 4, 1, 7, 0, 0, 0, time.UTC)
	digest2, err := sa.AddCertificate(ctx, &sapb.AddCertificateRequest{
		Der:    certDER2,
		RegID:  reg.Id,
		Issued: issuedTime.UnixNano(),
	})
	test.AssertNotError(t, err, "Couldn't add test-cert.der")
	test.AssertEquals(t, digest2.Digest, "vrlPN5wIPME1D2PPsCy-fGnTWh8dMyyYQcXPRkjHAQI")

	retrievedCert2, err := sa.GetCertificate(ctx, &sapb.Serial{Serial: serial})
	test.AssertNotError(t, err, "Couldn't get test-cert.der")
	test.AssertByteEquals(t, certDER2, retrievedCert2.Der)
	// The cert should have been added with the specific issued time we provided
	// as the issued field.
	test.AssertEquals(t, retrievedCert2.Issued, issuedTime.UnixNano())

	// Test adding OCSP response with cert
	certDER3, err := os.ReadFile("test-cert2.der")
	test.AssertNotError(t, err, "Couldn't read example cert DER")
	ocspResp := []byte{0, 0, 1}
	_, err = sa.AddCertificate(ctx, &sapb.AddCertificateRequest{
		Der:    certDER3,
		RegID:  reg.Id,
		Ocsp:   ocspResp,
		Issued: issuedTime.UnixNano(),
	})
	test.AssertNotError(t, err, "Couldn't add test-cert2.der")
}

func TestAddCertificateDuplicate(t *testing.T) {
	sa, clk, cleanUp := initSA(t)
	defer cleanUp()

	reg := createWorkingRegistration(t, sa)

	_, testCert := test.ThrowAwayCert(t, 1)

	issuedTime := clk.Now()
	_, err := sa.AddCertificate(ctx, &sapb.AddCertificateRequest{
		Der:    testCert.Raw,
		RegID:  reg.Id,
		Issued: issuedTime.UnixNano(),
	})
	test.AssertNotError(t, err, "Couldn't add test certificate")

	_, err = sa.AddCertificate(ctx, &sapb.AddCertificateRequest{
		Der:    testCert.Raw,
		RegID:  reg.Id,
		Issued: issuedTime.UnixNano(),
	})
	test.AssertDeepEquals(t, err, berrors.DuplicateError("cannot add a duplicate cert"))

}

func TestCountCertificatesByNames(t *testing.T) {
	sa, clk, cleanUp := initSA(t)
	defer cleanUp()

	// Test cert generated locally by Boulder, with names [example.com,
	// www.example.com, admin.example.com]
	certDER, err := os.ReadFile("test-cert.der")
	test.AssertNotError(t, err, "Couldn't read example cert DER")

	cert, err := x509.ParseCertificate(certDER)
	test.AssertNotError(t, err, "Couldn't parse example cert DER")

	// Set the test clock's time to the time from the test certificate, plus an
	// hour to account for rounding.
	clk.Add(time.Hour - clk.Now().Sub(cert.NotBefore))
	now := clk.Now()
	yesterday := clk.Now().Add(-24 * time.Hour).UnixNano()
	twoDaysAgo := clk.Now().Add(-48 * time.Hour).UnixNano()
	tomorrow := clk.Now().Add(24 * time.Hour).UnixNano()

	// Count for a name that doesn't have any certs
	req := &sapb.CountCertificatesByNamesRequest{
		Names: []string{"example.com"},
		Range: &sapb.Range{
			Earliest: yesterday,
			Latest:   now.UnixNano(),
		},
	}
	counts, err := sa.CountCertificatesByNames(ctx, req)
	test.AssertNotError(t, err, "Error counting certs.")
	test.AssertEquals(t, len(counts.Counts), 1)
	test.AssertEquals(t, counts.Counts["example.com"], int64(0))

	// Add the test cert and query for its names.
	reg := createWorkingRegistration(t, sa)
	issued := sa.clk.Now()
	_, err = sa.AddCertificate(ctx, &sapb.AddCertificateRequest{
		Der:    certDER,
		RegID:  reg.Id,
		Issued: issued.UnixNano(),
	})
	test.AssertNotError(t, err, "Couldn't add test-cert.der")

	// Time range including now should find the cert
	counts, err = sa.CountCertificatesByNames(ctx, req)
	test.AssertNotError(t, err, "sa.CountCertificatesByName failed")
	test.AssertEquals(t, len(counts.Counts), 1)
	test.AssertEquals(t, counts.Counts["example.com"], int64(1))

	// Time range between two days ago and yesterday should not.
	req.Range.Earliest = twoDaysAgo
	req.Range.Latest = yesterday
	counts, err = sa.CountCertificatesByNames(ctx, req)
	test.AssertNotError(t, err, "Error counting certs.")
	test.AssertEquals(t, len(counts.Counts), 1)
	test.AssertEquals(t, counts.Counts["example.com"], int64(0))

	// Time range between now and tomorrow also should not (time ranges are
	// inclusive at the tail end, but not the beginning end).
	req.Range.Earliest = now.UnixNano()
	req.Range.Latest = tomorrow
	counts, err = sa.CountCertificatesByNames(ctx, req)
	test.AssertNotError(t, err, "Error counting certs.")
	test.AssertEquals(t, len(counts.Counts), 1)
	test.AssertEquals(t, counts.Counts["example.com"], int64(0))

	// Add a second test cert (for example.co.bn) and query for multiple names.
	names := []string{"example.com", "foo.com", "example.co.bn"}

	// Override countCertificatesByName with an implementation of certCountFunc
	// that will block forever if it's called in serial, but will succeed if
	// called in parallel.
	var interlocker sync.WaitGroup
	interlocker.Add(len(names))
	sa.parallelismPerRPC = len(names)
	oldCertCountFunc := sa.countCertificatesByName
	sa.countCertificatesByName = func(sel db.Selector, domain string, timeRange *sapb.Range) (int64, time.Time, error) {
		interlocker.Done()
		interlocker.Wait()
		return oldCertCountFunc(sel, domain, timeRange)
	}

	certDER2, err := os.ReadFile("test-cert2.der")
	test.AssertNotError(t, err, "Couldn't read test-cert2.der")
	_, err = sa.AddCertificate(ctx, &sapb.AddCertificateRequest{
		Der:    certDER2,
		RegID:  reg.Id,
		Issued: issued.UnixNano(),
	})
	test.AssertNotError(t, err, "Couldn't add test-cert2.der")
	req.Names = names
	req.Range.Earliest = yesterday
	req.Range.Latest = now.Add(10000 * time.Hour).UnixNano()
	counts, err = sa.CountCertificatesByNames(ctx, req)
	test.AssertNotError(t, err, "Error counting certs.")
	test.AssertEquals(t, len(counts.Counts), 3)

	expected := map[string]int64{
		"example.co.bn": 1,
		"foo.com":       0,
		"example.com":   1,
	}
	for name, count := range counts.Counts {
		domain := name
		actualCount := count
		expectedCount := expected[domain]
		test.AssertEquals(t, actualCount, expectedCount)
	}
}

func TestCountRegistrationsByIP(t *testing.T) {
	sa, fc, cleanUp := initSA(t)
	defer cleanUp()

	contact := []string{"mailto:foo@example.com"}

	// Create one IPv4 registration
	key, _ := jose.JSONWebKey{Key: &rsa.PublicKey{N: big.NewInt(1), E: 1}}.MarshalJSON()
	initialIP, _ := net.ParseIP("43.34.43.34").MarshalText()
	_, err := sa.NewRegistration(ctx, &corepb.Registration{
		Key:       key,
		InitialIP: initialIP,
		Contact:   contact,
	})
	// Create two IPv6 registrations, both within the same /48
	key, _ = jose.JSONWebKey{Key: &rsa.PublicKey{N: big.NewInt(2), E: 1}}.MarshalJSON()
	initialIP, _ = net.ParseIP("2001:cdba:1234:5678:9101:1121:3257:9652").MarshalText()
	test.AssertNotError(t, err, "Couldn't insert registration")
	_, err = sa.NewRegistration(ctx, &corepb.Registration{
		Key:       key,
		InitialIP: initialIP,
		Contact:   contact,
	})
	test.AssertNotError(t, err, "Couldn't insert registration")
	key, _ = jose.JSONWebKey{Key: &rsa.PublicKey{N: big.NewInt(3), E: 1}}.MarshalJSON()
	initialIP, _ = net.ParseIP("2001:cdba:1234:5678:9101:1121:3257:9653").MarshalText()
	_, err = sa.NewRegistration(ctx, &corepb.Registration{
		Key:       key,
		InitialIP: initialIP,
		Contact:   contact,
	})
	test.AssertNotError(t, err, "Couldn't insert registration")

	req := &sapb.CountRegistrationsByIPRequest{
		Ip: net.ParseIP("1.1.1.1"),
		Range: &sapb.Range{
			Earliest: fc.Now().Add(-time.Hour * 24).UnixNano(),
			Latest:   fc.Now().UnixNano(),
		},
	}

	// There should be 0 registrations for an IPv4 address we didn't add
	// a registration for
	count, err := sa.CountRegistrationsByIP(ctx, req)
	test.AssertNotError(t, err, "Failed to count registrations")
	test.AssertEquals(t, count.Count, int64(0))
	// There should be 1 registration for the IPv4 address we did add
	// a registration for.
	req.Ip = net.ParseIP("43.34.43.34")
	count, err = sa.CountRegistrationsByIP(ctx, req)
	test.AssertNotError(t, err, "Failed to count registrations")
	test.AssertEquals(t, count.Count, int64(1))
	// There should be 1 registration for the first IPv6 address we added
	// a registration for
	req.Ip = net.ParseIP("2001:cdba:1234:5678:9101:1121:3257:9652")
	count, err = sa.CountRegistrationsByIP(ctx, req)
	test.AssertNotError(t, err, "Failed to count registrations")
	test.AssertEquals(t, count.Count, int64(1))
	// There should be 1 registration for the second IPv6 address we added
	// a registration for as well
	req.Ip = net.ParseIP("2001:cdba:1234:5678:9101:1121:3257:9653")
	count, err = sa.CountRegistrationsByIP(ctx, req)
	test.AssertNotError(t, err, "Failed to count registrations")
	test.AssertEquals(t, count.Count, int64(1))
	// There should be 0 registrations for an IPv6 address in the same /48 as the
	// two IPv6 addresses with registrations
	req.Ip = net.ParseIP("2001:cdba:1234:0000:0000:0000:0000:0000")
	count, err = sa.CountRegistrationsByIP(ctx, req)
	test.AssertNotError(t, err, "Failed to count registrations")
	test.AssertEquals(t, count.Count, int64(0))
}

func TestCountRegistrationsByIPRange(t *testing.T) {
	sa, fc, cleanUp := initSA(t)
	defer cleanUp()

	contact := []string{"mailto:foo@example.com"}

	// Create one IPv4 registration
	key, _ := jose.JSONWebKey{Key: &rsa.PublicKey{N: big.NewInt(1), E: 1}}.MarshalJSON()
	initialIP, _ := net.ParseIP("43.34.43.34").MarshalText()
	_, err := sa.NewRegistration(ctx, &corepb.Registration{
		Key:       key,
		InitialIP: initialIP,
		Contact:   contact,
	})
	// Create two IPv6 registrations, both within the same /48
	key, _ = jose.JSONWebKey{Key: &rsa.PublicKey{N: big.NewInt(2), E: 1}}.MarshalJSON()
	initialIP, _ = net.ParseIP("2001:cdba:1234:5678:9101:1121:3257:9652").MarshalText()
	test.AssertNotError(t, err, "Couldn't insert registration")
	_, err = sa.NewRegistration(ctx, &corepb.Registration{
		Key:       key,
		InitialIP: initialIP,
		Contact:   contact,
	})
	test.AssertNotError(t, err, "Couldn't insert registration")
	key, _ = jose.JSONWebKey{Key: &rsa.PublicKey{N: big.NewInt(3), E: 1}}.MarshalJSON()
	initialIP, _ = net.ParseIP("2001:cdba:1234:5678:9101:1121:3257:9653").MarshalText()
	_, err = sa.NewRegistration(ctx, &corepb.Registration{
		Key:       key,
		InitialIP: initialIP,
		Contact:   contact,
	})
	test.AssertNotError(t, err, "Couldn't insert registration")

	req := &sapb.CountRegistrationsByIPRequest{
		Ip: net.ParseIP("1.1.1.1"),
		Range: &sapb.Range{
			Earliest: fc.Now().Add(-time.Hour * 24).UnixNano(),
			Latest:   fc.Now().UnixNano(),
		},
	}

	// There should be 0 registrations in the range for an IPv4 address we didn't
	// add a registration for
	req.Ip = net.ParseIP("1.1.1.1")
	count, err := sa.CountRegistrationsByIPRange(ctx, req)
	test.AssertNotError(t, err, "Failed to count registrations")
	test.AssertEquals(t, count.Count, int64(0))
	// There should be 1 registration in the range for the IPv4 address we did
	// add a registration for
	req.Ip = net.ParseIP("43.34.43.34")
	count, err = sa.CountRegistrationsByIPRange(ctx, req)
	test.AssertNotError(t, err, "Failed to count registrations")
	test.AssertEquals(t, count.Count, int64(1))
	// There should be 2 registrations in the range for the first IPv6 address we added
	// a registration for because it's in the same /48
	req.Ip = net.ParseIP("2001:cdba:1234:5678:9101:1121:3257:9652")
	count, err = sa.CountRegistrationsByIPRange(ctx, req)
	test.AssertNotError(t, err, "Failed to count registrations")
	test.AssertEquals(t, count.Count, int64(2))
	// There should be 2 registrations in the range for the second IPv6 address
	// we added a registration for as well, because it too is in the same /48
	req.Ip = net.ParseIP("2001:cdba:1234:5678:9101:1121:3257:9653")
	count, err = sa.CountRegistrationsByIPRange(ctx, req)
	test.AssertNotError(t, err, "Failed to count registrations")
	test.AssertEquals(t, count.Count, int64(2))
	// There should also be 2 registrations in the range for an arbitrary IPv6 address in
	// the same /48 as the registrations we added
	req.Ip = net.ParseIP("2001:cdba:1234:0000:0000:0000:0000:0000")
	count, err = sa.CountRegistrationsByIPRange(ctx, req)
	test.AssertNotError(t, err, "Failed to count registrations")
	test.AssertEquals(t, count.Count, int64(2))
}

func TestFQDNSets(t *testing.T) {
	sa, fc, cleanUp := initSA(t)
	defer cleanUp()

	tx, err := sa.dbMap.Begin()
	test.AssertNotError(t, err, "Failed to open transaction")
	names := []string{"a.example.com", "B.example.com"}
	expires := fc.Now().Add(time.Hour * 2).UTC()
	issued := fc.Now()
	err = addFQDNSet(tx, names, "serial", issued, expires)
	test.AssertNotError(t, err, "Failed to add name set")
	test.AssertNotError(t, tx.Commit(), "Failed to commit transaction")

	threeHours := time.Hour * 3
	req := &sapb.CountFQDNSetsRequest{
		Domains: names,
		Window:  threeHours.Nanoseconds(),
	}
	// only one valid
	count, err := sa.CountFQDNSets(ctx, req)
	test.AssertNotError(t, err, "Failed to count name sets")
	test.AssertEquals(t, count.Count, int64(1))

	// check hash isn't affected by changing name order/casing
	req.Domains = []string{"b.example.com", "A.example.COM"}
	count, err = sa.CountFQDNSets(ctx, req)
	test.AssertNotError(t, err, "Failed to count name sets")
	test.AssertEquals(t, count.Count, int64(1))

	// add another valid set
	tx, err = sa.dbMap.Begin()
	test.AssertNotError(t, err, "Failed to open transaction")
	err = addFQDNSet(tx, names, "anotherSerial", issued, expires)
	test.AssertNotError(t, err, "Failed to add name set")
	test.AssertNotError(t, tx.Commit(), "Failed to commit transaction")

	// only two valid
	req.Domains = names
	count, err = sa.CountFQDNSets(ctx, req)
	test.AssertNotError(t, err, "Failed to count name sets")
	test.AssertEquals(t, count.Count, int64(2))

	// add an expired set
	tx, err = sa.dbMap.Begin()
	test.AssertNotError(t, err, "Failed to open transaction")
	err = addFQDNSet(
		tx,
		names,
		"yetAnotherSerial",
		issued.Add(-threeHours),
		expires.Add(-threeHours),
	)
	test.AssertNotError(t, err, "Failed to add name set")
	test.AssertNotError(t, tx.Commit(), "Failed to commit transaction")

	// only two valid
	count, err = sa.CountFQDNSets(ctx, req)
	test.AssertNotError(t, err, "Failed to count name sets")
	test.AssertEquals(t, count.Count, int64(2))
}

func TestFQDNSetTimestampsForWindow(t *testing.T) {
	sa, fc, cleanUp := initSA(t)
	defer cleanUp()

	tx, err := sa.dbMap.Begin()
	test.AssertNotError(t, err, "Failed to open transaction")

	names := []string{"a.example.com", "B.example.com"}
	window := time.Hour * 3
	req := &sapb.CountFQDNSetsRequest{
		Domains: names,
		Window:  window.Nanoseconds(),
	}

	// Ensure zero issuance has occurred for names.
	resp, err := sa.FQDNSetTimestampsForWindow(ctx, req)
	test.AssertNotError(t, err, "Failed to count name sets")
	test.AssertEquals(t, len(resp.Timestamps), 0)

	// Add an issuance for names inside the window.
	expires := fc.Now().Add(time.Hour * 2).UTC()
	firstIssued := fc.Now()
	err = addFQDNSet(tx, names, "serial", firstIssued, expires)
	test.AssertNotError(t, err, "Failed to add name set")
	test.AssertNotError(t, tx.Commit(), "Failed to commit transaction")

	// Ensure there's 1 issuance timestamp for names inside the window.
	resp, err = sa.FQDNSetTimestampsForWindow(ctx, req)
	test.AssertNotError(t, err, "Failed to count name sets")
	test.AssertEquals(t, len(resp.Timestamps), 1)
	test.AssertEquals(t, firstIssued, time.Unix(0, resp.Timestamps[len(resp.Timestamps)-1]).UTC())

	// Ensure that the hash isn't affected by changing name order/casing.
	req.Domains = []string{"b.example.com", "A.example.COM"}
	resp, err = sa.FQDNSetTimestampsForWindow(ctx, req)
	test.AssertNotError(t, err, "Failed to count name sets")
	test.AssertEquals(t, len(resp.Timestamps), 1)
	test.AssertEquals(t, firstIssued, time.Unix(0, resp.Timestamps[len(resp.Timestamps)-1]).UTC())

	// Add another issuance for names inside the window.
	tx, err = sa.dbMap.Begin()
	test.AssertNotError(t, err, "Failed to open transaction")
	err = addFQDNSet(tx, names, "anotherSerial", firstIssued, expires)
	test.AssertNotError(t, err, "Failed to add name set")
	test.AssertNotError(t, tx.Commit(), "Failed to commit transaction")

	// Ensure there are two issuance timestamps for names inside the window.
	req.Domains = names
	resp, err = sa.FQDNSetTimestampsForWindow(ctx, req)
	test.AssertNotError(t, err, "Failed to count name sets")
	test.AssertEquals(t, len(resp.Timestamps), 2)
	test.AssertEquals(t, firstIssued, time.Unix(0, resp.Timestamps[len(resp.Timestamps)-1]).UTC())

	// Add another issuance for names but just outside the window.
	tx, err = sa.dbMap.Begin()
	test.AssertNotError(t, err, "Failed to open transaction")
	err = addFQDNSet(tx, names, "yetAnotherSerial", firstIssued.Add(-window), expires)
	test.AssertNotError(t, err, "Failed to add name set")
	test.AssertNotError(t, tx.Commit(), "Failed to commit transaction")

	// Ensure there are still only two issuance timestamps in the window.
	resp, err = sa.FQDNSetTimestampsForWindow(ctx, req)
	test.AssertNotError(t, err, "Failed to count name sets")
	test.AssertEquals(t, len(resp.Timestamps), 2)
	test.AssertEquals(t, firstIssued, time.Unix(0, resp.Timestamps[len(resp.Timestamps)-1]).UTC())
}

func TestFQDNSetsExists(t *testing.T) {
	sa, fc, cleanUp := initSA(t)
	defer cleanUp()

	names := []string{"a.example.com", "B.example.com"}
	exists, err := sa.FQDNSetExists(ctx, &sapb.FQDNSetExistsRequest{Domains: names})
	test.AssertNotError(t, err, "Failed to check FQDN set existence")
	test.Assert(t, !exists.Exists, "FQDN set shouldn't exist")

	tx, err := sa.dbMap.Begin()
	test.AssertNotError(t, err, "Failed to open transaction")
	expires := fc.Now().Add(time.Hour * 2).UTC()
	issued := fc.Now()
	err = addFQDNSet(tx, names, "serial", issued, expires)
	test.AssertNotError(t, err, "Failed to add name set")
	test.AssertNotError(t, tx.Commit(), "Failed to commit transaction")

	exists, err = sa.FQDNSetExists(ctx, &sapb.FQDNSetExistsRequest{Domains: names})
	test.AssertNotError(t, err, "Failed to check FQDN set existence")
	test.Assert(t, exists.Exists, "FQDN set does exist")
}

type execRecorder struct {
	query string
	args  []interface{}
}

func (e *execRecorder) Exec(query string, args ...interface{}) (sql.Result, error) {
	e.query = query
	e.args = args
	return nil, nil
}

func TestAddIssuedNames(t *testing.T) {
	serial := big.NewInt(1)
	expectedSerial := "000000000000000000000000000000000001"
	notBefore := time.Date(2018, 2, 14, 12, 0, 0, 0, time.UTC)
	placeholdersPerName := "(?, ?, ?, ?)"
	baseQuery := "INSERT INTO issuedNames (reversedName, serial, notBefore, renewal) VALUES"

	testCases := []struct {
		Name         string
		IssuedNames  []string
		SerialNumber *big.Int
		NotBefore    time.Time
		Renewal      bool
		ExpectedArgs []interface{}
	}{
		{
			Name:         "One domain, not a renewal",
			IssuedNames:  []string{"example.co.uk"},
			SerialNumber: serial,
			NotBefore:    notBefore,
			Renewal:      false,
			ExpectedArgs: []interface{}{
				"uk.co.example",
				expectedSerial,
				notBefore,
				false,
			},
		},
		{
			Name:         "Two domains, not a renewal",
			IssuedNames:  []string{"example.co.uk", "example.xyz"},
			SerialNumber: serial,
			NotBefore:    notBefore,
			Renewal:      false,
			ExpectedArgs: []interface{}{
				"uk.co.example",
				expectedSerial,
				notBefore,
				false,
				"xyz.example",
				expectedSerial,
				notBefore,
				false,
			},
		},
		{
			Name:         "One domain, renewal",
			IssuedNames:  []string{"example.co.uk"},
			SerialNumber: serial,
			NotBefore:    notBefore,
			Renewal:      true,
			ExpectedArgs: []interface{}{
				"uk.co.example",
				expectedSerial,
				notBefore,
				true,
			},
		},
		{
			Name:         "Two domains, renewal",
			IssuedNames:  []string{"example.co.uk", "example.xyz"},
			SerialNumber: serial,
			NotBefore:    notBefore,
			Renewal:      true,
			ExpectedArgs: []interface{}{
				"uk.co.example",
				expectedSerial,
				notBefore,
				true,
				"xyz.example",
				expectedSerial,
				notBefore,
				true,
			},
		},
	}

	for _, tc := range testCases {
		t.Run(tc.Name, func(t *testing.T) {
			var e execRecorder
			err := addIssuedNames(
				&e,
				&x509.Certificate{
					DNSNames:     tc.IssuedNames,
					SerialNumber: tc.SerialNumber,
					NotBefore:    tc.NotBefore,
				},
				tc.Renewal)
			test.AssertNotError(t, err, "addIssuedNames failed")
			expectedPlaceholders := placeholdersPerName
			for i := 0; i < len(tc.IssuedNames)-1; i++ {
				expectedPlaceholders = fmt.Sprintf("%s, %s", expectedPlaceholders, placeholdersPerName)
			}
			expectedQuery := fmt.Sprintf("%s %s;", baseQuery, expectedPlaceholders)
			test.AssertEquals(t, e.query, expectedQuery)
			if !reflect.DeepEqual(e.args, tc.ExpectedArgs) {
				t.Errorf("Wrong args: got\n%#v, expected\n%#v", e.args, tc.ExpectedArgs)
			}
		})
	}
}

func TestPreviousCertificateExists(t *testing.T) {
	sa, _, cleanUp := initSA(t)
	defer cleanUp()

	reg := createWorkingRegistration(t, sa)

	// An example cert taken from EFF's website
	certDER, err := os.ReadFile("www.eff.org.der")
	test.AssertNotError(t, err, "reading cert DER")

	issued := sa.clk.Now()
	_, err = sa.AddPrecertificate(ctx, &sapb.AddCertificateRequest{
		Der:      certDER,
		Issued:   issued.UnixNano(),
		RegID:    reg.Id,
		IssuerID: 1,
	})
	test.AssertNotError(t, err, "Failed to add precertificate")
	_, err = sa.AddCertificate(ctx, &sapb.AddCertificateRequest{
		Der:    certDER,
		RegID:  reg.Id,
		Issued: issued.UnixNano(),
	})
	test.AssertNotError(t, err, "calling AddCertificate")

	cases := []struct {
		name     string
		domain   string
		regID    int64
		expected bool
	}{
		{"matches", "www.eff.org", reg.Id, true},
		{"wrongDomain", "wwoof.org", reg.Id, false},
		{"wrongAccount", "www.eff.org", 3333, false},
	}

	for _, testCase := range cases {
		t.Run(testCase.name, func(t *testing.T) {
			exists, err := sa.PreviousCertificateExists(context.Background(),
				&sapb.PreviousCertificateExistsRequest{
					Domain: testCase.domain,
					RegID:  testCase.regID,
				})
			test.AssertNotError(t, err, "calling PreviousCertificateExists")
			if exists.Exists != testCase.expected {
				t.Errorf("wanted %v got %v", testCase.expected, exists.Exists)
			}
		})
	}
}

func TestDeactivateAuthorization2(t *testing.T) {
	sa, fc, cleanUp := initSA(t)
	defer cleanUp()

	// deactivate a pending authorization
	expires := fc.Now().Add(time.Hour).UTC()
	attemptedAt := fc.Now()
	authzID := createPendingAuthorization(t, sa, "example.com", expires)
	_, err := sa.DeactivateAuthorization2(context.Background(), &sapb.AuthorizationID2{Id: authzID})
	test.AssertNotError(t, err, "sa.DeactivateAuthorization2 failed")

	// deactivate a valid authorization"
	authzID = createFinalizedAuthorization(t, sa, "example.com", expires, "valid", attemptedAt)
	_, err = sa.DeactivateAuthorization2(context.Background(), &sapb.AuthorizationID2{Id: authzID})
	test.AssertNotError(t, err, "sa.DeactivateAuthorization2 failed")
}

func TestDeactivateAccount(t *testing.T) {
	sa, _, cleanUp := initSA(t)
	defer cleanUp()

	reg := createWorkingRegistration(t, sa)

	_, err := sa.DeactivateRegistration(context.Background(), &sapb.RegistrationID{Id: reg.Id})
	test.AssertNotError(t, err, "DeactivateRegistration failed")

	dbReg, err := sa.GetRegistration(context.Background(), &sapb.RegistrationID{Id: reg.Id})
	test.AssertNotError(t, err, "GetRegistration failed")
	test.AssertEquals(t, core.AcmeStatus(dbReg.Status), core.StatusDeactivated)
}

func TestReverseName(t *testing.T) {
	testCases := []struct {
		inputDomain   string
		inputReversed string
	}{
		{"", ""},
		{"...", "..."},
		{"com", "com"},
		{"example.com", "com.example"},
		{"www.example.com", "com.example.www"},
		{"world.wide.web.example.com", "com.example.web.wide.world"},
	}

	for _, tc := range testCases {
		output := ReverseName(tc.inputDomain)
		test.AssertEquals(t, output, tc.inputReversed)
	}
}

func TestNewOrder(t *testing.T) {
	sa, _, cleanup := initSA(t)
	defer cleanup()

	// Create a test registration to reference
	key, _ := jose.JSONWebKey{Key: &rsa.PublicKey{N: big.NewInt(1), E: 1}}.MarshalJSON()
	initialIP, _ := net.ParseIP("42.42.42.42").MarshalText()
	reg, err := sa.NewRegistration(ctx, &corepb.Registration{
		Key:       key,
		InitialIP: initialIP,
	})
	test.AssertNotError(t, err, "Couldn't create test registration")

	order, err := sa.NewOrder(context.Background(), &sapb.NewOrderRequest{
		RegistrationID:   reg.Id,
		Expires:          1,
		Names:            []string{"example.com", "just.another.example.com"},
		V2Authorizations: []int64{1, 2, 3},
	})
	test.AssertNotError(t, err, "sa.NewOrder failed")
	test.AssertEquals(t, order.Id, int64(1))

	var authzIDs []int64
	_, err = sa.dbMap.Select(&authzIDs, "SELECT authzID FROM orderToAuthz2 WHERE orderID = ?;", order.Id)
	test.AssertNotError(t, err, "Failed to count orderToAuthz entries")
	test.AssertEquals(t, len(authzIDs), 3)
	test.AssertDeepEquals(t, authzIDs, []int64{1, 2, 3})

	names, err := sa.namesForOrder(context.Background(), order.Id)
	test.AssertNotError(t, err, "namesForOrder errored")
	test.AssertEquals(t, len(names), 2)
	test.AssertDeepEquals(t, names, []string{"com.example", "com.example.another.just"})
}

func TestNewOrderAndAuthzs(t *testing.T) {
	sa, _, cleanup := initSA(t)
	defer cleanup()

	// Create a test registration to reference
	key, _ := jose.JSONWebKey{Key: &rsa.PublicKey{N: big.NewInt(1), E: 1}}.MarshalJSON()
	initialIP, _ := net.ParseIP("42.42.42.42").MarshalText()
	reg, err := sa.NewRegistration(ctx, &corepb.Registration{
		Key:       key,
		InitialIP: initialIP,
	})
	test.AssertNotError(t, err, "Couldn't create test registration")

	// Insert two pre-existing authorizations to reference
	idA := createPendingAuthorization(t, sa, "a.com", sa.clk.Now().Add(time.Hour))
	idB := createPendingAuthorization(t, sa, "b.com", sa.clk.Now().Add(time.Hour))
	test.AssertEquals(t, idA, int64(1))
	test.AssertEquals(t, idB, int64(2))

	order, err := sa.NewOrderAndAuthzs(context.Background(), &sapb.NewOrderAndAuthzsRequest{
		// Insert an order for four names, two of which already have authzs
		NewOrder: &sapb.NewOrderRequest{
			RegistrationID:   reg.Id,
			Expires:          1,
			Names:            []string{"a.com", "b.com", "c.com", "d.com"},
			V2Authorizations: []int64{1, 2},
		},
		// And add new authorizations for the other two names.
		NewAuthzs: []*corepb.Authorization{
			{
				Identifier:     "c.com",
				RegistrationID: reg.Id,
				Expires:        sa.clk.Now().Add(time.Hour).UnixNano(),
				Status:         "pending",
				Challenges:     []*corepb.Challenge{{Token: core.NewToken()}},
			},
			{
				Identifier:     "d.com",
				RegistrationID: reg.Id,
				Expires:        sa.clk.Now().Add(time.Hour).UnixNano(),
				Status:         "pending",
				Challenges:     []*corepb.Challenge{{Token: core.NewToken()}},
			},
		},
	})
	test.AssertNotError(t, err, "sa.NewOrder failed")
	test.AssertEquals(t, order.Id, int64(1))
	test.AssertDeepEquals(t, order.V2Authorizations, []int64{1, 2, 3, 4})

	var authzIDs []int64
	_, err = sa.dbMap.Select(&authzIDs, "SELECT authzID FROM orderToAuthz2 WHERE orderID = ?;", order.Id)
	test.AssertNotError(t, err, "Failed to count orderToAuthz entries")
	test.AssertEquals(t, len(authzIDs), 4)
	test.AssertDeepEquals(t, authzIDs, []int64{1, 2, 3, 4})

	names, err := sa.namesForOrder(context.Background(), order.Id)
	test.AssertNotError(t, err, "namesForOrder errored")
	test.AssertEquals(t, len(names), 4)
	test.AssertDeepEquals(t, names, []string{"com.a", "com.b", "com.c", "com.d"})
}

func TestSetOrderProcessing(t *testing.T) {
	sa, fc, cleanup := initSA(t)
	defer cleanup()

	// Create a test registration to reference
	key, _ := jose.JSONWebKey{Key: &rsa.PublicKey{N: big.NewInt(1), E: 1}}.MarshalJSON()
	initialIP, _ := net.ParseIP("42.42.42.42").MarshalText()
	reg, err := sa.NewRegistration(ctx, &corepb.Registration{
		Key:       key,
		InitialIP: initialIP,
	})
	test.AssertNotError(t, err, "Couldn't create test registration")

	// Add one valid authz
	expires := fc.Now().Add(time.Hour)
	attemptedAt := fc.Now()
	authzID := createFinalizedAuthorization(t, sa, "example.com", expires, "valid", attemptedAt)

	order := &corepb.Order{
		RegistrationID:   reg.Id,
		Expires:          sa.clk.Now().Add(365 * 24 * time.Hour).UnixNano(),
		Names:            []string{"example.com"},
		V2Authorizations: []int64{authzID},
	}

	// Add a new order in pending status with no certificate serial
	order, err = sa.NewOrder(context.Background(), &sapb.NewOrderRequest{
		RegistrationID:   order.RegistrationID,
		Expires:          order.Expires,
		Names:            order.Names,
		V2Authorizations: order.V2Authorizations,
	})
	test.AssertNotError(t, err, "NewOrder failed")

	// Set the order to be processing
	_, err = sa.SetOrderProcessing(context.Background(), &sapb.OrderRequest{Id: order.Id})
	test.AssertNotError(t, err, "SetOrderProcessing failed")

	// Read the order by ID from the DB to check the status was correctly updated
	// to processing
	updatedOrder, err := sa.GetOrder(
		context.Background(),
		&sapb.OrderRequest{Id: order.Id})
	test.AssertNotError(t, err, "GetOrder failed")
	test.AssertEquals(t, updatedOrder.Status, string(core.StatusProcessing))
	test.AssertEquals(t, updatedOrder.BeganProcessing, true)

	// Try to set the same order to be processing again. We should get an error.
	_, err = sa.SetOrderProcessing(context.Background(), &sapb.OrderRequest{Id: order.Id})
	test.AssertError(t, err, "Set the same order processing twice. This should have been an error.")
	test.AssertErrorIs(t, err, berrors.OrderNotReady)
}

func TestFinalizeOrder(t *testing.T) {
	sa, fc, cleanup := initSA(t)
	defer cleanup()

	// Create a test registration to reference
	key, _ := jose.JSONWebKey{Key: &rsa.PublicKey{N: big.NewInt(1), E: 1}}.MarshalJSON()
	initialIP, _ := net.ParseIP("42.42.42.42").MarshalText()
	reg, err := sa.NewRegistration(ctx, &corepb.Registration{
		Key:       key,
		InitialIP: initialIP,
	})
	test.AssertNotError(t, err, "Couldn't create test registration")

	// Add one valid authz
	expires := fc.Now().Add(time.Hour)
	attemptedAt := fc.Now()
	authzID := createFinalizedAuthorization(t, sa, "example.com", expires, "valid", attemptedAt)

	order := &corepb.Order{
		RegistrationID:   reg.Id,
		Expires:          sa.clk.Now().Add(365 * 24 * time.Hour).UnixNano(),
		Names:            []string{"example.com"},
		V2Authorizations: []int64{authzID},
	}

	// Add a new order with an empty certificate serial
	order, err = sa.NewOrder(context.Background(), &sapb.NewOrderRequest{
		RegistrationID:   order.RegistrationID,
		Expires:          order.Expires,
		Names:            order.Names,
		V2Authorizations: order.V2Authorizations,
	})
	test.AssertNotError(t, err, "NewOrder failed")

	// Set the order to processing so it can be finalized
	_, err = sa.SetOrderProcessing(ctx, &sapb.OrderRequest{Id: order.Id})
	test.AssertNotError(t, err, "SetOrderProcessing failed")

	// Finalize the order with a certificate serial
	order.CertificateSerial = "eat.serial.for.breakfast"
	_, err = sa.FinalizeOrder(context.Background(), &sapb.FinalizeOrderRequest{Id: order.Id, CertificateSerial: order.CertificateSerial})
	test.AssertNotError(t, err, "FinalizeOrder failed")

	// Read the order by ID from the DB to check the certificate serial and status
	// was correctly updated
	updatedOrder, err := sa.GetOrder(
		context.Background(),
		&sapb.OrderRequest{Id: order.Id})
	test.AssertNotError(t, err, "GetOrder failed")
	test.AssertEquals(t, updatedOrder.CertificateSerial, "eat.serial.for.breakfast")
	test.AssertEquals(t, updatedOrder.Status, string(core.StatusValid))
}

func TestOrder(t *testing.T) {
	sa, fc, cleanup := initSA(t)
	defer cleanup()

	// Create a test registration to reference
	key, _ := jose.JSONWebKey{Key: &rsa.PublicKey{N: big.NewInt(1), E: 1}}.MarshalJSON()
	initialIP, _ := net.ParseIP("42.42.42.42").MarshalText()
	reg, err := sa.NewRegistration(ctx, &corepb.Registration{
		Key:       key,
		InitialIP: initialIP,
	})
	test.AssertNotError(t, err, "Couldn't create test registration")

	authzExpires := fc.Now().Add(time.Hour)
	authzID := createPendingAuthorization(t, sa, "example.com", authzExpires)

	// Set the order to expire in two hours
	expires := fc.Now().Add(2 * time.Hour).UnixNano()

	inputOrder := &corepb.Order{
		RegistrationID:   reg.Id,
		Expires:          expires,
		Names:            []string{"example.com"},
		V2Authorizations: []int64{authzID},
	}

	// Create the order
	order, err := sa.NewOrder(context.Background(), &sapb.NewOrderRequest{
		RegistrationID:   inputOrder.RegistrationID,
		Expires:          inputOrder.Expires,
		Names:            inputOrder.Names,
		V2Authorizations: inputOrder.V2Authorizations,
	})
	test.AssertNotError(t, err, "sa.NewOrder failed")

	// The Order from GetOrder should match the following expected order
	expectedOrder := &corepb.Order{
		// The registration ID, authorizations, expiry, and names should match the
		// input to NewOrder
		RegistrationID:   inputOrder.RegistrationID,
		V2Authorizations: inputOrder.V2Authorizations,
		Names:            inputOrder.Names,
		Expires:          inputOrder.Expires,
		// The ID should have been set to 1 by the SA
		Id: 1,
		// The status should be pending
		Status: string(core.StatusPending),
		// The serial should be empty since this is a pending order
		CertificateSerial: "",
		// We should not be processing it
		BeganProcessing: false,
		// The created timestamp should have been set to the current time
		Created: sa.clk.Now().UnixNano(),
	}

	// Fetch the order by its ID and make sure it matches the expected
	storedOrder, err := sa.GetOrder(context.Background(), &sapb.OrderRequest{Id: order.Id})
	test.AssertNotError(t, err, "sa.GetOrder failed")
	test.AssertDeepEquals(t, storedOrder, expectedOrder)
}

// TestGetAuthorization2NoRows ensures that the GetAuthorization2 function returns
// the correct error when there are no results for the provided ID.
func TestGetAuthorization2NoRows(t *testing.T) {
	sa, _, cleanUp := initSA(t)
	defer cleanUp()

	// An empty authz ID should result in a not found berror.
	id := int64(123)
	_, err := sa.GetAuthorization2(ctx, &sapb.AuthorizationID2{Id: id})
	test.AssertError(t, err, "Didn't get an error looking up non-existent authz ID")
	test.AssertErrorIs(t, err, berrors.NotFound)
}

func TestGetAuthorizations2(t *testing.T) {
	sa, fc, cleanup := initSA(t)
	defer cleanup()

	reg := createWorkingRegistration(t, sa)
	exp := fc.Now().AddDate(0, 0, 10).UTC()
	attemptedAt := fc.Now()

	identA := "aaa"
	identB := "bbb"
	identC := "ccc"
	identD := "ddd"
	idents := []string{identA, identB, identC}

	authzIDA := createFinalizedAuthorization(t, sa, "aaa", exp, "valid", attemptedAt)
	authzIDB := createPendingAuthorization(t, sa, "bbb", exp)
	nearbyExpires := fc.Now().UTC().Add(time.Hour)
	authzIDC := createPendingAuthorization(t, sa, "ccc", nearbyExpires)

	// Associate authorizations with an order so that GetAuthorizations2 thinks
	// they are WFE2 authorizations.
	err := sa.dbMap.Insert(&orderToAuthzModel{
		OrderID: 1,
		AuthzID: authzIDA,
	})
	test.AssertNotError(t, err, "sa.dbMap.Insert failed")
	err = sa.dbMap.Insert(&orderToAuthzModel{
		OrderID: 1,
		AuthzID: authzIDB,
	})
	test.AssertNotError(t, err, "sa.dbMap.Insert failed")
	err = sa.dbMap.Insert(&orderToAuthzModel{
		OrderID: 1,
		AuthzID: authzIDC,
	})
	test.AssertNotError(t, err, "sa.dbMap.Insert failed")

	// Set an expiry cut off of 1 day in the future similar to `RA.NewOrder`. This
	// should exclude pending authorization C based on its nearbyExpires expiry
	// value.
	expiryCutoff := fc.Now().AddDate(0, 0, 1).UnixNano()
	// Get authorizations for the names used above.
	authz, err := sa.GetAuthorizations2(context.Background(), &sapb.GetAuthorizationsRequest{
		RegistrationID: reg.Id,
		Domains:        idents,
		Now:            expiryCutoff,
	})
	// It should not fail
	test.AssertNotError(t, err, "sa.GetAuthorizations2 failed")
	// We should get back two authorizations since one of the three authorizations
	// created above expires too soon.
	test.AssertEquals(t, len(authz.Authz), 2)

	// Get authorizations for the names used above, and one name that doesn't exist
	authz, err = sa.GetAuthorizations2(context.Background(), &sapb.GetAuthorizationsRequest{
		RegistrationID: reg.Id,
		Domains:        append(idents, identD),
		Now:            expiryCutoff,
	})
	// It should not fail
	test.AssertNotError(t, err, "sa.GetAuthorizations2 failed")
	// It should still return only two authorizations
	test.AssertEquals(t, len(authz.Authz), 2)
}

func TestCountOrders(t *testing.T) {
	sa, _, cleanUp := initSA(t)
	defer cleanUp()

	reg := createWorkingRegistration(t, sa)
	now := sa.clk.Now()
	expires := now.Add(24 * time.Hour)

	req := &sapb.CountOrdersRequest{
		AccountID: 12345,
		Range: &sapb.Range{
			Earliest: now.Add(-time.Hour).UnixNano(),
			Latest:   now.Add(time.Second).UnixNano(),
		},
	}

	// Counting new orders for a reg ID that doesn't exist should return 0
	count, err := sa.CountOrders(ctx, req)
	test.AssertNotError(t, err, "Couldn't count new orders for fake reg ID")
	test.AssertEquals(t, count.Count, int64(0))

	// Add a pending authorization
	authzID := createPendingAuthorization(t, sa, "example.com", expires)

	// Add one pending order
	order, err := sa.NewOrder(ctx, &sapb.NewOrderRequest{
		RegistrationID:   reg.Id,
		Expires:          expires.UnixNano(),
		Names:            []string{"example.com"},
		V2Authorizations: []int64{authzID},
	})
	test.AssertNotError(t, err, "Couldn't create new pending order")

	// Counting new orders for the reg ID should now yield 1
	req.AccountID = reg.Id
	count, err = sa.CountOrders(ctx, req)
	test.AssertNotError(t, err, "Couldn't count new orders for reg ID")
	test.AssertEquals(t, count.Count, int64(1))

	// Moving the count window to after the order was created should return the
	// count to 0
	earliest := time.Unix(0, order.Created).Add(time.Minute)
	req.Range.Earliest = earliest.UnixNano()
	req.Range.Latest = earliest.Add(time.Hour).UnixNano()
	count, err = sa.CountOrders(ctx, req)
	test.AssertNotError(t, err, "Couldn't count new orders for reg ID")
	test.AssertEquals(t, count.Count, int64(0))
}

func TestFasterGetOrderForNames(t *testing.T) {
	sa, fc, cleanUp := initSA(t)
	defer cleanUp()

	domain := "example.com"
	expires := fc.Now().Add(time.Hour)

	key, _ := goodTestJWK().MarshalJSON()
	initialIP, _ := net.ParseIP("42.42.42.42").MarshalText()
	reg, err := sa.NewRegistration(ctx, &corepb.Registration{
		Key:       key,
		InitialIP: initialIP,
	})
	test.AssertNotError(t, err, "Couldn't create test registration")

	authzIDs := createPendingAuthorization(t, sa, domain, expires)

	expiresNano := expires.UnixNano()
	_, err = sa.NewOrder(ctx, &sapb.NewOrderRequest{
		RegistrationID:   reg.Id,
		Expires:          expiresNano,
		V2Authorizations: []int64{authzIDs},
		Names:            []string{domain},
	})
	test.AssertNotError(t, err, "sa.NewOrder failed")

	_, err = sa.NewOrder(ctx, &sapb.NewOrderRequest{
		RegistrationID:   reg.Id,
		Expires:          expiresNano,
		V2Authorizations: []int64{authzIDs},
		Names:            []string{domain},
	})
	test.AssertNotError(t, err, "sa.NewOrder failed")

	_, err = sa.GetOrderForNames(ctx, &sapb.GetOrderForNamesRequest{
		AcctID: reg.Id,
		Names:  []string{domain},
	})
	test.AssertNotError(t, err, "sa.GetOrderForNames failed")
}

func TestGetOrderForNames(t *testing.T) {
	sa, fc, cleanUp := initSA(t)
	defer cleanUp()

	// Give the order we create a short lifetime
	orderLifetime := time.Hour
	expires := fc.Now().Add(orderLifetime).UnixNano()

	// Create two test registrations to associate with orders
	key, _ := goodTestJWK().MarshalJSON()
	initialIP, _ := net.ParseIP("42.42.42.42").MarshalText()
	regA, err := sa.NewRegistration(ctx, &corepb.Registration{
		Key:       key,
		InitialIP: initialIP,
	})
	test.AssertNotError(t, err, "Couldn't create test registration")

	// Add one pending authz for the first name for regA and one
	// pending authz for the second name for regA
	authzExpires := fc.Now().Add(time.Hour)
	authzIDA := createPendingAuthorization(t, sa, "example.com", authzExpires)
	authzIDB := createPendingAuthorization(t, sa, "just.another.example.com", authzExpires)

	ctx := context.Background()
	names := []string{"example.com", "just.another.example.com"}

	// Call GetOrderForNames for a set of names we haven't created an order for
	// yet
	result, err := sa.GetOrderForNames(ctx, &sapb.GetOrderForNamesRequest{
		AcctID: regA.Id,
		Names:  names,
	})
	// We expect the result to return an error
	test.AssertError(t, err, "sa.GetOrderForNames did not return an error for an empty result")
	// The error should be a notfound error
	test.AssertErrorIs(t, err, berrors.NotFound)
	// The result should be nil
	test.Assert(t, result == nil, "sa.GetOrderForNames for non-existent order returned non-nil result")

	// Add a new order for a set of names
	order, err := sa.NewOrder(ctx, &sapb.NewOrderRequest{
		RegistrationID:   regA.Id,
		Expires:          expires,
		V2Authorizations: []int64{authzIDA, authzIDB},
		Names:            names,
	})
	// It shouldn't error
	test.AssertNotError(t, err, "sa.NewOrder failed")
	// The order ID shouldn't be nil
	test.AssertNotNil(t, order.Id, "NewOrder returned with a nil Id")

	// Call GetOrderForNames with the same account ID and set of names as the
	// above NewOrder call
	result, err = sa.GetOrderForNames(ctx, &sapb.GetOrderForNamesRequest{
		AcctID: regA.Id,
		Names:  names,
	})
	// It shouldn't error
	test.AssertNotError(t, err, "sa.GetOrderForNames failed")
	// The order returned should have the same ID as the order we created above
	test.AssertNotNil(t, result, "Returned order was nil")
	test.AssertEquals(t, result.Id, order.Id)

	// Call GetOrderForNames with a different account ID from the NewOrder call
	regB := int64(1337)
	result, err = sa.GetOrderForNames(ctx, &sapb.GetOrderForNamesRequest{
		AcctID: regB,
		Names:  names,
	})
	// It should error
	test.AssertError(t, err, "sa.GetOrderForNames did not return an error for an empty result")
	// The error should be a notfound error
	test.AssertErrorIs(t, err, berrors.NotFound)
	// The result should be nil
	test.Assert(t, result == nil, "sa.GetOrderForNames for diff AcctID returned non-nil result")

	// Advance the clock beyond the initial order's lifetime
	fc.Add(2 * orderLifetime)

	// Call GetOrderForNames again with the same account ID and set of names as
	// the initial NewOrder call
	result, err = sa.GetOrderForNames(ctx, &sapb.GetOrderForNamesRequest{
		AcctID: regA.Id,
		Names:  names,
	})
	// It should error since there is no result
	test.AssertError(t, err, "sa.GetOrderForNames did not return an error for an empty result")
	// The error should be a notfound error
	test.AssertErrorIs(t, err, berrors.NotFound)
	// The result should be nil because the initial order expired & we don't want
	// to return expired orders
	test.Assert(t, result == nil, "sa.GetOrderForNames returned non-nil result for expired order case")

	// Create two valid authorizations
	authzExpires = fc.Now().Add(time.Hour)
	attemptedAt := fc.Now()
	authzIDC := createFinalizedAuthorization(t, sa, "zombo.com", authzExpires, "valid", attemptedAt)
	authzIDD := createFinalizedAuthorization(t, sa, "welcome.to.zombo.com", authzExpires, "valid", attemptedAt)

	// Add a fresh order that uses the authorizations created above
	names = []string{"zombo.com", "welcome.to.zombo.com"}
	order, err = sa.NewOrder(ctx, &sapb.NewOrderRequest{
		RegistrationID:   regA.Id,
		Expires:          fc.Now().Add(orderLifetime).UnixNano(),
		V2Authorizations: []int64{authzIDC, authzIDD},
		Names:            names,
	})
	// It shouldn't error
	test.AssertNotError(t, err, "sa.NewOrder failed")
	// The order ID shouldn't be nil
	test.AssertNotNil(t, order.Id, "NewOrder returned with a nil Id")

	// Call GetOrderForNames with the same account ID and set of names as
	// the earlier NewOrder call
	result, err = sa.GetOrderForNames(ctx, &sapb.GetOrderForNamesRequest{
		AcctID: regA.Id,
		Names:  names,
	})
	// It should not error since a ready order can be reused.
	test.AssertNotError(t, err, "sa.GetOrderForNames returned an unexpected error for ready order reuse")
	// The order returned should have the same ID as the order we created above
	test.AssertNotNil(t, result, "sa.GetOrderForNames returned nil result")
	test.AssertEquals(t, result.Id, order.Id)

	// Set the order processing so it can be finalized
	_, err = sa.SetOrderProcessing(ctx, &sapb.OrderRequest{Id: order.Id})
	test.AssertNotError(t, err, "sa.SetOrderProcessing failed")

	// Finalize the order
	order.CertificateSerial = "cinnamon toast crunch"
	_, err = sa.FinalizeOrder(ctx, &sapb.FinalizeOrderRequest{Id: order.Id, CertificateSerial: order.CertificateSerial})
	test.AssertNotError(t, err, "sa.FinalizeOrder failed")

	// Call GetOrderForNames with the same account ID and set of names as
	// the earlier NewOrder call
	result, err = sa.GetOrderForNames(ctx, &sapb.GetOrderForNamesRequest{
		AcctID: regA.Id,
		Names:  names,
	})
	// It should error since a valid order should not be reused.
	test.AssertError(t, err, "sa.GetOrderForNames did not return an error for an empty result")
	// The error should be a notfound error
	test.AssertErrorIs(t, err, berrors.NotFound)
	// The result should be nil because the one matching order has been finalized
	// already
	test.Assert(t, result == nil, "sa.GetOrderForNames returned non-nil result for finalized order case")
}

func TestStatusForOrder(t *testing.T) {
	sa, fc, cleanUp := initSA(t)
	defer cleanUp()

	ctx := context.Background()
	expires := fc.Now().Add(time.Hour)
	expiresNano := expires.UnixNano()
	alreadyExpired := expires.Add(-2 * time.Hour)
	attemptedAt := fc.Now()

	// Create a registration to work with
	reg := createWorkingRegistration(t, sa)

	// Create a pending authz, an expired authz, an invalid authz, a deactivated authz,
	// and a valid authz
	pendingID := createPendingAuthorization(t, sa, "pending.your.order.is.up", expires)
	expiredID := createPendingAuthorization(t, sa, "expired.your.order.is.up", alreadyExpired)
	invalidID := createFinalizedAuthorization(t, sa, "invalid.your.order.is.up", expires, "invalid", attemptedAt)
	validID := createFinalizedAuthorization(t, sa, "valid.your.order.is.up", expires, "valid", attemptedAt)
	deactivatedID := createPendingAuthorization(t, sa, "deactivated.your.order.is.up", expires)
	_, err := sa.DeactivateAuthorization2(context.Background(), &sapb.AuthorizationID2{Id: deactivatedID})
	test.AssertNotError(t, err, "sa.DeactivateAuthorization2 failed")

	testCases := []struct {
		Name             string
		AuthorizationIDs []int64
		OrderNames       []string
		OrderExpires     int64
		ExpectedStatus   string
		SetProcessing    bool
		Finalize         bool
	}{
		{
			Name:             "Order with an invalid authz",
			OrderNames:       []string{"pending.your.order.is.up", "invalid.your.order.is.up", "deactivated.your.order.is.up", "valid.your.order.is.up"},
			AuthorizationIDs: []int64{pendingID, invalidID, deactivatedID, validID},
			ExpectedStatus:   string(core.StatusInvalid),
		},
		{
			Name:             "Order with an expired authz",
			OrderNames:       []string{"pending.your.order.is.up", "expired.your.order.is.up", "deactivated.your.order.is.up", "valid.your.order.is.up"},
			AuthorizationIDs: []int64{pendingID, expiredID, deactivatedID, validID},
			ExpectedStatus:   string(core.StatusInvalid),
		},
		{
			Name:             "Order with a deactivated authz",
			OrderNames:       []string{"pending.your.order.is.up", "deactivated.your.order.is.up", "valid.your.order.is.up"},
			AuthorizationIDs: []int64{pendingID, deactivatedID, validID},
			ExpectedStatus:   string(core.StatusInvalid),
		},
		{
			Name:             "Order with a pending authz",
			OrderNames:       []string{"valid.your.order.is.up", "pending.your.order.is.up"},
			AuthorizationIDs: []int64{validID, pendingID},
			ExpectedStatus:   string(core.StatusPending),
		},
		{
			Name:             "Order with only valid authzs, not yet processed or finalized",
			OrderNames:       []string{"valid.your.order.is.up"},
			AuthorizationIDs: []int64{validID},
			ExpectedStatus:   string(core.StatusReady),
		},
		{
			Name:             "Order with only valid authzs, set processing",
			OrderNames:       []string{"valid.your.order.is.up"},
			AuthorizationIDs: []int64{validID},
			SetProcessing:    true,
			ExpectedStatus:   string(core.StatusProcessing),
		},
		{
			Name:             "Order with only valid authzs, not yet processed or finalized, OrderReadyStatus feature flag",
			OrderNames:       []string{"valid.your.order.is.up"},
			AuthorizationIDs: []int64{validID},
			ExpectedStatus:   string(core.StatusReady),
		},
		{
			Name:             "Order with only valid authzs, set processing",
			OrderNames:       []string{"valid.your.order.is.up"},
			AuthorizationIDs: []int64{validID},
			SetProcessing:    true,
			ExpectedStatus:   string(core.StatusProcessing),
		},
		{
			Name:             "Order with only valid authzs, set processing and finalized",
			OrderNames:       []string{"valid.your.order.is.up"},
			AuthorizationIDs: []int64{validID},
			SetProcessing:    true,
			Finalize:         true,
			ExpectedStatus:   string(core.StatusValid),
		},
	}

	for _, tc := range testCases {
		t.Run(tc.Name, func(t *testing.T) {
			// If the testcase doesn't specify an order expiry use a default timestamp
			// in the near future.
			orderExpiry := tc.OrderExpires
			if orderExpiry == 0 {
				orderExpiry = expiresNano
			}
			newOrder, err := sa.NewOrder(ctx, &sapb.NewOrderRequest{
				RegistrationID:   reg.Id,
				Expires:          orderExpiry,
				V2Authorizations: tc.AuthorizationIDs,
				Names:            tc.OrderNames,
			})
			test.AssertNotError(t, err, "NewOrder errored unexpectedly")
			// If requested, set the order to processing
			if tc.SetProcessing {
				_, err := sa.SetOrderProcessing(ctx, &sapb.OrderRequest{Id: newOrder.Id})
				test.AssertNotError(t, err, "Error setting order to processing status")
			}
			// If requested, finalize the order
			if tc.Finalize {
				newOrder.CertificateSerial = "lucky charms"
				_, err = sa.FinalizeOrder(ctx, &sapb.FinalizeOrderRequest{Id: newOrder.Id, CertificateSerial: newOrder.CertificateSerial})
				test.AssertNotError(t, err, "Error finalizing order")
			}
			// Fetch the order by ID to get its calculated status
			storedOrder, err := sa.GetOrder(ctx, &sapb.OrderRequest{Id: newOrder.Id})
			test.AssertNotError(t, err, "GetOrder failed")
			// The status shouldn't be nil
			test.AssertNotNil(t, storedOrder.Status, "Order status was nil")
			// The status should match expected
			test.AssertEquals(t, storedOrder.Status, tc.ExpectedStatus)
		})
	}

}

func TestUpdateChallengesDeleteUnused(t *testing.T) {
	sa, fc, cleanUp := initSA(t)
	defer cleanUp()

	expires := fc.Now().Add(time.Hour)
	ctx := context.Background()
	attemptedAt := fc.Now()

	// Create a valid authz
	authzID := createFinalizedAuthorization(t, sa, "example.com", expires, "valid", attemptedAt)

	result, err := sa.GetAuthorization2(ctx, &sapb.AuthorizationID2{Id: authzID})
	test.AssertNotError(t, err, "sa.GetAuthorization2 failed")

	if len(result.Challenges) != 1 {
		t.Fatalf("expected 1 challenge left after finalization, got %d", len(result.Challenges))
	}
	if result.Challenges[0].Status != string(core.StatusValid) {
		t.Errorf("expected challenge status %q, got %q", core.StatusValid, result.Challenges[0].Status)
	}
	if result.Challenges[0].Type != "http-01" {
		t.Errorf("expected challenge type %q, got %q", "http-01", result.Challenges[0].Type)
	}
}

func TestRevokeCertificate(t *testing.T) {
	sa, fc, cleanUp := initSA(t)
	defer cleanUp()

	reg := createWorkingRegistration(t, sa)
	// Add a cert to the DB to test with.
	certDER, err := os.ReadFile("www.eff.org.der")
	test.AssertNotError(t, err, "Couldn't read example cert DER")
	_, err = sa.AddPrecertificate(ctx, &sapb.AddCertificateRequest{
		Der:      certDER,
		RegID:    reg.Id,
		Ocsp:     nil,
		Issued:   sa.clk.Now().UnixNano(),
		IssuerID: 1,
	})
	test.AssertNotError(t, err, "Couldn't add www.eff.org.der")

	serial := "000000000000000000000000000000021bd4"

	status, err := sa.GetCertificateStatus(ctx, &sapb.Serial{Serial: serial})
	test.AssertNotError(t, err, "GetCertificateStatus failed")
	test.AssertEquals(t, core.OCSPStatus(status.Status), core.OCSPStatusGood)

	fc.Add(1 * time.Hour)

	now := fc.Now()
	reason := int64(1)

	_, err = sa.RevokeCertificate(context.Background(), &sapb.RevokeCertificateRequest{
		Serial: serial,
		Date:   now.UnixNano(),
		Reason: reason,
	})
	test.AssertError(t, err, "RevokeCertificate should fail with no response")

	response := []byte{1, 2, 3}
	_, err = sa.RevokeCertificate(context.Background(), &sapb.RevokeCertificateRequest{
		Serial:   serial,
		Date:     now.UnixNano(),
		Reason:   reason,
		Response: response,
	})
	test.AssertNotError(t, err, "RevokeCertificate should have succeeded")

	status, err = sa.GetCertificateStatus(ctx, &sapb.Serial{Serial: serial})
	test.AssertNotError(t, err, "GetCertificateStatus failed")
	test.AssertEquals(t, core.OCSPStatus(status.Status), core.OCSPStatusRevoked)
	test.AssertEquals(t, status.RevokedReason, reason)
	test.AssertEquals(t, status.RevokedDate, now.UnixNano())
	test.AssertEquals(t, status.OcspLastUpdated, now.UnixNano())
	test.AssertDeepEquals(t, status.OcspResponse, response)

	_, err = sa.RevokeCertificate(context.Background(), &sapb.RevokeCertificateRequest{
		Serial:   serial,
		Date:     now.UnixNano(),
		Reason:   reason,
		Response: response,
	})
	test.AssertError(t, err, "RevokeCertificate should've failed when certificate already revoked")
}

func TestRevokeCertificateNoResponse(t *testing.T) {
	sa, fc, cleanUp := initSA(t)
	defer cleanUp()

	err := features.Set(map[string]bool{features.ROCSPStage6.String(): true})
	test.AssertNotError(t, err, "failed to set features")
	defer features.Reset()

	reg := createWorkingRegistration(t, sa)
	// Add a cert to the DB to test with.
	certDER, err := os.ReadFile("www.eff.org.der")
	test.AssertNotError(t, err, "Couldn't read example cert DER")
	_, err = sa.AddPrecertificate(ctx, &sapb.AddCertificateRequest{
		Der:      certDER,
		RegID:    reg.Id,
		Ocsp:     nil,
		Issued:   sa.clk.Now().UnixNano(),
		IssuerID: 1,
	})
	test.AssertNotError(t, err, "Couldn't add www.eff.org.der")

	serial := "000000000000000000000000000000021bd4"

	status, err := sa.GetCertificateStatus(ctx, &sapb.Serial{Serial: serial})
	test.AssertNotError(t, err, "GetCertificateStatus failed")
	test.AssertEquals(t, core.OCSPStatus(status.Status), core.OCSPStatusGood)

	fc.Add(1 * time.Hour)

	now := fc.Now()
	reason := int64(1)

	_, err = sa.RevokeCertificate(context.Background(), &sapb.RevokeCertificateRequest{
		Serial: serial,
		Date:   now.UnixNano(),
		Reason: reason,
	})
	test.AssertNotError(t, err, "RevokeCertificate should succeed with no response when ROCSPStage6 is enabled")
}

func TestUpdateRevokedCertificate(t *testing.T) {
	sa, fc, cleanUp := initSA(t)
	defer cleanUp()

	// Add a cert to the DB to test with.
	reg := createWorkingRegistration(t, sa)
	certDER, err := os.ReadFile("www.eff.org.der")
	serial := "000000000000000000000000000000021bd4"
	issuedTime := fc.Now().UnixNano()
	test.AssertNotError(t, err, "Couldn't read example cert DER")
	_, err = sa.AddPrecertificate(ctx, &sapb.AddCertificateRequest{
		Der:      certDER,
		RegID:    reg.Id,
		Ocsp:     nil,
		Issued:   issuedTime,
		IssuerID: 1,
	})
	test.AssertNotError(t, err, "Couldn't add www.eff.org.der")
	fc.Add(1 * time.Hour)

	// Try to update it before its been revoked
	_, err = sa.UpdateRevokedCertificate(context.Background(), &sapb.RevokeCertificateRequest{
		Serial:   serial,
		Date:     fc.Now().UnixNano(),
		Backdate: fc.Now().UnixNano(),
		Reason:   ocsp.KeyCompromise,
		Response: []byte{4, 5, 6},
	})
	test.AssertError(t, err, "UpdateRevokedCertificate should have failed")
	test.AssertContains(t, err.Error(), "no certificate with serial")

	// Now revoke it, so we can update it.
	revokedTime := fc.Now().UnixNano()
	_, err = sa.RevokeCertificate(context.Background(), &sapb.RevokeCertificateRequest{
		Serial:   serial,
		Date:     revokedTime,
		Reason:   ocsp.CessationOfOperation,
		Response: []byte{1, 2, 3},
	})
	test.AssertNotError(t, err, "RevokeCertificate failed")

	// Double check that setup worked.
	status, err := sa.GetCertificateStatus(ctx, &sapb.Serial{Serial: serial})
	test.AssertNotError(t, err, "GetCertificateStatus failed")
	test.AssertEquals(t, core.OCSPStatus(status.Status), core.OCSPStatusRevoked)
	test.AssertEquals(t, int(status.RevokedReason), ocsp.CessationOfOperation)
	fc.Add(1 * time.Hour)

	// Try to update its revocation info with no backdate
	_, err = sa.UpdateRevokedCertificate(context.Background(), &sapb.RevokeCertificateRequest{
		Serial:   serial,
		Date:     fc.Now().UnixNano(),
		Reason:   ocsp.KeyCompromise,
		Response: []byte{4, 5, 6},
	})
	test.AssertError(t, err, "UpdateRevokedCertificate should have failed")
	test.AssertContains(t, err.Error(), "incomplete")

	// Try to update its revocation info for a reason other than keyCompromise
	_, err = sa.UpdateRevokedCertificate(context.Background(), &sapb.RevokeCertificateRequest{
		Serial:   serial,
		Date:     fc.Now().UnixNano(),
		Backdate: revokedTime,
		Reason:   ocsp.Unspecified,
		Response: []byte{4, 5, 6},
	})
	test.AssertError(t, err, "UpdateRevokedCertificate should have failed")
	test.AssertContains(t, err.Error(), "cannot update revocation for any reason other than keyCompromise")

	// Try to update the revocation info of the wrong certificate
	_, err = sa.UpdateRevokedCertificate(context.Background(), &sapb.RevokeCertificateRequest{
		Serial:   "000000000000000000000000000000021bd5",
		Date:     fc.Now().UnixNano(),
		Backdate: revokedTime,
		Reason:   ocsp.KeyCompromise,
		Response: []byte{4, 5, 6},
	})
	test.AssertError(t, err, "UpdateRevokedCertificate should have failed")
	test.AssertContains(t, err.Error(), "no certificate with serial")

	// Try to update its revocation info with the wrong backdate
	_, err = sa.UpdateRevokedCertificate(context.Background(), &sapb.RevokeCertificateRequest{
		Serial:   serial,
		Date:     fc.Now().UnixNano(),
		Backdate: fc.Now().UnixNano(),
		Reason:   ocsp.KeyCompromise,
		Response: []byte{4, 5, 6},
	})
	test.AssertError(t, err, "UpdateRevokedCertificate should have failed")
	test.AssertContains(t, err.Error(), "no certificate with serial")

	// Try to update its revocation info correctly
	_, err = sa.UpdateRevokedCertificate(context.Background(), &sapb.RevokeCertificateRequest{
		Serial:   serial,
		Date:     fc.Now().UnixNano(),
		Backdate: revokedTime,
		Reason:   ocsp.KeyCompromise,
		Response: []byte{4, 5, 6},
	})
	test.AssertNotError(t, err, "UpdateRevokedCertificate failed")
}

func TestAddCertificateRenewalBit(t *testing.T) {
	sa, fc, cleanUp := initSA(t)
	defer cleanUp()

	reg := createWorkingRegistration(t, sa)

	// An example cert taken from EFF's website
	certDER, err := os.ReadFile("www.eff.org.der")
	test.AssertNotError(t, err, "Unexpected error reading www.eff.org.der test file")
	cert, err := x509.ParseCertificate(certDER)
	test.AssertNotError(t, err, "Unexpected error parsing www.eff.org.der test file")
	names := cert.DNSNames

	expires := fc.Now().Add(time.Hour * 2).UTC()
	issued := fc.Now()
	serial := "thrilla"

	// Add a FQDN set for the names so that it will be considered a renewal
	tx, err := sa.dbMap.Begin()
	test.AssertNotError(t, err, "Failed to open transaction")
	err = addFQDNSet(tx, names, serial, issued, expires)
	test.AssertNotError(t, err, "Failed to add name set")
	test.AssertNotError(t, tx.Commit(), "Failed to commit transaction")

	// Add the certificate with the same names.
	_, err = sa.AddPrecertificate(ctx, &sapb.AddCertificateRequest{
		Der:      certDER,
		Issued:   issued.UnixNano(),
		RegID:    reg.Id,
		IssuerID: 1,
	})
	test.AssertNotError(t, err, "Failed to add precertificate")
	_, err = sa.AddCertificate(ctx, &sapb.AddCertificateRequest{
		Der:    certDER,
		RegID:  reg.Id,
		Issued: issued.UnixNano(),
	})
	test.AssertNotError(t, err, "Failed to add certificate")

	assertIsRenewal := func(t *testing.T, name string, expected bool) {
		t.Helper()
		var count int
		err := sa.dbMap.SelectOne(
			&count,
			`SELECT COUNT(1) FROM issuedNames
		WHERE reversedName = ?
		AND renewal = ?`,
			ReverseName(name),
			expected,
		)
		test.AssertNotError(t, err, "Unexpected error from SelectOne on issuedNames")
		test.AssertEquals(t, count, 1)
	}

	// All of the names should have a issuedNames row marking it as a renewal.
	for _, name := range names {
		assertIsRenewal(t, name, true)
	}

	// Add a certificate with different names.
	certDER, err = os.ReadFile("test-cert.der")
	test.AssertNotError(t, err, "Unexpected error reading test-cert.der test file")
	cert, err = x509.ParseCertificate(certDER)
	test.AssertNotError(t, err, "Unexpected error parsing test-cert.der test file")
	names = cert.DNSNames

	_, err = sa.AddPrecertificate(ctx, &sapb.AddCertificateRequest{
		Der:      certDER,
		Issued:   issued.UnixNano(),
		RegID:    reg.Id,
		IssuerID: 1,
	})
	test.AssertNotError(t, err, "Failed to add precertificate")
	_, err = sa.AddCertificate(ctx, &sapb.AddCertificateRequest{
		Der:    certDER,
		RegID:  reg.Id,
		Issued: issued.UnixNano(),
	})
	test.AssertNotError(t, err, "Failed to add certificate")

	// None of the names should have a issuedNames row marking it as a renewal.
	for _, name := range names {
		assertIsRenewal(t, name, false)
	}
}

func TestCountCertificatesRenewalBit(t *testing.T) {
	sa, fc, cleanUp := initSA(t)
	defer cleanUp()

	// Create a test registration
	reg := createWorkingRegistration(t, sa)

	// Create a small throw away key for the test certificates.
	testKey, err := rsa.GenerateKey(rand.Reader, 512)
	test.AssertNotError(t, err, "error generating test key")

	// Create an initial test certificate for a set of domain names, issued an
	// hour ago.
	template := &x509.Certificate{
		SerialNumber:          big.NewInt(1337),
		DNSNames:              []string{"www.not-example.com", "not-example.com", "admin.not-example.com"},
		NotBefore:             fc.Now().Add(-time.Hour),
		BasicConstraintsValid: true,
		ExtKeyUsage:           []x509.ExtKeyUsage{x509.ExtKeyUsageServerAuth, x509.ExtKeyUsageClientAuth},
	}
	certADER, err := x509.CreateCertificate(rand.Reader, template, template, testKey.Public(), testKey)
	test.AssertNotError(t, err, "Failed to create test cert A")
	certA, _ := x509.ParseCertificate(certADER)

	// Update the template with a new serial number and a not before of now and
	// create a second test cert for the same names. This will be a renewal.
	template.SerialNumber = big.NewInt(7331)
	template.NotBefore = fc.Now()
	certBDER, err := x509.CreateCertificate(rand.Reader, template, template, testKey.Public(), testKey)
	test.AssertNotError(t, err, "Failed to create test cert B")
	certB, _ := x509.ParseCertificate(certBDER)

	// Update the template with a third serial number and a partially overlapping
	// set of names. This will not be a renewal but will help test the exact name
	// counts.
	template.SerialNumber = big.NewInt(0xC0FFEE)
	template.DNSNames = []string{"www.not-example.com"}
	certCDER, err := x509.CreateCertificate(rand.Reader, template, template, testKey.Public(), testKey)
	test.AssertNotError(t, err, "Failed to create test cert C")

	countName := func(t *testing.T, expectedName string) int64 {
		req := &sapb.CountCertificatesByNamesRequest{
			Names: []string{expectedName},
			Range: &sapb.Range{
				Earliest: fc.Now().Add(-5 * time.Hour).UnixNano(),
				Latest:   fc.Now().Add(5 * time.Hour).UnixNano(),
			},
		}
		counts, err := sa.CountCertificatesByNames(context.Background(), req)
		test.AssertNotError(t, err, "Unexpected err from CountCertificatesByNames")
		for name, count := range counts.Counts {
			if name == expectedName {
				return count
			}
		}
		return 0
	}

	// Add the first certificate - it won't be considered a renewal.
	issued := certA.NotBefore
	_, err = sa.AddCertificate(ctx, &sapb.AddCertificateRequest{
		Der:    certADER,
		RegID:  reg.Id,
		Issued: issued.UnixNano(),
	})
	test.AssertNotError(t, err, "Failed to add CertA test certificate")

	// The count for the base domain should be 1 - just certA has been added.
	test.AssertEquals(t, countName(t, "not-example.com"), int64(1))

	// Add the second certificate - it should be considered a renewal
	issued = certB.NotBefore
	_, err = sa.AddCertificate(ctx, &sapb.AddCertificateRequest{
		Der:    certBDER,
		RegID:  reg.Id,
		Issued: issued.UnixNano(),
	})
	test.AssertNotError(t, err, "Failed to add CertB test certificate")

	// The count for the base domain should still be 1, just certA. CertB should
	// be ignored.
	test.AssertEquals(t, countName(t, "not-example.com"), int64(1))

	// Add the third certificate - it should not be considered a renewal
	_, err = sa.AddCertificate(ctx, &sapb.AddCertificateRequest{
		Der:    certCDER,
		RegID:  reg.Id,
		Issued: issued.UnixNano(),
	})
	test.AssertNotError(t, err, "Failed to add CertC test certificate")

	// The count for the base domain should be 2 now: certA and certC.
	// CertB should be ignored.
	test.AssertEquals(t, countName(t, "not-example.com"), int64(2))
}

func TestNewAuthorizations2(t *testing.T) {
	sa, fc, cleanUp := initSA(t)
	defer cleanUp()

	reg := createWorkingRegistration(t, sa)
	expires := fc.Now().Add(time.Hour).UTC().UnixNano()
	apbA := &corepb.Authorization{
		Identifier:     "aaa",
		RegistrationID: reg.Id,
		Status:         string(core.StatusPending),
		Expires:        expires,
		Challenges: []*corepb.Challenge{
			{
				Status: string(core.StatusPending),
				Type:   string(core.ChallengeTypeDNS01),
				Token:  "YXNkAAAAAAAAAAAAAAAAAAAAAAAAAAAAAAAAAAAAAAA",
			},
		},
	}
	apbB := &corepb.Authorization{
		Identifier:     "aaa",
		RegistrationID: reg.Id,
		Status:         string(core.StatusPending),
		Expires:        expires,
		Challenges: []*corepb.Challenge{
			{
				Status: string(core.StatusPending),
				Type:   string(core.ChallengeTypeDNS01),
				Token:  "ZmdoAAAAAAAAAAAAAAAAAAAAAAAAAAAAAAAAAAAAAAA",
			},
		},
	}
	req := &sapb.AddPendingAuthorizationsRequest{Authz: []*corepb.Authorization{apbA, apbB}}
	ids, err := sa.NewAuthorizations2(context.Background(), req)
	test.AssertNotError(t, err, "sa.NewAuthorizations failed")
	test.AssertEquals(t, len(ids.Ids), 2)
	for i, id := range ids.Ids {
		dbVer, err := sa.GetAuthorization2(context.Background(), &sapb.AuthorizationID2{Id: id})
		test.AssertNotError(t, err, "sa.GetAuthorization2 failed")

		// Everything but ID should match.
		req.Authz[i].Id = dbVer.Id
		test.AssertDeepEquals(t, req.Authz[i], dbVer)
	}
}

func TestNewAuthorizations2_100(t *testing.T) {
	sa, fc, cleanUp := initSA(t)
	defer cleanUp()

	reg := createWorkingRegistration(t, sa)
	expires := fc.Now().Add(time.Hour).UnixNano()

	allAuthz := make([]*corepb.Authorization, 100)
	for i := 0; i < 100; i++ {
		allAuthz[i] = &corepb.Authorization{
			Identifier:     fmt.Sprintf("%08x", i),
			RegistrationID: reg.Id,
			Status:         string(core.StatusPending),
			Expires:        expires,
			Challenges: []*corepb.Challenge{
				{
					Status: string(core.StatusPending),
					Type:   string(core.ChallengeTypeDNS01),
					Token:  core.NewToken(),
				},
			},
		}
	}

	req := &sapb.AddPendingAuthorizationsRequest{Authz: allAuthz}
	ids, err := sa.NewAuthorizations2(context.Background(), req)
	test.AssertNotError(t, err, "sa.NewAuthorizations failed")
	test.AssertEquals(t, len(ids.Ids), 100)
	for i, id := range ids.Ids {
		dbVer, err := sa.GetAuthorization2(context.Background(), &sapb.AuthorizationID2{Id: id})
		test.AssertNotError(t, err, "sa.GetAuthorization2 failed")
		// Everything but the ID should match.
		req.Authz[i].Id = dbVer.Id
		test.AssertDeepEquals(t, req.Authz[i], dbVer)
	}
}

func TestFinalizeAuthorization2(t *testing.T) {
	sa, fc, cleanUp := initSA(t)
	defer cleanUp()

	reg := createWorkingRegistration(t, sa)

	expires := fc.Now().Add(time.Hour).UTC().UnixNano()
	apb := &corepb.Authorization{
		Identifier:     "aaa",
		RegistrationID: reg.Id,
		Status:         string(core.StatusPending),
		Expires:        expires,
		Challenges: []*corepb.Challenge{
			{
				Status: string(core.StatusPending),
				Type:   string(core.ChallengeTypeDNS01),
				Token:  "YXNkAAAAAAAAAAAAAAAAAAAAAAAAAAAAAAAAAAAAAAA",
			},
		},
	}
	ids, err := sa.NewAuthorizations2(context.Background(), &sapb.AddPendingAuthorizationsRequest{Authz: []*corepb.Authorization{apb}})
	test.AssertNotError(t, err, "sa.NewAuthorization failed")

	fc.Set(time.Date(2021, 1, 1, 0, 0, 0, 0, time.UTC))
	expires = fc.Now().Add(time.Hour * 2).UTC().UnixNano()
	attemptedAt := fc.Now().UnixNano()

	ip, _ := net.ParseIP("1.1.1.1").MarshalText()
	_, err = sa.FinalizeAuthorization2(context.Background(), &sapb.FinalizeAuthorizationRequest{
		Id: ids.Ids[0],
		ValidationRecords: []*corepb.ValidationRecord{
			{
				Hostname:    "aaa",
				Port:        "123",
				Url:         "http://asd",
				AddressUsed: ip,
			},
		},
		Status:      string(core.StatusValid),
		Expires:     expires,
		Attempted:   string(core.ChallengeTypeDNS01),
		AttemptedAt: attemptedAt,
	})
	test.AssertNotError(t, err, "sa.FinalizeAuthorization2 failed")

	dbVer, err := sa.GetAuthorization2(context.Background(), &sapb.AuthorizationID2{Id: ids.Ids[0]})
	test.AssertNotError(t, err, "sa.GetAuthorization2 failed")
	test.AssertEquals(t, dbVer.Status, string(core.StatusValid))
	test.AssertEquals(t, time.Unix(0, dbVer.Expires).UTC(), fc.Now().Add(time.Hour*2).UTC())
	test.AssertEquals(t, dbVer.Challenges[0].Status, string(core.StatusValid))
	test.AssertEquals(t, len(dbVer.Challenges[0].Validationrecords), 1)
	test.AssertEquals(t, time.Unix(0, dbVer.Challenges[0].Validated).UTC(), fc.Now().UTC())

	apb2 := &corepb.Authorization{
		Identifier:     "aaa",
		RegistrationID: reg.Id,
		Status:         string(core.StatusPending),
		Expires:        expires,
		Challenges: []*corepb.Challenge{
			{
				Status: string(core.StatusPending),
				Type:   string(core.ChallengeTypeDNS01),
				Token:  "ZmdoAAAAAAAAAAAAAAAAAAAAAAAAAAAAAAAAAAAAAAA",
			},
		},
	}
	ids, err = sa.NewAuthorizations2(context.Background(), &sapb.AddPendingAuthorizationsRequest{Authz: []*corepb.Authorization{apb2}})
	test.AssertNotError(t, err, "sa.NewAuthorization failed")
	prob, _ := bgrpc.ProblemDetailsToPB(probs.ConnectionFailure("it went bad captain"))
	_, err = sa.FinalizeAuthorization2(context.Background(), &sapb.FinalizeAuthorizationRequest{
		Id: ids.Ids[0],
		ValidationRecords: []*corepb.ValidationRecord{
			{
				Hostname:    "aaa",
				Port:        "123",
				Url:         "http://asd",
				AddressUsed: ip,
			},
		},
		ValidationError: prob,
		Status:          string(core.StatusInvalid),
		Attempted:       string(core.ChallengeTypeDNS01),
		Expires:         expires,
	})
	test.AssertNotError(t, err, "sa.FinalizeAuthorization2 failed")

	dbVer, err = sa.GetAuthorization2(context.Background(), &sapb.AuthorizationID2{Id: ids.Ids[0]})
	test.AssertNotError(t, err, "sa.GetAuthorization2 failed")
	test.AssertEquals(t, dbVer.Status, string(core.StatusInvalid))
	test.AssertEquals(t, dbVer.Challenges[0].Status, string(core.StatusInvalid))
	test.AssertEquals(t, len(dbVer.Challenges[0].Validationrecords), 1)
	test.AssertDeepEquals(t, dbVer.Challenges[0].Error, prob)
}

func TestGetPendingAuthorization2(t *testing.T) {
	sa, fc, cleanUp := initSA(t)
	defer cleanUp()

	domain := "example.com"
	expiresA := fc.Now().Add(time.Hour).UTC()
	expiresB := fc.Now().Add(time.Hour * 3).UTC()
	authzIDA := createPendingAuthorization(t, sa, domain, expiresA)
	authzIDB := createPendingAuthorization(t, sa, domain, expiresB)

	regID := int64(1)
	validUntil := fc.Now().Add(time.Hour * 2).UTC().UnixNano()
	dbVer, err := sa.GetPendingAuthorization2(context.Background(), &sapb.GetPendingAuthorizationRequest{
		RegistrationID:  regID,
		IdentifierValue: domain,
		ValidUntil:      validUntil,
	})
	test.AssertNotError(t, err, "sa.GetPendingAuthorization2 failed")
	test.AssertEquals(t, fmt.Sprintf("%d", authzIDB), dbVer.Id)

	validUntil = fc.Now().UTC().UnixNano()
	dbVer, err = sa.GetPendingAuthorization2(context.Background(), &sapb.GetPendingAuthorizationRequest{
		RegistrationID:  regID,
		IdentifierValue: domain,
		ValidUntil:      validUntil,
	})
	test.AssertNotError(t, err, "sa.GetPendingAuthorization2 failed")
	test.AssertEquals(t, fmt.Sprintf("%d", authzIDA), dbVer.Id)
}

func TestCountPendingAuthorizations2(t *testing.T) {
	sa, fc, cleanUp := initSA(t)
	defer cleanUp()

	expiresA := fc.Now().Add(time.Hour).UTC()
	expiresB := fc.Now().Add(time.Hour * 3).UTC()
	_ = createPendingAuthorization(t, sa, "example.com", expiresA)
	_ = createPendingAuthorization(t, sa, "example.com", expiresB)

	// Registration has two new style pending authorizations
	regID := int64(1)
	count, err := sa.CountPendingAuthorizations2(context.Background(), &sapb.RegistrationID{
		Id: regID,
	})
	test.AssertNotError(t, err, "sa.CountPendingAuthorizations2 failed")
	test.AssertEquals(t, count.Count, int64(2))

	// Registration has two new style pending authorizations, one of which has expired
	fc.Add(time.Hour * 2)
	count, err = sa.CountPendingAuthorizations2(context.Background(), &sapb.RegistrationID{
		Id: regID,
	})
	test.AssertNotError(t, err, "sa.CountPendingAuthorizations2 failed")
	test.AssertEquals(t, count.Count, int64(1))

	// Registration with no authorizations should be 0
	noReg := int64(20)
	count, err = sa.CountPendingAuthorizations2(context.Background(), &sapb.RegistrationID{
		Id: noReg,
	})
	test.AssertNotError(t, err, "sa.CountPendingAuthorizations2 failed")
	test.AssertEquals(t, count.Count, int64(0))
}

func TestAuthzModelMapToPB(t *testing.T) {
	baseExpires := time.Now()
	input := map[string]authzModel{
		"example.com": {
			ID:              123,
			IdentifierType:  0,
			IdentifierValue: "example.com",
			RegistrationID:  77,
			Status:          1,
			Expires:         baseExpires,
			Challenges:      4,
		},
		"www.example.com": {
			ID:              124,
			IdentifierType:  0,
			IdentifierValue: "www.example.com",
			RegistrationID:  77,
			Status:          1,
			Expires:         baseExpires,
			Challenges:      1,
		},
		"other.example.net": {
			ID:              125,
			IdentifierType:  0,
			IdentifierValue: "other.example.net",
			RegistrationID:  77,
			Status:          1,
			Expires:         baseExpires,
			Challenges:      3,
		},
	}

	out, err := authzModelMapToPB(input)
	if err != nil {
		t.Fatal(err)
	}

	for _, el := range out.Authz {
		model, ok := input[el.Domain]
		if !ok {
			t.Errorf("output had element for %q, a hostname not present in input", el.Domain)
		}
		authzPB := el.Authz
		test.AssertEquals(t, authzPB.Id, fmt.Sprintf("%d", model.ID))
		test.AssertEquals(t, authzPB.Identifier, model.IdentifierValue)
		test.AssertEquals(t, authzPB.RegistrationID, model.RegistrationID)
		test.AssertEquals(t, authzPB.Status, string(uintToStatus[model.Status]))
		gotTime := time.Unix(0, authzPB.Expires).UTC()
		if !model.Expires.Equal(gotTime) {
			t.Errorf("Times didn't match. Got %s, expected %s (%d)", gotTime, model.Expires, authzPB.Expires)
		}
		if len(el.Authz.Challenges) != bits.OnesCount(uint(model.Challenges)) {
			t.Errorf("wrong number of challenges for %q: got %d, expected %d", el.Domain,
				len(el.Authz.Challenges), bits.OnesCount(uint(model.Challenges)))
		}
		switch model.Challenges {
		case 1:
			test.AssertEquals(t, el.Authz.Challenges[0].Type, "http-01")
		case 3:
			test.AssertEquals(t, el.Authz.Challenges[0].Type, "http-01")
			test.AssertEquals(t, el.Authz.Challenges[1].Type, "dns-01")
		case 4:
			test.AssertEquals(t, el.Authz.Challenges[0].Type, "tls-alpn-01")
		}

		delete(input, el.Domain)
	}

	for k := range input {
		t.Errorf("hostname %q was not present in output", k)
	}
}

func TestGetValidOrderAuthorizations2(t *testing.T) {
	sa, fc, cleanup := initSA(t)
	defer cleanup()

	// Create two new valid authorizations
	reg := createWorkingRegistration(t, sa)
	identA := "a.example.com"
	identB := "b.example.com"
	expires := fc.Now().Add(time.Hour * 24 * 7).UTC()
	attemptedAt := fc.Now()

	authzIDA := createFinalizedAuthorization(t, sa, identA, expires, "valid", attemptedAt)
	authzIDB := createFinalizedAuthorization(t, sa, identB, expires, "valid", attemptedAt)

	order, err := sa.NewOrder(context.Background(), &sapb.NewOrderRequest{
		RegistrationID:   reg.Id,
		Expires:          fc.Now().Truncate(time.Second).UnixNano(),
		Names:            []string{"a.example.com", "b.example.com"},
		V2Authorizations: []int64{authzIDA, authzIDB},
	})
	test.AssertNotError(t, err, "AddOrder failed")

	authzMap, err := sa.GetValidOrderAuthorizations2(
		context.Background(),
		&sapb.GetValidOrderAuthorizationsRequest{
			Id:     order.Id,
			AcctID: reg.Id,
		})
	test.AssertNotError(t, err, "sa.GetValidOrderAuthorizations failed")
	test.AssertNotNil(t, authzMap, "sa.GetValidOrderAuthorizations result was nil")
	test.AssertEquals(t, len(authzMap.Authz), 2)

	namesToCheck := map[string]int64{"a.example.com": authzIDA, "b.example.com": authzIDB}
	for _, a := range authzMap.Authz {
		if fmt.Sprintf("%d", namesToCheck[a.Authz.Identifier]) != a.Authz.Id {
			t.Fatalf("incorrect identifier %q with id %s", a.Authz.Identifier, a.Authz.Id)
		}
		test.AssertEquals(t, a.Authz.Expires, expires.UnixNano())
		delete(namesToCheck, a.Authz.Identifier)
	}

	// Getting the order authorizations for an order that doesn't exist should return nothing
	missingID := int64(0xC0FFEEEEEEE)
	authzMap, err = sa.GetValidOrderAuthorizations2(
		context.Background(),
		&sapb.GetValidOrderAuthorizationsRequest{
			Id:     missingID,
			AcctID: reg.Id,
		})
	test.AssertNotError(t, err, "sa.GetValidOrderAuthorizations failed")
	test.AssertEquals(t, len(authzMap.Authz), 0)

	// Getting the order authorizations for an order that does exist, but for the
	// wrong acct ID should return nothing
	wrongAcctID := int64(0xDEADDA7ABA5E)
	authzMap, err = sa.GetValidOrderAuthorizations2(
		context.Background(),
		&sapb.GetValidOrderAuthorizationsRequest{
			Id:     order.Id,
			AcctID: wrongAcctID,
		})
	test.AssertNotError(t, err, "sa.GetValidOrderAuthorizations failed")
	test.AssertEquals(t, len(authzMap.Authz), 0)
}

func TestCountInvalidAuthorizations2(t *testing.T) {
	sa, fc, cleanUp := initSA(t)
	defer cleanUp()

	// Create two authorizations, one pending, one invalid
	fc.Add(time.Hour)
	reg := createWorkingRegistration(t, sa)
	ident := "aaa"
	expiresA := fc.Now().Add(time.Hour).UTC()
	expiresB := fc.Now().Add(time.Hour * 3).UTC()
	attemptedAt := fc.Now()
	_ = createFinalizedAuthorization(t, sa, ident, expiresA, "invalid", attemptedAt)
	_ = createPendingAuthorization(t, sa, ident, expiresB)

	earliest, latest := fc.Now().Add(-time.Hour).UTC().UnixNano(), fc.Now().Add(time.Hour*5).UTC().UnixNano()
	count, err := sa.CountInvalidAuthorizations2(context.Background(), &sapb.CountInvalidAuthorizationsRequest{
		RegistrationID: reg.Id,
		Hostname:       ident,
		Range: &sapb.Range{
			Earliest: earliest,
			Latest:   latest,
		},
	})
	test.AssertNotError(t, err, "sa.CountInvalidAuthorizations2 failed")
	test.AssertEquals(t, count.Count, int64(1))
}

func TestGetValidAuthorizations2(t *testing.T) {
	sa, fc, cleanUp := initSA(t)
	defer cleanUp()

	// Create a valid authorization
	ident := "aaa"
	expires := fc.Now().Add(time.Hour).UTC()
	attemptedAt := fc.Now()
	authzID := createFinalizedAuthorization(t, sa, ident, expires, "valid", attemptedAt)

	now := fc.Now().UTC().UnixNano()
	regID := int64(1)
	authzs, err := sa.GetValidAuthorizations2(context.Background(), &sapb.GetValidAuthorizationsRequest{
		Domains: []string{
			"aaa",
			"bbb",
		},
		RegistrationID: regID,
		Now:            now,
	})
	test.AssertNotError(t, err, "sa.GetValidAuthorizations2 failed")
	test.AssertEquals(t, len(authzs.Authz), 1)
	test.AssertEquals(t, authzs.Authz[0].Domain, ident)
	test.AssertEquals(t, authzs.Authz[0].Authz.Id, fmt.Sprintf("%d", authzID))
}

func TestGetOrderExpired(t *testing.T) {
	sa, fc, cleanUp := initSA(t)
	defer cleanUp()

	fc.Add(time.Hour * 5)
	reg := createWorkingRegistration(t, sa)
	order, err := sa.NewOrder(context.Background(), &sapb.NewOrderRequest{
		RegistrationID:   reg.Id,
		Expires:          fc.Now().Add(-time.Hour).UnixNano(),
		Names:            []string{"example.com"},
		V2Authorizations: []int64{666},
	})
	test.AssertNotError(t, err, "NewOrder failed")
	_, err = sa.GetOrder(context.Background(), &sapb.OrderRequest{
		Id: order.Id,
	})
	test.AssertError(t, err, "GetOrder didn't fail for an expired order")
	test.AssertErrorIs(t, err, berrors.NotFound)
}

func TestBlockedKey(t *testing.T) {
	sa, _, cleanUp := initSA(t)
	defer cleanUp()

	hashA := make([]byte, 32)
	hashA[0] = 1
	hashB := make([]byte, 32)
	hashB[0] = 2

	added := time.Now().UnixNano()
	source := "API"
	_, err := sa.AddBlockedKey(context.Background(), &sapb.AddBlockedKeyRequest{
		KeyHash: hashA,
		Added:   added,
		Source:  source,
	})
	test.AssertNotError(t, err, "AddBlockedKey failed")
	_, err = sa.AddBlockedKey(context.Background(), &sapb.AddBlockedKeyRequest{
		KeyHash: hashA,
		Added:   added,
		Source:  source,
	})
	test.AssertNotError(t, err, "AddBlockedKey failed with duplicate insert")

	comment := "testing comments"
	_, err = sa.AddBlockedKey(context.Background(), &sapb.AddBlockedKeyRequest{
		KeyHash: hashB,
		Added:   added,
		Source:  source,
		Comment: comment,
	})
	test.AssertNotError(t, err, "AddBlockedKey failed")

	exists, err := sa.KeyBlocked(context.Background(), &sapb.KeyBlockedRequest{
		KeyHash: hashA,
	})
	test.AssertNotError(t, err, "KeyBlocked failed")
	test.Assert(t, exists != nil, "*sapb.Exists is nil")
	test.Assert(t, exists.Exists, "KeyBlocked returned false for blocked key")
	exists, err = sa.KeyBlocked(context.Background(), &sapb.KeyBlockedRequest{
		KeyHash: hashB,
	})
	test.AssertNotError(t, err, "KeyBlocked failed")
	test.Assert(t, exists != nil, "*sapb.Exists is nil")
	test.Assert(t, exists.Exists, "KeyBlocked returned false for blocked key")
	exists, err = sa.KeyBlocked(context.Background(), &sapb.KeyBlockedRequest{
		KeyHash: []byte{5},
	})
	test.AssertNotError(t, err, "KeyBlocked failed")
	test.Assert(t, exists != nil, "*sapb.Exists is nil")
	test.Assert(t, !exists.Exists, "KeyBlocked returned true for non-blocked key")
}

func TestAddBlockedKeyUnknownSource(t *testing.T) {
	sa, _, cleanUp := initSA(t)
	defer cleanUp()

	_, err := sa.AddBlockedKey(context.Background(), &sapb.AddBlockedKeyRequest{
		KeyHash: []byte{1, 2, 3},
		Added:   1,
		Source:  "heyo",
	})
	test.AssertError(t, err, "AddBlockedKey didn't fail with unknown source")
	test.AssertEquals(t, err.Error(), "unknown source")
}

func TestBlockedKeyRevokedBy(t *testing.T) {
	sa, _, cleanUp := initSA(t)
	defer cleanUp()

	err := features.Set(map[string]bool{"StoreRevokerInfo": true})
	test.AssertNotError(t, err, "failed to set features")
	defer features.Reset()

	_, err = sa.AddBlockedKey(context.Background(), &sapb.AddBlockedKeyRequest{
		KeyHash: []byte{1},
		Added:   1,
		Source:  "API",
	})
	test.AssertNotError(t, err, "AddBlockedKey failed")

	_, err = sa.AddBlockedKey(context.Background(), &sapb.AddBlockedKeyRequest{
		KeyHash:   []byte{2},
		Added:     1,
		Source:    "API",
		RevokedBy: 1,
	})
	test.AssertNotError(t, err, "AddBlockedKey failed")
}

func TestHashNames(t *testing.T) {
	// Test that it is deterministic
	h1 := HashNames([]string{"a"})
	h2 := HashNames([]string{"a"})
	test.AssertByteEquals(t, h1, h2)

	// Test that it differentiates
	h1 = HashNames([]string{"a"})
	h2 = HashNames([]string{"b"})
	test.Assert(t, !bytes.Equal(h1, h2), "Should have been different")

	// Test that it is not subject to ordering
	h1 = HashNames([]string{"a", "b"})
	h2 = HashNames([]string{"b", "a"})
	test.AssertByteEquals(t, h1, h2)

	// Test that it is not subject to case
	h1 = HashNames([]string{"a", "b"})
	h2 = HashNames([]string{"A", "B"})
	test.AssertByteEquals(t, h1, h2)

	// Test that it is not subject to duplication
	h1 = HashNames([]string{"a", "a"})
	h2 = HashNames([]string{"a"})
	test.AssertByteEquals(t, h1, h2)
}

func TestIncidentsForSerial(t *testing.T) {
	sa, _, cleanUp := initSA(t)
	defer cleanUp()

	testSADbMap, err := NewDbMap(vars.DBConnSAFullPerms, DbSettings{})
	test.AssertNotError(t, err, "Couldn't create test dbMap")

	testIncidentsDbMap, err := NewDbMap(vars.DBConnIncidentsFullPerms, DbSettings{})
	test.AssertNotError(t, err, "Couldn't create test dbMap")
	defer test.ResetIncidentsTestDatabase(t)

	// Add a disabled incident.
	err = testSADbMap.Insert(&incidentModel{
		SerialTable: "incident_foo",
		URL:         "https://example.com/foo-incident",
		RenewBy:     sa.clk.Now().Add(time.Hour * 24 * 7),
		Enabled:     false,
	})
	test.AssertNotError(t, err, "Failed to insert disabled incident")

	// No incidents are enabled, so this should return in error.
	result, err := sa.IncidentsForSerial(context.Background(), &sapb.Serial{Serial: "1337"})
	test.AssertNotError(t, err, "fetching from no incidents")
	test.AssertEquals(t, len(result.Incidents), 0)

	// Add an enabled incident.
	err = testSADbMap.Insert(&incidentModel{
		SerialTable: "incident_bar",
		URL:         "https://example.com/test-incident",
		RenewBy:     sa.clk.Now().Add(time.Hour * 24 * 7),
		Enabled:     true,
	})
	test.AssertNotError(t, err, "Failed to insert enabled incident")

	// Add a row to the incident table with serial '1338'.
	affectedCertA := incidentSerialModel{
		Serial:         "1338",
		RegistrationID: 1,
		OrderID:        1,
		LastNoticeSent: sa.clk.Now().Add(time.Hour * 24 * 7),
	}
	_, err = testIncidentsDbMap.Exec(
		fmt.Sprintf("INSERT INTO incident_bar (%s) VALUES ('%s', %d, %d, '%s')",
			"serial, registrationID, orderID, lastNoticeSent",
			affectedCertA.Serial,
			affectedCertA.RegistrationID,
			affectedCertA.OrderID,
			affectedCertA.LastNoticeSent.Format("2006-01-02 15:04:05"),
		),
	)
	test.AssertNotError(t, err, "Error while inserting row for '1338' into incident table")

	// The incident table should not contain a row with serial '1337'.
	result, err = sa.IncidentsForSerial(context.Background(), &sapb.Serial{Serial: "1337"})
	test.AssertNotError(t, err, "fetching from one incident")
	test.AssertEquals(t, len(result.Incidents), 0)

	// Add a row to the incident table with serial '1337'.
	affectedCertB := incidentSerialModel{
		Serial:         "1337",
		RegistrationID: 2,
		OrderID:        2,
		LastNoticeSent: sa.clk.Now().Add(time.Hour * 24 * 7),
	}
	_, err = testIncidentsDbMap.Exec(
		fmt.Sprintf("INSERT INTO incident_bar (%s) VALUES ('%s', %d, %d, '%s')",
			"serial, registrationID, orderID, lastNoticeSent",
			affectedCertB.Serial,
			affectedCertB.RegistrationID,
			affectedCertB.OrderID,
			affectedCertB.LastNoticeSent.Format("2006-01-02 15:04:05"),
		),
	)
	test.AssertNotError(t, err, "Error while inserting row for '1337' into incident table")

	// The incident table should now contain a row with serial '1337'.
	result, err = sa.IncidentsForSerial(context.Background(), &sapb.Serial{Serial: "1337"})
	test.AssertNotError(t, err, "Failed to retrieve incidents for serial")
	test.AssertEquals(t, len(result.Incidents), 1)
}

type mockSerialsForIncidentServerStream struct {
	grpc.ServerStream
	output chan<- *sapb.IncidentSerial
}

func (s mockSerialsForIncidentServerStream) Send(serial *sapb.IncidentSerial) error {
	s.output <- serial
	return nil
}

func (s mockSerialsForIncidentServerStream) Context() context.Context {
	return context.Background()
}

func TestSerialsForIncident(t *testing.T) {
	sa, _, cleanUp := initSA(t)
	defer cleanUp()

	testIncidentsDbMap, err := NewDbMap(vars.DBConnIncidentsFullPerms, DbSettings{})
	test.AssertNotError(t, err, "Couldn't create test dbMap")
	defer test.ResetIncidentsTestDatabase(t)

	// Request serials from a malformed incident table name.
	mockServerStream := mockSerialsForIncidentServerStream{}
	err = sa.SerialsForIncident(
		&sapb.SerialsForIncidentRequest{
			IncidentTable: "incidesnt_Baz",
		},
		mockServerStream,
	)
	test.AssertError(t, err, "Expected error for malformed table name")
	test.AssertContains(t, err.Error(), "malformed table name \"incidesnt_Baz\"")

	// Request serials from another malformed incident table name.
	mockServerStream = mockSerialsForIncidentServerStream{}
	longTableName := "incident_l" + strings.Repeat("o", 1000) + "ng"
	err = sa.SerialsForIncident(
		&sapb.SerialsForIncidentRequest{
			IncidentTable: longTableName,
		},
		mockServerStream,
	)
	test.AssertError(t, err, "Expected error for long table name")
	test.AssertContains(t, err.Error(), fmt.Sprintf("malformed table name %q", longTableName))

	// Request serials for an incident table which doesn't exists.
	mockServerStream = mockSerialsForIncidentServerStream{}
	err = sa.SerialsForIncident(
		&sapb.SerialsForIncidentRequest{
			IncidentTable: "incident_baz",
		},
		mockServerStream,
	)
	test.AssertError(t, err, "Expected error for nonexistent table name")

	// Assert that the error is a MySQL error so we can inspect the error code.
	var mysqlErr *mysql.MySQLError
	if errors.As(err, &mysqlErr) {
		// We expect the error code to be 1146 (ER_NO_SUCH_TABLE):
		// https://mariadb.com/kb/en/mariadb-error-codes/
		test.AssertEquals(t, mysqlErr.Number, uint16(1146))
	} else {
		t.Fatalf("Expected MySQL Error 1146 (ER_NO_SUCH_TABLE) from Recv(), got %q", err)
	}

	// Request serials from table 'incident_foo', which we expect to exist but
	// be empty.
	stream := make(chan *sapb.IncidentSerial)
	mockServerStream = mockSerialsForIncidentServerStream{output: stream}
	go func() {
		err = sa.SerialsForIncident(
			&sapb.SerialsForIncidentRequest{
				IncidentTable: "incident_foo",
			},
			mockServerStream,
		)
		close(stream) // Let our main test thread continue.
	}()
	for range stream {
		t.Fatal("No serials should have been written to this stream")
	}
	test.AssertNotError(t, err, "Error calling SerialsForIncident on empty table")

	// Add 4 rows of incident serials to 'incident_foo'.
	expectedSerials := map[string]bool{
		"1335": true, "1336": true, "1337": true, "1338": true,
	}
	for i := range expectedSerials {
		mrand.Seed(time.Now().Unix())
		randInt := func() int64 { return mrand.Int63() }
		_, err := testIncidentsDbMap.Exec(
			fmt.Sprintf("INSERT INTO incident_foo (%s) VALUES ('%s', %d, %d, '%s')",
				"serial, registrationID, orderID, lastNoticeSent",
				i,
				randInt(),
				randInt(),
				sa.clk.Now().Add(time.Hour*24*7).Format("2006-01-02 15:04:05"),
			),
		)
		test.AssertNotError(t, err, fmt.Sprintf("Error while inserting row for '%s' into incident table", i))
	}

	// Request all 4 serials from the incident table we just added entries to.
	stream = make(chan *sapb.IncidentSerial)
	mockServerStream = mockSerialsForIncidentServerStream{output: stream}
	go func() {
		err = sa.SerialsForIncident(
			&sapb.SerialsForIncidentRequest{
				IncidentTable: "incident_foo",
			},
			mockServerStream,
		)
		close(stream)
	}()
	receivedSerials := make(map[string]bool)
	for serial := range stream {
		if len(receivedSerials) > 4 {
			t.Fatal("Received too many serials")
		}
		if _, ok := receivedSerials[serial.Serial]; ok {
			t.Fatalf("Received serial %q more than once", serial.Serial)
		}
		receivedSerials[serial.Serial] = true
	}
	test.AssertDeepEquals(t, receivedSerials, map[string]bool{
		"1335": true, "1336": true, "1337": true, "1338": true,
	})
	test.AssertNotError(t, err, "Error getting serials for incident")
}

type mockGetRevokedCertsServerStream struct {
	grpc.ServerStream
	output chan<- *corepb.CRLEntry
}

func (s mockGetRevokedCertsServerStream) Send(entry *corepb.CRLEntry) error {
	s.output <- entry
	return nil
}

func (s mockGetRevokedCertsServerStream) Context() context.Context {
	return context.Background()
}

func TestGetRevokedCerts(t *testing.T) {
	sa, _, cleanUp := initSA(t)
	defer cleanUp()

	// Add a cert to the DB to test with. We use AddPrecertificate because it sets
	// up the certificateStatus row we need. This particular cert has a notAfter
	// date of Mar 6 2023, and we lie about its IssuerNameID to make things easy.
	reg := createWorkingRegistration(t, sa)
	eeCert, err := core.LoadCert("../test/hierarchy/ee-e1.cert.pem")
	test.AssertNotError(t, err, "failed to load test cert")
	_, err = sa.AddPrecertificate(ctx, &sapb.AddCertificateRequest{
		Der:      eeCert.Raw,
		RegID:    reg.Id,
		Ocsp:     nil,
		Issued:   eeCert.NotBefore.UnixNano(),
		IssuerID: 1,
	})
	test.AssertNotError(t, err, "failed to add test cert")

	// Check that it worked.
	status, err := sa.GetCertificateStatus(
		ctx, &sapb.Serial{Serial: core.SerialToString(eeCert.SerialNumber)})
	test.AssertNotError(t, err, "GetCertificateStatus failed")
	test.AssertEquals(t, core.OCSPStatus(status.Status), core.OCSPStatusGood)

	// Here's a little helper func we'll use to call GetRevokedCerts and count
	// how many results it returned.
	countRevokedCerts := func(req *sapb.GetRevokedCertsRequest) (int, error) {
		stream := make(chan *corepb.CRLEntry)
		mockServerStream := mockGetRevokedCertsServerStream{output: stream}
		var err error
		go func() {
			err = sa.GetRevokedCerts(req, mockServerStream)
			close(stream)
		}()
		entriesReceived := 0
		for range stream {
			entriesReceived++
		}
		return entriesReceived, err
	}

	// Asking for revoked certs now should return no results.
	count, err := countRevokedCerts(&sapb.GetRevokedCertsRequest{
		IssuerNameID:  1,
		ExpiresAfter:  time.Date(2023, time.March, 1, 0, 0, 0, 0, time.UTC).UnixNano(),
		ExpiresBefore: time.Date(2023, time.April, 1, 0, 0, 0, 0, time.UTC).UnixNano(),
		RevokedBefore: time.Date(2023, time.April, 1, 0, 0, 0, 0, time.UTC).UnixNano(),
	})
	test.AssertNotError(t, err, "zero rows shouldn't result in error")
	test.AssertEquals(t, count, 0)

	// Revoke the certificate.
	_, err = sa.RevokeCertificate(context.Background(), &sapb.RevokeCertificateRequest{
		Serial:   core.SerialToString(eeCert.SerialNumber),
		Date:     time.Date(2023, time.January, 1, 0, 0, 0, 0, time.UTC).UnixNano(),
		Reason:   1,
		Response: []byte{1, 2, 3},
	})
	test.AssertNotError(t, err, "failed to revoke test cert")

	// Asking for revoked certs now should return one result.
	count, err = countRevokedCerts(&sapb.GetRevokedCertsRequest{
		IssuerNameID:  1,
		ExpiresAfter:  time.Date(2023, time.March, 1, 0, 0, 0, 0, time.UTC).UnixNano(),
		ExpiresBefore: time.Date(2023, time.April, 1, 0, 0, 0, 0, time.UTC).UnixNano(),
		RevokedBefore: time.Date(2023, time.April, 1, 0, 0, 0, 0, time.UTC).UnixNano(),
	})
	test.AssertNotError(t, err, "normal usage shouldn't result in error")
	test.AssertEquals(t, count, 1)

	// Asking for revoked certs with an old RevokedBefore should return no results.
	count, err = countRevokedCerts(&sapb.GetRevokedCertsRequest{
		IssuerNameID:  1,
		ExpiresAfter:  time.Date(2023, time.March, 1, 0, 0, 0, 0, time.UTC).UnixNano(),
		ExpiresBefore: time.Date(2023, time.April, 1, 0, 0, 0, 0, time.UTC).UnixNano(),
		RevokedBefore: time.Date(2020, time.March, 1, 0, 0, 0, 0, time.UTC).UnixNano(),
	})
	test.AssertNotError(t, err, "zero rows shouldn't result in error")
	test.AssertEquals(t, count, 0)

	// Asking for revoked certs in a time period that does not cover this cert's
	// notAfter timestamp should return zero results.
	count, err = countRevokedCerts(&sapb.GetRevokedCertsRequest{
		IssuerNameID:  1,
		ExpiresAfter:  time.Date(2022, time.March, 1, 0, 0, 0, 0, time.UTC).UnixNano(),
		ExpiresBefore: time.Date(2022, time.April, 1, 0, 0, 0, 0, time.UTC).UnixNano(),
		RevokedBefore: time.Date(2023, time.April, 1, 0, 0, 0, 0, time.UTC).UnixNano(),
	})
	test.AssertNotError(t, err, "zero rows shouldn't result in error")
	test.AssertEquals(t, count, 0)
}

func TestGetMaxExpiration(t *testing.T) {
	sa, _, cleanUp := initSA(t)
	defer cleanUp()

	// Add a cert to the DB to test with. We use AddPrecertificate because it sets
	// up the certificateStatus row we need. This particular cert has a notAfter
	// date of Mar 6 2023, and we lie about its IssuerNameID to make things easy.
	reg := createWorkingRegistration(t, sa)
	eeCert, err := core.LoadCert("../test/hierarchy/ee-e1.cert.pem")
	test.AssertNotError(t, err, "failed to load test cert")
	_, err = sa.AddPrecertificate(ctx, &sapb.AddCertificateRequest{
		Der:      eeCert.Raw,
		RegID:    reg.Id,
		Ocsp:     nil,
		Issued:   eeCert.NotBefore.UnixNano(),
		IssuerID: 1,
	})
	test.AssertNotError(t, err, "failed to add test cert")

	lastExpiry, err := sa.GetMaxExpiration(context.Background(), &emptypb.Empty{})
	test.AssertNotError(t, err, "getting last expriy should succeed")
	test.Assert(t, lastExpiry.AsTime().Equal(eeCert.NotAfter), "times should be equal")
}<|MERGE_RESOLUTION|>--- conflicted
+++ resolved
@@ -77,11 +77,7 @@
 		t.Fatalf("Failed to create SA: %s", err)
 	}
 
-<<<<<<< HEAD
-	sa, err := NewSQLStorageAuthorityWrapping(saro, saro.dbReadOnlyMap, metrics.NoopRegisterer)
-=======
 	sa, err := NewSQLStorageAuthorityWrapping(saro, dbMap, metrics.NoopRegisterer)
->>>>>>> 85aa5208
 	if err != nil {
 		t.Fatalf("Failed to create SA: %s", err)
 	}
