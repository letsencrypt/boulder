--- conflicted
+++ resolved
@@ -2920,116 +2920,6 @@
 	test.AssertNotError(t, err, "Error getting serials for incident")
 }
 
-<<<<<<< HEAD
-=======
-func TestGetRevokedCerts(t *testing.T) {
-	sa, _, cleanUp := initSA(t)
-	defer cleanUp()
-
-	// Add a cert to the DB to test with. We use AddPrecertificate because it sets
-	// up the certificateStatus row we need. This particular cert has a notAfter
-	// date of Mar 6 2023, and we lie about its IssuerNameID to make things easy.
-	reg := createWorkingRegistration(t, sa)
-	eeCert, err := core.LoadCert("../test/hierarchy/ee-e1.cert.pem")
-	test.AssertNotError(t, err, "failed to load test cert")
-	_, err = sa.AddSerial(ctx, &sapb.AddSerialRequest{
-		RegID:   reg.Id,
-		Serial:  core.SerialToString(eeCert.SerialNumber),
-		Created: timestamppb.New(eeCert.NotBefore),
-		Expires: timestamppb.New(eeCert.NotAfter),
-	})
-	test.AssertNotError(t, err, "failed to add test serial")
-	_, err = sa.AddPrecertificate(ctx, &sapb.AddCertificateRequest{
-		Der:          eeCert.Raw,
-		RegID:        reg.Id,
-		Issued:       timestamppb.New(eeCert.NotBefore),
-		IssuerNameID: 1,
-	})
-	test.AssertNotError(t, err, "failed to add test cert")
-
-	// Check that it worked.
-	status, err := sa.GetRevocationStatus(
-		ctx, &sapb.Serial{Serial: core.SerialToString(eeCert.SerialNumber)})
-	test.AssertNotError(t, err, "GetCertificateStatus failed")
-	test.AssertEquals(t, status.Status, core.RevocationStatusGood)
-
-	// Here's a little helper func we'll use to call GetRevokedCerts and count
-	// how many results it returned.
-	countRevokedCerts := func(req *sapb.GetRevokedCertsRequest) (int, error) {
-		stream := make(chan *corepb.CRLEntry)
-		mockServerStream := &fakeServerStream[corepb.CRLEntry]{output: stream}
-		var err error
-		go func() {
-			err = sa.GetRevokedCerts(req, mockServerStream)
-			close(stream)
-		}()
-		entriesReceived := 0
-		for range stream {
-			entriesReceived++
-		}
-		return entriesReceived, err
-	}
-
-	// The basic request covers a time range that should include this certificate.
-	basicRequest := &sapb.GetRevokedCertsRequest{
-		IssuerNameID:  1,
-		ExpiresAfter:  mustTimestamp("2023-03-01 00:00"),
-		ExpiresBefore: mustTimestamp("2023-04-01 00:00"),
-		RevokedBefore: mustTimestamp("2023-04-01 00:00"),
-	}
-	count, err := countRevokedCerts(basicRequest)
-	test.AssertNotError(t, err, "zero rows shouldn't result in error")
-	test.AssertEquals(t, count, 0)
-
-	// Revoke the certificate.
-	_, err = sa.RevokeCertificate(context.Background(), &sapb.RevokeCertificateRequest{
-		IssuerID: 1,
-		Serial:   core.SerialToString(eeCert.SerialNumber),
-		Date:     mustTimestamp("2023-01-01 00:00"),
-		Reason:   1,
-		Response: []byte{1, 2, 3},
-		ShardIdx: 1,
-	})
-	test.AssertNotError(t, err, "failed to revoke test cert")
-
-	// Asking for revoked certs now should return one result.
-	count, err = countRevokedCerts(basicRequest)
-	test.AssertNotError(t, err, "normal usage shouldn't result in error")
-	test.AssertEquals(t, count, 1)
-
-	// Asking for revoked certs with an old RevokedBefore should return no results.
-	count, err = countRevokedCerts(&sapb.GetRevokedCertsRequest{
-		IssuerNameID:  1,
-		ExpiresAfter:  basicRequest.ExpiresAfter,
-		ExpiresBefore: basicRequest.ExpiresBefore,
-		RevokedBefore: mustTimestamp("2020-03-01 00:00"),
-	})
-	test.AssertNotError(t, err, "zero rows shouldn't result in error")
-	test.AssertEquals(t, count, 0)
-
-	// Asking for revoked certs in a time period that does not cover this cert's
-	// notAfter timestamp should return zero results.
-	count, err = countRevokedCerts(&sapb.GetRevokedCertsRequest{
-		IssuerNameID:  1,
-		ExpiresAfter:  mustTimestamp("2022-03-01 00:00"),
-		ExpiresBefore: mustTimestamp("2022-04-01 00:00"),
-		RevokedBefore: mustTimestamp("2023-04-01 00:00"),
-	})
-	test.AssertNotError(t, err, "zero rows shouldn't result in error")
-	test.AssertEquals(t, count, 0)
-
-	// Asking for revoked certs from a different issuer should return zero results.
-	count, err = countRevokedCerts(&sapb.GetRevokedCertsRequest{
-		IssuerNameID:  5678,
-		ExpiresAfter:  basicRequest.ExpiresAfter,
-		ExpiresBefore: basicRequest.ExpiresBefore,
-		RevokedBefore: basicRequest.RevokedBefore,
-	})
-	test.AssertNotError(t, err, "zero rows shouldn't result in error")
-	test.AssertEquals(t, count, 0)
-}
-
->>>>>>> 36426f87
 func TestGetRevokedCertsByShard(t *testing.T) {
 	sa, _, cleanUp := initSA(t)
 	defer cleanUp()
