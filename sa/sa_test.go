package sa

import (
	"bytes"
	"crypto/rsa"
	"crypto/x509"
	"database/sql"
	"encoding/base64"
	"encoding/json"
	"fmt"
	"io/ioutil"
	"math/big"
	"net"
	"os"
	"reflect"
	"sync"
	"testing"
	"time"

	"golang.org/x/net/context"

	"github.com/jmhodges/clock"
	gorp "gopkg.in/go-gorp/gorp.v2"
	jose "gopkg.in/square/go-jose.v2"

	"github.com/letsencrypt/boulder/core"
	corepb "github.com/letsencrypt/boulder/core/proto"
	berrors "github.com/letsencrypt/boulder/errors"
	blog "github.com/letsencrypt/boulder/log"
	"github.com/letsencrypt/boulder/metrics"
	"github.com/letsencrypt/boulder/revocation"
	sapb "github.com/letsencrypt/boulder/sa/proto"
	"github.com/letsencrypt/boulder/sa/satest"
	"github.com/letsencrypt/boulder/test"
	"github.com/letsencrypt/boulder/test/vars"
)

var log = blog.UseMock()
var ctx = context.Background()

// initSA constructs a SQLStorageAuthority and a clean up function
// that should be defer'ed to the end of the test.
func initSA(t *testing.T) (*SQLStorageAuthority, clock.FakeClock, func()) {
	dbMap, err := NewDbMap(vars.DBConnSA, 0)
	if err != nil {
		t.Fatalf("Failed to create dbMap: %s", err)
	}

	fc := clock.NewFake()
	fc.Set(time.Date(2015, 3, 4, 5, 0, 0, 0, time.UTC))

	sa, err := NewSQLStorageAuthority(dbMap, fc, log, metrics.NewNoopScope(), 1)
	if err != nil {
		t.Fatalf("Failed to create SA: %s", err)
	}

	cleanUp := test.ResetSATestDatabase(t)
	return sa, fc, cleanUp
}

var (
	anotherKey = `{
	"kty":"RSA",
	"n": "vd7rZIoTLEe-z1_8G1FcXSw9CQFEJgV4g9V277sER7yx5Qjz_Pkf2YVth6wwwFJEmzc0hoKY-MMYFNwBE4hQHw",
	"e":"AQAB"
}`
)

func TestAddRegistration(t *testing.T) {
	sa, clk, cleanUp := initSA(t)
	defer cleanUp()

	jwk := satest.GoodJWK()

	contact := "mailto:foo@example.com"
	contacts := &[]string{contact}
	reg, err := sa.NewRegistration(ctx, core.Registration{
		Key:       jwk,
		Contact:   contacts,
		InitialIP: net.ParseIP("43.34.43.34"),
	})
	if err != nil {
		t.Fatalf("Couldn't create new registration: %s", err)
	}
	test.Assert(t, reg.ID != 0, "ID shouldn't be 0")
	test.AssertDeepEquals(t, reg.Contact, contacts)

	_, err = sa.GetRegistration(ctx, 0)
	test.AssertError(t, err, "Registration object for ID 0 was returned")

	dbReg, err := sa.GetRegistration(ctx, reg.ID)
	test.AssertNotError(t, err, fmt.Sprintf("Couldn't get registration with ID %v", reg.ID))

	expectedReg := core.Registration{
		ID:        reg.ID,
		Key:       jwk,
		InitialIP: net.ParseIP("43.34.43.34"),
		CreatedAt: clk.Now(),
	}
	test.AssertEquals(t, dbReg.ID, expectedReg.ID)
	test.Assert(t, core.KeyDigestEquals(dbReg.Key, expectedReg.Key), "Stored key != expected")

	newReg := core.Registration{
		ID:        reg.ID,
		Key:       jwk,
		Contact:   &[]string{"test.com"},
		InitialIP: net.ParseIP("72.72.72.72"),
		Agreement: "yes",
	}
	err = sa.UpdateRegistration(ctx, newReg)
	test.AssertNotError(t, err, fmt.Sprintf("Couldn't get registration with ID %v", reg.ID))
	dbReg, err = sa.GetRegistrationByKey(ctx, jwk)
	test.AssertNotError(t, err, "Couldn't get registration by key")

	test.AssertEquals(t, dbReg.ID, newReg.ID)
	test.AssertEquals(t, dbReg.Agreement, newReg.Agreement)

	var anotherJWK jose.JSONWebKey
	err = json.Unmarshal([]byte(anotherKey), &anotherJWK)
	test.AssertNotError(t, err, "couldn't unmarshal anotherJWK")
	_, err = sa.GetRegistrationByKey(ctx, &anotherJWK)
	test.AssertError(t, err, "Registration object for invalid key was returned")
}

func TestNoSuchRegistrationErrors(t *testing.T) {
	sa, _, cleanUp := initSA(t)
	defer cleanUp()

	_, err := sa.GetRegistration(ctx, 100)
	if !berrors.Is(err, berrors.NotFound) {
		t.Errorf("GetRegistration: expected a berrors.NotFound type error, got %T type error (%s)", err, err)
	}

	jwk := satest.GoodJWK()
	_, err = sa.GetRegistrationByKey(ctx, jwk)
	if !berrors.Is(err, berrors.NotFound) {
		t.Errorf("GetRegistrationByKey: expected a berrors.NotFound type error, got %T type error (%s)", err, err)
	}

	err = sa.UpdateRegistration(ctx, core.Registration{ID: 100, Key: jwk})
	if !berrors.Is(err, berrors.NotFound) {
		t.Errorf("UpdateRegistration: expected a berrors.NotFound type error, got %T type error (%v)", err, err)
	}
}

func TestCountPendingAuthorizations(t *testing.T) {
	sa, fc, cleanUp := initSA(t)
	defer cleanUp()

	reg := satest.CreateWorkingRegistration(t, sa)
	expires := fc.Now().Add(time.Hour)
	pendingAuthz := core.Authorization{
		RegistrationID: reg.ID,
		Expires:        &expires,
	}

	pendingAuthz, err := sa.NewPendingAuthorization(ctx, pendingAuthz)
	test.AssertNotError(t, err, "Couldn't create new pending authorization")
	count, err := sa.CountPendingAuthorizations(ctx, reg.ID)
	test.AssertNotError(t, err, "Couldn't count pending authorizations")
	test.AssertEquals(t, count, 0)

	pendingAuthz.Status = core.StatusPending
	pendingAuthz, err = sa.NewPendingAuthorization(ctx, pendingAuthz)
	test.AssertNotError(t, err, "Couldn't create new pending authorization")
	count, err = sa.CountPendingAuthorizations(ctx, reg.ID)
	test.AssertNotError(t, err, "Couldn't count pending authorizations")
	test.AssertEquals(t, count, 1)

	fc.Add(2 * time.Hour)
	count, err = sa.CountPendingAuthorizations(ctx, reg.ID)
	test.AssertNotError(t, err, "Couldn't count pending authorizations")
	test.AssertEquals(t, count, 0)
}

func TestAddAuthorization(t *testing.T) {
	sa, _, cleanUp := initSA(t)
	defer cleanUp()

	reg := satest.CreateWorkingRegistration(t, sa)
	PA := core.Authorization{RegistrationID: reg.ID}

	PA, err := sa.NewPendingAuthorization(ctx, PA)
	test.AssertNotError(t, err, "Couldn't create new pending authorization")
	test.Assert(t, PA.ID != "", "ID shouldn't be blank")

	dbPa, err := sa.GetAuthorization(ctx, PA.ID)
	test.AssertNotError(t, err, "Couldn't get pending authorization with ID "+PA.ID)
	test.AssertMarshaledEquals(t, PA, dbPa)

	expectedPa := core.Authorization{ID: PA.ID}
	test.AssertMarshaledEquals(t, dbPa.ID, expectedPa.ID)

	combos := make([][]int, 1)
	combos[0] = []int{0, 1}

	exp := time.Now().AddDate(0, 0, 1)
	identifier := core.AcmeIdentifier{Type: core.IdentifierDNS, Value: "wut.com"}
	newPa := core.Authorization{ID: PA.ID, Identifier: identifier, RegistrationID: reg.ID, Status: core.StatusPending, Expires: &exp, Combinations: combos}

	newPa.Status = core.StatusValid
	err = sa.FinalizeAuthorization(ctx, newPa)
	test.AssertNotError(t, err, "Couldn't finalize pending authorization with ID "+PA.ID)

	dbPa, err = sa.GetAuthorization(ctx, PA.ID)
	test.AssertNotError(t, err, "Couldn't get authorization with ID "+PA.ID)
}

func TestRecyclePendingDisabled(t *testing.T) {
	sa, _, cleanUp := initSA(t)
	defer cleanUp()

	reg := satest.CreateWorkingRegistration(t, sa)
	pendingAuthz, err := sa.NewPendingAuthorization(ctx, core.Authorization{RegistrationID: reg.ID})

	test.AssertNotError(t, err, "Couldn't create new pending authorization")
	test.Assert(t, pendingAuthz.ID != "", "ID shouldn't be blank")

	pendingAuthz2, err := sa.NewPendingAuthorization(ctx, core.Authorization{RegistrationID: reg.ID})

	test.AssertNotError(t, err, "Couldn't create new pending authorization")
	test.AssertNotEquals(t, pendingAuthz.ID, pendingAuthz2.ID)
}

func TestRecyclePendingEnabled(t *testing.T) {

	sa, fc, cleanUp := initSA(t)
	defer cleanUp()

	reg := satest.CreateWorkingRegistration(t, sa)
	expires := fc.Now()
	authz := core.Authorization{
		RegistrationID: reg.ID,
		Identifier: core.AcmeIdentifier{
			Type:  "dns",
			Value: "example.letsencrypt.org",
		},
		Challenges: []core.Challenge{
			core.Challenge{
				URI:    "https://acme-example.letsencrypt.org/challenge123",
				Type:   "http-01",
				Status: "pending",
				Token:  "abc",
			},
		},
		Expires: &expires,
	}

	// Add expired authz
	_, err := sa.NewPendingAuthorization(ctx, authz)
	test.AssertNotError(t, err, "Couldn't create new expired pending authorization")

	// Add expected authz
	fc.Add(3 * time.Hour)
	expires = fc.Now().Add(2 * time.Hour) // magic pointer
	pendingAuthzA, err := sa.NewPendingAuthorization(ctx, authz)
	test.AssertNotError(t, err, "Couldn't create new pending authorization")
	test.Assert(t, pendingAuthzA.ID != "", "ID shouldn't be blank")
	// Add extra authz for kicks
	pendingAuthzB, err := sa.NewPendingAuthorization(ctx, authz)
	test.AssertNotError(t, err, "Couldn't create new pending authorization")
	test.Assert(t, pendingAuthzB.ID != "", "ID shouldn't be blank")
}

func CreateDomainAuth(t *testing.T, domainName string, sa *SQLStorageAuthority) (authz core.Authorization) {
	return CreateDomainAuthWithRegID(t, domainName, sa, 42)
}

func CreateDomainAuthWithRegID(t *testing.T, domainName string, sa *SQLStorageAuthority, regID int64) (authz core.Authorization) {
	exp := sa.clk.Now().AddDate(0, 0, 1) // expire in 1 day

	combos := make([][]int, 1)
	combos[0] = []int{0, 1}

	// create pending auth
	authz, err := sa.NewPendingAuthorization(ctx, core.Authorization{
		Status:         core.StatusPending,
		Expires:        &exp,
		Identifier:     core.AcmeIdentifier{Type: core.IdentifierDNS, Value: domainName},
		RegistrationID: regID,
		Challenges:     []core.Challenge{{}},
		Combinations:   combos,
	})
	if err != nil {
		t.Fatalf("Couldn't create new pending authorization: %s", err)
	}
	test.Assert(t, authz.ID != "", "ID shouldn't be blank")

	// prepare challenge for auth
	chall := core.Challenge{Type: "simpleHttp", Status: core.StatusValid, URI: domainName, Token: "THISWOULDNTBEAGOODTOKEN"}
	// Add some challenges
	authz.Challenges = []core.Challenge{chall}
	err = sa.UpdatePendingAuthorization(ctx, authz)
	test.AssertNotError(t, err, "Couldn't update pending authorization with ID "+authz.ID)

	return
}

// Ensure we get only valid authorization with correct RegID
func TestGetValidAuthorizationsBasic(t *testing.T) {
	sa, clk, cleanUp := initSA(t)
	defer cleanUp()

	// Attempt to get unauthorized domain.
	authzMap, err := sa.GetValidAuthorizations(ctx, 0, []string{"example.org"}, clk.Now())
	// Should get no results, but not error.
	test.AssertNotError(t, err, "Error getting valid authorizations")
	test.AssertEquals(t, len(authzMap), 0)

	reg := satest.CreateWorkingRegistration(t, sa)

	// authorize "example.org"
	authz := CreateDomainAuthWithRegID(t, "example.org", sa, reg.ID)

	// finalize auth
	authz.Status = core.StatusValid
	err = sa.FinalizeAuthorization(ctx, authz)
	test.AssertNotError(t, err, "Couldn't finalize pending authorization with ID "+authz.ID)

	// attempt to get authorized domain with wrong RegID
	authzMap, err = sa.GetValidAuthorizations(ctx, 0, []string{"example.org"}, clk.Now())
	test.AssertNotError(t, err, "Error getting valid authorizations")
	test.AssertEquals(t, len(authzMap), 0)

	// get authorized domain
	authzMap, err = sa.GetValidAuthorizations(ctx, reg.ID, []string{"example.org"}, clk.Now())
	test.AssertNotError(t, err, "Should have found a valid auth for example.org and regID 42")
	test.AssertEquals(t, len(authzMap), 1)
	result := authzMap["example.org"]
	test.AssertEquals(t, result.Status, core.StatusValid)
	test.AssertEquals(t, result.Identifier.Type, core.IdentifierDNS)
	test.AssertEquals(t, result.Identifier.Value, "example.org")
	test.AssertEquals(t, result.RegistrationID, reg.ID)
}

func TestCountInvalidAuthorizations(t *testing.T) {
	sa, _, cleanUp := initSA(t)
	defer cleanUp()

	reg := satest.CreateWorkingRegistration(t, sa)

	key2 := new(jose.JSONWebKey)
	key2.Key = &rsa.PublicKey{N: big.NewInt(1), E: 3}
	reg2, err := sa.NewRegistration(context.Background(), core.Registration{
		Key:       key2,
		InitialIP: net.ParseIP("88.77.66.11"),
		CreatedAt: time.Date(2003, 5, 10, 0, 0, 0, 0, time.UTC),
		Status:    core.StatusValid,
	})
	test.AssertNotError(t, err, "making registration")

	baseTime := time.Date(2017, 3, 4, 5, 0, 0, 0, time.UTC)
	latest := baseTime.Add(3 * time.Hour)

	makeInvalidAuthz := func(regID int64, domain string, offset time.Duration) {
		authz := CreateDomainAuthWithRegID(t, domain, sa, regID)
		exp := baseTime.Add(offset)
		authz.Expires = &exp
		authz.Status = "invalid"
		err := sa.FinalizeAuthorization(ctx, authz)
		test.AssertNotError(t, err, "Couldn't finalize pending authorization with ID "+authz.ID)
	}

	// We're going to count authzs for reg.ID and example.net, expiring between
	// baseTime and baseTime + 3 hours, so add two examples that should be counted
	// (1 hour from now and 2 hours from now), plus three that shouldn't be
	// counted (too far future, wrong domain name, and wrong ID).
	hostname := "example.net"
	makeInvalidAuthz(reg.ID, hostname, time.Hour)
	makeInvalidAuthz(reg.ID, hostname, 2*time.Hour)
	makeInvalidAuthz(reg.ID, hostname, 24*time.Hour)
	makeInvalidAuthz(reg.ID, "example.com", time.Hour)
	makeInvalidAuthz(reg2.ID, hostname, time.Hour)

	earliestNanos := baseTime.UnixNano()
	latestNanos := latest.UnixNano()

	count, err := sa.CountInvalidAuthorizations(context.Background(), &sapb.CountInvalidAuthorizationsRequest{
		RegistrationID: &reg.ID,
		Hostname:       &hostname,
		Range: &sapb.Range{
			Earliest: &earliestNanos,
			Latest:   &latestNanos,
		},
	})
	test.AssertNotError(t, err, "counting invalid authorizations")

	if *count.Count != 2 {
		t.Errorf("expected to count 2 invalid authorizations, counted %d instead", *count.Count)
	}
}

// Ensure we get the latest valid authorization for an ident
func TestGetValidAuthorizationsDuplicate(t *testing.T) {
	sa, clk, cleanUp := initSA(t)
	defer cleanUp()

	domain := "example.org"
	var err error

	reg := satest.CreateWorkingRegistration(t, sa)

	makeAuthz := func(daysToExpiry int, status core.AcmeStatus) core.Authorization {
		authz := CreateDomainAuthWithRegID(t, domain, sa, reg.ID)
		exp := clk.Now().AddDate(0, 0, daysToExpiry)
		authz.Expires = &exp
		authz.Status = status
		err = sa.FinalizeAuthorization(ctx, authz)
		test.AssertNotError(t, err, "Couldn't finalize pending authorization with ID "+authz.ID)
		return authz
	}

	// create invalid authz
	makeAuthz(10, core.StatusInvalid)

	// should not get the auth
	authzMap, err := sa.GetValidAuthorizations(ctx, reg.ID, []string{domain}, clk.Now())
	test.AssertEquals(t, len(authzMap), 0)

	// create valid auth
	makeAuthz(1, core.StatusValid)

	// should get the valid auth even if it's expire date is lower than the invalid one
	authzMap, err = sa.GetValidAuthorizations(ctx, reg.ID, []string{domain}, clk.Now())
	test.AssertNotError(t, err, "Should have found a valid auth for "+domain)
	test.AssertEquals(t, len(authzMap), 1)
	result1 := authzMap[domain]
	test.AssertEquals(t, result1.Status, core.StatusValid)
	test.AssertEquals(t, result1.Identifier.Type, core.IdentifierDNS)
	test.AssertEquals(t, result1.Identifier.Value, domain)
	test.AssertEquals(t, result1.RegistrationID, reg.ID)

	// create a newer auth
	newAuthz := makeAuthz(2, core.StatusValid)

	authzMap, err = sa.GetValidAuthorizations(ctx, reg.ID, []string{domain}, clk.Now())
	test.AssertNotError(t, err, "Should have found a valid auth for "+domain)
	test.AssertEquals(t, len(authzMap), 1)
	result2 := authzMap[domain]
	test.AssertEquals(t, result2.Status, core.StatusValid)
	test.AssertEquals(t, result2.Identifier.Type, core.IdentifierDNS)
	test.AssertEquals(t, result2.Identifier.Value, domain)
	test.AssertEquals(t, result2.RegistrationID, reg.ID)
	// make sure we got the latest auth
	test.AssertEquals(t, result2.ID, newAuthz.ID)
}

// Fetch multiple authzs at once. Check that
func TestGetValidAuthorizationsMultiple(t *testing.T) {
	sa, clk, cleanUp := initSA(t)
	defer cleanUp()
	var err error

	reg := satest.CreateWorkingRegistration(t, sa)

	makeAuthz := func(daysToExpiry int, status core.AcmeStatus, domain string) core.Authorization {
		authz := CreateDomainAuthWithRegID(t, domain, sa, reg.ID)
		exp := clk.Now().AddDate(0, 0, daysToExpiry)
		authz.Expires = &exp
		authz.Status = status
		err = sa.FinalizeAuthorization(ctx, authz)
		test.AssertNotError(t, err, "Couldn't finalize pending authorization with ID "+authz.ID)
		return authz
	}
	makeAuthz(1, core.StatusValid, "blog.example.com")
	makeAuthz(2, core.StatusInvalid, "blog.example.com")
	makeAuthz(5, core.StatusValid, "www.example.com")
	wwwAuthz := makeAuthz(6, core.StatusValid, "www.example.com")

	authzMap, err := sa.GetValidAuthorizations(ctx, reg.ID,
		[]string{"blog.example.com", "www.example.com", "absent.example.com"}, clk.Now())
	test.AssertNotError(t, err, "Couldn't get authorizations")
	test.AssertEquals(t, len(authzMap), 2)
	blogResult := authzMap["blog.example.com"]
	if blogResult == nil {
		t.Errorf("Didn't find blog.example.com in result")
	}
	if blogResult.Status == core.StatusInvalid {
		t.Errorf("Got invalid blogResult")
	}
	wwwResult := authzMap["www.example.com"]
	if wwwResult == nil {
		t.Errorf("Didn't find www.example.com in result")
	}
	test.AssertEquals(t, wwwResult.ID, wwwAuthz.ID)
}

func TestAddCertificate(t *testing.T) {
	sa, clk, cleanUp := initSA(t)
	defer cleanUp()

	reg := satest.CreateWorkingRegistration(t, sa)

	// An example cert taken from EFF's website
	certDER, err := ioutil.ReadFile("www.eff.org.der")
	test.AssertNotError(t, err, "Couldn't read example cert DER")

	digest, err := sa.AddCertificate(ctx, certDER, reg.ID, nil)
	test.AssertNotError(t, err, "Couldn't add www.eff.org.der")
	test.AssertEquals(t, digest, "qWoItDZmR4P9eFbeYgXXP3SR4ApnkQj8x4LsB_ORKBo")

	retrievedCert, err := sa.GetCertificate(ctx, "000000000000000000000000000000021bd4")
	test.AssertNotError(t, err, "Couldn't get www.eff.org.der by full serial")
	test.AssertByteEquals(t, certDER, retrievedCert.DER)

	certificateStatus, err := sa.GetCertificateStatus(ctx, "000000000000000000000000000000021bd4")
	test.AssertNotError(t, err, "Couldn't get status for www.eff.org.der")
	test.Assert(t, certificateStatus.Status == core.OCSPStatusGood, "OCSP Status should be good")
	test.Assert(t, certificateStatus.OCSPLastUpdated.IsZero(), "OCSPLastUpdated should be nil")
	test.AssertEquals(t, certificateStatus.NotAfter, retrievedCert.Expires)

	// Test cert generated locally by Boulder / CFSSL, names [example.com,
	// www.example.com, admin.example.com]
	certDER2, err := ioutil.ReadFile("test-cert.der")
	test.AssertNotError(t, err, "Couldn't read example cert DER")
	serial := "ffdd9b8a82126d96f61d378d5ba99a0474f0"

	digest2, err := sa.AddCertificate(ctx, certDER2, reg.ID, nil)
	test.AssertNotError(t, err, "Couldn't add test-cert.der")
	test.AssertEquals(t, digest2, "vrlPN5wIPME1D2PPsCy-fGnTWh8dMyyYQcXPRkjHAQI")

	retrievedCert2, err := sa.GetCertificate(ctx, serial)
	test.AssertNotError(t, err, "Couldn't get test-cert.der")
	test.AssertByteEquals(t, certDER2, retrievedCert2.DER)

	certificateStatus2, err := sa.GetCertificateStatus(ctx, serial)
	test.AssertNotError(t, err, "Couldn't get status for test-cert.der")
	test.Assert(t, certificateStatus2.Status == core.OCSPStatusGood, "OCSP Status should be good")
	test.Assert(t, certificateStatus2.OCSPLastUpdated.IsZero(), "OCSPLastUpdated should be nil")

	// Test adding OCSP response with cert
	certDER3, err := ioutil.ReadFile("test-cert2.der")
	test.AssertNotError(t, err, "Couldn't read example cert DER")
	serial = "ffa0160630d618b2eb5c0510824b14274856"
	ocspResp := []byte{0, 0, 1}
	_, err = sa.AddCertificate(ctx, certDER3, reg.ID, ocspResp)
	test.AssertNotError(t, err, "Couldn't add test-cert2.der")

	certificateStatus3, err := sa.GetCertificateStatus(ctx, serial)
	test.AssertNotError(t, err, "Couldn't get status for test-cert2.der")
	test.Assert(
		t,
		bytes.Compare(certificateStatus3.OCSPResponse, ocspResp) == 0,
		fmt.Sprintf("OCSP responses don't match, expected: %x, got %x", certificateStatus3.OCSPResponse, ocspResp),
	)
	test.Assert(
		t,
		clk.Now().Equal(certificateStatus3.OCSPLastUpdated),
		fmt.Sprintf("OCSPLastUpdated doesn't match, expected %s, got %s", clk.Now(), certificateStatus3.OCSPLastUpdated),
	)
}

func TestCountCertificatesByNames(t *testing.T) {
	sa, clk, cleanUp := initSA(t)
	defer cleanUp()

	// Test cert generated locally by Boulder / CFSSL, names [example.com,
	// www.example.com, admin.example.com]
	certDER, err := ioutil.ReadFile("test-cert.der")
	test.AssertNotError(t, err, "Couldn't read example cert DER")

	cert, err := x509.ParseCertificate(certDER)
	test.AssertNotError(t, err, "Couldn't parse example cert DER")

	// Set the test clock's time to the time from the test certificate
	clk.Add(-clk.Now().Sub(cert.NotBefore))
	now := clk.Now()
	yesterday := clk.Now().Add(-24 * time.Hour)
	twoDaysAgo := clk.Now().Add(-48 * time.Hour)
	tomorrow := clk.Now().Add(24 * time.Hour)

	// Count for a name that doesn't have any certs
	counts, err := sa.CountCertificatesByNames(ctx, []string{"example.com"}, yesterday, now)
	test.AssertNotError(t, err, "Error counting certs.")
	test.AssertEquals(t, len(counts), 1)
	test.AssertEquals(t, *counts[0].Name, "example.com")
	test.AssertEquals(t, *counts[0].Count, int64(0))

	// Add the test cert and query for its names.
	reg := satest.CreateWorkingRegistration(t, sa)
	_, err = sa.AddCertificate(ctx, certDER, reg.ID, nil)
	test.AssertNotError(t, err, "Couldn't add test-cert.der")

	// Time range including now should find the cert
	counts, err = sa.CountCertificatesByNames(ctx, []string{"example.com"}, yesterday, now)
	test.AssertEquals(t, len(counts), 1)
	test.AssertEquals(t, *counts[0].Name, "example.com")
	test.AssertEquals(t, *counts[0].Count, int64(1))

	// Time range between two days ago and yesterday should not.
	counts, err = sa.CountCertificatesByNames(ctx, []string{"example.com"}, twoDaysAgo, yesterday)
	test.AssertNotError(t, err, "Error counting certs.")
	test.AssertEquals(t, len(counts), 1)
	test.AssertEquals(t, *counts[0].Name, "example.com")
	test.AssertEquals(t, *counts[0].Count, int64(0))

	// Time range between now and tomorrow also should not (time ranges are
	// inclusive at the tail end, but not the beginning end).
	counts, err = sa.CountCertificatesByNames(ctx, []string{"example.com"}, now, tomorrow)
	test.AssertNotError(t, err, "Error counting certs.")
	test.AssertEquals(t, len(counts), 1)
	test.AssertEquals(t, *counts[0].Name, "example.com")
	test.AssertEquals(t, *counts[0].Count, int64(0))

	// Add a second test cert (for example.co.bn) and query for multiple names.
	names := []string{"example.com", "foo.com", "example.co.bn"}

	// Override countCertificatesByName with an implementation of certCountFunc
	// that will block forever if it's called in serial, but will succeed if
	// called in parallel.
	var interlocker sync.WaitGroup
	interlocker.Add(len(names))
	sa.parallelismPerRPC = len(names)
	oldCertCountFunc := sa.countCertificatesByName
	sa.countCertificatesByName = func(domain string, earliest, latest time.Time) (int, error) {
		interlocker.Done()
		interlocker.Wait()
		return oldCertCountFunc(domain, earliest, latest)
	}

	certDER2, err := ioutil.ReadFile("test-cert2.der")
	test.AssertNotError(t, err, "Couldn't read test-cert2.der")
	_, err = sa.AddCertificate(ctx, certDER2, reg.ID, nil)
	test.AssertNotError(t, err, "Couldn't add test-cert2.der")
	counts, err = sa.CountCertificatesByNames(ctx, names, yesterday, now.Add(10000*time.Hour))
	test.AssertNotError(t, err, "Error counting certs.")
	test.AssertEquals(t, len(counts), 3)

	expected := map[string]int{
		"example.co.bn": 1,
		"foo.com":       0,
		"example.com":   1,
	}
	for _, entry := range counts {
		domain := *entry.Name
		actualCount := *entry.Count
		expectedCount := int64(expected[domain])
		test.AssertEquals(t, actualCount, expectedCount)
	}
}

const (
	sctVersion    = 0
	sctTimestamp  = 1435787268907
	sctLogID      = "aPaY+B9kgr46jO65KB1M/HFRXWeT1ETRCmesu09P+8Q="
	sctSignature  = "BAMASDBGAiEA/4kz9wQq3NhvZ6VlOmjq2Z9MVHGrUjF8uxUG9n1uRc4CIQD2FYnnszKXrR9AP5kBWmTgh3fXy+VlHK8HZXfbzdFf7g=="
	sctCertSerial = "ff000000000000012607e11a78ac01f9"
)

func TestAddSCTReceipt(t *testing.T) {
	sigBytes, err := base64.StdEncoding.DecodeString(sctSignature)
	test.AssertNotError(t, err, "Failed to decode SCT signature")
	sct := core.SignedCertificateTimestamp{
		SCTVersion:        sctVersion,
		LogID:             sctLogID,
		Timestamp:         sctTimestamp,
		Signature:         sigBytes,
		CertificateSerial: sctCertSerial,
	}
	sa, _, cleanup := initSA(t)
	defer cleanup()
	err = sa.AddSCTReceipt(ctx, sct)
	test.AssertNotError(t, err, "Failed to add SCT receipt")
	// Append only and unique on signature and across LogID and CertificateSerial
	err = sa.AddSCTReceipt(ctx, sct)
	test.AssertNotError(t, err, "Incorrectly returned error on duplicate SCT receipt")
}

func TestGetSCTReceipt(t *testing.T) {
	sigBytes, err := base64.StdEncoding.DecodeString(sctSignature)
	test.AssertNotError(t, err, "Failed to decode SCT signature")
	sct := core.SignedCertificateTimestamp{
		SCTVersion:        sctVersion,
		LogID:             sctLogID,
		Timestamp:         sctTimestamp,
		Signature:         sigBytes,
		CertificateSerial: sctCertSerial,
	}
	sa, _, cleanup := initSA(t)
	defer cleanup()
	err = sa.AddSCTReceipt(ctx, sct)
	test.AssertNotError(t, err, "Failed to add SCT receipt")

	sqlSCT, err := sa.GetSCTReceipt(ctx, sctCertSerial, sctLogID)
	test.AssertNotError(t, err, "Failed to get existing SCT receipt")
	test.Assert(t, sqlSCT.SCTVersion == sct.SCTVersion, "Invalid SCT version")
	test.Assert(t, sqlSCT.LogID == sct.LogID, "Invalid log ID")
	test.Assert(t, sqlSCT.Timestamp == sct.Timestamp, "Invalid timestamp")
	test.Assert(t, bytes.Compare(sqlSCT.Signature, sct.Signature) == 0, "Invalid signature")
	test.Assert(t, sqlSCT.CertificateSerial == sct.CertificateSerial, "Invalid certificate serial")
}

func TestMarkCertificateRevoked(t *testing.T) {
	sa, fc, cleanUp := initSA(t)
	defer cleanUp()

	reg := satest.CreateWorkingRegistration(t, sa)
	// Add a cert to the DB to test with.
	certDER, err := ioutil.ReadFile("www.eff.org.der")
	test.AssertNotError(t, err, "Couldn't read example cert DER")
	_, err = sa.AddCertificate(ctx, certDER, reg.ID, nil)
	test.AssertNotError(t, err, "Couldn't add www.eff.org.der")

	serial := "000000000000000000000000000000021bd4"
	const ocspResponse = "this is a fake OCSP response"

	certificateStatusObj, err := sa.GetCertificateStatus(ctx, serial)
	test.AssertEquals(t, certificateStatusObj.Status, core.OCSPStatusGood)

	fc.Add(1 * time.Hour)

	err = sa.MarkCertificateRevoked(ctx, serial, revocation.KeyCompromise)
	test.AssertNotError(t, err, "MarkCertificateRevoked failed")

	certificateStatusObj, err = sa.GetCertificateStatus(ctx, serial)
	test.AssertNotError(t, err, "Failed to fetch certificate status")

	if revocation.KeyCompromise != certificateStatusObj.RevokedReason {
		t.Errorf("RevokedReasons, expected %v, got %v", revocation.KeyCompromise, certificateStatusObj.RevokedReason)
	}
	if !fc.Now().Equal(certificateStatusObj.RevokedDate) {
		t.Errorf("RevokedData, expected %s, got %s", fc.Now(), certificateStatusObj.RevokedDate)
	}
}

func TestCountCertificates(t *testing.T) {
	sa, fc, cleanUp := initSA(t)
	defer cleanUp()
	fc.Add(time.Hour * 24)
	now := fc.Now()
	count, err := sa.CountCertificatesRange(ctx, now.Add(-24*time.Hour), now)
	test.AssertNotError(t, err, "Couldn't get certificate count for the last 24hrs")
	test.AssertEquals(t, count, int64(0))

	reg := satest.CreateWorkingRegistration(t, sa)
	// Add a cert to the DB to test with.
	certDER, err := ioutil.ReadFile("www.eff.org.der")
	test.AssertNotError(t, err, "Couldn't read example cert DER")
	_, err = sa.AddCertificate(ctx, certDER, reg.ID, nil)
	test.AssertNotError(t, err, "Couldn't add www.eff.org.der")

	fc.Add(2 * time.Hour)
	now = fc.Now()
	count, err = sa.CountCertificatesRange(ctx, now.Add(-24*time.Hour), now)
	test.AssertNotError(t, err, "Couldn't get certificate count for the last 24hrs")
	test.AssertEquals(t, count, int64(1))

	fc.Add(24 * time.Hour)
	now = fc.Now()
	count, err = sa.CountCertificatesRange(ctx, now.Add(-24*time.Hour), now)
	test.AssertNotError(t, err, "Couldn't get certificate count for the last 24hrs")
	test.AssertEquals(t, count, int64(0))
}

func TestCountRegistrationsByIP(t *testing.T) {
	sa, fc, cleanUp := initSA(t)
	defer cleanUp()

	contact := "mailto:foo@example.com"

	// Create one IPv4 registration
	_, err := sa.NewRegistration(ctx, core.Registration{
		Key:       &jose.JSONWebKey{Key: &rsa.PublicKey{N: big.NewInt(1), E: 1}},
		Contact:   &[]string{contact},
		InitialIP: net.ParseIP("43.34.43.34"),
	})
	// Create two IPv6 registrations, both within the same /48
	test.AssertNotError(t, err, "Couldn't insert registration")
	_, err = sa.NewRegistration(ctx, core.Registration{
		Key:       &jose.JSONWebKey{Key: &rsa.PublicKey{N: big.NewInt(2), E: 1}},
		Contact:   &[]string{contact},
		InitialIP: net.ParseIP("2001:cdba:1234:5678:9101:1121:3257:9652"),
	})
	test.AssertNotError(t, err, "Couldn't insert registration")
	_, err = sa.NewRegistration(ctx, core.Registration{
		Key:       &jose.JSONWebKey{Key: &rsa.PublicKey{N: big.NewInt(3), E: 1}},
		Contact:   &[]string{contact},
		InitialIP: net.ParseIP("2001:cdba:1234:5678:9101:1121:3257:9653"),
	})
	test.AssertNotError(t, err, "Couldn't insert registration")

	earliest := fc.Now().Add(-time.Hour * 24)
	latest := fc.Now()

	// There should be 0 registrations for an IPv4 address we didn't add
	// a registration for
	count, err := sa.CountRegistrationsByIP(ctx, net.ParseIP("1.1.1.1"), earliest, latest)
	test.AssertNotError(t, err, "Failed to count registrations")
	test.AssertEquals(t, count, 0)
	// There should be 1 registration for the IPv4 address we did add
	// a registration for
	count, err = sa.CountRegistrationsByIP(ctx, net.ParseIP("43.34.43.34"), earliest, latest)
	test.AssertNotError(t, err, "Failed to count registrations")
	test.AssertEquals(t, count, 1)
	// There should be 1 registration for the first IPv6 address we added
	// a registration for
	count, err = sa.CountRegistrationsByIP(ctx, net.ParseIP("2001:cdba:1234:5678:9101:1121:3257:9652"), earliest, latest)
	test.AssertNotError(t, err, "Failed to count registrations")
	test.AssertEquals(t, count, 1)
	// There should be 1 registration for the second IPv6 address we added
	// a registration for as well
	count, err = sa.CountRegistrationsByIP(ctx, net.ParseIP("2001:cdba:1234:5678:9101:1121:3257:9653"), earliest, latest)
	test.AssertNotError(t, err, "Failed to count registrations")
	test.AssertEquals(t, count, 1)
	// There should be 0 registrations for an IPv6 address in the same /48 as the
	// two IPv6 addresses with registrations
	count, err = sa.CountRegistrationsByIP(ctx, net.ParseIP("2001:cdba:1234:0000:0000:0000:0000:0000"), earliest, latest)
	test.AssertNotError(t, err, "Failed to count registrations")
	test.AssertEquals(t, count, 0)
}

func TestCountRegistrationsByIPRange(t *testing.T) {
	sa, fc, cleanUp := initSA(t)
	defer cleanUp()

	contact := "mailto:foo@example.com"

	// Create one IPv4 registration
	_, err := sa.NewRegistration(ctx, core.Registration{
		Key:       &jose.JSONWebKey{Key: &rsa.PublicKey{N: big.NewInt(1), E: 1}},
		Contact:   &[]string{contact},
		InitialIP: net.ParseIP("43.34.43.34"),
	})
	// Create two IPv6 registrations, both within the same /48
	test.AssertNotError(t, err, "Couldn't insert registration")
	_, err = sa.NewRegistration(ctx, core.Registration{
		Key:       &jose.JSONWebKey{Key: &rsa.PublicKey{N: big.NewInt(2), E: 1}},
		Contact:   &[]string{contact},
		InitialIP: net.ParseIP("2001:cdba:1234:5678:9101:1121:3257:9652"),
	})
	test.AssertNotError(t, err, "Couldn't insert registration")
	_, err = sa.NewRegistration(ctx, core.Registration{
		Key:       &jose.JSONWebKey{Key: &rsa.PublicKey{N: big.NewInt(3), E: 1}},
		Contact:   &[]string{contact},
		InitialIP: net.ParseIP("2001:cdba:1234:5678:9101:1121:3257:9653"),
	})
	test.AssertNotError(t, err, "Couldn't insert registration")

	earliest := fc.Now().Add(-time.Hour * 24)
	latest := fc.Now()

	// There should be 0 registrations in the range for an IPv4 address we didn't
	// add a registration for
	count, err := sa.CountRegistrationsByIPRange(ctx, net.ParseIP("1.1.1.1"), earliest, latest)
	test.AssertNotError(t, err, "Failed to count registrations")
	test.AssertEquals(t, count, 0)
	// There should be 1 registration in the range for the IPv4 address we did
	// add a registration for
	count, err = sa.CountRegistrationsByIPRange(ctx, net.ParseIP("43.34.43.34"), earliest, latest)
	test.AssertNotError(t, err, "Failed to count registrations")
	test.AssertEquals(t, count, 1)
	// There should be 2 registrations in the range for the first IPv6 address we added
	// a registration for because it's in the same /48
	count, err = sa.CountRegistrationsByIPRange(ctx, net.ParseIP("2001:cdba:1234:5678:9101:1121:3257:9652"), earliest, latest)
	test.AssertNotError(t, err, "Failed to count registrations")
	test.AssertEquals(t, count, 2)
	// There should be 2 registrations in the range for the second IPv6 address
	// we added a registration for as well, because it too is in the same /48
	count, err = sa.CountRegistrationsByIPRange(ctx, net.ParseIP("2001:cdba:1234:5678:9101:1121:3257:9653"), earliest, latest)
	test.AssertNotError(t, err, "Failed to count registrations")
	test.AssertEquals(t, count, 2)
	// There should also be 2 registrations in the range for an arbitrary IPv6 address in
	// the same /48 as the registrations we added
	count, err = sa.CountRegistrationsByIPRange(ctx, net.ParseIP("2001:cdba:1234:0000:0000:0000:0000:0000"), earliest, latest)
	test.AssertNotError(t, err, "Failed to count registrations")
	test.AssertEquals(t, count, 2)
}

func TestRevokeAuthorizationsByDomain(t *testing.T) {
	sa, _, cleanUp := initSA(t)
	defer cleanUp()

	reg := satest.CreateWorkingRegistration(t, sa)
	PA1 := CreateDomainAuthWithRegID(t, "a.com", sa, reg.ID)
	PA2 := CreateDomainAuthWithRegID(t, "a.com", sa, reg.ID)

	PA2.Status = core.StatusValid
	err := sa.FinalizeAuthorization(ctx, PA2)
	test.AssertNotError(t, err, "Failed to finalize authorization")

	ident := core.AcmeIdentifier{Value: "a.com", Type: core.IdentifierDNS}
	ar, par, err := sa.RevokeAuthorizationsByDomain(ctx, ident)
	test.AssertNotError(t, err, "Failed to revoke authorizations for a.com")
	test.AssertEquals(t, ar, int64(1))
	test.AssertEquals(t, par, int64(1))

	PA, err := sa.GetAuthorization(ctx, PA1.ID)
	test.AssertNotError(t, err, "Failed to retrieve pending authorization")
	FA, err := sa.GetAuthorization(ctx, PA2.ID)
	test.AssertNotError(t, err, "Failed to retrieve finalized authorization")

	test.AssertEquals(t, PA.Status, core.StatusRevoked)
	test.AssertEquals(t, FA.Status, core.StatusRevoked)
}

func TestFQDNSets(t *testing.T) {
	sa, fc, cleanUp := initSA(t)
	defer cleanUp()

	tx, err := sa.dbMap.Begin()
	test.AssertNotError(t, err, "Failed to open transaction")
	names := []string{"a.example.com", "B.example.com"}
	expires := fc.Now().Add(time.Hour * 2).UTC()
	issued := fc.Now()
	err = addFQDNSet(tx, names, "serial", issued, expires)
	test.AssertNotError(t, err, "Failed to add name set")
	test.AssertNotError(t, tx.Commit(), "Failed to commit transaction")

	// only one valid
	threeHours := time.Hour * 3
	count, err := sa.CountFQDNSets(ctx, threeHours, names)
	test.AssertNotError(t, err, "Failed to count name sets")
	test.AssertEquals(t, count, int64(1))

	// check hash isn't affected by changing name order/casing
	count, err = sa.CountFQDNSets(ctx, threeHours, []string{"b.example.com", "A.example.COM"})
	test.AssertNotError(t, err, "Failed to count name sets")
	test.AssertEquals(t, count, int64(1))

	// add another valid set
	tx, err = sa.dbMap.Begin()
	test.AssertNotError(t, err, "Failed to open transaction")
	err = addFQDNSet(tx, names, "anotherSerial", issued, expires)
	test.AssertNotError(t, err, "Failed to add name set")
	test.AssertNotError(t, tx.Commit(), "Failed to commit transaction")

	// only two valid
	count, err = sa.CountFQDNSets(ctx, threeHours, names)
	test.AssertNotError(t, err, "Failed to count name sets")
	test.AssertEquals(t, count, int64(2))

	// add an expired set
	tx, err = sa.dbMap.Begin()
	test.AssertNotError(t, err, "Failed to open transaction")
	err = addFQDNSet(
		tx,
		names,
		"yetAnotherSerial",
		issued.Add(-threeHours),
		expires.Add(-threeHours),
	)
	test.AssertNotError(t, err, "Failed to add name set")
	test.AssertNotError(t, tx.Commit(), "Failed to commit transaction")

	// only two valid
	count, err = sa.CountFQDNSets(ctx, threeHours, names)
	test.AssertNotError(t, err, "Failed to count name sets")
	test.AssertEquals(t, count, int64(2))
}

func TestFQDNSetsExists(t *testing.T) {
	sa, fc, cleanUp := initSA(t)
	defer cleanUp()

	names := []string{"a.example.com", "B.example.com"}
	exists, err := sa.FQDNSetExists(ctx, names)
	test.AssertNotError(t, err, "Failed to check FQDN set existence")
	test.Assert(t, !exists, "FQDN set shouldn't exist")

	tx, err := sa.dbMap.Begin()
	test.AssertNotError(t, err, "Failed to open transaction")
	expires := fc.Now().Add(time.Hour * 2).UTC()
	issued := fc.Now()
	err = addFQDNSet(tx, names, "serial", issued, expires)
	test.AssertNotError(t, err, "Failed to add name set")
	test.AssertNotError(t, tx.Commit(), "Failed to commit transaction")

	exists, err = sa.FQDNSetExists(ctx, names)
	test.AssertNotError(t, err, "Failed to check FQDN set existence")
	test.Assert(t, exists, "FQDN set does exist")
}

type execRecorder struct {
	query string
	args  []interface{}
}

func (e *execRecorder) Exec(query string, args ...interface{}) (sql.Result, error) {
	e.query = query
	e.args = args
	return nil, nil
}

func TestAddIssuedNames(t *testing.T) {
	var e execRecorder
	err := addIssuedNames(&e, &x509.Certificate{
		DNSNames: []string{
			"example.co.uk",
			"example.xyz",
		},
		SerialNumber: big.NewInt(1),
		NotBefore:    time.Date(2015, 3, 4, 5, 0, 0, 0, time.UTC),
	})
	if err != nil {
		t.Fatal(err)
	}
	expected := "INSERT INTO issuedNames (reversedName, serial, notBefore) VALUES (?, ?, ?), (?, ?, ?);"
	if e.query != expected {
		t.Errorf("Wrong query: got %q, expected %q", e.query, expected)
	}
	expectedArgs := []interface{}{
		"uk.co.example",
		"000000000000000000000000000000000001",
		time.Date(2015, 3, 4, 5, 0, 0, 0, time.UTC),
		"xyz.example",
		"000000000000000000000000000000000001",
		time.Date(2015, 3, 4, 5, 0, 0, 0, time.UTC),
	}
	if !reflect.DeepEqual(e.args, expectedArgs) {
		t.Errorf("Wrong args: got\n%#v, expected\n%#v", e.args, expectedArgs)
	}
}

func TestPreviousCertificateExists(t *testing.T) {
	sa, _, cleanUp := initSA(t)
	defer cleanUp()

	reg := satest.CreateWorkingRegistration(t, sa)

	// An example cert taken from EFF's website
	certDER, err := ioutil.ReadFile("www.eff.org.der")
	test.AssertNotError(t, err, "reading cert DER")

	_, err = sa.AddCertificate(ctx, certDER, reg.ID, nil)
	test.AssertNotError(t, err, "calling AddCertificate")

	cases := []struct {
		name     string
		domain   string
		regID    int64
		expected bool
	}{
		{"matches", "www.eff.org", reg.ID, true},
		{"wrongDomain", "wwoof.org", reg.ID, false},
		{"wrongAccount", "www.eff.org", 3333, false},
	}

	for _, testCase := range cases {
		t.Run(testCase.name, func(t *testing.T) {
			exists, err := sa.PreviousCertificateExists(context.Background(),
				&sapb.PreviousCertificateExistsRequest{
					Domain: &testCase.domain,
					RegID:  &testCase.regID,
				})
			test.AssertNotError(t, err, "calling PreviousCertificateExists")
			if *exists.Exists != testCase.expected {
				t.Errorf("wanted %v got %v", testCase.expected, *exists.Exists)
			}
		})
	}
}

func TestDeactivateAuthorization(t *testing.T) {
	sa, _, cleanUp := initSA(t)
	defer cleanUp()

	reg := satest.CreateWorkingRegistration(t, sa)
	PA := core.Authorization{RegistrationID: reg.ID}

	PA, err := sa.NewPendingAuthorization(ctx, PA)
	test.AssertNotError(t, err, "Couldn't create new pending authorization")
	test.Assert(t, PA.ID != "", "ID shouldn't be blank")

	dbPa, err := sa.GetAuthorization(ctx, PA.ID)
	test.AssertNotError(t, err, "Couldn't get pending authorization with ID "+PA.ID)
	test.AssertMarshaledEquals(t, PA, dbPa)

	expectedPa := core.Authorization{ID: PA.ID}
	test.AssertMarshaledEquals(t, dbPa.ID, expectedPa.ID)

	combos := make([][]int, 1)
	combos[0] = []int{0, 1}

	exp := time.Now().AddDate(0, 0, 1)
	identifier := core.AcmeIdentifier{Type: core.IdentifierDNS, Value: "wut.com"}
	newPa := core.Authorization{
		ID:             PA.ID,
		Identifier:     identifier,
		RegistrationID: reg.ID,
		Status:         core.StatusPending,
		Expires:        &exp,
		Combinations:   combos,
	}

	newPa.Status = core.StatusValid
	err = sa.FinalizeAuthorization(ctx, newPa)
	test.AssertNotError(t, err, "Couldn't finalize pending authorization with ID "+PA.ID)

	dbPa, err = sa.GetAuthorization(ctx, PA.ID)
	test.AssertNotError(t, err, "Couldn't get authorization with ID "+PA.ID)

	err = sa.DeactivateAuthorization(ctx, dbPa.ID)
	test.AssertNotError(t, err, "Couldn't deactivate valid authorization with ID "+PA.ID)

	dbPa, err = sa.GetAuthorization(ctx, PA.ID)
	test.AssertNotError(t, err, "Couldn't get authorization with ID "+PA.ID)
	test.AssertEquals(t, dbPa.Status, core.StatusDeactivated)

	PA.Status = core.StatusPending
	PA, err = sa.NewPendingAuthorization(ctx, PA)
	test.AssertNotError(t, err, "Couldn't create new pending authorization")
	test.Assert(t, PA.ID != "", "ID shouldn't be blank")

	err = sa.DeactivateAuthorization(ctx, PA.ID)
	test.AssertNotError(t, err, "Couldn't deactivate pending authorization with ID "+PA.ID)

	dbPa, err = sa.GetAuthorization(ctx, PA.ID)
	test.AssertNotError(t, err, "Couldn't get authorization with ID "+PA.ID)
	test.AssertEquals(t, dbPa.Status, core.StatusDeactivated)

	pendingObj, err := sa.dbMap.Get(&pendingauthzModel{}, PA.ID)
	test.AssertNotError(t, err, "sa.dbMap.Get failed to get pending authz")
	test.Assert(t, pendingObj == nil, "Deactivated authorization still in pending table")
}

func TestDeactivateAccount(t *testing.T) {
	sa, _, cleanUp := initSA(t)
	defer cleanUp()

	reg := satest.CreateWorkingRegistration(t, sa)

	err := sa.DeactivateRegistration(context.Background(), reg.ID)
	test.AssertNotError(t, err, "DeactivateRegistration failed")

	dbReg, err := sa.GetRegistration(context.Background(), reg.ID)
	test.AssertNotError(t, err, "GetRegistration failed")
	test.AssertEquals(t, dbReg.Status, core.StatusDeactivated)
}

func TestReverseName(t *testing.T) {
	testCases := []struct {
		inputDomain   string
		inputReversed string
	}{
		{"", ""},
		{"...", "..."},
		{"com", "com"},
		{"example.com", "com.example"},
		{"www.example.com", "com.example.www"},
		{"world.wide.web.example.com", "com.example.web.wide.world"},
	}

	for _, tc := range testCases {
		output := ReverseName(tc.inputDomain)
		test.AssertEquals(t, output, tc.inputReversed)
	}
}

type fqdnTestcase struct {
	Serial       string
	Names        []string
	ExpectedHash setHash
	Issued       time.Time
	Expires      time.Time
}

func setupFQDNSets(t *testing.T, db *gorp.DbMap, fc clock.FakeClock) map[string]fqdnTestcase {
	namesA := []string{"a.example.com", "B.example.com"}
	namesB := []string{"example.org"}
	namesC := []string{"letsencrypt.org"}
	expectedHashA := setHash{0x92, 0xc7, 0xf2, 0x47, 0xbd, 0x1e, 0xea, 0x8d, 0x52, 0x7f, 0xb0, 0x59, 0x19, 0xe9, 0xbe, 0x81, 0x78, 0x88, 0xe6, 0xf7, 0x55, 0xf0, 0x1c, 0xc9, 0x63, 0x15, 0x5f, 0x8e, 0x52, 0xae, 0x95, 0xc1}
	expectedHashB := setHash{0xbf, 0xab, 0xc3, 0x74, 0x32, 0x95, 0x8b, 0x6, 0x33, 0x60, 0xd3, 0xad, 0x64, 0x61, 0xc9, 0xc4, 0x73, 0x5a, 0xe7, 0xf8, 0xed, 0xd4, 0x65, 0x92, 0xa5, 0xe0, 0xf0, 0x14, 0x52, 0xb2, 0xe4, 0xb5}
	expectedHashC := setHash{0xf2, 0xbb, 0x7b, 0xab, 0x8, 0x2c, 0x18, 0xee, 0x8, 0x97, 0x17, 0xbe, 0x67, 0xd7, 0x12, 0x14, 0xaa, 0x4, 0xac, 0xe2, 0x29, 0x2a, 0x67, 0x2c, 0x37, 0x2c, 0xf3, 0x33, 0xe1, 0xb0, 0xd8, 0xe7}

	now := fc.Now()

	testcases := map[string]fqdnTestcase{
		// One test case with serial "a" issued now and expiring in two hours for
		// namesA
		"a": fqdnTestcase{
			Serial:       "a",
			Names:        namesA,
			ExpectedHash: expectedHashA,
			Issued:       now,
			Expires:      now.Add(time.Hour * 2).UTC(),
		},
		// One test case with serial "b", issued one hour from now and expiring in
		// two hours, also for namesA
		"b": fqdnTestcase{
			Serial:       "b",
			Names:        namesA,
			ExpectedHash: expectedHashA,
			Issued:       now.Add(time.Hour),
			Expires:      now.Add(time.Hour * 2).UTC(),
		},
		// One test case with serial "c", issued one hour from now and expiring in
		// two hours, for namesB
		"c": fqdnTestcase{
			Serial:       "c",
			Names:        namesB,
			ExpectedHash: expectedHashB,
			Issued:       now.Add(time.Hour),
			Expires:      now.Add(time.Hour * 2).UTC(),
		},
		// One test case with serial "d", issued five hours in the past and expiring
		// in two hours from now, with namesC
		"d": fqdnTestcase{
			Serial:       "d",
			Names:        namesC,
			ExpectedHash: expectedHashC,
			Issued:       now.Add(-5 * time.Hour),
			Expires:      now.Add(time.Hour * 2).UTC(),
		},
	}

	for _, tc := range testcases {
		tx, err := db.Begin()
		test.AssertNotError(t, err, "Failed to open transaction")
		err = addFQDNSet(tx, tc.Names, tc.Serial, tc.Issued, tc.Expires)
		test.AssertNotError(t, err, fmt.Sprintf("Failed to add fqdnSet for %#v", tc))
		test.AssertNotError(t, tx.Commit(), "Failed to commit transaction")
	}

	return testcases
}

func TestGetFQDNSetsBySerials(t *testing.T) {
	sa, fc, cleanUp := initSA(t)
	defer cleanUp()

	// Add the test fqdn sets
	testcases := setupFQDNSets(t, sa.dbMap, fc)

	// Asking for the fqdnSets for no serials should produce an error since this
	// is not expected in normal conditions
	fqdnSets, err := sa.getFQDNSetsBySerials([]string{})
	test.AssertError(t, err, "No error calling getFQDNSetsBySerials for empty serials")
	test.AssertEquals(t, len(fqdnSets), 0)

	// Asking for the fqdnSets for serials that don't exist should return nothing
	fqdnSets, err = sa.getFQDNSetsBySerials([]string{"this", "doesn't", "exist"})
	test.AssertNotError(t, err, "Error calling getFQDNSetsBySerials for non-existent serials")
	test.AssertEquals(t, len(fqdnSets), 0)

	// Asking for the fqdnSets for serial "a" should return the expectedHashA hash
	fqdnSets, err = sa.getFQDNSetsBySerials([]string{"a"})
	test.AssertNotError(t, err, "Error calling getFQDNSetsBySerials for serial \"a\"")
	test.AssertEquals(t, len(fqdnSets), 1)
	test.AssertEquals(t, string(fqdnSets[0]), string(testcases["a"].ExpectedHash))

	// Asking for the fqdnSets for serial "b" should return the expectedHashA hash
	// because cert "b" has namesA subjects
	fqdnSets, err = sa.getFQDNSetsBySerials([]string{"b"})
	test.AssertNotError(t, err, "Error calling getFQDNSetsBySerials for serial \"b\"")
	test.AssertEquals(t, len(fqdnSets), 1)
	test.AssertEquals(t, string(fqdnSets[0]), string(testcases["b"].ExpectedHash))

	// Asking for the fqdnSets for serial "d" should return the expectedHashC hash
	// because cert "d" has namesC subjects
	fqdnSets, err = sa.getFQDNSetsBySerials([]string{"d"})
	test.AssertNotError(t, err, "Error calling getFQDNSetsBySerials for serial \"d\"")
	test.AssertEquals(t, len(fqdnSets), 1)
	test.AssertEquals(t, string(fqdnSets[0]), string(testcases["d"].ExpectedHash))

	// Asking for the fqdnSets for serial "c" should return the expectedHashB hash
	// because cert "c" has namesB subjects
	fqdnSets, err = sa.getFQDNSetsBySerials([]string{"c"})
	test.AssertNotError(t, err, "Error calling getFQDNSetsBySerials for serial \"c\"")
	test.AssertEquals(t, len(fqdnSets), 1)
	test.AssertEquals(t, string(fqdnSets[0]), string(testcases["c"].ExpectedHash))

	// Asking for the fqdnSets for serial "a", "b", "c" and "made up" should return
	// the three expected hashes - two expectedHashA (for "a" and "b"), one
	// expectedHashB (for "c")
	expectedHashes := map[string]int{
		string(testcases["a"].ExpectedHash): 2,
		string(testcases["c"].ExpectedHash): 1,
	}
	fqdnSets, err = sa.getFQDNSetsBySerials([]string{"a", "b", "c", "made up"})
	test.AssertNotError(t, err, "Error calling getFQDNSetsBySerials for serial \"a\", \"b\", \"c\", \"made up\"")

	for _, setHash := range fqdnSets {
		setHashKey := string(setHash)
		if _, present := expectedHashes[setHashKey]; !present {
			t.Errorf("Unexpected setHash in results: %#v", setHash)
		}
		expectedHashes[setHashKey]--
		if expectedHashes[setHashKey] <= 0 {
			delete(expectedHashes, setHashKey)
		}
	}
	if len(expectedHashes) != 0 {
		t.Errorf("Some expected setHashes were not observed: %#v", expectedHashes)
	}
}

func TestGetNewIssuancesByFQDNSet(t *testing.T) {
	sa, fc, cleanUp := initSA(t)
	defer cleanUp()

	// Add the test fqdn sets
	testcases := setupFQDNSets(t, sa.dbMap, fc)

	// Use one hour ago as the earliest cut off
	earliest := fc.Now().Add(-time.Hour)

	// Calling getNewIssuancesByFQDNSet with an empty FQDNSet should error
	count, err := sa.getNewIssuancesByFQDNSet(nil, earliest)
	test.AssertError(t, err, "No error calling getNewIssuancesByFQDNSet for empty fqdn set")
	test.AssertEquals(t, count, -1)

	// Calling getNewIssuancesByFQDNSet with FQDNSet hashes that don't exist
	// should return 0
	count, err = sa.getNewIssuancesByFQDNSet([]setHash{setHash{0xC0, 0xFF, 0xEE}, setHash{0x13, 0x37}}, earliest)
	test.AssertNotError(t, err, "Error calling getNewIssuancesByFQDNSet for non-existent set hashes")
	test.AssertEquals(t, count, 0)

	// Calling getNewIssuancesByFQDNSet with the "a" expected hash should return
	// 1, since both testcase "b" was a renewal of testcase "a"
	count, err = sa.getNewIssuancesByFQDNSet([]setHash{testcases["a"].ExpectedHash}, earliest)
	test.AssertNotError(t, err, "Error calling getNewIssuancesByFQDNSet for testcase a")
	test.AssertEquals(t, count, 1)

	// Calling getNewIssuancesByFQDNSet with the "c" expected hash should return
	// 1, since there is only one issuance for this sethash
	count, err = sa.getNewIssuancesByFQDNSet([]setHash{testcases["c"].ExpectedHash}, earliest)
	test.AssertNotError(t, err, "Error calling getNewIssuancesByFQDNSet for testcase c")
	test.AssertEquals(t, count, 1)

	// Calling getNewIssuancesByFQDNSet with the "c" and "d" expected hashes should return
	// only 1, since there is only one issuance for the provided set hashes that
	// is within the earliest window. The issuance for "d" was too far in the past
	// to be counted
	count, err = sa.getNewIssuancesByFQDNSet([]setHash{testcases["c"].ExpectedHash, testcases["d"].ExpectedHash}, earliest)
	test.AssertNotError(t, err, "Error calling getNewIssuancesByFQDNSet for testcase c and d")
	test.AssertEquals(t, count, 1)

	// But by moving the earliest point behind the "d" issuance, we should now get a count of 2
	count, err = sa.getNewIssuancesByFQDNSet([]setHash{testcases["c"].ExpectedHash, testcases["d"].ExpectedHash}, earliest.Add(-6*time.Hour))
	test.AssertNotError(t, err, "Error calling getNewIssuancesByFQDNSet for testcase c and d with adjusted earliest")
	test.AssertEquals(t, count, 2)
}

func TestNewOrder(t *testing.T) {
	if os.Getenv("BOULDER_CONFIG_DIR") != "test/config-next" {
		return
	}

	sa, _, cleanup := initSA(t)
	defer cleanup()

	// Create a test registration to reference
	reg, err := sa.NewRegistration(ctx, core.Registration{
		Key:       &jose.JSONWebKey{Key: &rsa.PublicKey{N: big.NewInt(1), E: 1}},
		InitialIP: net.ParseIP("42.42.42.42"),
	})
	test.AssertNotError(t, err, "Couldn't create test registration")

	i := int64(1)
	status := string(core.StatusPending)
	order, err := sa.NewOrder(context.Background(), &corepb.Order{
		RegistrationID: &reg.ID,
		Expires:        &i,
		Names:          []string{"example.com", "just.another.example.com"},
		Authorizations: []string{"a", "b", "c"},
		Status:         &status,
	})
	test.AssertNotError(t, err, "sa.NewOrder failed")
	test.AssertEquals(t, *order.Id, int64(1))

	var authzIDs []string
	_, err = sa.dbMap.Select(&authzIDs, "SELECT authzID FROM orderToAuthz WHERE orderID = ?;", *order.Id)
	test.AssertNotError(t, err, "Failed to count orderToAuthz entries")
	test.AssertEquals(t, len(authzIDs), 3)
	test.AssertDeepEquals(t, authzIDs, []string{"a", "b", "c"})

	names, err := sa.namesForOrder(*order.Id)
	test.AssertNotError(t, err, "namesForOrder errored")
	test.AssertEquals(t, len(names), 2)
	test.AssertDeepEquals(t, names, []string{"com.example", "com.example.another.just"})
}

func TestSetOrderProcessing(t *testing.T) {
	if os.Getenv("BOULDER_CONFIG_DIR") != "test/config-next" {
		return
	}

	sa, fc, cleanup := initSA(t)
	defer cleanup()

	// Create a test registration to reference
	reg, err := sa.NewRegistration(ctx, core.Registration{
		Key:       &jose.JSONWebKey{Key: &rsa.PublicKey{N: big.NewInt(1), E: 1}},
		InitialIP: net.ParseIP("42.42.42.42"),
	})
	test.AssertNotError(t, err, "Couldn't create test registration")

	// Add one pending authz
	authzExpires := fc.Now().Add(time.Hour)
	newAuthz := core.Authorization{
		Identifier:     core.AcmeIdentifier{Type: core.IdentifierDNS, Value: "example.com"},
		RegistrationID: reg.ID,
		Status:         core.StatusPending,
		Expires:        &authzExpires,
	}
	authz, err := sa.NewPendingAuthorization(ctx, newAuthz)
	test.AssertNotError(t, err, "Couldn't create new pending authorization")

	// Update the pending authz to be valid
	authz.Status = core.StatusValid
	err = sa.FinalizeAuthorization(ctx, authz)
	test.AssertNotError(t, err, "Couldn't finalize pending authz to valid")

	i := int64(1337)
	order := &corepb.Order{
		RegistrationID: &reg.ID,
		Expires:        &i,
		Names:          []string{"example.com"},
		Authorizations: []string{authz.ID},
	}

	// Add a new order in pending status with no certificate serial
	order, err = sa.NewOrder(context.Background(), order)
	test.AssertNotError(t, err, "NewOrder failed")

	// Set the order to be processing
	err = sa.SetOrderProcessing(context.Background(), order)
	test.AssertNotError(t, err, "SetOrderProcessing failed")

	// Read the order by ID from the DB to check the status was correctly updated
	// to processing
	updatedOrder, err := sa.GetOrder(
		context.Background(),
		&sapb.OrderRequest{Id: order.Id})
	test.AssertNotError(t, err, "GetOrder failed")
	test.AssertEquals(t, *updatedOrder.Status, string(core.StatusProcessing))
	test.AssertEquals(t, *updatedOrder.BeganProcessing, true)
}

func TestFinalizeOrder(t *testing.T) {
	if os.Getenv("BOULDER_CONFIG_DIR") != "test/config-next" {
		return
	}

	sa, fc, cleanup := initSA(t)
	defer cleanup()

	// Create a test registration to reference
	reg, err := sa.NewRegistration(ctx, core.Registration{
		Key:       &jose.JSONWebKey{Key: &rsa.PublicKey{N: big.NewInt(1), E: 1}},
		InitialIP: net.ParseIP("42.42.42.42"),
	})
	test.AssertNotError(t, err, "Couldn't create test registration")

	// Add one pending authz
	authzExpires := fc.Now().Add(time.Hour)
	newAuthz := core.Authorization{
		Identifier:     core.AcmeIdentifier{Type: core.IdentifierDNS, Value: "example.com"},
		RegistrationID: reg.ID,
		Status:         core.StatusPending,
		Expires:        &authzExpires,
	}
	authz, err := sa.NewPendingAuthorization(ctx, newAuthz)
	test.AssertNotError(t, err, "Couldn't create new pending authorization")

	// Set the authz to valid
	authz.Status = core.StatusValid
	err = sa.FinalizeAuthorization(ctx, authz)
	test.AssertNotError(t, err, "Couldn't finalize pending authorization")

	i := int64(1337)
	order := &corepb.Order{
		RegistrationID: &reg.ID,
		Expires:        &i,
		Names:          []string{"example.com"},
		Authorizations: []string{authz.ID},
	}

	// Add a new order with an empty certificate serial
	order, err = sa.NewOrder(context.Background(), order)
	test.AssertNotError(t, err, "NewOrder failed")

	// Set the order to processing so it can be finalized
	err = sa.SetOrderProcessing(ctx, order)
	test.AssertNotError(t, err, "SetOrderProcessing failed")

	// Finalize the order with a certificate serial
	serial := "eat.serial.for.breakfast"
	order.CertificateSerial = &serial
	err = sa.FinalizeOrder(context.Background(), order)
	test.AssertNotError(t, err, "FinalizeOrder failed")

	// Read the order by ID from the DB to check the certificate serial and status
	// was correctly updated
	updatedOrder, err := sa.GetOrder(
		context.Background(),
		&sapb.OrderRequest{Id: order.Id})
	test.AssertNotError(t, err, "GetOrder failed")
	test.AssertEquals(t, *updatedOrder.CertificateSerial, serial)
	test.AssertEquals(t, *updatedOrder.Status, string(core.StatusValid))
}

func TestOrder(t *testing.T) {
	// Only run under test/config-next config where 20170731115209_AddOrders.sql
	// has been applied
	if os.Getenv("BOULDER_CONFIG_DIR") != "test/config-next" {
		return
	}

	sa, fc, cleanup := initSA(t)
	defer cleanup()

	// Create a test registration to reference
	reg, err := sa.NewRegistration(ctx, core.Registration{
		Key:       &jose.JSONWebKey{Key: &rsa.PublicKey{N: big.NewInt(1), E: 1}},
		InitialIP: net.ParseIP("42.42.42.42"),
	})
	test.AssertNotError(t, err, "Couldn't create test registration")

	// Add one pending authz
	authzExpires := fc.Now().Add(time.Hour)
	newAuthz := core.Authorization{
		Identifier:     core.AcmeIdentifier{Type: core.IdentifierDNS, Value: "example.com"},
		RegistrationID: reg.ID,
		Status:         core.StatusPending,
		Expires:        &authzExpires,
	}
	authz, err := sa.NewPendingAuthorization(ctx, newAuthz)
	test.AssertNotError(t, err, "Couldn't create new pending authorization")

	expires := time.Now().Truncate(time.Second).UnixNano()
	empty := ""

	inputOrder := &corepb.Order{
		RegistrationID: &reg.ID,
		Expires:        &expires,
		Names:          []string{"example.com"},
		Authorizations: []string{authz.ID},
	}

	order, err := sa.NewOrder(context.Background(), inputOrder)
	test.AssertNotError(t, err, "sa.NewOrder failed")
	test.AssertEquals(t, *order.Id, int64(1))

	pendingStatus := string(core.StatusPending)
	falseBool := false
	one := int64(1)
	expectedOrder := &corepb.Order{
		// The expected order matches the input order
		RegistrationID: inputOrder.RegistrationID,
		Expires:        inputOrder.Expires,
		Names:          inputOrder.Names,
		Authorizations: inputOrder.Authorizations,
		// And should also have an empty serial and the correct status and
		// processing state, and an ID of 1
		Id:                &one,
		CertificateSerial: &empty,
		BeganProcessing:   &falseBool,
		Status:            &pendingStatus,
	}

	storedOrder, err := sa.GetOrder(context.Background(), &sapb.OrderRequest{Id: order.Id})
	test.AssertNotError(t, err, "sa.Order failed")
	test.AssertDeepEquals(t, storedOrder, expectedOrder)
}

<<<<<<< HEAD
func TestGetValidOrderAuthorizations(t *testing.T) {
=======
func TestGetOrderAuthorizations(t *testing.T) {
	if os.Getenv("BOULDER_CONFIG_DIR") != "test/config-next" {
		return
	}

>>>>>>> c0ffa3d5
	sa, _, cleanup := initSA(t)
	defer cleanup()

	// Create a throw away registration
	reg := satest.CreateWorkingRegistration(t, sa)

	// Create and finalize an authz for the throw-away reg and "example.com"
	authz := CreateDomainAuthWithRegID(t, "example.com", sa, reg.ID)
	exp := sa.clk.Now().Add(time.Hour * 24 * 7)
	authz.Expires = &exp
	authz.Status = "valid"
	err := sa.FinalizeAuthorization(ctx, authz)
	test.AssertNotError(t, err, "Couldn't create final authz with ID "+authz.ID)

	// Now create a new order that references the above authorization
	i := time.Now().Truncate(time.Second).UnixNano()
	status := string(core.StatusPending)
	order := &corepb.Order{
		RegistrationID: &reg.ID,
		Expires:        &i,
		Names:          []string{"example.com"},
		Authorizations: []string{authz.ID},
		Status:         &status,
	}
	order, err = sa.NewOrder(context.Background(), order)
	test.AssertNotError(t, err, "AddOrder failed")

	// Now fetch the order authorizations for the order we added for the
	// throw-away reg
	authzMap, err := sa.GetValidOrderAuthorizations(
		context.Background(),
		&sapb.GetValidOrderAuthorizationsRequest{
			Id:     order.Id,
			AcctID: &reg.ID,
		})
	// It should not fail and one valid authorization for the example.com domain
	// should be present with ID and status equal to the authz we created earlier.
	test.AssertNotError(t, err, "GetValidOrderAuthorizations failed")
	test.AssertNotNil(t, authzMap, "GetValidOrderAuthorizations result was nil")
	test.AssertEquals(t, len(authzMap), 1)
	test.AssertNotNil(t, authzMap["example.com"], "Authz for example.com was nil")
	test.AssertEquals(t, authzMap["example.com"].ID, authz.ID)
	test.AssertEquals(t, string(authzMap["example.com"].Status), "valid")

	// Getting the order authorizations for an order that doesn't exist should return nothing
	missingID := int64(0xC0FFEEEEEEE)
	authzMap, err = sa.GetValidOrderAuthorizations(
		context.Background(),
		&sapb.GetValidOrderAuthorizationsRequest{
			Id:     &missingID,
			AcctID: &reg.ID,
		})
	test.AssertNotError(t, err, "GetValidOrderAuthorizations for non-existent order errored")
	test.AssertEquals(t, len(authzMap), 0)

	// Getting the order authorizations for an order that does exist, but for the
	// wrong acct ID should return nothing
	wrongAcctID := int64(0xDEADDA7ABA5E)
	authzMap, err = sa.GetValidOrderAuthorizations(
		context.Background(),
		&sapb.GetValidOrderAuthorizationsRequest{
			Id:     order.Id,
			AcctID: &wrongAcctID,
		})
	test.AssertNotError(t, err, "GetValidOrderAuthorizations for existent order, wrong acctID errored")
	test.AssertEquals(t, len(authzMap), 0)
}

// TestGetAuthorizationNoRows ensures that the GetAuthorization function returns
// the correct error when there are no results for the provided ID.
func TestGetAuthorizationNoRows(t *testing.T) {
	sa, _, cleanUp := initSA(t)
	defer cleanUp()

	// An empty authz ID should result in `sql.ErrNoRows`
	_, err := sa.GetAuthorization(ctx, "")
	test.AssertError(t, err, "Didn't get an error looking up empty authz ID")
	test.Assert(t, berrors.Is(err, berrors.NotFound), "GetAuthorization did not return a berrors.NotFound error")
}

func TestGetAuthorizations(t *testing.T) {
	sa, fc, cleanup := initSA(t)
	defer cleanup()

	reg := satest.CreateWorkingRegistration(t, sa)
	exp := fc.Now().AddDate(0, 0, 1)
	pa := core.Authorization{RegistrationID: reg.ID, Identifier: core.AcmeIdentifier{Type: core.IdentifierDNS, Value: "a"}, Status: core.StatusPending, Expires: &exp, Combinations: [][]int{[]int{0, 1}}}

	paA, err := sa.NewPendingAuthorization(ctx, pa)
	test.AssertNotError(t, err, "Couldn't create new pending authorization")
	test.Assert(t, paA.ID != "", "ID shouldn't be blank")

	pa.Identifier.Value = "b"
	paB, err := sa.NewPendingAuthorization(ctx, pa)
	test.AssertNotError(t, err, "Couldn't create new pending authorization")
	test.Assert(t, paB.ID != "", "ID shouldn't be blank")

	paB.Status = core.StatusValid
	err = sa.FinalizeAuthorization(ctx, paB)
	test.AssertNotError(t, err, "Couldn't finalize pending authorization with ID "+paB.ID)

	now := fc.Now().UnixNano()
	authz, err := sa.GetAuthorizations(context.Background(), &sapb.GetAuthorizationsRequest{
		RegistrationID: &reg.ID,
		Domains:        []string{"a", "b"},
		Now:            &now,
	})
	test.AssertNotError(t, err, "sa.GetAuthorizations failed")
	test.AssertEquals(t, len(authz.Authz), 2)
	authz, err = sa.GetAuthorizations(context.Background(), &sapb.GetAuthorizationsRequest{
		RegistrationID: &reg.ID,
		Domains:        []string{"a", "b", "c"},
		Now:            &now,
	})
	test.AssertNotError(t, err, "sa.GetAuthorizations failed")
	test.AssertEquals(t, len(authz.Authz), 2)
}

func TestAddPendingAuthorizations(t *testing.T) {
	sa, fc, cleanup := initSA(t)
	defer cleanup()

	reg := satest.CreateWorkingRegistration(t, sa)
	expires := fc.Now().Add(time.Hour).UnixNano()
	identA := `a`
	identB := `a`
	combo := []byte(`[[0]]`)
	status := string(core.StatusPending)
	empty := ""
	authz := []*corepb.Authorization{
		&corepb.Authorization{
			Id:             &empty,
			Identifier:     &identA,
			RegistrationID: &reg.ID,
			Status:         &status,
			Expires:        &expires,
			Combinations:   combo,
		},
		&corepb.Authorization{
			Id:             &empty,
			Identifier:     &identB,
			RegistrationID: &reg.ID,
			Status:         &status,
			Expires:        &expires,
			Combinations:   combo,
		},
	}

	ids, err := sa.AddPendingAuthorizations(context.Background(), &sapb.AddPendingAuthorizationsRequest{Authz: authz})
	test.AssertNotError(t, err, "sa.AddPendingAuthorizations failed")
	test.AssertEquals(t, len(ids.Ids), 2)

	for _, id := range ids.Ids {
		_, err := sa.GetAuthorization(context.Background(), id)
		test.AssertNotError(t, err, "sa.GetAuthorization failed")
	}
}

func TestCountPendingOrders(t *testing.T) {
	if os.Getenv("BOULDER_CONFIG_DIR") != "test/config-next" {
		return
	}

	sa, fc, cleanUp := initSA(t)
	defer cleanUp()

	reg := satest.CreateWorkingRegistration(t, sa)
	authzExpires := fc.Now().Add(time.Hour)
	expires := authzExpires.UnixNano()

	// Counting pending orders for a reg ID that doesn't exist should return 0
	count, err := sa.CountPendingOrders(ctx, 12345)
	test.AssertNotError(t, err, "Couldn't count pending authorizations for fake reg ID")
	test.AssertEquals(t, count, 0)

	// Add one pending authz
	newAuthz := core.Authorization{
		Identifier:     core.AcmeIdentifier{Type: core.IdentifierDNS, Value: "example.com"},
		RegistrationID: reg.ID,
		Status:         core.StatusPending,
		Expires:        &authzExpires,
	}
	pendingAuthz, err := sa.NewPendingAuthorization(ctx, newAuthz)
	test.AssertNotError(t, err, "Couldn't create new pending authorization")

	// Add one pending order
	_, err = sa.NewOrder(ctx, &corepb.Order{
		RegistrationID: &reg.ID,
		Expires:        &expires,
		Names:          []string{"example.com"},
		Authorizations: []string{pendingAuthz.ID},
	})
	test.AssertNotError(t, err, "Couldn't create new pending order")

	// We expect there to be a count of one for this reg ID
	count, err = sa.CountPendingOrders(ctx, reg.ID)
	test.AssertNotError(t, err, "Couldn't count pending authorizations")
	test.AssertEquals(t, count, 1)

	// Create another fresh pending authz
	secondPendingAuthz, err := sa.NewPendingAuthorization(ctx, newAuthz)
	test.AssertNotError(t, err, "Couldn't create 2nd new pending authorization")

	// Create a pending order that expired an hour ago
	expires = fc.Now().Add(-time.Hour).UnixNano()
	_, err = sa.NewOrder(ctx, &corepb.Order{
		RegistrationID: &reg.ID,
		Expires:        &expires,
		Names:          []string{"example.com"},
		Authorizations: []string{secondPendingAuthz.ID},
	})
	test.AssertNotError(t, err, "Couldn't create new expired pending order")

	// We still expect there to be a count of one for this reg ID since the order
	// added above is expired
	count, err = sa.CountPendingOrders(ctx, reg.ID)
	test.AssertNotError(t, err, "Couldn't count pending authorizations")
	test.AssertEquals(t, count, 1)

	// Create another fresh pending authz
	thirdPendingAuthz, err := sa.NewPendingAuthorization(ctx, newAuthz)
	test.AssertNotError(t, err, "Couldn't create third new pending authorization")
	// And then deactivate it
	err = sa.DeactivateAuthorization(ctx, thirdPendingAuthz.ID)
	test.AssertNotError(t, err, "Couldn't deactivate third new pending authorization")

	// Create a deactivated order by referencing the deactivated authz
	expires = fc.Now().Add(time.Hour).UnixNano()
	_, err = sa.NewOrder(ctx, &corepb.Order{
		RegistrationID: &reg.ID,
		Expires:        &expires,
		Names:          []string{"example.com"},
		Authorizations: []string{thirdPendingAuthz.ID},
	})
	test.AssertNotError(t, err, "Couldn't create new non-pending order")

	// We still expect there to be a count of one for this reg ID since the order
	// added above is not pending
	count, err = sa.CountPendingOrders(ctx, reg.ID)
	test.AssertNotError(t, err, "Couldn't count pending authorizations")
	test.AssertEquals(t, count, 1)

	// If the clock is advanced by two hours we expect the count to return to
	// 0 for this reg ID since all of the pending orders we created will have
	// expired.
	fc.Add(2 * time.Hour)
	count, err = sa.CountPendingOrders(ctx, reg.ID)
	test.AssertNotError(t, err, "Couldn't count pending authorizations")
	test.AssertEquals(t, count, 0)
}

func TestGetOrderForNames(t *testing.T) {
	if os.Getenv("BOULDER_CONFIG_DIR") != "test/config-next" {
		return
	}

	sa, fc, cleanUp := initSA(t)
	defer cleanUp()

	// Give the order we create a short lifetime
	orderLifetime := time.Hour
	expires := fc.Now().Add(orderLifetime).UnixNano()

	// Create two test registrations to associate with orders
	regA, err := sa.NewRegistration(ctx, core.Registration{
		Key:       satest.GoodJWK(),
		InitialIP: net.ParseIP("42.42.42.42"),
	})
	test.AssertNotError(t, err, "Couldn't create test registration")

	// Add one pending authz for the first name for regA
	authzExpires := fc.Now().Add(time.Hour)
	newAuthzA := core.Authorization{
		Identifier:     core.AcmeIdentifier{Type: core.IdentifierDNS, Value: "example.com"},
		RegistrationID: regA.ID,
		Status:         core.StatusPending,
		Expires:        &authzExpires,
	}
	pendingAuthzA, err := sa.NewPendingAuthorization(ctx, newAuthzA)
	test.AssertNotError(t, err, "Couldn't create new pending authorization for regA")

	// Add one pending authz for the second name for regA
	newAuthzB := core.Authorization{
		Identifier:     core.AcmeIdentifier{Type: core.IdentifierDNS, Value: "just.another.example.com"},
		RegistrationID: regA.ID,
		Status:         core.StatusPending,
		Expires:        &authzExpires,
	}
	pendingAuthzB, err := sa.NewPendingAuthorization(ctx, newAuthzB)
	test.AssertNotError(t, err, "Couldn't create new pending authorization for regA")

	ctx := context.Background()
	names := []string{"example.com", "just.another.example.com"}

	// Call GetOrderForNames for a set of names we haven't created an order for
	// yet
	result, err := sa.GetOrderForNames(ctx, &sapb.GetOrderForNamesRequest{
		AcctID: &regA.ID,
		Names:  names,
	})
	// We expect the result to return an error
	test.AssertError(t, err, "sa.GetOrderForNames did not return an error for an empty result")
	// The error should be a notfound error
	test.AssertEquals(t, berrors.Is(err, berrors.NotFound), true)
	// The result should be nil
	test.Assert(t, result == nil, "sa.GetOrderForNames for non-existent order returned non-nil result")

	// Add a new order for a set of names
	order, err := sa.NewOrder(ctx, &corepb.Order{
		RegistrationID: &regA.ID,
		Expires:        &expires,
		Authorizations: []string{pendingAuthzA.ID, pendingAuthzB.ID},
		Names:          names,
	})
	// It shouldn't error
	test.AssertNotError(t, err, "sa.NewOrder failed")
	// The order ID shouldn't be nil
	test.AssertNotNil(t, *order.Id, "NewOrder returned with a nil Id")

	// Call GetOrderForNames with the same account ID and set of names as the
	// above NewOrder call
	result, err = sa.GetOrderForNames(ctx, &sapb.GetOrderForNamesRequest{
		AcctID: &regA.ID,
		Names:  names,
	})
	// It shouldn't error
	test.AssertNotError(t, err, "sa.GetOrderForNames failed")
	// The order returned should have the same ID as the order we created above
	test.AssertNotNil(t, result, "Returned order was nil")
	test.AssertEquals(t, *result.Id, *order.Id)

	// Call GetOrderForNames with a different account ID from the NewOrder call
	regB := int64(1337)
	result, err = sa.GetOrderForNames(ctx, &sapb.GetOrderForNamesRequest{
		AcctID: &regB,
		Names:  names,
	})
	// It should error
	test.AssertError(t, err, "sa.GetOrderForNames did not return an error for an empty result")
	// The error should be a notfound error
	test.AssertEquals(t, berrors.Is(err, berrors.NotFound), true)
	// The result should be nil
	test.Assert(t, result == nil, "sa.GetOrderForNames for diff AcctID returned non-nil result")

	// Advance the clock beyond the initial order's lifetime
	fc.Add(2 * orderLifetime)

	// Call GetOrderForNames again with the same account ID and set of names as
	// the initial NewOrder call
	result, err = sa.GetOrderForNames(ctx, &sapb.GetOrderForNamesRequest{
		AcctID: &regA.ID,
		Names:  names,
	})
	// It should error since there is no result
	test.AssertError(t, err, "sa.GetOrderForNames did not return an error for an empty result")
	// The error should be a notfound error
	test.AssertEquals(t, berrors.Is(err, berrors.NotFound), true)
	// The result should be nil because the initial order expired & we don't want
	// to return expired orders
	test.Assert(t, result == nil, "sa.GetOrderForNames returned non-nil result for expired order case")

	// Add a fresh order for a different of names.
	expires = fc.Now().Add(orderLifetime).UnixNano()
	names = []string{"zombo.com", "welcome.to.zombo.com"}
	order, err = sa.NewOrder(ctx, &corepb.Order{
		RegistrationID: &regA.ID,
		Expires:        &expires,
		// We can use the same pending authz's as above - it doesn't matter that
		// they are for different names for this test, we just need some authz IDs
		// that exist.
		Authorizations: []string{pendingAuthzA.ID, pendingAuthzB.ID},
		Names:          names,
	})
	// It shouldn't error
	test.AssertNotError(t, err, "sa.NewOrder failed")
	// The order ID shouldn't be nil
	test.AssertNotNil(t, *order.Id, "NewOrder returned with a nil Id")

	// Set the order processing so it can be finalized
	err = sa.SetOrderProcessing(ctx, order)
	test.AssertNotError(t, err, "sa.SetOrderProcessing failed")

	// Finalize the order
	serial := "cinnamon toast crunch"
	order.CertificateSerial = &serial
	err = sa.FinalizeOrder(ctx, order)
	test.AssertNotError(t, err, "sa.FinalizeOrder failed")

	// Call GetOrderForNames with the same account ID and set of names as
	// the above NewOrder call
	result, err = sa.GetOrderForNames(ctx, &sapb.GetOrderForNamesRequest{
		AcctID: &regA.ID,
		Names:  names,
	})
	// It should error since there is no result
	test.AssertError(t, err, "sa.GetOrderForNames did not return an error for an empty result")
	// The error should be a notfound error
	test.AssertEquals(t, berrors.Is(err, berrors.NotFound), true)
	// The result should be nil because the one matching order has been finalized
	// already
	test.Assert(t, result == nil, "sa.GetOrderForNames returned non-nil result for finalized order case")
}

func TestUpdatePendingAuthorizationInvalidOrder(t *testing.T) {
	if os.Getenv("BOULDER_CONFIG_DIR") != "test/config-next" {
		return
	}

	sa, fc, cleanUp := initSA(t)
	defer cleanUp()

	expires := fc.Now().Add(time.Hour)
	ctx := context.Background()

	// Create a registration to work with
	reg := satest.CreateWorkingRegistration(t, sa)

	// Create a pending authz, not associated with any orders
	authz := core.Authorization{
		RegistrationID: reg.ID,
		Expires:        &expires,
		Status:         core.StatusPending,
		Identifier:     core.AcmeIdentifier{Type: core.IdentifierDNS, Value: "your.order.is.up"},
	}
	pendingAuthz, err := sa.NewPendingAuthorization(ctx, authz)
	test.AssertNotError(t, err, "Couldn't create new pending authorization")

	// Update the pending authz to be invalid. This shouldn't error.
	pendingAuthz.Status = core.StatusInvalid
	err = sa.FinalizeAuthorization(ctx, pendingAuthz)
	test.AssertNotError(t, err, "Couldn't finalize legacy pending authz to invalid")

	// Create a pending authz that will be associated with an order
	authz = core.Authorization{
		RegistrationID: reg.ID,
		Expires:        &expires,
		Status:         core.StatusPending,
		Identifier:     core.AcmeIdentifier{Type: core.IdentifierDNS, Value: "your.order.is.up"},
	}
	pendingAuthz, err = sa.NewPendingAuthorization(ctx, authz)
	test.AssertNotError(t, err, "Couldn't create new pending authorization")

	// Add a new order that references the above pending authz
	expiresNano := expires.UnixNano()
	order, err := sa.NewOrder(ctx, &corepb.Order{
		RegistrationID: &reg.ID,
		Expires:        &expiresNano,
		Authorizations: []string{pendingAuthz.ID},
		Names:          []string{"your.order.is.up"},
	})
	// It shouldn't error
	test.AssertNotError(t, err, "sa.NewOrder failed")
	// The order ID shouldn't be nil
	test.AssertNotNil(t, *order.Id, "NewOrder returned with a nil Id")
	// The order should be pending
	test.AssertEquals(t, *order.Status, string(core.StatusPending))
	// The order should have one authz with the correct ID
	test.AssertEquals(t, len(order.Authorizations), 1)
	test.AssertEquals(t, order.Authorizations[0], pendingAuthz.ID)

	// Now finalize the authz to an invalid status.
	pendingAuthz.Status = core.StatusInvalid
	err = sa.FinalizeAuthorization(ctx, pendingAuthz)
	test.AssertNotError(t, err, "Couldn't finalize pending authz associated with order to invalid")

	// Fetch the order to get its updated status
	updatedOrder, err := sa.GetOrder(
		context.Background(),
		&sapb.OrderRequest{Id: order.Id})
	test.AssertNotError(t, err, "GetOrder failed")
	// We expect the updated order status to be invalid
	test.AssertEquals(t, *updatedOrder.Status, string(core.StatusInvalid))
}

func TestStatusForOrder(t *testing.T) {
	if os.Getenv("BOULDER_CONFIG_DIR") != "test/config-next" {
		return
	}

	sa, fc, cleanUp := initSA(t)
	defer cleanUp()

	ctx := context.Background()
	expires := fc.Now().Add(time.Hour)
	expiresNano := expires.UnixNano()

	// Create a registration to work with
	reg := satest.CreateWorkingRegistration(t, sa)

	// Create a pending authz
	newAuthz := core.Authorization{
		RegistrationID: reg.ID,
		Expires:        &expires,
		Status:         core.StatusPending,
		Identifier:     core.AcmeIdentifier{Type: core.IdentifierDNS, Value: "pending.your.order.is.up"},
	}
	pendingAuthz, err := sa.NewPendingAuthorization(ctx, newAuthz)
	test.AssertNotError(t, err, "Couldn't create new pending authorization")

	// Create an invalid authz
	invalidAuthz, err := sa.NewPendingAuthorization(ctx, newAuthz)
	invalidAuthz.Status = core.StatusInvalid
	invalidAuthz.Identifier.Value = "invalid.your.order.is.up"
	err = sa.FinalizeAuthorization(ctx, invalidAuthz)
	test.AssertNotError(t, err, "Couldn't finalize pending authz to invalid")

	// Create a deactivate authz
	deactivatedAuthz, err := sa.NewPendingAuthorization(ctx, newAuthz)
	deactivatedAuthz.Status = core.StatusDeactivated
	deactivatedAuthz.Identifier.Value = "deactivated.your.order.is.up"
	err = sa.FinalizeAuthorization(ctx, deactivatedAuthz)
	test.AssertNotError(t, err, "Couldn't finalize pending authz to deactivated")

	// Create a valid authz
	validAuthz, err := sa.NewPendingAuthorization(ctx, newAuthz)
	validAuthz.Status = core.StatusValid
	validAuthz.Identifier.Value = "valid.your.order.is.up"
	err = sa.FinalizeAuthorization(ctx, validAuthz)
	test.AssertNotError(t, err, "Couldn't finalize pending authz to valid")

	testCases := []struct {
		Name             string
		AuthorizationIDs []string
		OrderNames       []string
		ExpectedStatus   string
		SetProcessing    bool
		Finalize         bool
	}{
		{
			Name:             "Order with an invalid authz",
			OrderNames:       []string{"pending.your.order.is.up", "invalid.your.order.is.up", "deactivated.your.order.is.up", "valid.your.order.is.up"},
			AuthorizationIDs: []string{pendingAuthz.ID, invalidAuthz.ID, deactivatedAuthz.ID, validAuthz.ID},
			ExpectedStatus:   string(core.StatusInvalid),
		},
		{
			Name:             "Order with a deactivated authz",
			OrderNames:       []string{"pending.your.order.is.up", "deactivated.your.order.is.up", "valid.your.order.is.up"},
			AuthorizationIDs: []string{pendingAuthz.ID, deactivatedAuthz.ID, validAuthz.ID},
			ExpectedStatus:   string(core.StatusDeactivated),
		},
		{
			Name:             "Order with a pending authz",
			OrderNames:       []string{"valid.your.order.is.up", "pending.your.order.is.up"},
			AuthorizationIDs: []string{validAuthz.ID, pendingAuthz.ID},
			ExpectedStatus:   string(core.StatusPending),
		},
		{
			Name:             "Order with only valid authzs, not yet processed or finalized",
			OrderNames:       []string{"valid.your.order.is.up"},
			AuthorizationIDs: []string{validAuthz.ID},
			ExpectedStatus:   string(core.StatusPending),
		},
		{
			Name:             "Order with only valid authzs, set processing",
			OrderNames:       []string{"valid.your.order.is.up"},
			AuthorizationIDs: []string{validAuthz.ID},
			SetProcessing:    true,
			ExpectedStatus:   string(core.StatusProcessing),
		},
		{
			Name:             "Order with only valid authzs, set processing and finalized",
			OrderNames:       []string{"valid.your.order.is.up"},
			AuthorizationIDs: []string{validAuthz.ID},
			SetProcessing:    true,
			Finalize:         true,
			ExpectedStatus:   string(core.StatusValid),
		},
	}

	for _, tc := range testCases {
		t.Run(tc.Name, func(t *testing.T) {
			// Add a new order with the testcase authz IDs
			newOrder, err := sa.NewOrder(ctx, &corepb.Order{
				RegistrationID: &reg.ID,
				Expires:        &expiresNano,
				Authorizations: tc.AuthorizationIDs,
				Names:          tc.OrderNames,
			})
			test.AssertNotError(t, err, "NewOrder errored unexpectedly")
			// If requested, set the order to processing
			if tc.SetProcessing {
				err := sa.SetOrderProcessing(ctx, newOrder)
				test.AssertNotError(t, err, "Error setting order to processing status")
			}
			// If requested, finalize the order
			if tc.Finalize {
				cereal := "lucky charms"
				newOrder.CertificateSerial = &cereal
				err := sa.FinalizeOrder(ctx, newOrder)
				test.AssertNotError(t, err, "Error finalizing order")
			}
			// Fetch the order by ID to get its calculated status
			storedOrder, err := sa.GetOrder(ctx, &sapb.OrderRequest{Id: newOrder.Id})
			test.AssertNotError(t, err, "GetOrder failed")
			// The status shouldn't be nil
			test.AssertNotNil(t, storedOrder.Status, "Order status was nil")
			// The status should match expected
			test.AssertEquals(t, *storedOrder.Status, tc.ExpectedStatus)
		})
	}

}<|MERGE_RESOLUTION|>--- conflicted
+++ resolved
@@ -1554,15 +1554,11 @@
 	test.AssertDeepEquals(t, storedOrder, expectedOrder)
 }
 
-<<<<<<< HEAD
 func TestGetValidOrderAuthorizations(t *testing.T) {
-=======
-func TestGetOrderAuthorizations(t *testing.T) {
 	if os.Getenv("BOULDER_CONFIG_DIR") != "test/config-next" {
 		return
 	}
 
->>>>>>> c0ffa3d5
 	sa, _, cleanup := initSA(t)
 	defer cleanup()
 
