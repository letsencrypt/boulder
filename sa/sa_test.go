--- conflicted
+++ resolved
@@ -1286,10 +1286,6 @@
 		// input to NewOrderAndAuthzs
 		RegistrationID:   inputOrder.RegistrationID,
 		V2Authorizations: inputOrder.V2Authorizations,
-<<<<<<< HEAD
-=======
-		DnsNames:         []string{"example.com"},
->>>>>>> c426fc71
 		Identifiers:      inputOrder.Identifiers,
 		Expires:          inputOrder.Expires,
 		// The ID should have been set to 1 by the SA
@@ -1351,10 +1347,6 @@
 		// input to NewOrderAndAuthzs
 		RegistrationID:   inputOrder.RegistrationID,
 		V2Authorizations: inputOrder.V2Authorizations,
-<<<<<<< HEAD
-=======
-		DnsNames:         []string{"example.com"},
->>>>>>> c426fc71
 		Identifiers:      inputOrder.Identifiers,
 		Expires:          inputOrder.Expires,
 		// The ID should have been set to 1 by the SA
