--- conflicted
+++ resolved
@@ -1153,61 +1153,6 @@
 	}
 }
 
-<<<<<<< HEAD
-func BenchmarkNewOrderAndAuthzs(b *testing.B) {
-	for _, flag := range []bool{false, true} {
-		for _, numIdents := range []int{1, 2, 5, 10, 20, 50, 100} {
-			b.Run(fmt.Sprintf("%t/%d", flag, numIdents), func(b *testing.B) {
-				sa, _, cleanup := initSA(b)
-				defer cleanup()
-
-				if flag {
-					features.Set(features.Config{InsertAuthzsIndividually: true})
-					defer features.Reset()
-				}
-
-				reg := createWorkingRegistration(b, sa)
-
-				dnsNames := make([]string, 0, numIdents)
-				idents := make([]identifier.ACMEIdentifier, 0, numIdents)
-				newAuthzs := make([]*sapb.NewAuthzRequest, 0, numIdents)
-				for range numIdents {
-					var nameBytes [3]byte
-					_, _ = rand.Read(nameBytes[:])
-					name := fmt.Sprintf("%s.example.com", hex.EncodeToString(nameBytes[:]))
-
-					dnsNames = append(dnsNames, name)
-					idents = append(idents, identifier.NewDNS(name))
-					newAuthzs = append(newAuthzs, &sapb.NewAuthzRequest{
-						RegistrationID: reg.Id,
-						Identifier:     identifier.NewDNS(name).AsProto(),
-						ChallengeTypes: []string{string(core.ChallengeTypeDNS01)},
-						Token:          core.NewToken(),
-						Expires:        timestamppb.New(sa.clk.Now().Add(24 * time.Hour)),
-					})
-				}
-
-				b.ResetTimer()
-
-				_, err := sa.NewOrderAndAuthzs(context.Background(), &sapb.NewOrderAndAuthzsRequest{
-					NewOrder: &sapb.NewOrderRequest{
-						RegistrationID: reg.Id,
-						Expires:        timestamppb.New(sa.clk.Now().Add(24 * time.Hour)),
-						DnsNames:       dnsNames,
-						Identifiers:    identifier.SliceAsProto(idents),
-					},
-					NewAuthzs: newAuthzs,
-				})
-				if err != nil {
-					b.Error(err)
-				}
-			})
-		}
-	}
-}
-
-=======
->>>>>>> fb2fd8af
 func TestSetOrderProcessing(t *testing.T) {
 	sa, fc, cleanup := initSA(t)
 	defer cleanup()
