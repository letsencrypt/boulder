--- conflicted
+++ resolved
@@ -1044,8 +1044,6 @@
 	test.AssertBoxedNil(t, am.ValidationRecord, "am.ValidationRecord should be nil")
 }
 
-<<<<<<< HEAD
-=======
 func TestNewOrderAndAuthzs_Profile(t *testing.T) {
 	sa, fc, cleanup := initSA(t)
 	defer cleanup()
@@ -1095,56 +1093,6 @@
 	}
 }
 
-func BenchmarkNewOrderAndAuthzs(b *testing.B) {
-	for _, flag := range []bool{false, true} {
-		for _, numIdents := range []int{1, 2, 5, 10, 20, 50, 100} {
-			b.Run(fmt.Sprintf("%t/%d", flag, numIdents), func(b *testing.B) {
-				sa, _, cleanup := initSA(b)
-				defer cleanup()
-
-				if flag {
-					features.Set(features.Config{InsertAuthzsIndividually: true})
-					defer features.Reset()
-				}
-
-				reg := createWorkingRegistration(b, sa)
-
-				dnsNames := make([]string, 0, numIdents)
-				newAuthzs := make([]*sapb.NewAuthzRequest, 0, numIdents)
-				for range numIdents {
-					var nameBytes [3]byte
-					_, _ = rand.Read(nameBytes[:])
-					name := fmt.Sprintf("%s.example.com", hex.EncodeToString(nameBytes[:]))
-
-					dnsNames = append(dnsNames, name)
-					newAuthzs = append(newAuthzs, &sapb.NewAuthzRequest{
-						RegistrationID: reg.Id,
-						Identifier:     identifier.NewDNS(name).AsProto(),
-						ChallengeTypes: []string{string(core.ChallengeTypeDNS01)},
-						Token:          core.NewToken(),
-						Expires:        timestamppb.New(sa.clk.Now().Add(24 * time.Hour)),
-					})
-				}
-
-				b.ResetTimer()
-
-				_, err := sa.NewOrderAndAuthzs(context.Background(), &sapb.NewOrderAndAuthzsRequest{
-					NewOrder: &sapb.NewOrderRequest{
-						RegistrationID: reg.Id,
-						Expires:        timestamppb.New(sa.clk.Now().Add(24 * time.Hour)),
-						DnsNames:       dnsNames,
-					},
-					NewAuthzs: newAuthzs,
-				})
-				if err != nil {
-					b.Error(err)
-				}
-			})
-		}
-	}
-}
-
->>>>>>> eab90ee2
 func TestSetOrderProcessing(t *testing.T) {
 	sa, fc, cleanup := initSA(t)
 	defer cleanup()
