--- conflicted
+++ resolved
@@ -884,15 +884,9 @@
 	Expires        time.Time
 }
 
-<<<<<<< HEAD
-func addFQDNSet(db db.Inserter, names []string, serial string, issued time.Time, expires time.Time) error {
-	return db.Insert(&core.FQDNSet{
-		SetHash: core.HashNames(names),
-=======
 func addFQDNSet(ctx context.Context, db db.Inserter, names []string, serial string, issued time.Time, expires time.Time) error {
 	return db.Insert(ctx, &core.FQDNSet{
-		SetHash: HashNames(names),
->>>>>>> 2bf5b263
+		SetHash: core.HashNames(names),
 		Serial:  serial,
 		Issued:  issued,
 		Expires: expires,
@@ -910,13 +904,8 @@
 	orderID int64,
 	regID int64,
 	expires time.Time) error {
-<<<<<<< HEAD
-	return db.Insert(&orderFQDNSet{
+	return db.Insert(ctx, &orderFQDNSet{
 		SetHash:        core.HashNames(names),
-=======
-	return db.Insert(ctx, &orderFQDNSet{
-		SetHash:        HashNames(names),
->>>>>>> 2bf5b263
 		OrderID:        orderID,
 		RegistrationID: regID,
 		Expires:        expires,
