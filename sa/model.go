package sa

import (
	"context"
	"crypto/sha256"
	"crypto/x509"
	"database/sql"
	"encoding/base64"
	"encoding/json"
	"errors"
	"fmt"
	"math"
	"net"
	"net/url"
	"slices"
	"strconv"
	"time"

	"google.golang.org/protobuf/types/known/timestamppb"
	"gopkg.in/go-jose/go-jose.v2"

	"github.com/letsencrypt/boulder/core"
	corepb "github.com/letsencrypt/boulder/core/proto"
	"github.com/letsencrypt/boulder/db"
	berrors "github.com/letsencrypt/boulder/errors"
	"github.com/letsencrypt/boulder/grpc"
	"github.com/letsencrypt/boulder/identifier"
	"github.com/letsencrypt/boulder/probs"
	"github.com/letsencrypt/boulder/revocation"
	sapb "github.com/letsencrypt/boulder/sa/proto"
)

// errBadJSON is an error type returned when a json.Unmarshal performed by the
// SA fails. It includes both the Unmarshal error and the original JSON data in
// its error message to make it easier to track down the bad JSON data.
type errBadJSON struct {
	msg  string
	json []byte
	err  error
}

// Error returns an error message that includes the json.Unmarshal error as well
// as the bad JSON data.
func (e errBadJSON) Error() string {
	return fmt.Sprintf(
		"%s: error unmarshaling JSON %q: %s",
		e.msg,
		string(e.json),
		e.err)
}

// badJSONError is a convenience function for constructing a errBadJSON instance
// with the provided args.
func badJSONError(msg string, jsonData []byte, err error) error {
	return errBadJSON{
		msg:  msg,
		json: jsonData,
		err:  err,
	}
}

const regFields = "id, jwk, jwk_sha256, contact, agreement, initialIP, createdAt, LockCol, status"

// ClearEmail removes the provided email address from one specified registration. If
// there are multiple email addresses present, it does not modify other ones. If the email
// address is not present, it does not modify the registration and will return a nil error.
func ClearEmail(ctx context.Context, dbMap db.DatabaseMap, regID int64, email string) error {
	_, overallError := db.WithTransaction(ctx, dbMap, func(tx db.Executor) (interface{}, error) {
		curr, err := selectRegistration(ctx, tx, "id", regID)
		if err != nil {
			return nil, err
		}

		currPb, err := registrationModelToPb(curr)
		if err != nil {
			return nil, err
		}

		// newContacts will be a copy of all emails in currPb.Contact _except_ the one to be removed
		var newContacts []string
		for _, contact := range currPb.Contact {
			if contact != "mailto:"+email {
				newContacts = append(newContacts, contact)
			}
		}

		if slices.Equal(currPb.Contact, newContacts) {
			return nil, nil
		}

		currPb.Contact = newContacts
		newModel, err := registrationPbToModel(currPb)
		if err != nil {
			return nil, err
		}

		return tx.Update(ctx, newModel)
	})
	if overallError != nil {
		return overallError
	}

	return nil
}

// selectRegistration selects all fields of one registration model
func selectRegistration(ctx context.Context, s db.OneSelector, whereCol string, args ...interface{}) (*regModel, error) {
	if whereCol != "id" && whereCol != "jwk_sha256" {
		return nil, fmt.Errorf("column name %q invalid for registrations table WHERE clause", whereCol)
	}

	var model regModel
	err := s.SelectOne(
		ctx,
		&model,
		"SELECT "+regFields+" FROM registrations WHERE "+whereCol+" = ? LIMIT 1",
		args...,
	)
	return &model, err
}

const certFields = "registrationID, serial, digest, der, issued, expires"

// SelectCertificate selects all fields of one certificate object identified by
// a serial. If more than one row contains the same serial only the first is
// returned.
func SelectCertificate(ctx context.Context, s db.OneSelector, serial string) (core.Certificate, error) {
	var model core.Certificate
	err := s.SelectOne(
		ctx,
		&model,
		"SELECT "+certFields+" FROM certificates WHERE serial = ? LIMIT 1",
		serial,
	)
	return model, err
}

const precertFields = "registrationID, serial, der, issued, expires"

// SelectPrecertificate selects all fields of one precertificate object
// identified by serial.
func SelectPrecertificate(ctx context.Context, s db.OneSelector, serial string) (core.Certificate, error) {
	var model precertificateModel
	err := s.SelectOne(
		ctx,
		&model,
		"SELECT "+precertFields+" FROM precertificates WHERE serial = ? LIMIT 1",
		serial)
	return core.Certificate{
		RegistrationID: model.RegistrationID,
		Serial:         model.Serial,
		DER:            model.DER,
		Issued:         model.Issued,
		Expires:        model.Expires,
	}, err
}

type CertWithID struct {
	ID int64
	core.Certificate
}

// SelectCertificates selects all fields of multiple certificate objects
func SelectCertificates(ctx context.Context, s db.Selector, q string, args map[string]interface{}) ([]CertWithID, error) {
	var models []CertWithID
	_, err := s.Select(
		ctx,
		&models,
		"SELECT id, "+certFields+" FROM certificates "+q, args)
	return models, err
}

// SelectPrecertificates selects all fields of multiple precertificate objects.
func SelectPrecertificates(ctx context.Context, s db.Selector, q string, args map[string]interface{}) ([]CertWithID, error) {
	var models []CertWithID
	_, err := s.Select(
		ctx,
		&models,
		"SELECT id, "+precertFields+" FROM precertificates "+q, args)
	return models, err
}

type CertStatusMetadata struct {
	ID                    int64             `db:"id"`
	Serial                string            `db:"serial"`
	Status                core.OCSPStatus   `db:"status"`
	OCSPLastUpdated       time.Time         `db:"ocspLastUpdated"`
	RevokedDate           time.Time         `db:"revokedDate"`
	RevokedReason         revocation.Reason `db:"revokedReason"`
	LastExpirationNagSent time.Time         `db:"lastExpirationNagSent"`
	NotAfter              time.Time         `db:"notAfter"`
	IsExpired             bool              `db:"isExpired"`
	IssuerID              int64             `db:"issuerID"`
}

const certStatusFields = "id, serial, status, ocspLastUpdated, revokedDate, revokedReason, lastExpirationNagSent, notAfter, isExpired, issuerID"

// SelectCertificateStatus selects all fields of one certificate status model
// identified by serial
func SelectCertificateStatus(ctx context.Context, s db.OneSelector, serial string) (core.CertificateStatus, error) {
	var model core.CertificateStatus
	err := s.SelectOne(
		ctx,
		&model,
		"SELECT "+certStatusFields+" FROM certificateStatus WHERE serial = ? LIMIT 1",
		serial,
	)
	return model, err
}

// RevocationStatusModel represents a small subset of the columns in the
// certificateStatus table, used to determine the authoritative revocation
// status of a certificate.
type RevocationStatusModel struct {
	Status        core.OCSPStatus   `db:"status"`
	RevokedDate   time.Time         `db:"revokedDate"`
	RevokedReason revocation.Reason `db:"revokedReason"`
}

// SelectRevocationStatus returns the authoritative revocation information for
// the certificate with the given serial.
func SelectRevocationStatus(ctx context.Context, s db.OneSelector, serial string) (*sapb.RevocationStatus, error) {
	var model RevocationStatusModel
	err := s.SelectOne(
		ctx,
		&model,
		"SELECT status, revokedDate, revokedReason FROM certificateStatus WHERE serial = ? LIMIT 1",
		serial,
	)
	if err != nil {
		return nil, err
	}

	statusInt, ok := core.OCSPStatusToInt[model.Status]
	if !ok {
		return nil, fmt.Errorf("got unrecognized status %q", model.Status)
	}

	return &sapb.RevocationStatus{
		Status:        int64(statusInt),
		RevokedDate:   timestamppb.New(model.RevokedDate),
		RevokedReason: int64(model.RevokedReason),
	}, nil
}

var mediumBlobSize = int(math.Pow(2, 24))

type issuedNameModel struct {
	ID           int64     `db:"id"`
	ReversedName string    `db:"reversedName"`
	NotBefore    time.Time `db:"notBefore"`
	Serial       string    `db:"serial"`
}

// regModel is the description of a core.Registration in the database before
type regModel struct {
	ID        int64  `db:"id"`
	Key       []byte `db:"jwk"`
	KeySHA256 string `db:"jwk_sha256"`
	Contact   string `db:"contact"`
	Agreement string `db:"agreement"`
	// InitialIP is stored as sixteen binary bytes, regardless of whether it
	// represents a v4 or v6 IP address.
	InitialIP []byte    `db:"initialIp"`
	CreatedAt time.Time `db:"createdAt"`
	LockCol   int64
	Status    string `db:"status"`
}

func registrationPbToModel(reg *corepb.Registration) (*regModel, error) {
	// Even though we don't need to convert from JSON to an in-memory JSONWebKey
	// for the sake of the `Key` field, we do need to do the conversion in order
	// to compute the SHA256 key digest.
	var jwk jose.JSONWebKey
	err := jwk.UnmarshalJSON(reg.Key)
	if err != nil {
		return nil, err
	}
	sha, err := core.KeyDigestB64(jwk.Key)
	if err != nil {
		return nil, err
	}

	// We don't want to write literal JSON "null" strings into the database if the
	// list of contact addresses is empty. Replace any possibly-`nil` slice with
	// an empty JSON array. We don't need to check reg.ContactPresent, because
	// we're going to write the whole object to the database anyway.
	jsonContact := []byte("[]")
	if len(reg.Contact) != 0 {
		jsonContact, err = json.Marshal(reg.Contact)
		if err != nil {
			return nil, err
		}
	}

	// For some reason we use different serialization formats for InitialIP
	// in database models and in protobufs, despite the fact that both formats
	// are just []byte.
	var initialIP net.IP
	err = initialIP.UnmarshalText(reg.InitialIP)
	if err != nil {
		return nil, err
	}

	var createdAt time.Time
	if !core.IsAnyNilOrZero(reg.CreatedAt) {
		createdAt = reg.CreatedAt.AsTime()
	}

	return &regModel{
		ID:        reg.Id,
		Key:       reg.Key,
		KeySHA256: sha,
		Contact:   string(jsonContact),
		Agreement: reg.Agreement,
		InitialIP: []byte(initialIP.To16()),
		CreatedAt: createdAt,
		Status:    reg.Status,
	}, nil
}

func registrationModelToPb(reg *regModel) (*corepb.Registration, error) {
	if reg.ID == 0 || len(reg.Key) == 0 || len(reg.InitialIP) == 0 {
		return nil, errors.New("incomplete Registration retrieved from DB")
	}

	contact := []string{}
	contactsPresent := false
	if len(reg.Contact) > 0 {
		err := json.Unmarshal([]byte(reg.Contact), &contact)
		if err != nil {
			return nil, err
		}
		if len(contact) > 0 {
			contactsPresent = true
		}
	}

	// For some reason we use different serialization formats for InitialIP
	// in database models and in protobufs, despite the fact that both formats
	// are just []byte.
	ipBytes, err := net.IP(reg.InitialIP).MarshalText()
	if err != nil {
		return nil, err
	}

	return &corepb.Registration{
		Id:              reg.ID,
		Key:             reg.Key,
		Contact:         contact,
		ContactsPresent: contactsPresent,
		Agreement:       reg.Agreement,
		InitialIP:       ipBytes,
		CreatedAt:       timestamppb.New(reg.CreatedAt.UTC()),
		Status:          reg.Status,
	}, nil
}

type recordedSerialModel struct {
	ID             int64
	Serial         string
	RegistrationID int64
	Created        time.Time
	Expires        time.Time
}

type precertificateModel struct {
	ID             int64
	Serial         string
	RegistrationID int64
	DER            []byte
	Issued         time.Time
	Expires        time.Time
}

// TODO(#7324) orderModelv1 is deprecated, use orderModelv2 moving forward.
type orderModelv1 struct {
	ID                int64
	RegistrationID    int64
	Expires           time.Time
	Created           time.Time
	Error             []byte
	CertificateSerial string
	BeganProcessing   bool
}

type orderModelv2 struct {
	ID                     int64
	RegistrationID         int64
	Expires                time.Time
	Created                time.Time
	Error                  []byte
	CertificateSerial      string
	BeganProcessing        bool
	CertificateProfileName string
}

type requestedNameModel struct {
	ID           int64
	OrderID      int64
	ReversedName string
}

type orderToAuthzModel struct {
	OrderID int64
	AuthzID int64
}

// TODO(#7324) orderToModelv1 is deprecated, use orderModelv2 moving forward.
func orderToModelv1(order *corepb.Order) (*orderModelv1, error) {
	om := &orderModelv1{
		ID:                order.Id,
		RegistrationID:    order.RegistrationID,
		Expires:           order.Expires.AsTime(),
		Created:           order.Created.AsTime(),
		BeganProcessing:   order.BeganProcessing,
		CertificateSerial: order.CertificateSerial,
	}

	if order.Error != nil {
		errJSON, err := json.Marshal(order.Error)
		if err != nil {
			return nil, err
		}
		if len(errJSON) > mediumBlobSize {
			return nil, fmt.Errorf("Error object is too large to store in the database")
		}
		om.Error = errJSON
	}
	return om, nil
}

// TODO(#7324) modelToOrderv1 is deprecated, use orderModelv2 moving forward.
func modelToOrderv1(om *orderModelv1) (*corepb.Order, error) {
	order := &corepb.Order{
		Id:                om.ID,
		RegistrationID:    om.RegistrationID,
		Expires:           timestamppb.New(om.Expires),
		Created:           timestamppb.New(om.Created),
		CertificateSerial: om.CertificateSerial,
		BeganProcessing:   om.BeganProcessing,
	}
	if len(om.Error) > 0 {
		var problem corepb.ProblemDetails
		err := json.Unmarshal(om.Error, &problem)
		if err != nil {
			return &corepb.Order{}, badJSONError(
				"failed to unmarshal order model's error",
				om.Error,
				err)
		}
		order.Error = &problem
	}
	return order, nil
}

<<<<<<< HEAD
// challTypeToUint maps challenge types to integers. These integers are used as inputs to a bitmap.
// They provide shift distances on the bitmap and must be between 0 and 7 (inclusive).
=======
func orderToModelv2(order *corepb.Order) (*orderModelv2, error) {
	om := &orderModelv2{
		ID:                     order.Id,
		RegistrationID:         order.RegistrationID,
		Expires:                order.Expires.AsTime(),
		Created:                order.Created.AsTime(),
		BeganProcessing:        order.BeganProcessing,
		CertificateSerial:      order.CertificateSerial,
		CertificateProfileName: order.CertificateProfileName,
	}

	if order.Error != nil {
		errJSON, err := json.Marshal(order.Error)
		if err != nil {
			return nil, err
		}
		if len(errJSON) > mediumBlobSize {
			return nil, fmt.Errorf("Error object is too large to store in the database")
		}
		om.Error = errJSON
	}
	return om, nil
}

func modelToOrderv2(om *orderModelv2) (*corepb.Order, error) {
	order := &corepb.Order{
		Id:                     om.ID,
		RegistrationID:         om.RegistrationID,
		Expires:                timestamppb.New(om.Expires),
		Created:                timestamppb.New(om.Created),
		CertificateSerial:      om.CertificateSerial,
		BeganProcessing:        om.BeganProcessing,
		CertificateProfileName: om.CertificateProfileName,
	}
	if len(om.Error) > 0 {
		var problem corepb.ProblemDetails
		err := json.Unmarshal(om.Error, &problem)
		if err != nil {
			return &corepb.Order{}, badJSONError(
				"failed to unmarshal order model's error",
				om.Error,
				err)
		}
		order.Error = &problem
	}
	return order, nil
}

>>>>>>> 3e2d852f
var challTypeToUint = map[string]uint8{
	"http-01":        0,
	"dns-01":         1,
	"tls-alpn-01":    2,
	"dns-account-01": 3,
}

// uintToChallType is the reverse mapping of challTypeToUint. It maps integers to challenge types.
// The integers are used as inputs to a bitmap and must be between 0 and 7 (inclusive).
var uintToChallType = map[uint8]string{
	0: "http-01",
	1: "dns-01",
	2: "tls-alpn-01",
	3: "dns-account-01",
}

var identifierTypeToUint = map[string]uint8{
	"dns": 0,
}

var uintToIdentifierType = map[uint8]string{
	0: "dns",
}

var statusToUint = map[core.AcmeStatus]uint8{
	core.StatusPending:     0,
	core.StatusValid:       1,
	core.StatusInvalid:     2,
	core.StatusDeactivated: 3,
	core.StatusRevoked:     4,
}

var uintToStatus = map[uint8]core.AcmeStatus{
	0: core.StatusPending,
	1: core.StatusValid,
	2: core.StatusInvalid,
	3: core.StatusDeactivated,
	4: core.StatusRevoked,
}

func statusUint(status core.AcmeStatus) uint8 {
	return statusToUint[status]
}

// authzFields is used in a variety of places in sa.go, and modifications to
// it must be carried through to every use in sa.go
const authzFields = "id, identifierType, identifierValue, registrationID, status, expires, challenges, attempted, attemptedAt, token, validationError, validationRecord"

type authzModel struct {
	ID               int64      `db:"id"`
	IdentifierType   uint8      `db:"identifierType"`
	IdentifierValue  string     `db:"identifierValue"`
	RegistrationID   int64      `db:"registrationID"`
	Status           uint8      `db:"status"`
	Expires          time.Time  `db:"expires"`
	Challenges       uint8      `db:"challenges"`
	Attempted        *uint8     `db:"attempted"`
	AttemptedAt      *time.Time `db:"attemptedAt"`
	Token            []byte     `db:"token"`
	ValidationError  []byte     `db:"validationError"`
	ValidationRecord []byte     `db:"validationRecord"`
}

// rehydrateHostPort mutates a validation record. If the URL in the validation
// record cannot be parsed, an error will be returned. If the Hostname and Port
// fields already exist in the validation record, they will be retained.
// Otherwise, the Hostname and Port will be derived and set from the URL field
// of the validation record.
func rehydrateHostPort(vr *core.ValidationRecord) error {
	if vr.URL == "" {
		return fmt.Errorf("rehydrating validation record, URL field cannot be empty")
	}

	parsedUrl, err := url.Parse(vr.URL)
	if err != nil {
		return fmt.Errorf("parsing validation record URL %q: %w", vr.URL, err)
	}

	if vr.Hostname == "" {
		hostname := parsedUrl.Hostname()
		if hostname == "" {
			return fmt.Errorf("hostname missing in URL %q", vr.URL)
		}
		vr.Hostname = hostname
	}

	if vr.Port == "" {
		// CABF BRs section 1.6.1: Authorized Ports: One of the following ports: 80
		// (http), 443 (https)
		if parsedUrl.Port() == "" {
			// If there is only a scheme, then we'll determine the appropriate port.
			switch parsedUrl.Scheme {
			case "https":
				vr.Port = "443"
			case "http":
				vr.Port = "80"
			default:
				// This should never happen since the VA should have already
				// checked the scheme.
				return fmt.Errorf("unknown scheme %q in URL %q", parsedUrl.Scheme, vr.URL)
			}
		} else if parsedUrl.Port() == "80" || parsedUrl.Port() == "443" {
			// If :80 or :443 were embedded in the URL field
			// e.g. '"url":"https://example.com:443"'
			vr.Port = parsedUrl.Port()
		} else {
			return fmt.Errorf("only ports 80/tcp and 443/tcp are allowed in URL %q", vr.URL)
		}
	}

	return nil
}

// SelectAuthzsMatchingIssuance looks for a set of authzs that would have
// authorized a given issuance that is known to have occurred. The returned
// authzs will all belong to the given regID, will have potentially been valid
// at the time of issuance, and will have the appropriate identifier type and
// value. This may return multiple authzs for the same identifier type and value.
//
// This returns "potentially" valid authzs because a client may have set an
// authzs status to deactivated after issuance, so we return both valid and
// deactivated authzs. It also uses a small amount of leeway (1s) to account
// for possible clock skew.
//
// This function doesn't do anything special for authzs with an expiration in
// the past. If the stored authz has a valid status, it is returned with a
// valid status regardless of whether it is also expired.
func SelectAuthzsMatchingIssuance(
	ctx context.Context,
	s db.Selector,
	regID int64,
	issued time.Time,
	dnsNames []string,
) ([]*corepb.Authorization, error) {
	query := fmt.Sprintf(`SELECT %s FROM authz2 WHERE
			registrationID = ? AND
			status IN (?, ?) AND
			expires >= ? AND
			attemptedAt <= ? AND
			identifierType = ? AND
			identifierValue IN (%s)`,
		authzFields,
		db.QuestionMarks(len(dnsNames)))
	var args []any
	args = append(args,
		regID,
		statusToUint[core.StatusValid],
		statusToUint[core.StatusDeactivated],
		issued.Add(-1*time.Second), // leeway for clock skew
		issued.Add(1*time.Second),  // leeway for clock skew
		identifierTypeToUint[string(identifier.DNS)],
	)
	for _, name := range dnsNames {
		args = append(args, name)
	}

	var authzModels []authzModel
	_, err := s.Select(ctx, &authzModels, query, args...)
	if err != nil {
		return nil, err
	}

	var authzs []*corepb.Authorization
	for _, model := range authzModels {
		authz, err := modelToAuthzPB(model)
		if err != nil {
			return nil, err
		}
		authzs = append(authzs, authz)

	}
	return authzs, err
}

// hasMultipleNonPendingChallenges checks if a slice of challenges contains
// more than one non-pending challenge
func hasMultipleNonPendingChallenges(challenges []*corepb.Challenge) bool {
	nonPending := false
	for _, c := range challenges {
		if c.Status == string(core.StatusValid) || c.Status == string(core.StatusInvalid) {
			if !nonPending {
				nonPending = true
			} else {
				return true
			}
		}
	}
	return false
}

// authzPBToModel converts a protobuf authorization representation to the
// authzModel storage representation.
func authzPBToModel(authz *corepb.Authorization) (*authzModel, error) {
	am := &authzModel{
		IdentifierValue: authz.Identifier,
		RegistrationID:  authz.RegistrationID,
		Status:          statusToUint[core.AcmeStatus(authz.Status)],
		Expires:         authz.Expires.AsTime(),
	}
	if authz.Id != "" {
		// The v1 internal authorization objects use a string for the ID, the v2
		// storage format uses a integer ID. In order to maintain compatibility we
		// convert the integer ID to a string.
		id, err := strconv.Atoi(authz.Id)
		if err != nil {
			return nil, err
		}
		am.ID = int64(id)
	}
	if hasMultipleNonPendingChallenges(authz.Challenges) {
		return nil, errors.New("multiple challenges are non-pending")
	}
	// In the v2 authorization style we don't store individual challenges with their own
	// token, validation errors/records, etc. Instead we store a single token/error/record
	// set, a bitmap of available challenge types, and a row indicating which challenge type
	// was 'attempted'.
	//
	// Since we don't currently have the singular token/error/record set abstracted out to
	// the core authorization type yet we need to extract these from the challenges array.
	// We assume that the token in each challenge is the same and that if any of the challenges
	// has a non-pending status that it should be considered the 'attempted' challenge and
	// we extract the error/record set from that particular challenge.
	var tokenStr string
	for _, chall := range authz.Challenges {
		// Set the challenge type bit in the bitmap
		am.Challenges |= 1 << challTypeToUint[chall.Type]
		tokenStr = chall.Token
		// If the challenge status is not core.StatusPending we assume it was the 'attempted'
		// challenge and extract the relevant fields we need.
		if chall.Status == string(core.StatusValid) || chall.Status == string(core.StatusInvalid) {
			attemptedType := challTypeToUint[chall.Type]
			am.Attempted = &attemptedType

			// If validated Unix timestamp is zero then keep the core.Challenge Validated object nil.
			var validated *time.Time
			if !core.IsAnyNilOrZero(chall.Validated) {
				val := chall.Validated.AsTime()
				validated = &val
			}
			am.AttemptedAt = validated

			// Marshal corepb.ValidationRecords to core.ValidationRecords so that we
			// can marshal them to JSON.
			records := make([]core.ValidationRecord, len(chall.Validationrecords))
			for i, recordPB := range chall.Validationrecords {
				if chall.Type == string(core.ChallengeTypeHTTP01) {
					// Remove these fields because they can be rehydrated later
					// on from the URL field.
					recordPB.Hostname = ""
					recordPB.Port = ""
				}
				var err error
				records[i], err = grpc.PBToValidationRecord(recordPB)
				if err != nil {
					return nil, err
				}
			}
			var err error
			am.ValidationRecord, err = json.Marshal(records)
			if err != nil {
				return nil, err
			}
			// If there is a error associated with the challenge marshal it to JSON
			// so that we can store it in the database.
			if chall.Error != nil {
				prob, err := grpc.PBToProblemDetails(chall.Error)
				if err != nil {
					return nil, err
				}
				am.ValidationError, err = json.Marshal(prob)
				if err != nil {
					return nil, err
				}
			}
		}
		token, err := base64.RawURLEncoding.DecodeString(tokenStr)
		if err != nil {
			return nil, err
		}
		am.Token = token
	}

	return am, nil
}

// populateAttemptedFields takes a challenge and populates it with the validation fields status,
// validation records, and error (the latter only if the validation failed) from an authzModel.
func populateAttemptedFields(am authzModel, challenge *corepb.Challenge) error {
	if len(am.ValidationError) != 0 {
		// If the error is non-empty the challenge must be invalid.
		challenge.Status = string(core.StatusInvalid)
		var prob probs.ProblemDetails
		err := json.Unmarshal(am.ValidationError, &prob)
		if err != nil {
			return badJSONError(
				"failed to unmarshal authz2 model's validation error",
				am.ValidationError,
				err)
		}
		challenge.Error, err = grpc.ProblemDetailsToPB(&prob)
		if err != nil {
			return err
		}
	} else {
		// If the error is empty the challenge must be valid.
		challenge.Status = string(core.StatusValid)
	}
	var records []core.ValidationRecord
	err := json.Unmarshal(am.ValidationRecord, &records)
	if err != nil {
		return badJSONError(
			"failed to unmarshal authz2 model's validation record",
			am.ValidationRecord,
			err)
	}
	challenge.Validationrecords = make([]*corepb.ValidationRecord, len(records))
	for i, r := range records {
		// Fixes implicit memory aliasing in for loop so we can deference r
		// later on for rehydrateHostPort.
		r := r
		if challenge.Type == string(core.ChallengeTypeHTTP01) {
			err := rehydrateHostPort(&r)
			if err != nil {
				return err
			}
		}
		challenge.Validationrecords[i], err = grpc.ValidationRecordToPB(r)
		if err != nil {
			return err
		}
	}
	return nil
}

func modelToAuthzPB(am authzModel) (*corepb.Authorization, error) {
	pb := &corepb.Authorization{
		Id:             fmt.Sprintf("%d", am.ID),
		Status:         string(uintToStatus[am.Status]),
		Identifier:     am.IdentifierValue,
		RegistrationID: am.RegistrationID,
		Expires:        timestamppb.New(am.Expires),
	}
	// Populate authorization challenge array. We do this by iterating through
	// the challenge type bitmap and creating a challenge of each type if its
	// bit is set. Each of these challenges has the token from the authorization
	// model and has its status set to core.StatusPending by default. If the
	// challenge type is equal to that in the 'attempted' row we set the status
	// to core.StatusValid or core.StatusInvalid depending on if there is anything
	// in ValidationError and populate the ValidationRecord and ValidationError
	// fields.
	for pos := uint8(0); pos < 8; pos++ {
		if (am.Challenges>>pos)&1 == 1 {
			challType := uintToChallType[pos]
			challenge := &corepb.Challenge{
				Type:   challType,
				Status: string(core.StatusPending),
				Token:  base64.RawURLEncoding.EncodeToString(am.Token),
			}
			// If the challenge type matches the attempted type it must be either
			// valid or invalid and we need to populate extra fields.
			// Also, once any challenge has been attempted, we consider the other
			// challenges "gone" per https://tools.ietf.org/html/rfc8555#section-7.1.4
			if am.Attempted != nil {
				if uintToChallType[*am.Attempted] == challType {
					err := populateAttemptedFields(am, challenge)
					if err != nil {
						return nil, err
					}
					// Get the attemptedAt time and assign to the challenge validated time.
					var validated *timestamppb.Timestamp
					if am.AttemptedAt != nil {
						validated = timestamppb.New(*am.AttemptedAt)
					}
					challenge.Validated = validated
					pb.Challenges = append(pb.Challenges, challenge)
				}
			} else {
				// When no challenge has been attempted yet, all challenges are still
				// present.
				pb.Challenges = append(pb.Challenges, challenge)
			}
		}
	}
	return pb, nil
}

type keyHashModel struct {
	ID           int64
	KeyHash      []byte
	CertNotAfter time.Time
	CertSerial   string
}

var stringToSourceInt = map[string]int{
	"API":           1,
	"admin-revoker": 2,
}

// incidentModel represents a row in the 'incidents' table.
type incidentModel struct {
	ID          int64     `db:"id"`
	SerialTable string    `db:"serialTable"`
	URL         string    `db:"url"`
	RenewBy     time.Time `db:"renewBy"`
	Enabled     bool      `db:"enabled"`
}

func incidentModelToPB(i incidentModel) sapb.Incident {
	return sapb.Incident{
		Id:          i.ID,
		SerialTable: i.SerialTable,
		Url:         i.URL,
		RenewBy:     timestamppb.New(i.RenewBy),
		Enabled:     i.Enabled,
	}
}

// incidentSerialModel represents a row in an 'incident_*' table.
type incidentSerialModel struct {
	Serial         string     `db:"serial"`
	RegistrationID *int64     `db:"registrationID"`
	OrderID        *int64     `db:"orderID"`
	LastNoticeSent *time.Time `db:"lastNoticeSent"`
}

// crlEntryModel has just the certificate status fields necessary to construct
// an entry in a CRL.
type crlEntryModel struct {
	Serial        string            `db:"serial"`
	Status        core.OCSPStatus   `db:"status"`
	RevokedReason revocation.Reason `db:"revokedReason"`
	RevokedDate   time.Time         `db:"revokedDate"`
}

// orderFQDNSet contains the SHA256 hash of the lowercased, comma joined names
// from a new-order request, along with the corresponding orderID, the
// registration ID, and the order expiry. This is used to find
// existing orders for reuse.
type orderFQDNSet struct {
	ID             int64
	SetHash        []byte
	OrderID        int64
	RegistrationID int64
	Expires        time.Time
}

func addFQDNSet(ctx context.Context, db db.Inserter, names []string, serial string, issued time.Time, expires time.Time) error {
	return db.Insert(ctx, &core.FQDNSet{
		SetHash: core.HashNames(names),
		Serial:  serial,
		Issued:  issued,
		Expires: expires,
	})
}

// addOrderFQDNSet creates a new OrderFQDNSet row using the provided
// information. This function accepts a transaction so that the orderFqdnSet
// addition can take place within the order addition transaction. The caller is
// required to rollback the transaction if an error is returned.
func addOrderFQDNSet(
	ctx context.Context,
	db db.Inserter,
	names []string,
	orderID int64,
	regID int64,
	expires time.Time) error {
	return db.Insert(ctx, &orderFQDNSet{
		SetHash:        core.HashNames(names),
		OrderID:        orderID,
		RegistrationID: regID,
		Expires:        expires,
	})
}

// deleteOrderFQDNSet deletes a OrderFQDNSet row that matches the provided
// orderID. This function accepts a transaction so that the deletion can
// take place within the finalization transaction. The caller is required to
// rollback the transaction if an error is returned.
func deleteOrderFQDNSet(
	ctx context.Context,
	db db.Execer,
	orderID int64) error {

	result, err := db.ExecContext(ctx, `
	  DELETE FROM orderFqdnSets
		WHERE orderID = ?`,
		orderID)
	if err != nil {
		return err
	}
	rowsDeleted, err := result.RowsAffected()
	if err != nil {
		return err
	}
	// We always expect there to be an order FQDN set row for each
	// pending/processing order that is being finalized. If there isn't one then
	// something is amiss and should be raised as an internal server error
	if rowsDeleted == 0 {
		return berrors.InternalServerError("No orderFQDNSet exists to delete")
	}
	return nil
}

func addIssuedNames(ctx context.Context, queryer db.Queryer, cert *x509.Certificate, isRenewal bool) error {
	if len(cert.DNSNames) == 0 {
		return berrors.InternalServerError("certificate has no DNSNames")
	}

	multiInserter, err := db.NewMultiInserter("issuedNames", []string{"reversedName", "serial", "notBefore", "renewal"}, "")
	if err != nil {
		return err
	}
	for _, name := range cert.DNSNames {
		err = multiInserter.Add([]interface{}{
			ReverseName(name),
			core.SerialToString(cert.SerialNumber),
			cert.NotBefore,
			isRenewal,
		})
		if err != nil {
			return err
		}
	}
	_, err = multiInserter.Insert(ctx, queryer)
	return err
}

func addKeyHash(ctx context.Context, db db.Inserter, cert *x509.Certificate) error {
	if cert.RawSubjectPublicKeyInfo == nil {
		return errors.New("certificate has a nil RawSubjectPublicKeyInfo")
	}
	h := sha256.Sum256(cert.RawSubjectPublicKeyInfo)
	khm := &keyHashModel{
		KeyHash:      h[:],
		CertNotAfter: cert.NotAfter,
		CertSerial:   core.SerialToString(cert.SerialNumber),
	}
	return db.Insert(ctx, khm)
}

var blockedKeysColumns = "keyHash, added, source, comment"

// statusForOrder examines the status of a provided order's authorizations to
// determine what the overall status of the order should be. In summary:
//   - If the order has an error, the order is invalid
//   - If any of the order's authorizations are in any state other than
//     valid or pending, the order is invalid.
//   - If any of the order's authorizations are pending, the order is pending.
//   - If all of the order's authorizations are valid, and there is
//     a certificate serial, the order is valid.
//   - If all of the order's authorizations are valid, and we have began
//     processing, but there is no certificate serial, the order is processing.
//   - If all of the order's authorizations are valid, and we haven't begun
//     processing, then the order is status ready.
//
// An error is returned for any other case.
func statusForOrder(ctx context.Context, s db.Selector, order *corepb.Order, now time.Time) (string, error) {
	// Without any further work we know an order with an error is invalid
	if order.Error != nil {
		return string(core.StatusInvalid), nil
	}

	// If the order is expired the status is invalid and we don't need to get
	// order authorizations. Its important to exit early in this case because an
	// order that references an expired authorization will be itself have been
	// expired (because we match the order expiry to the associated authz expiries
	// in ra.NewOrder), and expired authorizations may be purged from the DB.
	// Because of this purging fetching the authz's for an expired order may
	// return fewer authz objects than expected, triggering a 500 error response.
	if order.Expires.AsTime().Before(now) {
		return string(core.StatusInvalid), nil
	}

	// Get the full Authorization objects for the order
	authzValidityInfo, err := getAuthorizationStatuses(ctx, s, order.V2Authorizations)
	// If there was an error getting the authorizations, return it immediately
	if err != nil {
		return "", err
	}

	// If getAuthorizationStatuses returned a different number of authorization
	// objects than the order's slice of authorization IDs something has gone
	// wrong worth raising an internal error about.
	if len(authzValidityInfo) != len(order.V2Authorizations) {
		return "", berrors.InternalServerError(
			"getAuthorizationStatuses returned the wrong number of authorization statuses "+
				"(%d vs expected %d) for order %d",
			len(authzValidityInfo), len(order.V2Authorizations), order.Id)
	}

	// Keep a count of the authorizations seen
	pendingAuthzs := 0
	validAuthzs := 0
	otherAuthzs := 0
	expiredAuthzs := 0

	// Loop over each of the order's authorization objects to examine the authz status
	for _, info := range authzValidityInfo {
		switch core.AcmeStatus(info.Status) {
		case core.StatusPending:
			pendingAuthzs++
		case core.StatusValid:
			validAuthzs++
		case core.StatusInvalid:
			otherAuthzs++
		case core.StatusDeactivated:
			otherAuthzs++
		case core.StatusRevoked:
			otherAuthzs++
		default:
			return "", berrors.InternalServerError(
				"Order is in an invalid state. Authz has invalid status %s",
				info.Status)
		}
		if info.Expires.Before(now) {
			expiredAuthzs++
		}
	}

	// An order is invalid if **any** of its authzs are invalid, deactivated,
	// revoked, or expired, see https://tools.ietf.org/html/rfc8555#section-7.1.6
	if otherAuthzs > 0 || expiredAuthzs > 0 {
		return string(core.StatusInvalid), nil
	}
	// An order is pending if **any** of its authzs are pending
	if pendingAuthzs > 0 {
		return string(core.StatusPending), nil
	}

	// An order is fully authorized if it has valid authzs for each of the order
	// names
	fullyAuthorized := len(order.Names) == validAuthzs

	// If the order isn't fully authorized we've encountered an internal error:
	// Above we checked for any invalid or pending authzs and should have returned
	// early. Somehow we made it this far but also don't have the correct number
	// of valid authzs.
	if !fullyAuthorized {
		return "", berrors.InternalServerError(
			"Order has the incorrect number of valid authorizations & no pending, " +
				"deactivated or invalid authorizations")
	}

	// If the order is fully authorized and the certificate serial is set then the
	// order is valid
	if fullyAuthorized && order.CertificateSerial != "" {
		return string(core.StatusValid), nil
	}

	// If the order is fully authorized, and we have began processing it, then the
	// order is processing.
	if fullyAuthorized && order.BeganProcessing {
		return string(core.StatusProcessing), nil
	}

	if fullyAuthorized && !order.BeganProcessing {
		return string(core.StatusReady), nil
	}

	return "", berrors.InternalServerError(
		"Order %d is in an invalid state. No state known for this order's "+
			"authorizations", order.Id)
}

type authzValidity struct {
	Status  string
	Expires time.Time
}

// getAuthorizationStatuses takes a sequence of authz IDs, and returns the
// status and expiration date of each of them.
func getAuthorizationStatuses(ctx context.Context, s db.Selector, ids []int64) ([]authzValidity, error) {
	var params []interface{}
	for _, id := range ids {
		params = append(params, id)
	}
	var validityInfo []struct {
		Status  uint8
		Expires time.Time
	}
	_, err := s.Select(
		ctx,
		&validityInfo,
		fmt.Sprintf("SELECT status, expires FROM authz2 WHERE id IN (%s)",
			db.QuestionMarks(len(ids))),
		params...,
	)
	if err != nil {
		return nil, err
	}

	allAuthzValidity := make([]authzValidity, len(validityInfo))
	for i, info := range validityInfo {
		allAuthzValidity[i] = authzValidity{
			Status:  string(uintToStatus[info.Status]),
			Expires: info.Expires,
		}
	}
	return allAuthzValidity, nil
}

// authzForOrder retrieves the authorization IDs for an order.
func authzForOrder(ctx context.Context, s db.Selector, orderID int64) ([]int64, error) {
	var v2IDs []int64
	_, err := s.Select(
		ctx,
		&v2IDs,
		"SELECT authzID FROM orderToAuthz2 WHERE orderID = ?",
		orderID,
	)
	return v2IDs, err
}

// namesForOrder finds all of the requested names associated with an order. The
// names are returned in their reversed form (see `sa.ReverseName`).
func namesForOrder(ctx context.Context, s db.Selector, orderID int64) ([]string, error) {
	var reversedNames []string
	_, err := s.Select(
		ctx,
		&reversedNames,
		`SELECT reversedName
	   FROM requestedNames
	   WHERE orderID = ?`,
		orderID)
	if err != nil {
		return nil, err
	}
	return reversedNames, nil
}

// crlShardModel represents one row in the crlShards table. The ThisUpdate and
// NextUpdate fields are pointers because they are NULL-able columns.
type crlShardModel struct {
	ID          int64      `db:"id"`
	IssuerID    int64      `db:"issuerID"`
	Idx         int        `db:"idx"`
	ThisUpdate  *time.Time `db:"thisUpdate"`
	NextUpdate  *time.Time `db:"nextUpdate"`
	LeasedUntil time.Time  `db:"leasedUntil"`
}

// revokedCertModel represents one row in the revokedCertificates table. It
// contains all of the information necessary to populate a CRL entry or OCSP
// response for the indicated certificate.
type revokedCertModel struct {
	ID            int64             `db:"id"`
	IssuerID      int64             `db:"issuerID"`
	Serial        string            `db:"serial"`
	NotAfterHour  time.Time         `db:"notAfterHour"`
	ShardIdx      int64             `db:"shardIdx"`
	RevokedDate   time.Time         `db:"revokedDate"`
	RevokedReason revocation.Reason `db:"revokedReason"`
}

// replacementOrderModel represents one row in the replacementOrders table. It
// contains all of the information necessary to link a renewal order to the
// certificate it replaces.
type replacementOrderModel struct {
	// ID is an auto-incrementing row ID.
	ID int64 `db:"id"`
	// Serial is the serial number of the replaced certificate.
	Serial string `db:"serial"`
	// OrderId is the ID of the replacement order
	OrderID int64 `db:"orderID"`
	// OrderExpiry is the expiry time of the new order. This is used to
	// determine if we can accept a new replacement order for the same Serial.
	OrderExpires time.Time `db:"orderExpires"`
	// Replaced is a boolean indicating whether the certificate has been
	// replaced, i.e. whether the new order has been finalized. Once this is
	// true, no new replacement orders can be accepted for the same Serial.
	Replaced bool `db:"replaced"`
}

// addReplacementOrder inserts or updates the replacementOrders row matching the
// provided serial with the details provided. This function accepts a
// transaction so that the insert or update takes place within the new order
// transaction.
func addReplacementOrder(ctx context.Context, db db.SelectExecer, serial string, orderID int64, orderExpires time.Time) error {
	var existingID []int64
	_, err := db.Select(ctx, &existingID, `
		SELECT id
		FROM replacementOrders
		WHERE serial = ?
		LIMIT 1`,
		serial,
	)
	if err != nil && !errors.Is(err, sql.ErrNoRows) {
		return fmt.Errorf("checking for existing replacement order: %w", err)
	}

	if len(existingID) > 0 {
		// Update existing replacementOrder row.
		_, err = db.ExecContext(ctx, `
			UPDATE replacementOrders
			SET orderID = ?, orderExpires = ?
			WHERE id = ?`,
			orderID, orderExpires,
			existingID[0],
		)
		if err != nil {
			return fmt.Errorf("updating replacement order: %w", err)
		}
	} else {
		// Insert new replacementOrder row.
		_, err = db.ExecContext(ctx, `
			INSERT INTO replacementOrders (serial, orderID, orderExpires)
			VALUES (?, ?, ?)`,
			serial, orderID, orderExpires,
		)
		if err != nil {
			return fmt.Errorf("creating replacement order: %w", err)
		}
	}
	return nil
}

// setReplacementOrderFinalized sets the replaced flag for the replacementOrder
// row matching the provided orderID to true. This function accepts a
// transaction so that the update can take place within the finalization
// transaction.
func setReplacementOrderFinalized(ctx context.Context, db db.Execer, orderID int64) error {
	_, err := db.ExecContext(ctx, `
		UPDATE replacementOrders
		SET replaced = true
		WHERE orderID = ?
		LIMIT 1`,
		orderID,
	)
	if err != nil {
		return err
	}
	return nil
}<|MERGE_RESOLUTION|>--- conflicted
+++ resolved
@@ -454,10 +454,6 @@
 	return order, nil
 }
 
-<<<<<<< HEAD
-// challTypeToUint maps challenge types to integers. These integers are used as inputs to a bitmap.
-// They provide shift distances on the bitmap and must be between 0 and 7 (inclusive).
-=======
 func orderToModelv2(order *corepb.Order) (*orderModelv2, error) {
 	om := &orderModelv2{
 		ID:                     order.Id,
@@ -506,7 +502,8 @@
 	return order, nil
 }
 
->>>>>>> 3e2d852f
+// challTypeToUint maps challenge types to integers. These integers are used as inputs to a bitmap.
+// They provide shift distances on the bitmap and must be between 0 and 7 (inclusive).
 var challTypeToUint = map[string]uint8{
 	"http-01":        0,
 	"dns-01":         1,
