// Copyright 2014 ISRG.  All rights reserved
// This Source Code Form is subject to the terms of the Mozilla Public
// License, v. 2.0. If a copy of the MPL was not distributed with this
// file, You can obtain one at http://mozilla.org/MPL/2.0/.

package sa

import (
	"crypto/rand"
	"crypto/rsa"
	"crypto/x509"
	"crypto/x509/pkix"
	"encoding/json"
	"fmt"
<<<<<<< HEAD
	//"io/ioutil" // XXX
	"net/url"
=======
	"io/ioutil"
>>>>>>> 5f97c675
	"testing"
	"time"

	jose "github.com/letsencrypt/boulder/Godeps/_workspace/src/github.com/letsencrypt/go-jose"
	_ "github.com/letsencrypt/boulder/Godeps/_workspace/src/github.com/mattn/go-sqlite3"
	"github.com/letsencrypt/boulder/core"
	"github.com/letsencrypt/boulder/mocks"
	"github.com/letsencrypt/boulder/test"
)

var log = mocks.UseMockLog()

func initSA(t *testing.T) *SQLStorageAuthority {
	sa, err := NewSQLStorageAuthority("sqlite3", ":memory:")
	if err != nil {
		t.Fatalf("Failed to create SA")
	}
	if err = sa.CreateTablesIfNotExists(); err != nil {
		t.Fatalf("Failed to create SA")
	}
	return sa
}

var theKey = `{
    "kty": "RSA",
    "n": "n4EPtAOCc9AlkeQHPzHStgAbgs7bTZLwUBZdR8_KuKPEHLd4rHVTeT-O-XV2jRojdNhxJWTDvNd7nqQ0VEiZQHz_AJmSCpMaJMRBSFKrKb2wqVwGU_NsYOYL-QtiWN2lbzcEe6XC0dApr5ydQLrHqkHHig3RBordaZ6Aj-oBHqFEHYpPe7Tpe-OfVfHd1E6cS6M1FZcD1NNLYD5lFHpPI9bTwJlsde3uhGqC0ZCuEHg8lhzwOHrtIQbS0FVbb9k3-tVTU4fg_3L_vniUFAKwuCLqKnS2BYwdq_mzSnbLY7h_qixoR7jig3__kRhuaxwUkRz5iaiQkqgc5gHdrNP5zw",
    "e": "AQAB"
}`

func TestAddRegistration(t *testing.T) {
	sa := initSA(t)

	var jwk jose.JsonWebKey
	err := json.Unmarshal([]byte(theKey), &jwk)
	if err != nil {
		t.Errorf("JSON unmarshal error: %+v", err)
		return
	}

	reg, err := sa.NewRegistration(core.Registration{
		Key: jwk,
	})
	test.AssertNotError(t, err, "Couldn't create new registration")
	test.Assert(t, reg.ID != 0, "ID shouldn't be 0")

	_, err = sa.GetRegistration(0)
	test.AssertError(t, err, "Registration object for ID 0 was returned")

	dbReg, err := sa.GetRegistration(reg.ID)
	test.AssertNotError(t, err, fmt.Sprintf("Couldn't get registration with ID %v", reg.ID))

	expectedReg := core.Registration{
		ID:  reg.ID,
		Key: jwk,
	}
	test.AssertEquals(t, dbReg.ID, expectedReg.ID)
	test.Assert(t, core.KeyDigestEquals(dbReg.Key, expectedReg.Key), "Stored key != expected")

	u, _ := core.ParseAcmeURL("test.com")

	newReg := core.Registration{ID: reg.ID, Key: jwk, Contact: []*core.AcmeURL{u}, Agreement: "yes"}
	err = sa.UpdateRegistration(newReg)
	test.AssertNotError(t, err, fmt.Sprintf("Couldn't get registration with ID %v", reg.ID))

	dbReg, err = sa.GetRegistrationByKey(jwk)
	test.AssertNotError(t, err, "Couldn't get registration by key")

	test.AssertEquals(t, dbReg.ID, newReg.ID)
	test.AssertEquals(t, dbReg.Agreement, newReg.Agreement)

	jwk.KeyID = "bad"
	_, err = sa.GetRegistrationByKey(jwk)
	test.AssertError(t, err, "Registration object for invalid key was returned")
}

func TestAddAuthorization(t *testing.T) {
	sa := initSA(t)

	PA := core.Authorization{}

	PA, err := sa.NewPendingAuthorization(PA)
	test.AssertNotError(t, err, "Couldn't create new pending authorization")
	test.Assert(t, PA.ID != "", "ID shouldn't be blank")

	dbPa, err := sa.GetAuthorization(PA.ID)
	test.AssertNotError(t, err, "Couldn't get pending authorization with ID "+PA.ID)
	test.AssertMarshaledEquals(t, PA, dbPa)

	expectedPa := core.Authorization{ID: PA.ID}
	test.AssertMarshaledEquals(t, dbPa.ID, expectedPa.ID)

	var jwk jose.JsonWebKey
	err = json.Unmarshal([]byte(theKey), &jwk)
	if err != nil {
		t.Errorf("JSON unmarshal error: %+v", err)
		return
	}

	chall := core.SimpleHTTPChallenge()

	combos := make([][]int, 1)
	combos[0] = []int{0, 1}

	exp := time.Now().AddDate(0, 0, 1)
	identifier := core.AcmeIdentifier{Type: core.IdentifierDNS, Value: "wut.com"}
	newPa := core.Authorization{ID: PA.ID, Identifier: identifier, RegistrationID: 0, Status: core.StatusPending, Expires: &exp, Challenges: []core.Challenge{chall}, Combinations: combos}
	err = sa.UpdatePendingAuthorization(newPa)
	test.AssertNotError(t, err, "Couldn't update pending authorization with ID "+PA.ID)

	newPa.Status = core.StatusValid
	err = sa.FinalizeAuthorization(newPa)
	test.AssertNotError(t, err, "Couldn't finalize pending authorization with ID "+PA.ID)

	dbPa, err = sa.GetAuthorization(PA.ID)
	test.AssertNotError(t, err, "Couldn't get authorization with ID "+PA.ID)
}

func CreateDomainAuth(t *testing.T, domainName string, sa *SQLStorageAuthority) (authz core.Authorization) {
	// create pending auth
	authz, err := sa.NewPendingAuthorization(core.Authorization{})
	test.AssertNotError(t, err, "Couldn't create new pending authorization")
	test.Assert(t, authz.ID != "", "ID shouldn't be blank")

	// prepare challenge for auth
	u, err := core.ParseAcmeURL(domainName)
	test.AssertNotError(t, err, "Couldn't parse domainName "+domainName)
	chall := core.Challenge{Type: "simpleHttp", Status: core.StatusValid, URI: u, Token: "THISWOULDNTBEAGOODTOKEN"}
	combos := make([][]int, 1)
	combos[0] = []int{0, 1}
	exp := time.Now().AddDate(0, 0, 1) // expire in 1 day

	// validate pending auth
	authz.Status = core.StatusPending
	authz.Identifier = core.AcmeIdentifier{Type: core.IdentifierDNS, Value: domainName}
	authz.RegistrationID = 42
	authz.Expires = &exp
	authz.Challenges = []core.Challenge{chall}
	authz.Combinations = combos

	// save updated auth
	err = sa.UpdatePendingAuthorization(authz)
	test.AssertNotError(t, err, "Couldn't update pending authorization with ID "+authz.ID)

	return
}

// Ensure we get only valid authorization with correct RegID
func TestGetLatestValidAuthorizationBasic(t *testing.T) {
	sa := initSA(t)

	// attempt to get unauthorized domain
	authz, err := sa.GetLatestValidAuthorization(0, core.AcmeIdentifier{Type: core.IdentifierDNS, Value: "example.org"})
	test.AssertError(t, err, "Should not have found a valid auth for example.org")

	// authorize "example.org"
	authz = CreateDomainAuth(t, "example.org", sa)

	// finalize auth
	authz.Status = core.StatusValid
	err = sa.FinalizeAuthorization(authz)
	test.AssertNotError(t, err, "Couldn't finalize pending authorization with ID "+authz.ID)

	// attempt to get authorized domain with wrong RegID
	authz, err = sa.GetLatestValidAuthorization(0, core.AcmeIdentifier{Type: core.IdentifierDNS, Value: "example.org"})
	test.AssertError(t, err, "Should not have found a valid auth for example.org and regID 0")

	// get authorized domain
	authz, err = sa.GetLatestValidAuthorization(42, core.AcmeIdentifier{Type: core.IdentifierDNS, Value: "example.org"})
	test.AssertNotError(t, err, "Should have found a valid auth for example.org and regID 42")
	test.AssertEquals(t, authz.Status, core.StatusValid)
	test.AssertEquals(t, authz.Identifier.Type, core.IdentifierDNS)
	test.AssertEquals(t, authz.Identifier.Value, "example.org")
	test.AssertEquals(t, authz.RegistrationID, int64(42))
}

// Ensure we get the latest valid authorization for an ident
func TestGetLatestValidAuthorizationMultiple(t *testing.T) {
	sa := initSA(t)
	domain := "example.org"
	ident := core.AcmeIdentifier{Type: core.IdentifierDNS, Value: domain}
	regID := int64(42)
	var err error

	// create invalid authz
	authz := CreateDomainAuth(t, domain, sa)
	exp := time.Now().AddDate(0, 0, 10) // expire in 10 day
	authz.Expires = &exp
	authz.Status = core.StatusInvalid
	err = sa.FinalizeAuthorization(authz)
	test.AssertNotError(t, err, "Couldn't finalize pending authorization with ID "+authz.ID)

	// should not get the auth
	authz, err = sa.GetLatestValidAuthorization(regID, ident)
	test.AssertError(t, err, "Should not have found a valid auth for "+domain)

	// create valid auth
	authz = CreateDomainAuth(t, domain, sa)
	exp = time.Now().AddDate(0, 0, 1) // expire in 1 day
	authz.Expires = &exp
	authz.Status = core.StatusValid
	err = sa.FinalizeAuthorization(authz)
	test.AssertNotError(t, err, "Couldn't finalize pending authorization with ID "+authz.ID)

	// should get the valid auth even if it's expire date is lower than the invalid one
	authz, err = sa.GetLatestValidAuthorization(regID, ident)
	test.AssertNotError(t, err, "Should have found a valid auth for "+domain)
	test.AssertEquals(t, authz.Status, core.StatusValid)
	test.AssertEquals(t, authz.Identifier.Type, ident.Type)
	test.AssertEquals(t, authz.Identifier.Value, ident.Value)
	test.AssertEquals(t, authz.RegistrationID, regID)

	// create a newer auth
	newAuthz := CreateDomainAuth(t, domain, sa)
	exp = time.Now().AddDate(0, 0, 2) // expire in 2 day
	newAuthz.Expires = &exp
	newAuthz.Status = core.StatusValid
	err = sa.FinalizeAuthorization(newAuthz)
	test.AssertNotError(t, err, "Couldn't finalize pending authorization with ID "+newAuthz.ID)

	authz, err = sa.GetLatestValidAuthorization(regID, ident)
	test.AssertNotError(t, err, "Should have found a valid auth for "+domain)
	test.AssertEquals(t, authz.Status, core.StatusValid)
	test.AssertEquals(t, authz.Identifier.Type, ident.Type)
	test.AssertEquals(t, authz.Identifier.Value, ident.Value)
	test.AssertEquals(t, authz.RegistrationID, regID)
	// make sure we got the latest auth
	test.AssertEquals(t, authz.ID, newAuthz.ID)
}

func TestAddCertificate(t *testing.T) {
	sa := initSA(t)

	// Create a new pending certificate
	pendingCert := core.Certificate{RegistrationID: 1}
	pendingCert, err := sa.NewPendingCertificate(pendingCert)
	test.AssertNotError(t, err, "Couldn't create a new pending cert")
	test.AssertEquals(t, pendingCert.RegistrationID, int64(1))
	test.AssertEquals(t, pendingCert.Status, core.StatusPending)
	test.AssertNotEquals(t, pendingCert.RequestID, "")
	test.Assert(t, core.LooksLikeAToken(pendingCert.RequestID), "Bad request ID in pending cert")

	// Try to retrieve the pending certificate
	retrieved, err := sa.GetCertificateByRequestID(pendingCert.RequestID)
	test.AssertNotError(t, err, "Couldn't retrieve pending certificate")
	test.AssertEquals(t, retrieved.RequestID, pendingCert.RequestID)
	test.AssertEquals(t, retrieved.Status, pendingCert.Status)

	// Try to finalize a certificate with non-final status
	err = sa.FinalizeCertificate(pendingCert)
	test.AssertError(t, err, "Finalized a cert that was still pending")

	// Try to finalize a certificate for which there is no pending cert
	pendingCert.Status = core.StatusInvalid
	err = sa.FinalizeCertificate(pendingCert)
	test.AssertNotError(t, err, "Failed to finalize on a valid request")

	// Try to retrieve the finalized certificate
	retrieved, err = sa.GetCertificateByRequestID(pendingCert.RequestID)
	test.AssertNotError(t, err, "Couldn't retrieve finalized certificate")
	test.AssertEquals(t, retrieved.RequestID, pendingCert.RequestID)
	test.AssertEquals(t, retrieved.Status, pendingCert.Status)

	// Try to finalize the same certificate twice
	err = sa.FinalizeCertificate(pendingCert)
	test.AssertError(t, err, "Allowed the same cert to finalize twice")

	// Insert a certificate with a serial number and test retrieval
	pendingCert = core.Certificate{RegistrationID: 1}
	pendingCert, err = sa.NewPendingCertificate(pendingCert)
	test.AssertNotError(t, err, "Failed to create new pending cert")

	pendingCert.Status = core.StatusValid
	pendingCert.Serial = "ff00000000000002238054509817da5a"
	pendingCert.DER = []byte{0x30, 0x00}
	err = sa.FinalizeCertificate(pendingCert)
	test.AssertNotError(t, err, "Failed to finalize pending cert")

	retrieved, err = sa.GetCertificateByShortSerial("ff00000000000002")
	test.AssertNotError(t, err, "Couldn't get certificate by short serial")
	test.AssertByteEquals(t, pendingCert.DER, retrieved.DER)

	retrieved, err = sa.GetCertificate("ff00000000000002238054509817da5a")
	test.AssertNotError(t, err, "Couldn't get certificate by short serial")
	test.AssertByteEquals(t, pendingCert.DER, retrieved.DER)

	certificateStatus, err := sa.GetCertificateStatus("ff00000000000002238054509817da5a")
	test.AssertNotError(t, err, "Couldn't get status for known valid certificate")
	test.Assert(t, !certificateStatus.SubscriberApproved, "SubscriberApproved should be false")
	test.Assert(t, certificateStatus.Status == core.OCSPStatusGood, "OCSP Status should be good")
	test.Assert(t, certificateStatus.OCSPLastUpdated.IsZero(), "OCSPLastUpdated should be nil")
}

// TestGetCertificateByShortSerial tests some failure conditions for GetCertificate.
// Success conditions are tested above in TestAddCertificate.
func TestGetCertificateByShortSerial(t *testing.T) {
	sa := initSA(t)

	_, err := sa.GetCertificateByShortSerial("")
	test.AssertError(t, err, "Should've failed on empty serial")

	_, err = sa.GetCertificateByShortSerial("01020304050607080102030405060708")
	test.AssertError(t, err, "Should've failed on too-long serial")
}

func TestDeniedCSR(t *testing.T) {
	key, _ := rsa.GenerateKey(rand.Reader, 512)
	template := &x509.CertificateRequest{
		Subject:  pkix.Name{CommonName: "google.com"},
		DNSNames: []string{"badguys.com", "reallybad.com"},
	}
	csrBytes, _ := x509.CreateCertificateRequest(rand.Reader, template, key)
	csr, _ := x509.ParseCertificateRequest(csrBytes)

	sa := initSA(t)
	exists, err := sa.AlreadyDeniedCSR(append(csr.DNSNames, csr.Subject.CommonName))
	test.AssertNotError(t, err, "AlreadyDeniedCSR failed")
	test.Assert(t, !exists, "Found non-existent CSR")
}

func TestUpdateOCSP(t *testing.T) {
	sa := initSA(t)

	// Add a cert to the DB to test with.
	cert := core.Certificate{RegistrationID: 1}
	cert, err := sa.NewPendingCertificate(cert)
	test.AssertNotError(t, err, "Failed to create new pending cert")
	cert.Status = core.StatusValid
	cert.Serial = "ff00000000000002238054509817da5a"
	cert.DER = []byte{0x30, 0x00}
	err = sa.FinalizeCertificate(cert)
	test.AssertNotError(t, err, "Failed to finalize pending cert")

	const ocspResponse = "this is a fake OCSP response"
	err = sa.UpdateOCSP(cert.Serial, []byte(ocspResponse))
	test.AssertNotError(t, err, "UpdateOCSP failed")

	certificateStatusObj, err := sa.dbMap.Get(core.CertificateStatus{}, cert.Serial)
	certificateStatus := certificateStatusObj.(*core.CertificateStatus)
	test.AssertNotError(t, err, "Failed to fetch certificate status")
	test.Assert(t,
		certificateStatus.OCSPLastUpdated.After(time.Now().Add(-time.Second)),
		"OCSP last updated too old.")

	var fetchedOcspResponse core.OCSPResponse
	err = sa.dbMap.SelectOne(&fetchedOcspResponse,
		`SELECT * from ocspResponses where serial = ? order by createdAt DESC limit 1;`,
		cert.Serial)
	test.AssertNotError(t, err, "Failed to fetch OCSP response")
	test.AssertEquals(t, ocspResponse, string(fetchedOcspResponse.Response))
}<|MERGE_RESOLUTION|>--- conflicted
+++ resolved
@@ -12,12 +12,6 @@
 	"crypto/x509/pkix"
 	"encoding/json"
 	"fmt"
-<<<<<<< HEAD
-	//"io/ioutil" // XXX
-	"net/url"
-=======
-	"io/ioutil"
->>>>>>> 5f97c675
 	"testing"
 	"time"
 
