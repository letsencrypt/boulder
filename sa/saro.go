package sa

import (
	"context"
	"errors"
	"fmt"
	"math/big"
	"net"
	"regexp"
	"strings"
	"sync"
	"time"

	"github.com/jmhodges/clock"
	"github.com/prometheus/client_golang/prometheus"
	"google.golang.org/protobuf/types/known/emptypb"
	"google.golang.org/protobuf/types/known/timestamppb"
	"gopkg.in/go-jose/go-jose.v2"

	"github.com/letsencrypt/boulder/core"
	corepb "github.com/letsencrypt/boulder/core/proto"
	"github.com/letsencrypt/boulder/db"
	berrors "github.com/letsencrypt/boulder/errors"
	bgrpc "github.com/letsencrypt/boulder/grpc"
	"github.com/letsencrypt/boulder/identifier"
	blog "github.com/letsencrypt/boulder/log"
	sapb "github.com/letsencrypt/boulder/sa/proto"
)

var (
	validIncidentTableRegexp = regexp.MustCompile(`^incident_[0-9a-zA-Z_]{1,100}$`)
)

type certCountFunc func(ctx context.Context, db db.Selector, domain string, timeRange *sapb.Range) (int64, time.Time, error)

// SQLStorageAuthorityRO defines a read-only subset of a Storage Authority
type SQLStorageAuthorityRO struct {
	sapb.UnimplementedStorageAuthorityReadOnlyServer

	dbReadOnlyMap  *db.WrappedMap
	dbIncidentsMap *db.WrappedMap

	// For RPCs that generate multiple, parallelizable SQL queries, this is the
	// max parallelism they will use (to avoid consuming too many MariaDB
	// threads).
	parallelismPerRPC int

	// lagFactor is the amount of time we're willing to delay before retrying a
	// request that may have failed due to replication lag. For example, a user
	// might create a new account and then immediately create a new order, but
	// validating that new-order request requires reading their account info from
	// a read-only database replica... which may not have their brand new data
	// yet. This value should be less than, but about the same order of magnitude
	// as, the observed database replication lag.
	lagFactor time.Duration

	// We use function types here so we can mock out this internal function in
	// unittests.
	countCertificatesByName certCountFunc

	clk clock.Clock
	log blog.Logger

	// lagFactorCounter is a Prometheus counter that tracks the number of times
	// we've retried a query inside of GetRegistration, GetOrder, and
	// GetAuthorization2 due to replication lag. It is labeled by method name
	// and whether data from the retry attempt was found, notfound, or some
	// other error was encountered.
	lagFactorCounter *prometheus.CounterVec
}

// NewSQLStorageAuthorityRO provides persistence using a SQL backend for
// Boulder. It will modify the given borp.DbMap by adding relevant tables.
func NewSQLStorageAuthorityRO(
	dbReadOnlyMap *db.WrappedMap,
	dbIncidentsMap *db.WrappedMap,
	stats prometheus.Registerer,
	parallelismPerRPC int,
	lagFactor time.Duration,
	clk clock.Clock,
	logger blog.Logger,
) (*SQLStorageAuthorityRO, error) {
	lagFactorCounter := prometheus.NewCounterVec(prometheus.CounterOpts{
		Name: "sa_lag_factor",
		Help: "A counter of SA lagFactor checks labelled by method and pass/fail",
	}, []string{"method", "result"})
	stats.MustRegister(lagFactorCounter)

	ssaro := &SQLStorageAuthorityRO{
		dbReadOnlyMap:     dbReadOnlyMap,
		dbIncidentsMap:    dbIncidentsMap,
		parallelismPerRPC: parallelismPerRPC,
		lagFactor:         lagFactor,
		clk:               clk,
		log:               logger,
		lagFactorCounter:  lagFactorCounter,
	}

	ssaro.countCertificatesByName = ssaro.countCertificates

	return ssaro, nil
}

// GetRegistration obtains a Registration by ID
func (ssa *SQLStorageAuthorityRO) GetRegistration(ctx context.Context, req *sapb.RegistrationID) (*corepb.Registration, error) {
	if req == nil || req.Id == 0 {
		return nil, errIncompleteRequest
	}

	model, err := selectRegistration(ctx, ssa.dbReadOnlyMap, "id", req.Id)
	if db.IsNoRows(err) && ssa.lagFactor != 0 {
		// GetRegistration is often called to validate a JWK belonging to a brand
		// new account whose registrations table row hasn't propagated to the read
		// replica yet. If we get a NoRows, wait a little bit and retry, once.
		ssa.clk.Sleep(ssa.lagFactor)
		model, err = selectRegistration(ctx, ssa.dbReadOnlyMap, "id", req.Id)
		if err != nil {
			if db.IsNoRows(err) {
				ssa.lagFactorCounter.WithLabelValues("GetRegistration", "notfound").Inc()
			} else {
				ssa.lagFactorCounter.WithLabelValues("GetRegistration", "other").Inc()
			}
		} else {
			ssa.lagFactorCounter.WithLabelValues("GetRegistration", "found").Inc()
		}
	}
	if err != nil {
		if db.IsNoRows(err) {
			return nil, berrors.NotFoundError("registration with ID '%d' not found", req.Id)
		}
		return nil, err
	}

	return registrationModelToPb(model)
}

func (ssa *SQLStorageAuthority) GetRegistration(ctx context.Context, req *sapb.RegistrationID) (*corepb.Registration, error) {
	return ssa.SQLStorageAuthorityRO.GetRegistration(ctx, req)
}

// GetRegistrationByKey obtains a Registration by JWK
func (ssa *SQLStorageAuthorityRO) GetRegistrationByKey(ctx context.Context, req *sapb.JSONWebKey) (*corepb.Registration, error) {
	if req == nil || len(req.Jwk) == 0 {
		return nil, errIncompleteRequest
	}

	var jwk jose.JSONWebKey
	err := jwk.UnmarshalJSON(req.Jwk)
	if err != nil {
		return nil, err
	}

	sha, err := core.KeyDigestB64(jwk.Key)
	if err != nil {
		return nil, err
	}
	model, err := selectRegistration(ctx, ssa.dbReadOnlyMap, "jwk_sha256", sha)
	if err != nil {
		if db.IsNoRows(err) {
			return nil, berrors.NotFoundError("no registrations with public key sha256 %q", sha)
		}
		return nil, err
	}

	return registrationModelToPb(model)
}

func (ssa *SQLStorageAuthority) GetRegistrationByKey(ctx context.Context, req *sapb.JSONWebKey) (*corepb.Registration, error) {
	return ssa.SQLStorageAuthorityRO.GetRegistrationByKey(ctx, req)
}

// incrementIP returns a copy of `ip` incremented at a bit index `index`,
// or in other words the first IP of the next highest subnet given a mask of
// length `index`.
// In order to easily account for overflow, we treat ip as a big.Int and add to
// it. If the increment overflows the max size of a net.IP, return the highest
// possible net.IP.
func incrementIP(ip net.IP, index int) net.IP {
	bigInt := new(big.Int)
	bigInt.SetBytes([]byte(ip))
	incr := new(big.Int).Lsh(big.NewInt(1), 128-uint(index))
	bigInt.Add(bigInt, incr)
	// bigInt.Bytes can be shorter than 16 bytes, so stick it into a
	// full-sized net.IP.
	resultBytes := bigInt.Bytes()
	if len(resultBytes) > 16 {
		return net.ParseIP("ffff:ffff:ffff:ffff:ffff:ffff:ffff:ffff")
	}
	result := make(net.IP, 16)
	copy(result[16-len(resultBytes):], resultBytes)
	return result
}

// ipRange returns a range of IP addresses suitable for querying MySQL for the
// purpose of rate limiting using a range that is inclusive on the lower end and
// exclusive at the higher end. If ip is an IPv4 address, it returns that address,
// plus the one immediately higher than it. If ip is an IPv6 address, it applies
// a /48 mask to it and returns the lowest IP in the resulting network, and the
// first IP outside of the resulting network.
func ipRange(ip net.IP) (net.IP, net.IP) {
	ip = ip.To16()
	// For IPv6, match on a certain subnet range, since one person can commonly
	// have an entire /48 to themselves.
	maskLength := 48
	// For IPv4 addresses, do a match on exact address, so begin = ip and end =
	// next higher IP.
	if ip.To4() != nil {
		maskLength = 128
	}

	mask := net.CIDRMask(maskLength, 128)
	begin := ip.Mask(mask)
	end := incrementIP(begin, maskLength)

	return begin, end
}

// CountRegistrationsByIP returns the number of registrations created in the
// time range for a single IP address.
func (ssa *SQLStorageAuthorityRO) CountRegistrationsByIP(ctx context.Context, req *sapb.CountRegistrationsByIPRequest) (*sapb.Count, error) {
	if len(req.Ip) == 0 || req.Range.Earliest == 0 || req.Range.Latest == 0 {
		return nil, errIncompleteRequest
	}

	var count int64
	err := ssa.dbReadOnlyMap.SelectOne(
		ctx,
		&count,
		`SELECT COUNT(*) FROM registrations
		 WHERE
		 initialIP = :ip AND
		 :earliest < createdAt AND
		 createdAt <= :latest`,
		map[string]interface{}{
			"ip":       req.Ip,
			"earliest": time.Unix(0, req.Range.Earliest),
			"latest":   time.Unix(0, req.Range.Latest),
		})
	if err != nil {
		return nil, err
	}
	return &sapb.Count{Count: count}, nil
}

func (ssa *SQLStorageAuthority) CountRegistrationsByIP(ctx context.Context, req *sapb.CountRegistrationsByIPRequest) (*sapb.Count, error) {
	return ssa.SQLStorageAuthorityRO.CountRegistrationsByIP(ctx, req)
}

// CountRegistrationsByIPRange returns the number of registrations created in
// the time range in an IP range. For IPv4 addresses, that range is limited to
// the single IP. For IPv6 addresses, that range is a /48, since it's not
// uncommon for one person to have a /48 to themselves.
func (ssa *SQLStorageAuthorityRO) CountRegistrationsByIPRange(ctx context.Context, req *sapb.CountRegistrationsByIPRequest) (*sapb.Count, error) {
	if len(req.Ip) == 0 || req.Range.Earliest == 0 || req.Range.Latest == 0 {
		return nil, errIncompleteRequest
	}

	var count int64
	beginIP, endIP := ipRange(req.Ip)
	err := ssa.dbReadOnlyMap.SelectOne(
		ctx,
		&count,
		`SELECT COUNT(*) FROM registrations
		 WHERE
		 :beginIP <= initialIP AND
		 initialIP < :endIP AND
		 :earliest < createdAt AND
		 createdAt <= :latest`,
		map[string]interface{}{
			"earliest": time.Unix(0, req.Range.Earliest),
			"latest":   time.Unix(0, req.Range.Latest),
			"beginIP":  beginIP,
			"endIP":    endIP,
		})
	if err != nil {
		return nil, err
	}
	return &sapb.Count{Count: count}, nil
}

func (ssa *SQLStorageAuthority) CountRegistrationsByIPRange(ctx context.Context, req *sapb.CountRegistrationsByIPRequest) (*sapb.Count, error) {
	return ssa.SQLStorageAuthorityRO.CountRegistrationsByIPRange(ctx, req)
}

// CountCertificatesByNames counts, for each input domain, the number of
// certificates issued in the given time range for that domain and its
// subdomains. It returns a map from domains to counts and a timestamp. The map
// of domains to counts is guaranteed to contain an entry for each input domain,
// so long as err is nil. The timestamp is the earliest time a certificate was
// issued for any of the domains during the provided range of time. Queries will
// be run in parallel. If any of them error, only one error will be returned.
func (ssa *SQLStorageAuthorityRO) CountCertificatesByNames(ctx context.Context, req *sapb.CountCertificatesByNamesRequest) (*sapb.CountByNames, error) {
	if len(req.Names) == 0 || req.Range.Earliest == 0 || req.Range.Latest == 0 {
		return nil, errIncompleteRequest
	}

	work := make(chan string, len(req.Names))
	type result struct {
		err      error
		count    int64
		earliest time.Time
		domain   string
	}
	results := make(chan result, len(req.Names))
	for _, domain := range req.Names {
		work <- domain
	}
	close(work)
	var wg sync.WaitGroup
	ctx, cancel := context.WithCancel(ctx)
	defer cancel()
	// We may perform up to 100 queries, depending on what's in the certificate
	// request. Parallelize them so we don't hit our timeout, but limit the
	// parallelism so we don't consume too many threads on the database.
	for i := 0; i < ssa.parallelismPerRPC; i++ {
		wg.Add(1)
		go func() {
			defer wg.Done()
			for domain := range work {
				select {
				case <-ctx.Done():
					results <- result{err: ctx.Err()}
					return
				default:
				}
				count, earliest, err := ssa.countCertificatesByName(ctx, ssa.dbReadOnlyMap, domain, req.Range)
				if err != nil {
					results <- result{err: err}
					// Skip any further work
					cancel()
					return
				}
				results <- result{
					count:    count,
					earliest: earliest,
					domain:   domain,
				}
			}
		}()
	}
	wg.Wait()
	close(results)

	// Set earliest to the latest possible time, so that we can find the
	// earliest certificate in the results.
	earliest := timestamppb.New(time.Unix(0, req.Range.Latest))
	counts := make(map[string]int64)
	for r := range results {
		if r.err != nil {
			return nil, r.err
		}
		counts[r.domain] = r.count
		if !r.earliest.IsZero() && r.earliest.Before(earliest.AsTime()) {
			earliest = timestamppb.New(r.earliest)
		}
	}

	// If we didn't find any certificates in the range, earliest should be set
	// to a zero value.
	if len(counts) == 0 {
		earliest = &timestamppb.Timestamp{}
	}
	return &sapb.CountByNames{Counts: counts, Earliest: earliest}, nil
}

func (ssa *SQLStorageAuthority) CountCertificatesByNames(ctx context.Context, req *sapb.CountCertificatesByNamesRequest) (*sapb.CountByNames, error) {
	return ssa.SQLStorageAuthorityRO.CountCertificatesByNames(ctx, req)
}

func ReverseName(domain string) string {
	labels := strings.Split(domain, ".")
	for i, j := 0, len(labels)-1; i < j; i, j = i+1, j-1 {
		labels[i], labels[j] = labels[j], labels[i]
	}
	return strings.Join(labels, ".")
}

// GetSerialMetadata returns metadata stored alongside the serial number,
// such as the RegID whose certificate request created that serial, and when
// the certificate with that serial will expire.
func (ssa *SQLStorageAuthorityRO) GetSerialMetadata(ctx context.Context, req *sapb.Serial) (*sapb.SerialMetadata, error) {
	if req == nil || req.Serial == "" {
		return nil, errIncompleteRequest
	}

	if !core.ValidSerial(req.Serial) {
		return nil, fmt.Errorf("invalid serial %q", req.Serial)
	}

	recordedSerial := recordedSerialModel{}
	err := ssa.dbReadOnlyMap.SelectOne(
		ctx,
		&recordedSerial,
		"SELECT * FROM serials WHERE serial = ?",
		req.Serial,
	)
	if err != nil {
		if db.IsNoRows(err) {
			return nil, berrors.NotFoundError("serial %q not found", req.Serial)
		}
		return nil, err
	}

	return &sapb.SerialMetadata{
		Serial:         recordedSerial.Serial,
		RegistrationID: recordedSerial.RegistrationID,
		Created:        recordedSerial.Created.UnixNano(),
		Expires:        recordedSerial.Expires.UnixNano(),
	}, nil
}

func (ssa *SQLStorageAuthority) GetSerialMetadata(ctx context.Context, req *sapb.Serial) (*sapb.SerialMetadata, error) {
	return ssa.SQLStorageAuthorityRO.GetSerialMetadata(ctx, req)
}

// GetCertificate takes a serial number and returns the corresponding
// certificate, or error if it does not exist.
func (ssa *SQLStorageAuthorityRO) GetCertificate(ctx context.Context, req *sapb.Serial) (*corepb.Certificate, error) {
	if req == nil || req.Serial == "" {
		return nil, errIncompleteRequest
	}
	if !core.ValidSerial(req.Serial) {
		return nil, fmt.Errorf("invalid certificate serial %s", req.Serial)
	}

	cert, err := SelectCertificate(ctx, ssa.dbReadOnlyMap, req.Serial)
	if db.IsNoRows(err) {
		return nil, berrors.NotFoundError("certificate with serial %q not found", req.Serial)
	}
	if err != nil {
		return nil, err
	}
	return bgrpc.CertToPB(cert), nil
}

func (ssa *SQLStorageAuthority) GetCertificate(ctx context.Context, req *sapb.Serial) (*corepb.Certificate, error) {
	return ssa.SQLStorageAuthorityRO.GetCertificate(ctx, req)
}

// GetCertificateStatus takes a hexadecimal string representing the full 128-bit serial
// number of a certificate and returns data about that certificate's current
// validity.
func (ssa *SQLStorageAuthorityRO) GetCertificateStatus(ctx context.Context, req *sapb.Serial) (*corepb.CertificateStatus, error) {
	if req.Serial == "" {
		return nil, errIncompleteRequest
	}
	if !core.ValidSerial(req.Serial) {
		err := fmt.Errorf("invalid certificate serial %s", req.Serial)
		return nil, err
	}

	certStatus, err := SelectCertificateStatus(ctx, ssa.dbReadOnlyMap, req.Serial)
	if db.IsNoRows(err) {
		return nil, berrors.NotFoundError("certificate status with serial %q not found", req.Serial)
	}
	if err != nil {
		return nil, err
	}

	return bgrpc.CertStatusToPB(certStatus), nil
}

func (ssa *SQLStorageAuthority) GetCertificateStatus(ctx context.Context, req *sapb.Serial) (*corepb.CertificateStatus, error) {
	return ssa.SQLStorageAuthorityRO.GetCertificateStatus(ctx, req)
}

// GetRevocationStatus takes a hexadecimal string representing the full serial
// number of a certificate and returns a minimal set of data about that cert's
// current validity.
func (ssa *SQLStorageAuthorityRO) GetRevocationStatus(ctx context.Context, req *sapb.Serial) (*sapb.RevocationStatus, error) {
	if req.Serial == "" {
		return nil, errIncompleteRequest
	}
	if !core.ValidSerial(req.Serial) {
		return nil, fmt.Errorf("invalid certificate serial %s", req.Serial)
	}

	status, err := SelectRevocationStatus(ctx, ssa.dbReadOnlyMap, req.Serial)
	if err != nil {
		if db.IsNoRows(err) {
			return nil, berrors.NotFoundError("certificate status with serial %q not found", req.Serial)
		}
		return nil, err
	}

	return status, nil
}

func (ssa *SQLStorageAuthority) GetRevocationStatus(ctx context.Context, req *sapb.Serial) (*sapb.RevocationStatus, error) {
	return ssa.SQLStorageAuthorityRO.GetRevocationStatus(ctx, req)
}

func (ssa *SQLStorageAuthorityRO) CountOrders(ctx context.Context, req *sapb.CountOrdersRequest) (*sapb.Count, error) {
	if req.AccountID == 0 || req.Range.Earliest == 0 || req.Range.Latest == 0 {
		return nil, errIncompleteRequest
	}

	return countNewOrders(ctx, ssa.dbReadOnlyMap, req)
}

func (ssa *SQLStorageAuthority) CountOrders(ctx context.Context, req *sapb.CountOrdersRequest) (*sapb.Count, error) {
	return ssa.SQLStorageAuthorityRO.CountOrders(ctx, req)
}

// CountFQDNSets counts the total number of issuances, for a set of domains,
// that occurred during a given window of time.
func (ssa *SQLStorageAuthorityRO) CountFQDNSets(ctx context.Context, req *sapb.CountFQDNSetsRequest) (*sapb.Count, error) {
	if req.Window == 0 || len(req.Domains) == 0 {
		return nil, errIncompleteRequest
	}

	var count int64
	err := ssa.dbReadOnlyMap.SelectOne(
		ctx,
		&count,
		`SELECT COUNT(*) FROM fqdnSets
		WHERE setHash = ?
		AND issued > ?`,
		core.HashNames(req.Domains),
		ssa.clk.Now().Add(-time.Duration(req.Window)),
	)
	return &sapb.Count{Count: count}, err
}

func (ssa *SQLStorageAuthority) CountFQDNSets(ctx context.Context, req *sapb.CountFQDNSetsRequest) (*sapb.Count, error) {
	return ssa.SQLStorageAuthorityRO.CountFQDNSets(ctx, req)
}

// FQDNSetTimestampsForWindow returns the issuance timestamps for each
// certificate, issued for a set of domains, during a given window of time,
// starting from the most recent issuance.
func (ssa *SQLStorageAuthorityRO) FQDNSetTimestampsForWindow(ctx context.Context, req *sapb.CountFQDNSetsRequest) (*sapb.Timestamps, error) {
	if req.Window == 0 || len(req.Domains) == 0 {
		return nil, errIncompleteRequest
	}
	type row struct {
		Issued time.Time
	}
	var rows []row
	_, err := ssa.dbReadOnlyMap.Select(
		ctx,
		&rows,
		`SELECT issued FROM fqdnSets 
		WHERE setHash = ?
		AND issued > ?
		ORDER BY issued DESC`,
		core.HashNames(req.Domains),
		ssa.clk.Now().Add(-time.Duration(req.Window)),
	)
	if err != nil {
		return nil, err
	}

	var results []int64
	for _, i := range rows {
		results = append(results, i.Issued.UnixNano())
	}
	return &sapb.Timestamps{Timestamps: results}, nil
}

func (ssa *SQLStorageAuthority) FQDNSetTimestampsForWindow(ctx context.Context, req *sapb.CountFQDNSetsRequest) (*sapb.Timestamps, error) {
	return ssa.SQLStorageAuthorityRO.FQDNSetTimestampsForWindow(ctx, req)
}

// FQDNSetExists returns a bool indicating if one or more FQDN sets |names|
// exists in the database
func (ssa *SQLStorageAuthorityRO) FQDNSetExists(ctx context.Context, req *sapb.FQDNSetExistsRequest) (*sapb.Exists, error) {
	if len(req.Domains) == 0 {
		return nil, errIncompleteRequest
	}
	exists, err := ssa.checkFQDNSetExists(ctx, ssa.dbReadOnlyMap.SelectOne, req.Domains)
	if err != nil {
		return nil, err
	}
	return &sapb.Exists{Exists: exists}, nil
}

func (ssa *SQLStorageAuthority) FQDNSetExists(ctx context.Context, req *sapb.FQDNSetExistsRequest) (*sapb.Exists, error) {
	return ssa.SQLStorageAuthorityRO.FQDNSetExists(ctx, req)
}

// oneSelectorFunc is a func type that matches both borp.Transaction.SelectOne
// and borp.DbMap.SelectOne.
type oneSelectorFunc func(ctx context.Context, holder interface{}, query string, args ...interface{}) error

// checkFQDNSetExists uses the given oneSelectorFunc to check whether an fqdnSet
// for the given names exists.
<<<<<<< HEAD
func (ssa *SQLStorageAuthorityRO) checkFQDNSetExists(selector oneSelectorFunc, names []string) (bool, error) {
	namehash := core.HashNames(names)
=======
func (ssa *SQLStorageAuthorityRO) checkFQDNSetExists(ctx context.Context, selector oneSelectorFunc, names []string) (bool, error) {
	namehash := HashNames(names)
>>>>>>> 2bf5b263
	var exists bool
	err := selector(
		ctx,
		&exists,
		`SELECT EXISTS (SELECT id FROM fqdnSets WHERE setHash = ? LIMIT 1)`,
		namehash,
	)
	return exists, err
}

// PreviousCertificateExists returns true iff there was at least one certificate
// issued with the provided domain name, and the most recent such certificate
// was issued by the provided registration ID. This method is currently only
// used to determine if a certificate has previously been issued for a given
// domain name in order to determine if validations should be allowed during
// the v1 API shutoff.
// TODO(#5816): Consider removing this method, as it has no callers.
func (ssa *SQLStorageAuthorityRO) PreviousCertificateExists(ctx context.Context, req *sapb.PreviousCertificateExistsRequest) (*sapb.Exists, error) {
	if req.Domain == "" || req.RegID == 0 {
		return nil, errIncompleteRequest
	}

	exists := &sapb.Exists{Exists: true}
	notExists := &sapb.Exists{Exists: false}

	// Find the most recently issued certificate containing this domain name.
	var serial string
	err := ssa.dbReadOnlyMap.SelectOne(
		ctx,
		&serial,
		`SELECT serial FROM issuedNames
		WHERE reversedName = ?
		ORDER BY notBefore DESC
		LIMIT 1`,
		ReverseName(req.Domain),
	)
	if err != nil {
		if db.IsNoRows(err) {
			return notExists, nil
		}
		return nil, err
	}

	// Check whether that certificate was issued to the specified account.
	var count int
	err = ssa.dbReadOnlyMap.SelectOne(
		ctx,
		&count,
		`SELECT COUNT(*) FROM certificates
		WHERE serial = ?
		AND registrationID = ?`,
		serial,
		req.RegID,
	)
	if err != nil {
		// If no rows found, that means the certificate we found in issuedNames wasn't
		// issued by the registration ID we are checking right now, but is not an
		// error.
		if db.IsNoRows(err) {
			return notExists, nil
		}
		return nil, err
	}
	if count > 0 {
		return exists, nil
	}
	return notExists, nil
}

func (ssa *SQLStorageAuthority) PreviousCertificateExists(ctx context.Context, req *sapb.PreviousCertificateExistsRequest) (*sapb.Exists, error) {
	return ssa.SQLStorageAuthorityRO.PreviousCertificateExists(ctx, req)
}

// GetOrder is used to retrieve an already existing order object
func (ssa *SQLStorageAuthorityRO) GetOrder(ctx context.Context, req *sapb.OrderRequest) (*corepb.Order, error) {
	if req == nil || req.Id == 0 {
		return nil, errIncompleteRequest
	}

	txn := func(tx db.Executor) (interface{}, error) {
		omObj, err := tx.Get(ctx, orderModel{}, req.Id)
		if err != nil {
			if db.IsNoRows(err) {
				return nil, berrors.NotFoundError("no order found for ID %d", req.Id)
			}
			return nil, err
		}
		if omObj == nil {
			return nil, berrors.NotFoundError("no order found for ID %d", req.Id)
		}

		order, err := modelToOrder(omObj.(*orderModel))
		if err != nil {
			return nil, err
		}

		orderExp := time.Unix(0, order.Expires)
		if orderExp.Before(ssa.clk.Now()) {
			return nil, berrors.NotFoundError("no order found for ID %d", req.Id)
		}

		v2AuthzIDs, err := authzForOrder(ctx, tx, order.Id)
		if err != nil {
			return nil, err
		}
		order.V2Authorizations = v2AuthzIDs

		names, err := namesForOrder(ctx, tx, order.Id)
		if err != nil {
			return nil, err
		}
		// The requested names are stored reversed to improve indexing performance. We
		// need to reverse the reversed names here before giving them back to the
		// caller.
		reversedNames := make([]string, len(names))
		for i, n := range names {
			reversedNames[i] = ReverseName(n)
		}
		order.Names = reversedNames

		// Calculate the status for the order
		status, err := statusForOrder(ctx, tx, order, ssa.clk.Now())
		if err != nil {
			return nil, err
		}
		order.Status = status

		return order, nil
	}

	output, err := db.WithTransaction(ctx, ssa.dbReadOnlyMap, txn)
	if (db.IsNoRows(err) || errors.Is(err, berrors.NotFound)) && ssa.lagFactor != 0 {
		// GetOrder is often called shortly after a new order is created, sometimes
		// before the order or its associated rows have propagated to the read
		// replica yet. If we get a NoRows, wait a little bit and retry, once.
		ssa.clk.Sleep(ssa.lagFactor)
		output, err = db.WithTransaction(ctx, ssa.dbReadOnlyMap, txn)
		if err != nil {
			if db.IsNoRows(err) || errors.Is(err, berrors.NotFound) {
				ssa.lagFactorCounter.WithLabelValues("GetOrder", "notfound").Inc()
			} else {
				ssa.lagFactorCounter.WithLabelValues("GetOrder", "other").Inc()
			}
		} else {
			ssa.lagFactorCounter.WithLabelValues("GetOrder", "found").Inc()
		}
	}
	if err != nil {
		return nil, err
	}

	order, ok := output.(*corepb.Order)
	if !ok {
		return nil, fmt.Errorf("casting error in GetOrder")
	}

	return order, nil
}

func (ssa *SQLStorageAuthority) GetOrder(ctx context.Context, req *sapb.OrderRequest) (*corepb.Order, error) {
	return ssa.SQLStorageAuthorityRO.GetOrder(ctx, req)
}

// GetOrderForNames tries to find a **pending** or **ready** order with the
// exact set of names requested, associated with the given accountID. Only
// unexpired orders are considered. If no order meeting these requirements is
// found a nil corepb.Order pointer is returned.
func (ssa *SQLStorageAuthorityRO) GetOrderForNames(ctx context.Context, req *sapb.GetOrderForNamesRequest) (*corepb.Order, error) {

	if req.AcctID == 0 || len(req.Names) == 0 {
		return nil, errIncompleteRequest
	}

	// Hash the names requested for lookup in the orderFqdnSets table
	fqdnHash := core.HashNames(req.Names)

	// Find a possibly-suitable order. We don't include the account ID or order
	// status in this query because there's no index that includes those, so
	// including them could require the DB to scan extra rows.
	// Instead, we select one unexpired order that matches the fqdnSet. If
	// that order doesn't match the account ID or status we need, just return
	// nothing. We use `ORDER BY expires ASC` because the index on
	// (setHash, expires) is in ASC order. DESC would be slightly nicer from a
	// user experience perspective but would be slow when there are many entries
	// to sort.
	// This approach works fine because in most cases there's only one account
	// issuing for a given name. If there are other accounts issuing for the same
	// name, it just means order reuse happens less often.
	var result struct {
		OrderID        int64
		RegistrationID int64
	}
	var err error
	err = ssa.dbReadOnlyMap.SelectOne(ctx, &result, `
					SELECT orderID, registrationID
					FROM orderFqdnSets
					WHERE setHash = ?
					AND expires > ?
					ORDER BY expires ASC
					LIMIT 1`,
		fqdnHash, ssa.clk.Now())

	if db.IsNoRows(err) {
		return nil, berrors.NotFoundError("no order matching request found")
	} else if err != nil {
		return nil, err
	}

	if result.RegistrationID != req.AcctID {
		return nil, berrors.NotFoundError("no order matching request found")
	}

	// Get the order
	order, err := ssa.GetOrder(ctx, &sapb.OrderRequest{Id: result.OrderID})
	if err != nil {
		return nil, err
	}
	// Only return a pending or ready order
	if order.Status != string(core.StatusPending) &&
		order.Status != string(core.StatusReady) {
		return nil, berrors.NotFoundError("no order matching request found")
	}
	return order, nil
}

func (ssa *SQLStorageAuthority) GetOrderForNames(ctx context.Context, req *sapb.GetOrderForNamesRequest) (*corepb.Order, error) {
	return ssa.SQLStorageAuthorityRO.GetOrderForNames(ctx, req)
}

// GetAuthorization2 returns the authz2 style authorization identified by the provided ID or an error.
// If no authorization is found matching the ID a berrors.NotFound type error is returned.
func (ssa *SQLStorageAuthorityRO) GetAuthorization2(ctx context.Context, req *sapb.AuthorizationID2) (*corepb.Authorization, error) {
	if req.Id == 0 {
		return nil, errIncompleteRequest
	}
	obj, err := ssa.dbReadOnlyMap.Get(ctx, authzModel{}, req.Id)
	if db.IsNoRows(err) && ssa.lagFactor != 0 {
		// GetAuthorization2 is often called shortly after a new order is created,
		// sometimes before the order's associated authz rows have propagated to the
		// read replica yet. If we get a NoRows, wait a little bit and retry, once.
		ssa.clk.Sleep(ssa.lagFactor)
		obj, err = ssa.dbReadOnlyMap.Get(ctx, authzModel{}, req.Id)
		if err != nil {
			if db.IsNoRows(err) {
				ssa.lagFactorCounter.WithLabelValues("GetAuthorization2", "notfound").Inc()
			} else {
				ssa.lagFactorCounter.WithLabelValues("GetAuthorization2", "other").Inc()
			}
		} else {
			ssa.lagFactorCounter.WithLabelValues("GetAuthorization2", "found").Inc()
		}
	}
	if err != nil {
		return nil, err
	}
	if obj == nil {
		return nil, berrors.NotFoundError("authorization %d not found", req.Id)
	}
	return modelToAuthzPB(*(obj.(*authzModel)))
}

func (ssa *SQLStorageAuthority) GetAuthorization2(ctx context.Context, req *sapb.AuthorizationID2) (*corepb.Authorization, error) {
	return ssa.SQLStorageAuthorityRO.GetAuthorization2(ctx, req)
}

// authzModelMapToPB converts a mapping of domain name to authzModels into a
// protobuf authorizations map
func authzModelMapToPB(m map[string]authzModel) (*sapb.Authorizations, error) {
	resp := &sapb.Authorizations{}
	for k, v := range m {
		authzPB, err := modelToAuthzPB(v)
		if err != nil {
			return nil, err
		}
		resp.Authz = append(resp.Authz, &sapb.Authorizations_MapElement{Domain: k, Authz: authzPB})
	}
	return resp, nil
}

// GetAuthorizations2 returns any valid or pending authorizations that exist for the list of domains
// provided. If both a valid and pending authorization exist only the valid one will be returned.
func (ssa *SQLStorageAuthorityRO) GetAuthorizations2(ctx context.Context, req *sapb.GetAuthorizationsRequest) (*sapb.Authorizations, error) {
	if len(req.Domains) == 0 || req.RegistrationID == 0 || req.Now == 0 {
		return nil, errIncompleteRequest
	}
	var authzModels []authzModel
	params := []interface{}{
		req.RegistrationID,
		statusUint(core.StatusValid),
		statusUint(core.StatusPending),
		time.Unix(0, req.Now),
		identifierTypeToUint[string(identifier.DNS)],
	}

	for _, name := range req.Domains {
		params = append(params, name)
	}

	query := fmt.Sprintf(
		`SELECT %s FROM authz2
			USE INDEX (regID_identifier_status_expires_idx)
			WHERE registrationID = ? AND
			status IN (?,?) AND
			expires > ? AND
			identifierType = ? AND
			identifierValue IN (%s)`,
		authzFields,
		db.QuestionMarks(len(req.Domains)),
	)

	_, err := ssa.dbReadOnlyMap.Select(
		ctx,
		&authzModels,
		query,
		params...,
	)
	if err != nil {
		return nil, err
	}

	if len(authzModels) == 0 {
		return &sapb.Authorizations{}, nil
	}

	authzModelMap := make(map[string]authzModel)
	for _, am := range authzModels {
		existing, present := authzModelMap[am.IdentifierValue]
		if !present || uintToStatus[existing.Status] == core.StatusPending && uintToStatus[am.Status] == core.StatusValid {
			authzModelMap[am.IdentifierValue] = am
		}
	}

	return authzModelMapToPB(authzModelMap)
}

func (ssa *SQLStorageAuthority) GetAuthorizations2(ctx context.Context, req *sapb.GetAuthorizationsRequest) (*sapb.Authorizations, error) {
	return ssa.SQLStorageAuthorityRO.GetAuthorizations2(ctx, req)
}

// GetPendingAuthorization2 returns the most recent Pending authorization with
// the given identifier, if available. This method only supports DNS identifier types.
// TODO(#5816): Consider removing this method, as it has no callers.
func (ssa *SQLStorageAuthorityRO) GetPendingAuthorization2(ctx context.Context, req *sapb.GetPendingAuthorizationRequest) (*corepb.Authorization, error) {
	if req.RegistrationID == 0 || req.IdentifierValue == "" || req.ValidUntil == 0 {
		return nil, errIncompleteRequest
	}
	var am authzModel
	err := ssa.dbReadOnlyMap.SelectOne(
		ctx,
		&am,
		fmt.Sprintf(`SELECT %s FROM authz2 WHERE
			registrationID = :regID AND
			status = :status AND
			expires > :validUntil AND
			identifierType = :dnsType AND
			identifierValue = :ident
			ORDER BY expires ASC
			LIMIT 1 `, authzFields),
		map[string]interface{}{
			"regID":      req.RegistrationID,
			"status":     statusUint(core.StatusPending),
			"validUntil": time.Unix(0, req.ValidUntil),
			"dnsType":    identifierTypeToUint[string(identifier.DNS)],
			"ident":      req.IdentifierValue,
		},
	)
	if err != nil {
		if db.IsNoRows(err) {
			return nil, berrors.NotFoundError("pending authz not found")
		}
		return nil, err
	}
	return modelToAuthzPB(am)
}

func (ssa *SQLStorageAuthority) GetPendingAuthorization2(ctx context.Context, req *sapb.GetPendingAuthorizationRequest) (*corepb.Authorization, error) {
	return ssa.SQLStorageAuthorityRO.GetPendingAuthorization2(ctx, req)
}

// CountPendingAuthorizations2 returns the number of pending, unexpired authorizations
// for the given registration.
func (ssa *SQLStorageAuthorityRO) CountPendingAuthorizations2(ctx context.Context, req *sapb.RegistrationID) (*sapb.Count, error) {
	if req.Id == 0 {
		return nil, errIncompleteRequest
	}

	var count int64
	err := ssa.dbReadOnlyMap.SelectOne(ctx, &count,
		`SELECT COUNT(*) FROM authz2 WHERE
		registrationID = :regID AND
		expires > :expires AND
		status = :status`,
		map[string]interface{}{
			"regID":   req.Id,
			"expires": ssa.clk.Now(),
			"status":  statusUint(core.StatusPending),
		},
	)
	if err != nil {
		return nil, err
	}
	return &sapb.Count{Count: count}, nil
}

func (ssa *SQLStorageAuthority) CountPendingAuthorizations2(ctx context.Context, req *sapb.RegistrationID) (*sapb.Count, error) {
	return ssa.SQLStorageAuthorityRO.CountPendingAuthorizations2(ctx, req)
}

// GetValidOrderAuthorizations2 is used to find the valid, unexpired authorizations
// associated with a specific order and account ID.
func (ssa *SQLStorageAuthorityRO) GetValidOrderAuthorizations2(ctx context.Context, req *sapb.GetValidOrderAuthorizationsRequest) (*sapb.Authorizations, error) {
	if req.AcctID == 0 || req.Id == 0 {
		return nil, errIncompleteRequest
	}

	// The authz2 and orderToAuthz2 tables both have a column named "id", so we
	// need to be explicit about which table's "id" column we want to select.
	qualifiedAuthzFields := strings.Split(authzFields, " ")
	for i, field := range qualifiedAuthzFields {
		if field == "id," {
			qualifiedAuthzFields[i] = "authz2.id,"
			break
		}
	}

	var ams []authzModel
	_, err := ssa.dbReadOnlyMap.Select(
		ctx,
		&ams,
		fmt.Sprintf(`SELECT %s FROM authz2
			LEFT JOIN orderToAuthz2 ON authz2.ID = orderToAuthz2.authzID
			WHERE authz2.registrationID = :regID AND
			authz2.expires > :expires AND
			authz2.status = :status AND
			orderToAuthz2.orderID = :orderID`,
			strings.Join(qualifiedAuthzFields, " "),
		),
		map[string]interface{}{
			"regID":   req.AcctID,
			"expires": ssa.clk.Now(),
			"status":  statusUint(core.StatusValid),
			"orderID": req.Id,
		},
	)
	if err != nil {
		return nil, err
	}

	byName := make(map[string]authzModel)
	for _, am := range ams {
		if uintToIdentifierType[am.IdentifierType] != string(identifier.DNS) {
			return nil, fmt.Errorf("unknown identifier type: %q on authz id %d", am.IdentifierType, am.ID)
		}
		existing, present := byName[am.IdentifierValue]
		if !present || am.Expires.After(existing.Expires) {
			byName[am.IdentifierValue] = am
		}
	}

	return authzModelMapToPB(byName)
}

func (ssa *SQLStorageAuthority) GetValidOrderAuthorizations2(ctx context.Context, req *sapb.GetValidOrderAuthorizationsRequest) (*sapb.Authorizations, error) {
	return ssa.SQLStorageAuthorityRO.GetValidOrderAuthorizations2(ctx, req)
}

// CountInvalidAuthorizations2 counts invalid authorizations for a user expiring
// in a given time range. This method only supports DNS identifier types.
func (ssa *SQLStorageAuthorityRO) CountInvalidAuthorizations2(ctx context.Context, req *sapb.CountInvalidAuthorizationsRequest) (*sapb.Count, error) {
	if req.RegistrationID == 0 || req.Hostname == "" || req.Range.Earliest == 0 || req.Range.Latest == 0 {
		return nil, errIncompleteRequest
	}

	var count int64
	err := ssa.dbReadOnlyMap.SelectOne(
		ctx,
		&count,
		`SELECT COUNT(*) FROM authz2 WHERE
		registrationID = :regID AND
		status = :status AND
		expires > :expiresEarliest AND
		expires <= :expiresLatest AND
		identifierType = :dnsType AND
		identifierValue = :ident`,
		map[string]interface{}{
			"regID":           req.RegistrationID,
			"dnsType":         identifierTypeToUint[string(identifier.DNS)],
			"ident":           req.Hostname,
			"expiresEarliest": time.Unix(0, req.Range.Earliest),
			"expiresLatest":   time.Unix(0, req.Range.Latest),
			"status":          statusUint(core.StatusInvalid),
		},
	)
	if err != nil {
		return nil, err
	}
	return &sapb.Count{Count: count}, nil
}

func (ssa *SQLStorageAuthority) CountInvalidAuthorizations2(ctx context.Context, req *sapb.CountInvalidAuthorizationsRequest) (*sapb.Count, error) {
	return ssa.SQLStorageAuthorityRO.CountInvalidAuthorizations2(ctx, req)
}

// GetValidAuthorizations2 returns the latest authorization for all
// domain names that the account has authorizations for. This method
// only supports DNS identifier types.
func (ssa *SQLStorageAuthorityRO) GetValidAuthorizations2(ctx context.Context, req *sapb.GetValidAuthorizationsRequest) (*sapb.Authorizations, error) {
	if len(req.Domains) == 0 || req.RegistrationID == 0 || req.Now == 0 {
		return nil, errIncompleteRequest
	}

	query := fmt.Sprintf(
		`SELECT %s FROM authz2 WHERE
			registrationID = ? AND
			status = ? AND
			expires > ? AND
			identifierType = ? AND
			identifierValue IN (%s)`,
		authzFields,
		db.QuestionMarks(len(req.Domains)),
	)

	params := []interface{}{
		req.RegistrationID,
		statusUint(core.StatusValid),
		time.Unix(0, req.Now),
		identifierTypeToUint[string(identifier.DNS)],
	}
	for _, domain := range req.Domains {
		params = append(params, domain)
	}

	var authzModels []authzModel
	_, err := ssa.dbReadOnlyMap.Select(
		ctx,
		&authzModels,
		query,
		params...,
	)
	if err != nil {
		return nil, err
	}

	authzMap := make(map[string]authzModel, len(authzModels))
	for _, am := range authzModels {
		// Only allow DNS identifiers
		if uintToIdentifierType[am.IdentifierType] != string(identifier.DNS) {
			continue
		}
		// If there is an existing authorization in the map only replace it with one
		// which has a later expiry.
		if existing, present := authzMap[am.IdentifierValue]; present && am.Expires.Before(existing.Expires) {
			continue
		}
		authzMap[am.IdentifierValue] = am
	}
	return authzModelMapToPB(authzMap)
}

func (ssa *SQLStorageAuthority) GetValidAuthorizations2(ctx context.Context, req *sapb.GetValidAuthorizationsRequest) (*sapb.Authorizations, error) {
	return ssa.SQLStorageAuthorityRO.GetValidAuthorizations2(ctx, req)
}

// KeyBlocked checks if a key, indicated by a hash, is present in the blockedKeys table
func (ssa *SQLStorageAuthorityRO) KeyBlocked(ctx context.Context, req *sapb.KeyBlockedRequest) (*sapb.Exists, error) {
	if req == nil || req.KeyHash == nil {
		return nil, errIncompleteRequest
	}

	var id int64
	err := ssa.dbReadOnlyMap.SelectOne(ctx, &id, `SELECT ID FROM blockedKeys WHERE keyHash = ?`, req.KeyHash)
	if err != nil {
		if db.IsNoRows(err) {
			return &sapb.Exists{Exists: false}, nil
		}
		return nil, err
	}

	return &sapb.Exists{Exists: true}, nil
}

func (ssa *SQLStorageAuthority) KeyBlocked(ctx context.Context, req *sapb.KeyBlockedRequest) (*sapb.Exists, error) {
	return ssa.SQLStorageAuthorityRO.KeyBlocked(ctx, req)
}

// IncidentsForSerial queries each active incident table and returns every
// incident that currently impacts `req.Serial`.
func (ssa *SQLStorageAuthorityRO) IncidentsForSerial(ctx context.Context, req *sapb.Serial) (*sapb.Incidents, error) {
	if req == nil {
		return nil, errIncompleteRequest
	}

	var activeIncidents []incidentModel
	_, err := ssa.dbReadOnlyMap.Select(ctx, &activeIncidents, `SELECT * FROM incidents WHERE enabled = 1`)
	if err != nil {
		if db.IsNoRows(err) {
			return &sapb.Incidents{}, nil
		}
		return nil, err
	}

	var incidentsForSerial []*sapb.Incident
	for _, i := range activeIncidents {
		var count int
		err := ssa.dbIncidentsMap.SelectOne(ctx, &count, fmt.Sprintf("SELECT COUNT(*) FROM %s WHERE serial = ?",
			i.SerialTable), req.Serial)
		if err != nil {
			if db.IsNoRows(err) {
				continue
			}
			return nil, err
		}
		if count > 0 {
			incident := incidentModelToPB(i)
			incidentsForSerial = append(incidentsForSerial, &incident)
		}

	}
	if len(incidentsForSerial) == 0 {
		return &sapb.Incidents{}, nil
	}
	return &sapb.Incidents{Incidents: incidentsForSerial}, nil
}

func (ssa *SQLStorageAuthority) IncidentsForSerial(ctx context.Context, req *sapb.Serial) (*sapb.Incidents, error) {
	return ssa.SQLStorageAuthorityRO.IncidentsForSerial(ctx, req)
}

// SerialsForIncident queries the provided incident table and returns the
// resulting rows as a stream of `*sapb.IncidentSerial`s. An `io.EOF` error
// signals that there are no more serials to send. If the incident table in
// question contains zero rows, only an `io.EOF` error is returned. The
// IncidentSerial messages returned may have the zero-value for their OrderID,
// RegistrationID, and LastNoticeSent fields, if those are NULL in the database.
func (ssa *SQLStorageAuthorityRO) SerialsForIncident(req *sapb.SerialsForIncidentRequest, stream sapb.StorageAuthorityReadOnly_SerialsForIncidentServer) error {
	if req.IncidentTable == "" {
		return errIncompleteRequest
	}

	// Check that `req.IncidentTable` is a valid incident table name.
	if !validIncidentTableRegexp.MatchString(req.IncidentTable) {
		return fmt.Errorf("malformed table name %q", req.IncidentTable)
	}

	selector, err := db.NewMappedSelector[incidentSerialModel](ssa.dbIncidentsMap)
	if err != nil {
		return fmt.Errorf("initializing db map: %w", err)
	}

	rows, err := selector.QueryFrom(stream.Context(), req.IncidentTable, "")
	if err != nil {
		return fmt.Errorf("starting db query: %w", err)
	}
	defer rows.Close()

	for rows.Next() {
		// Scan the row into the model. Note: the fields must be passed in the
		// same order as the columns returned by the query above.
		ism, err := rows.Get()
		if err != nil {
			return err
		}

		ispb := &sapb.IncidentSerial{
			Serial: ism.Serial,
		}
		if ism.RegistrationID != nil {
			ispb.RegistrationID = *ism.RegistrationID
		}
		if ism.OrderID != nil {
			ispb.OrderID = *ism.OrderID
		}
		if ism.LastNoticeSent != nil {
			ispb.LastNoticeSent = ism.LastNoticeSent.UnixNano()
		}

		err = stream.Send(ispb)
		if err != nil {
			return err
		}
	}

	err = rows.Err()
	if err != nil {
		return err
	}
	return nil
}

func (ssa *SQLStorageAuthority) SerialsForIncident(req *sapb.SerialsForIncidentRequest, stream sapb.StorageAuthority_SerialsForIncidentServer) error {
	return ssa.SQLStorageAuthorityRO.SerialsForIncident(req, stream)
}

// GetRevokedCerts gets a request specifying an issuer and a period of time,
// and writes to the output stream the set of all certificates issued by that
// issuer which expire during that period of time and which have been revoked.
// The starting timestamp is treated as inclusive (certs with exactly that
// notAfter date are included), but the ending timestamp is exclusive (certs
// with exactly that notAfter date are *not* included).
func (ssa *SQLStorageAuthorityRO) GetRevokedCerts(req *sapb.GetRevokedCertsRequest, stream sapb.StorageAuthorityReadOnly_GetRevokedCertsServer) error {
	atTime := time.Unix(0, req.RevokedBefore)

	clauses := `
		WHERE notAfter >= ?
		AND notAfter < ?
		AND issuerID = ?
		AND status = ?`
	params := []interface{}{
		time.Unix(0, req.ExpiresAfter),
		time.Unix(0, req.ExpiresBefore),
		req.IssuerNameID,
		core.OCSPStatusRevoked,
	}

	selector, err := db.NewMappedSelector[crlEntryModel](ssa.dbReadOnlyMap)
	if err != nil {
		return fmt.Errorf("initializing db map: %w", err)
	}

	rows, err := selector.QueryContext(stream.Context(), clauses, params...)
	if err != nil {
		return fmt.Errorf("reading db: %w", err)
	}

	defer func() {
		err := rows.Close()
		if err != nil {
			ssa.log.AuditErrf("closing row reader: %s", err)
		}
	}()

	for rows.Next() {
		row, err := rows.Get()
		if err != nil {
			return fmt.Errorf("reading row: %w", err)
		}

		// Double-check that the cert wasn't revoked between the time at which we're
		// constructing this snapshot CRL and right now. If the cert was revoked
		// at-or-after the "atTime", we'll just include it in the next generation
		// of CRLs.
		if row.RevokedDate.After(atTime) || row.RevokedDate.Equal(atTime) {
			continue
		}

		err = stream.Send(&corepb.CRLEntry{
			Serial:    row.Serial,
			Reason:    int32(row.RevokedReason),
			RevokedAt: row.RevokedDate.UnixNano(),
		})
		if err != nil {
			return fmt.Errorf("sending crl entry: %w", err)
		}
	}

	err = rows.Err()
	if err != nil {
		return fmt.Errorf("iterating over row reader: %w", err)
	}

	return nil
}

func (ssa *SQLStorageAuthority) GetRevokedCerts(req *sapb.GetRevokedCertsRequest, stream sapb.StorageAuthority_GetRevokedCertsServer) error {
	return ssa.SQLStorageAuthorityRO.GetRevokedCerts(req, stream)
}

// GetMaxExpiration returns the timestamp of the farthest-future notAfter date
// found in the certificateStatus table. This provides an upper bound on how far
// forward operations that need to cover all currently-unexpired certificates
// have to look.
func (ssa *SQLStorageAuthorityRO) GetMaxExpiration(ctx context.Context, req *emptypb.Empty) (*timestamppb.Timestamp, error) {
	var model struct {
		MaxNotAfter time.Time `db:"maxNotAfter"`
	}
	err := ssa.dbReadOnlyMap.SelectOne(
		ctx,
		&model,
		"SELECT MAX(notAfter) AS maxNotAfter FROM certificateStatus",
	)
	if err != nil {
		return nil, fmt.Errorf("selecting max notAfter: %w", err)
	}
	return timestamppb.New(model.MaxNotAfter), err
}

func (ssa *SQLStorageAuthority) GetMaxExpiration(ctx context.Context, req *emptypb.Empty) (*timestamppb.Timestamp, error) {
	return ssa.SQLStorageAuthorityRO.GetMaxExpiration(ctx, req)
}

// Health implements the grpc.checker interface.
func (ssa *SQLStorageAuthorityRO) Health(ctx context.Context) error {
	err := ssa.dbReadOnlyMap.SelectOne(ctx, new(int), "SELECT 1")
	if err != nil {
		return err
	}
	return nil
}<|MERGE_RESOLUTION|>--- conflicted
+++ resolved
@@ -585,13 +585,8 @@
 
 // checkFQDNSetExists uses the given oneSelectorFunc to check whether an fqdnSet
 // for the given names exists.
-<<<<<<< HEAD
-func (ssa *SQLStorageAuthorityRO) checkFQDNSetExists(selector oneSelectorFunc, names []string) (bool, error) {
+func (ssa *SQLStorageAuthorityRO) checkFQDNSetExists(ctx context.Context, selector oneSelectorFunc, names []string) (bool, error) {
 	namehash := core.HashNames(names)
-=======
-func (ssa *SQLStorageAuthorityRO) checkFQDNSetExists(ctx context.Context, selector oneSelectorFunc, names []string) (bool, error) {
-	namehash := HashNames(names)
->>>>>>> 2bf5b263
 	var exists bool
 	err := selector(
 		ctx,
