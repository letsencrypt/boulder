--- conflicted
+++ resolved
@@ -13,13 +13,8 @@
 #
 # Defaults
 #
-<<<<<<< HEAD
-DB_NEXT_PATH="_db-next"
-DB_PATH="_db"
-=======
 DB_NEXT_PATH="db-next"
 DB_PATH="db"
->>>>>>> bc1bf0fd
 OUTCOME="ERROR"
 PROMOTE=()
 RUN=()
@@ -96,45 +91,29 @@
 #
 function get_promotable_migrations() {
   local migrations=()
-<<<<<<< HEAD
-  for file in "${DB_NEXT_PATH}/${1}"/*.sql; do
-=======
   local migpath="${DB_NEXT_PATH}/${1}"
   for file in "${migpath}"/*.sql; do
->>>>>>> bc1bf0fd
     [[ -f "${file}" && ! -L "${file}" ]] || continue
     migrations+=("${file}")
   done
   if [[ "${migrations[@]}" ]]; then
     echo "${migrations[@]}"
   else
-<<<<<<< HEAD
-    exit_msg "There are no promotable migrations at path: "\"${DB_NEXT_PATH}/${1}\"""
-=======
     exit_msg "There are no promotable migrations at path: "\"${migpath}\"""
->>>>>>> bc1bf0fd
   fi
 }
 
 function get_demotable_migrations() {
   local migrations=()
-<<<<<<< HEAD
-  for file in "${DB_NEXT_PATH}/${1}"/*.sql; do
-=======
   local migpath="${DB_NEXT_PATH}/${1}"
   for file in "${migpath}"/*.sql; do
->>>>>>> bc1bf0fd
     [[ -L "${file}" ]] || continue
     migrations+=("${file}")
   done
   if [[ "${migrations[@]}" ]]; then
     echo "${migrations[@]}"
   else
-<<<<<<< HEAD
-    exit_msg "There are no demotable migrations at path: "\"${DB_NEXT_PATH}/${1}\"""
-=======
     exit_msg "There are no demotable migrations at path: "\"${migpath}\"""
->>>>>>> bc1bf0fd
   fi
 }
 
@@ -151,17 +130,10 @@
 
   ./$(basename "${0}") [OPTION]...
   -b  --db                  Name of the database, this is required (e.g. boulder_sa or incidents_sa)
-<<<<<<< HEAD
-  -n, --list-next           Lists migration files present in sa/_db-next/<db>
-  -c, --list-current        Lists migration files promoted from sa/_db-next/<db> to sa/_db/<db> 
-  -p, --promote             Select and promote a migration from sa/_db-next/<db> to sa/_db/<db>
-  -d, --demote              Select and demote a migration from sa/_db/<db> to sa/_db-next/<db>
-=======
   -n, --list-next           Lists migration files present in sa/db-next/<db>
   -c, --list-current        Lists migration files promoted from sa/db-next/<db> to sa/db/<db> 
   -p, --promote             Select and promote a migration from sa/db-next/<db> to sa/db/<db>
   -d, --demote              Select and demote a migration from sa/db/<db> to sa/db-next/<db>
->>>>>>> bc1bf0fd
   -h, --help                Shows this help message
 
 EOM
