syntax = "proto2";

package sa;
option go_package = "proto";

import "core/proto/core.proto";

service StorageAuthority {
        // Getters
        rpc GetRegistration(RegistrationID) returns (core.Registration) {}
        rpc GetRegistrationByKey(JSONWebKey) returns (core.Registration) {}
        rpc GetAuthorization(AuthorizationID) returns (core.Authorization) {}
        rpc GetPendingAuthorization(GetPendingAuthorizationRequest) returns (core.Authorization) {}
        rpc GetValidAuthorizations(GetValidAuthorizationsRequest) returns (ValidAuthorizations) {}
        rpc GetCertificate(Serial) returns (core.Certificate) {}
        rpc GetCertificateStatus(Serial) returns (CertificateStatus) {}
        rpc CountCertificatesByNames(CountCertificatesByNamesRequest) returns (CountByNames) {}
        rpc CountCertificatesByExactNames(CountCertificatesByNamesRequest) returns (CountByNames) {}
        rpc CountRegistrationsByIP(CountRegistrationsByIPRequest) returns (Count) {}
        rpc CountRegistrationsByIPRange(CountRegistrationsByIPRequest) returns (Count) {}
        rpc CountPendingAuthorizations(RegistrationID) returns (Count) {}
        rpc CountOrders(CountOrdersRequest) returns (Count) {}
        // Return a count of authorizations with status "invalid" that belong to
        // a given registration ID and expire in the given time range.
        rpc CountInvalidAuthorizations(CountInvalidAuthorizationsRequest) returns (Count) {}
        rpc CountFQDNSets(CountFQDNSetsRequest) returns (Count) {}
        rpc FQDNSetExists(FQDNSetExistsRequest) returns (Exists) {}
        rpc PreviousCertificateExists(PreviousCertificateExistsRequest) returns (Exists) {}
        rpc GetAuthz2(AuthorizationID2) returns (core.Authorization) {}
        // Adders
        rpc NewRegistration(core.Registration) returns (core.Registration) {}
        rpc UpdateRegistration(core.Registration) returns (core.Empty) {}
        rpc NewPendingAuthorization(core.Authorization) returns (core.Authorization) {}
        rpc UpdatePendingAuthorization(core.Authorization) returns (core.Empty) {}
        rpc FinalizeAuthorization(core.Authorization) returns (core.Empty) {}
        rpc MarkCertificateRevoked(MarkCertificateRevokedRequest) returns (core.Empty) {}
        rpc AddCertificate(AddCertificateRequest) returns (AddCertificateResponse) {}
        rpc RevokeAuthorizationsByDomain(RevokeAuthorizationsByDomainRequest) returns (RevokeAuthorizationsByDomainResponse) {}
        rpc DeactivateRegistration(RegistrationID) returns (core.Empty) {}
        rpc DeactivateAuthorization(AuthorizationID) returns (core.Empty) {}
        rpc NewOrder(core.Order) returns (core.Order) {}
        rpc SetOrderProcessing(core.Order) returns (core.Empty) {}
        rpc SetOrderError(core.Order) returns (core.Empty) {}
        rpc FinalizeOrder(core.Order) returns (core.Empty) {}
        rpc GetOrder(OrderRequest) returns (core.Order) {}
        rpc GetValidOrderAuthorizations(GetValidOrderAuthorizationsRequest) returns (Authorizations) {}
        rpc GetOrderForNames(GetOrderForNamesRequest) returns (core.Order) {}
        rpc GetAuthorizations(GetAuthorizationsRequest) returns (Authorizations) {}
        rpc AddPendingAuthorizations(AddPendingAuthorizationsRequest) returns (AuthorizationIDs) {}
        rpc RevokeCertificate(RevokeCertificateRequest) returns (core.Empty) {}
}

message RegistrationID {
        optional int64 id = 1;
}

message JSONWebKey {
        optional bytes jwk = 1; 
}

message AuthorizationID {
        optional string id = 1;
}

message GetPendingAuthorizationRequest {
        optional int64 registrationID = 1;
        optional string identifierType = 2;
        optional string identifierValue = 3;
        // Result must be valid until at least this Unix timestamp (nanos)
        optional int64 validUntil = 4;
}

message GetValidAuthorizationsRequest {
        optional int64 registrationID = 1;
        repeated string domains = 2;
        optional int64 now = 3; // Unix timestamp (nanoseconds)
}

message ValidAuthorizations {
        message MapElement {
                optional string domain = 1;
                optional core.Authorization authz = 2;
        }
        repeated MapElement valid = 1;
}

message CertificateStatus {
        optional string serial = 1;
        optional bool subscriberApproved = 2;
        optional string status = 3;
        optional int64 ocspLastUpdated = 4;
        optional int64 revokedDate = 5;
        optional int64 revokedReason = 6;
        optional int64 lastExpirationNagSent = 7;
        optional bytes ocspResponse = 8;
        optional int64 notAfter = 9;
        optional bool isExpired = 10;
}

message Serial {
        optional string serial = 1;
}

message Range {
        optional int64 earliest = 1; // Unix timestamp (nanoseconds)
        optional int64 latest = 2;   // Unix timestamp (nanoseconds)
}

message Count {
        optional int64 count = 1;
}

message CountCertificatesByNamesRequest {
        optional Range range = 1;
        repeated string names = 2;
}

message CountByNames {
        message MapElement {
                optional string name = 1;
                optional int64 count = 2;
        }
        repeated MapElement countByNames = 1;
}

message CountRegistrationsByIPRequest {
        optional bytes ip = 1;
        optional Range range = 2;
}

message CountInvalidAuthorizationsRequest {
        optional int64 registrationID = 1;
        optional string hostname = 2;
        // Count authorizations that expire in this range.
        optional Range range = 3;
}

message CountOrdersRequest {
        optional int64 accountID = 1;
        optional Range range = 2;
}

message CountFQDNSetsRequest {
        optional int64 window = 1;
        repeated string domains = 2;
}

message FQDNSetExistsRequest {
        repeated string domains = 1;
}

message PreviousCertificateExistsRequest {
        optional string domain = 1;
        optional int64 regID = 2;
}

message Exists {
        optional bool exists = 1;
}

message MarkCertificateRevokedRequest {
        optional string serial = 1;
        optional int64 code = 2;
}

message AddCertificateRequest {
        optional bytes der = 1;
        optional int64 regID = 2;
        // A signed OCSP response for the certificate contained in "der".
        // Note: The certificate status in the OCSP response is assumed to be 0 (good).
        optional bytes ocsp = 3;
        // An optional issued time. When not present the SA defaults to using
        // the current time. The orphan-finder uses this parameter to add
        // certificates with the correct historic issued date
        optional int64 issued = 4;
}

message AddCertificateResponse {
        optional string digest = 1;
}

message RevokeAuthorizationsByDomainRequest {
        optional string domain = 1;
}

message RevokeAuthorizationsByDomainResponse {
        optional int64 finalized = 1;
        optional int64 pending = 2;
}

message OrderRequest {
        optional int64 id = 1;
}

message GetValidOrderAuthorizationsRequest {
        optional int64 id = 1;
        optional int64 acctID = 2;
}

message GetOrderForNamesRequest {
        optional int64 acctID = 1;
        repeated string names = 2;
}

message GetAuthorizationsRequest {
        optional int64 registrationID = 1;
        repeated string domains = 2;
        optional int64 now = 3; // Unix timestamp (nanoseconds)
        optional bool requireV2Authzs = 4; // Do not include legacy V1 authzs
}

message Authorizations {
        message MapElement {
                optional string domain = 1;
                optional core.Authorization authz = 2;
        }
        repeated MapElement authz = 1;
}

message AddPendingAuthorizationsRequest {
        repeated core.Authorization authz = 1;
}

message AuthorizationIDs {
        repeated string ids = 1;
}

<<<<<<< HEAD
message AuthorizationID2 {
        optional int64 id = 1;
=======
message RevokeCertificateRequest {
        optional string serial = 1;
        optional int64 reason = 2;
        optional int64 date = 3; // Unix timestamp (nanoseconds)
        optional bytes response = 4;
>>>>>>> b8ef8535
}<|MERGE_RESOLUTION|>--- conflicted
+++ resolved
@@ -225,14 +225,13 @@
         repeated string ids = 1;
 }
 
-<<<<<<< HEAD
 message AuthorizationID2 {
         optional int64 id = 1;
-=======
+}
+
 message RevokeCertificateRequest {
         optional string serial = 1;
         optional int64 reason = 2;
         optional int64 date = 3; // Unix timestamp (nanoseconds)
         optional bytes response = 4;
->>>>>>> b8ef8535
 }