syntax = "proto3";

package sa;
option go_package = "github.com/letsencrypt/boulder/sa/proto";

import "core/proto/core.proto";
import "google/protobuf/empty.proto";
import "google/protobuf/timestamp.proto";

service StorageAuthority {
  // Getters
  rpc GetRegistration(RegistrationID) returns (core.Registration) {}
  rpc GetRegistrationByKey(JSONWebKey) returns (core.Registration) {}
  rpc GetSerialMetadata(Serial) returns (SerialMetadata) {}
  rpc GetCertificate(Serial) returns (core.Certificate) {}
  rpc GetPrecertificate(Serial) returns (core.Certificate) {}
  rpc GetCertificateStatus(Serial) returns (core.CertificateStatus) {}
  rpc GetRevocationStatus(Serial) returns (RevocationStatus) {}
  rpc CountCertificatesByNames(CountCertificatesByNamesRequest) returns (CountByNames) {}
  rpc CountRegistrationsByIP(CountRegistrationsByIPRequest) returns (Count) {}
  rpc CountRegistrationsByIPRange(CountRegistrationsByIPRequest) returns (Count) {}
  rpc CountOrders(CountOrdersRequest) returns (Count) {}
  // Return a count of authorizations with status "invalid" that belong to
  // a given registration ID and expire in the given time range.
  rpc CountFQDNSets(CountFQDNSetsRequest) returns (Count) {}
  rpc FQDNSetTimestampsForWindow(CountFQDNSetsRequest) returns (Timestamps) {}
  rpc FQDNSetExists(FQDNSetExistsRequest) returns (Exists) {}
  rpc PreviousCertificateExists(PreviousCertificateExistsRequest) returns (Exists) {}
  rpc GetAuthorization2(AuthorizationID2) returns (core.Authorization) {}
  rpc GetAuthorizations2(GetAuthorizationsRequest) returns (Authorizations) {}
  rpc GetPendingAuthorization2(GetPendingAuthorizationRequest) returns (core.Authorization) {}
  rpc CountPendingAuthorizations2(RegistrationID) returns (Count) {}
  rpc GetValidOrderAuthorizations2(GetValidOrderAuthorizationsRequest) returns (Authorizations) {}
  rpc CountInvalidAuthorizations2(CountInvalidAuthorizationsRequest) returns (Count) {}
  rpc GetValidAuthorizations2(GetValidAuthorizationsRequest) returns (Authorizations) {}
  rpc KeyBlocked(KeyBlockedRequest) returns (Exists) {}
  rpc SerialsForIncident (SerialsForIncidentRequest) returns (stream IncidentSerial) {}
  rpc GetRevokedCerts(GetRevokedCertsRequest) returns (stream core.CRLEntry) {}
<<<<<<< HEAD
  rpc GetLastExpiration(google.protobuf.Empty) returns (google.protobuf.Timestamp) {}
=======
  rpc GetMaxExpiration(google.protobuf.Empty) returns (google.protobuf.Timestamp) {}
>>>>>>> 941d7bfb
  rpc IncidentsForSerial(Serial) returns (Incidents) {}
  // Adders
  rpc NewRegistration(core.Registration) returns (core.Registration) {}
  rpc UpdateRegistration(core.Registration) returns (google.protobuf.Empty) {}
  rpc AddCertificate(AddCertificateRequest) returns (AddCertificateResponse) {}
  rpc AddPrecertificate(AddCertificateRequest) returns (google.protobuf.Empty) {}
  rpc AddSerial(AddSerialRequest) returns (google.protobuf.Empty) {}
  rpc DeactivateRegistration(RegistrationID) returns (google.protobuf.Empty) {}
  rpc NewOrder(NewOrderRequest) returns (core.Order) {}
  rpc NewOrderAndAuthzs(NewOrderAndAuthzsRequest) returns (core.Order) {}
  rpc SetOrderProcessing(OrderRequest) returns (google.protobuf.Empty) {}
  rpc SetOrderError(SetOrderErrorRequest) returns (google.protobuf.Empty) {}
  rpc FinalizeOrder(FinalizeOrderRequest) returns (google.protobuf.Empty) {}
  rpc GetOrder(OrderRequest) returns (core.Order) {}
  rpc GetOrderForNames(GetOrderForNamesRequest) returns (core.Order) {}
  rpc RevokeCertificate(RevokeCertificateRequest) returns (google.protobuf.Empty) {}
  rpc UpdateRevokedCertificate(RevokeCertificateRequest) returns (google.protobuf.Empty) {}
  rpc NewAuthorizations2(AddPendingAuthorizationsRequest) returns (Authorization2IDs) {}
  rpc FinalizeAuthorization2(FinalizeAuthorizationRequest) returns (google.protobuf.Empty) {}
  rpc DeactivateAuthorization2(AuthorizationID2) returns (google.protobuf.Empty) {}
  rpc AddBlockedKey(AddBlockedKeyRequest) returns (google.protobuf.Empty) {}
}

message RegistrationID {
  int64 id = 1;
}

message JSONWebKey {
  bytes jwk = 1; 
}

message AuthorizationID {
  string id = 1;
}

message GetPendingAuthorizationRequest {
  int64 registrationID = 1;
  string identifierType = 2;
  string identifierValue = 3;
  // Result must be valid until at least this Unix timestamp (nanos)
  int64 validUntil = 4;
}

message GetValidAuthorizationsRequest {
  int64 registrationID = 1;
  repeated string domains = 2;
  int64 now = 3; // Unix timestamp (nanoseconds)
}

message ValidAuthorizations {
  message MapElement {
          string domain = 1;
          core.Authorization authz = 2;
  }
  repeated MapElement valid = 1;
}

message Serial {
  string serial = 1;
}

message SerialMetadata {
  string serial = 1;
  int64 registrationID = 2;
  int64 created = 3; // Unix timestamp (nanoseconds)
  int64 expires = 4; // Unix timestamp (nanoseconds)
}

message Range {
  int64 earliest = 1; // Unix timestamp (nanoseconds)
  int64 latest = 2;   // Unix timestamp (nanoseconds)
}

message Count {
  int64 count = 1;
}

message Timestamps {
	repeated int64 timestamps = 1; // Unix timestamp (nanoseconds)
}

message CountCertificatesByNamesRequest {
  Range range = 1;
  repeated string names = 2;
}

message CountByNames {
  map<string, int64> counts = 1;
}

message CountRegistrationsByIPRequest {
  bytes ip = 1;
  Range range = 2;
}

message CountInvalidAuthorizationsRequest {
  int64 registrationID = 1;
  string hostname = 2;
  // Count authorizations that expire in this range.
  Range range = 3;
}

message CountOrdersRequest {
  int64 accountID = 1;
  Range range = 2;
}

message CountFQDNSetsRequest {
  int64 window = 1;
  repeated string domains = 2;
}

message FQDNSetExistsRequest {
  repeated string domains = 1;
}

message PreviousCertificateExistsRequest {
  string domain = 1;
  int64 regID = 2;
}

message Exists {
  bool exists = 1;
}

message AddSerialRequest {
  int64 regID = 1;
  string serial = 2;
  int64 created = 3; // Unix timestamp (nanoseconds)
  int64 expires = 4; // Unix timestamp (nanoseconds)
}

message AddCertificateRequest {
  bytes der = 1;
  int64 regID = 2;
  // A signed OCSP response for the certificate contained in "der".
  // Note: The certificate status in the OCSP response is assumed to be 0 (good).
  bytes ocsp = 3;
  // An issued time. When not present the SA defaults to using
  // the current time. The orphan-finder uses this parameter to add
  // certificates with the correct historic issued date
  int64 issued = 4;
  int64 issuerID = 5;
}

message AddCertificateResponse {
  string digest = 1;
}

message OrderRequest {
  int64 id = 1;
}

message NewOrderRequest {
  int64 registrationID = 1;
  int64 expires = 2;
  repeated string names = 3;
  repeated int64 v2Authorizations = 4;
}

message NewOrderAndAuthzsRequest {
  NewOrderRequest newOrder = 1;
  repeated core.Authorization newAuthzs = 2;
}

message SetOrderErrorRequest {
  int64 id = 1;
  core.ProblemDetails error = 2;
}

message GetValidOrderAuthorizationsRequest {
  int64 id = 1;
  int64 acctID = 2;
}

message GetOrderForNamesRequest {
  int64 acctID = 1;
  repeated string names = 2;
}

message FinalizeOrderRequest {
  int64 id = 1;
  string certificateSerial = 2;
}

message GetAuthorizationsRequest {
  int64 registrationID = 1;
  repeated string domains = 2;
  int64 now = 3; // Unix timestamp (nanoseconds)
}

message Authorizations {
  message MapElement {
          string domain = 1;
          core.Authorization authz = 2;
  }
  repeated MapElement authz = 1;
}

message AddPendingAuthorizationsRequest {
  repeated core.Authorization authz = 1;
}

message AuthorizationIDs {
  repeated string ids = 1;
}

message AuthorizationID2 {
  int64 id = 1;
}

message Authorization2IDs {
  repeated int64 ids = 1;
}

message RevokeCertificateRequest {
  string serial = 1;
  int64 reason = 2;
  int64 date = 3; // Unix timestamp (nanoseconds)
  int64 backdate = 5; // Unix timestamp (nanoseconds)
  bytes response = 4;
  int64 issuerID = 6;
}

message FinalizeAuthorizationRequest {
  int64 id = 1;
  string status = 2;
  int64 expires = 3; // Unix timestamp (nanoseconds)
  string attempted = 4;
  repeated core.ValidationRecord validationRecords = 5;
  core.ProblemDetails validationError = 6;
  int64 attemptedAt = 7; // Unix timestamp (nanoseconds)
}

message AddBlockedKeyRequest {
  bytes keyHash = 1;
  int64 added = 2; // Unix timestamp (nanoseconds)
  string source = 3;
  string comment = 4;
  int64 revokedBy = 5;
}

message KeyBlockedRequest {
  bytes keyHash = 1;
}

message Incident {
  int64 id = 1;
  string serialTable = 2;
  string url = 3;
  int64 renewBy = 4; // Unix timestamp (nanoseconds)
  bool enabled = 5;
}

message Incidents {
  repeated Incident incidents = 1;
}

message SerialsForIncidentRequest {
  string incidentTable = 1;
}

message IncidentSerial {
  string serial = 1;
  int64 registrationID = 2;
  int64 orderID = 3;
  int64 lastNoticeSent = 4; // Unix timestamp (nanoseconds)
}

message GetRevokedCertsRequest {
  int64 issuerNameID = 1;
  int64 expiresAfter = 2; // Unix timestamp (nanoseconds), inclusive
  int64 expiresBefore = 3; // Unix timestamp (nanoseconds), exclusive
  int64 revokedBefore = 4; // Unix timestamp (nanoseconds)
}

message RevocationStatus {
  int64 status = 1;
  int64 revokedReason = 2;
  google.protobuf.Timestamp revokedDate = 3; // Unix timestamp (nanoseconds)
}<|MERGE_RESOLUTION|>--- conflicted
+++ resolved
@@ -36,11 +36,7 @@
   rpc KeyBlocked(KeyBlockedRequest) returns (Exists) {}
   rpc SerialsForIncident (SerialsForIncidentRequest) returns (stream IncidentSerial) {}
   rpc GetRevokedCerts(GetRevokedCertsRequest) returns (stream core.CRLEntry) {}
-<<<<<<< HEAD
-  rpc GetLastExpiration(google.protobuf.Empty) returns (google.protobuf.Timestamp) {}
-=======
   rpc GetMaxExpiration(google.protobuf.Empty) returns (google.protobuf.Timestamp) {}
->>>>>>> 941d7bfb
   rpc IncidentsForSerial(Serial) returns (Incidents) {}
   // Adders
   rpc NewRegistration(core.Registration) returns (core.Registration) {}
