--- conflicted
+++ resolved
@@ -108,17 +108,14 @@
 }
 
 message GetValidAuthorizationsRequest {
-  // Next unused field number: 6
+  // Next unused field number: 7
   int64 registrationID = 1;
   // TODO(#7311): dnsNames are being deprecated in favour of identifiers.
   repeated string dnsNames = 2;
   reserved 3; // Previously nowNS
   google.protobuf.Timestamp validUntil = 4;
-<<<<<<< HEAD
-  repeated core.Identifier identifiers = 5;
-=======
   string profile = 5;
->>>>>>> 6695895f
+  repeated core.Identifier identifiers = 6;
 }
 
 message Serial {
@@ -286,17 +283,14 @@
 }
 
 message GetAuthorizationsRequest {
-  // Next unused field number: 6
+  // Next unused field number: 7
   int64 registrationID = 1;
   // TODO(#7311): dnsNames are being deprecated in favour of identifiers.
   repeated string dnsNames = 2;
   reserved 3; // Previously nowNS
   google.protobuf.Timestamp validUntil = 4;
-<<<<<<< HEAD
-  repeated core.Identifier identifiers = 5;
-=======
   string profile = 5;
->>>>>>> 6695895f
+  repeated core.Identifier identifiers = 6;
 }
 
 message Authorizations {
