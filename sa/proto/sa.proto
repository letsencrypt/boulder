--- conflicted
+++ resolved
@@ -307,13 +307,13 @@
 }
 
 message RevokeCertificateRequest {
-  // Next unused field number: 9
+  // Next unused field number: 10
   string serial = 1;
   int64 reason = 2;
   int64 dateNS = 3; // Unix timestamp (nanoseconds)
-  google.protobuf.Timestamp date = 7;
+  google.protobuf.Timestamp date = 8;
   int64 backdateNS = 5; // Unix timestamp (nanoseconds)
-  google.protobuf.Timestamp backdate = 8;
+  google.protobuf.Timestamp backdate = 9;
   bytes response = 4;
   int64 issuerID = 6;
   int64 shardIdx = 7;
@@ -374,18 +374,15 @@
 }
 
 message GetRevokedCertsRequest {
-  // Next unused field number: 8
+  // Next unused field number: 9
   int64 issuerNameID = 1;
   int64 expiresAfterNS = 2; // Unix timestamp (nanoseconds), inclusive
-  google.protobuf.Timestamp expiresAfter = 5; // inclusive
+  google.protobuf.Timestamp expiresAfter = 6; // inclusive
   int64 expiresBeforeNS = 3; // Unix timestamp (nanoseconds), exclusive
-  google.protobuf.Timestamp expiresBefore = 6; // exclusive
+  google.protobuf.Timestamp expiresBefore = 7; // exclusive
   int64 revokedBeforeNS = 4; // Unix timestamp (nanoseconds)
-<<<<<<< HEAD
-  google.protobuf.Timestamp revokedBefore = 7;
-=======
+  google.protobuf.Timestamp revokedBefore = 8;
   int64 shardIdx = 5; // Must not be set until the revokedCertificates table has 90+ days of entries.
->>>>>>> e15564e9
 }
 
 message RevocationStatus {
