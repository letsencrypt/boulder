--- conflicted
+++ resolved
@@ -37,18 +37,11 @@
   rpc AddPrecertificate(AddCertificateRequest) returns (google.protobuf.Empty) {}
   rpc AddSerial(AddSerialRequest) returns (google.protobuf.Empty) {}
   rpc DeactivateRegistration(RegistrationID) returns (google.protobuf.Empty) {}
-<<<<<<< HEAD
-  rpc NewOrder(core.Order) returns (core.Order) {}
+  rpc NewOrder(NewOrderRequest) returns (core.Order) {}
   rpc NewOrderAndAuthzs(NewOrderAndAuthzsRequest) returns (core.Order) {}
-  rpc SetOrderProcessing(core.Order) returns (google.protobuf.Empty) {}
-  rpc SetOrderError(core.Order) returns (google.protobuf.Empty) {}
-  rpc FinalizeOrder(core.Order) returns (google.protobuf.Empty) {}
-=======
-  rpc NewOrder(NewOrderRequest) returns (core.Order) {}
   rpc SetOrderProcessing(OrderRequest) returns (google.protobuf.Empty) {}
   rpc SetOrderError(SetOrderErrorRequest) returns (google.protobuf.Empty) {}
   rpc FinalizeOrder(FinalizeOrderRequest) returns (google.protobuf.Empty) {}
->>>>>>> 4967f0f9
   rpc GetOrder(OrderRequest) returns (core.Order) {}
   rpc GetOrderForNames(GetOrderForNamesRequest) returns (core.Order) {}
   rpc RevokeCertificate(RevokeCertificateRequest) returns (google.protobuf.Empty) {}
@@ -188,6 +181,11 @@
   repeated int64 v2Authorizations = 4;
 }
 
+message NewOrderAndAuthzsRequest {
+  NewOrderRequest newOrder = 1;
+  repeated core.Authorization newAuthzs = 2;
+}
+
 message SetOrderErrorRequest {
   int64 id = 1;
   core.ProblemDetails error = 2;
@@ -226,11 +224,6 @@
   repeated core.Authorization authz = 1;
 }
 
-message NewOrderAndAuthzsRequest {
-  core.Order order = 1;
-  repeated core.Authorization newAuthzs = 2;
-}
-
 message AuthorizationIDs {
   repeated string ids = 1;
 }
