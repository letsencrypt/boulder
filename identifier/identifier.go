--- conflicted
+++ resolved
@@ -10,16 +10,10 @@
 
 import (
 	"crypto/x509"
-<<<<<<< HEAD
 	"fmt"
-	"net/netip"
-	"slices"
-	"sort"
-=======
 	"net"
 	"net/netip"
 	"slices"
->>>>>>> b4308df0
 	"strings"
 
 	corepb "github.com/letsencrypt/boulder/core/proto"
@@ -48,13 +42,10 @@
 	Value string `json:"value"`
 }
 
-<<<<<<< HEAD
-=======
 // ACMEIdentifiers is a named type for a slice of ACME identifiers, so that
 // methods can be applied to these slices.
 type ACMEIdentifiers []ACMEIdentifier
 
->>>>>>> b4308df0
 func (i ACMEIdentifier) ToProto() *corepb.Identifier {
 	return &corepb.Identifier{
 		Type:  string(i.Type),
@@ -69,9 +60,9 @@
 	}
 }
 
-// SliceAsProto is a convenience function for converting a slice of
+// ToProtoSlice is a convenience function for converting a slice of
 // ACMEIdentifier into a slice of *corepb.Identifier, to use for RPCs.
-func SliceAsProto(idents []ACMEIdentifier) []*corepb.Identifier {
+func ToProtoSlice(idents ACMEIdentifiers) []*corepb.Identifier {
 	var pbIdents []*corepb.Identifier
 	for _, ident := range idents {
 		pbIdents = append(pbIdents, ident.ToProto())
@@ -79,10 +70,10 @@
 	return pbIdents
 }
 
-// SliceFromProto is a convenience function for converting a slice of
+// FromProtoSlice is a convenience function for converting a slice of
 // *corepb.Identifier from RPCs into a slice of ACMEIdentifier.
-func SliceFromProto(pbIdents []*corepb.Identifier) []ACMEIdentifier {
-	var idents []ACMEIdentifier
+func FromProtoSlice(pbIdents []*corepb.Identifier) ACMEIdentifiers {
+	var idents ACMEIdentifiers
 
 	for _, pbIdent := range pbIdents {
 		idents = append(idents, FromProto(pbIdent))
@@ -101,21 +92,17 @@
 
 // NewDNSSlice is a convenience function for creating a slice of ACMEIdentifier
 // with Type "dns" for a given slice of domain names.
-<<<<<<< HEAD
-func NewDNSSlice(input []string) []ACMEIdentifier {
-=======
 func NewDNSSlice(input []string) ACMEIdentifiers {
->>>>>>> b4308df0
-	var out []ACMEIdentifier
+	var out ACMEIdentifiers
 	for _, in := range input {
 		out = append(out, NewDNS(in))
 	}
 	return out
 }
 
-// AsDNSNames returns a list of DNS names from the input, if the input contains
+// ToDNSSlice returns a list of DNS names from the input, if the input contains
 // only DNS identifiers. Otherwise, it returns an error.
-func AsDNSNames(input []ACMEIdentifier) ([]string, error) {
+func ToDNSSlice(input ACMEIdentifiers) ([]string, error) {
 	var out []string
 	for _, in := range input {
 		if in.Type != "dns" {
@@ -138,67 +125,24 @@
 	}
 }
 
-<<<<<<< HEAD
-// FromCert extracts the Subject Alternative Names from a certificate, and
-// returns a slice of ACMEIdentifiers and an error. It does not extract the
-// Subject Common Name.
-//
-// FromCSR is similar but handles CSRs, and is kept separate so that it's always
-// clear we are handling an untrusted CSR.
-func FromCert(cert *x509.Certificate) []ACMEIdentifier {
-	var sans []ACMEIdentifier
-	for _, name := range cert.DNSNames {
-		sans = append(sans, NewDNS(name))
-	}
-
-	for _, ip := range cert.IPAddresses {
-		sans = append(sans, ACMEIdentifier{
-			Type:  TypeIP,
-			Value: ip.String(),
-		})
-	}
-
-	return Normalize(sans)
-}
-
-// FromCSR extracts the Subject Common Name and Subject Alternative Names from a
-// CSR, and returns a slice of ACMEIdentifiers and an error.
-//
-// FromCert is similar but handles certs, and is kept separate so that it's
-// always clear we are handling an untrusted CSR.
-func FromCSR(csr *x509.CertificateRequest) []ACMEIdentifier {
-	var sans []ACMEIdentifier
-	for _, name := range csr.DNSNames {
-		sans = append(sans, NewDNS(name))
-	}
-	if csr.Subject.CommonName != "" {
-=======
 // fromX509 extracts the Subject Alternative Names from a certificate or CSR's fields, and
 // returns a slice of ACMEIdentifiers.
-func fromX509(commonName string, dnsNames []string, ipAddresses []net.IP) []ACMEIdentifier {
-	var sans []ACMEIdentifier
+func fromX509(commonName string, dnsNames []string, ipAddresses []net.IP) ACMEIdentifiers {
+	var sans ACMEIdentifiers
 	for _, name := range dnsNames {
 		sans = append(sans, NewDNS(name))
 	}
 	if commonName != "" {
->>>>>>> b4308df0
 		// Boulder won't generate certificates with a CN that's not also present
 		// in the SANs, but such a certificate is possible. If appended, this is
 		// deduplicated later with Normalize(). We assume the CN is a DNSName,
 		// because CNs are untyped strings without metadata, and we will never
 		// configure a Boulder profile to issue a certificate that contains both
 		// an IP address identifier and a CN.
-<<<<<<< HEAD
-		sans = append(sans, NewDNS(csr.Subject.CommonName))
-	}
-
-	for _, ip := range csr.IPAddresses {
-=======
 		sans = append(sans, NewDNS(commonName))
 	}
 
 	for _, ip := range ipAddresses {
->>>>>>> b4308df0
 		sans = append(sans, ACMEIdentifier{
 			Type:  TypeIP,
 			Value: ip.String(),
@@ -208,20 +152,15 @@
 	return Normalize(sans)
 }
 
-<<<<<<< HEAD
-// Normalize returns the set of all unique ACME identifiers in the
-// input after all of them are lowercased. The returned identifier values will
-// be in their lowercased form and sorted alphabetically by value.
-=======
 // FromCert extracts the Subject Common Name and Subject Alternative Names from
 // a certificate, and returns a slice of ACMEIdentifiers.
-func FromCert(cert *x509.Certificate) []ACMEIdentifier {
+func FromCert(cert *x509.Certificate) ACMEIdentifiers {
 	return fromX509(cert.Subject.CommonName, cert.DNSNames, cert.IPAddresses)
 }
 
 // FromCSR extracts the Subject Common Name and Subject Alternative Names from a
 // CSR, and returns a slice of ACMEIdentifiers.
-func FromCSR(csr *x509.CertificateRequest) []ACMEIdentifier {
+func FromCSR(csr *x509.CertificateRequest) ACMEIdentifiers {
 	return fromX509(csr.Subject.CommonName, csr.DNSNames, csr.IPAddresses)
 }
 
@@ -229,47 +168,11 @@
 // all of them are lowercased. The returned identifier values will be in their
 // lowercased form and sorted alphabetically by value. DNS identifiers will
 // precede IP address identifiers.
->>>>>>> b4308df0
-func Normalize(idents []ACMEIdentifier) []ACMEIdentifier {
+func Normalize(idents ACMEIdentifiers) ACMEIdentifiers {
 	for i := range idents {
 		idents[i].Value = strings.ToLower(idents[i].Value)
 	}
 
-<<<<<<< HEAD
-	sort.Slice(idents, func(i, j int) bool {
-		return fmt.Sprintf("%s:%s", idents[i].Type, idents[i].Value) < fmt.Sprintf("%s:%s", idents[j].Type, idents[j].Value)
-	})
-
-	return slices.Compact(idents)
-}
-
-type HasIdentifier interface {
-	GetIdentifier() *corepb.Identifier
-	GetDnsName() string
-}
-
-// WithDefault can be removed after DnsNames are no longer used in RPCs.
-// TODO(#8023)
-func WithDefault(input HasIdentifier) *corepb.Identifier {
-	if input.GetIdentifier() != nil {
-		return input.GetIdentifier()
-	}
-	return NewDNS(input.GetDnsName()).ToProto()
-}
-
-type HasIdentifiers interface {
-	GetIdentifiers() []*corepb.Identifier
-	GetDnsNames() []string
-}
-
-// WithDefaults can be removed after DnsNames are no longer used in
-// RPCs. TODO(#8023)
-func WithDefaults(input HasIdentifiers) []*corepb.Identifier {
-	if len(input.GetIdentifiers()) > 0 {
-		return input.GetIdentifiers()
-	}
-	return SliceAsProto(NewDNSSlice(input.GetDnsNames()))
-=======
 	slices.SortFunc(idents, func(a, b ACMEIdentifier) int {
 		if a.Type == b.Type {
 			if a.Value == b.Value {
@@ -287,5 +190,32 @@
 	})
 
 	return slices.Compact(idents)
->>>>>>> b4308df0
+}
+
+type HasIdentifier interface {
+	GetIdentifier() *corepb.Identifier
+	GetDnsName() string
+}
+
+// WithDefault can be removed after DnsNames are no longer used in RPCs.
+// TODO(#8023)
+func WithDefault(input HasIdentifier) *corepb.Identifier {
+	if input.GetIdentifier() != nil {
+		return input.GetIdentifier()
+	}
+	return NewDNS(input.GetDnsName()).ToProto()
+}
+
+type HasIdentifiers interface {
+	GetIdentifiers() []*corepb.Identifier
+	GetDnsNames() []string
+}
+
+// WithDefaults can be removed after DnsNames are no longer used in
+// RPCs. TODO(#8023)
+func WithDefaults(input HasIdentifiers) []*corepb.Identifier {
+	if len(input.GetIdentifiers()) > 0 {
+		return input.GetIdentifiers()
+	}
+	return ToProtoSlice(NewDNSSlice(input.GetDnsNames()))
 }