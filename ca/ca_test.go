package ca

import (
	"context"
	"crypto/ecdsa"
	"crypto/elliptic"
	"crypto/rand"
	"crypto/x509"
	"crypto/x509/pkix"
	"encoding/asn1"
	"errors"
	"fmt"
	"os"
	"strings"
	"testing"
	"time"

	ct "github.com/google/certificate-transparency-go"
	cttls "github.com/google/certificate-transparency-go/tls"
	ctx509 "github.com/google/certificate-transparency-go/x509"
	"github.com/jmhodges/clock"
	"github.com/prometheus/client_golang/prometheus"
	"google.golang.org/grpc"
	"google.golang.org/protobuf/types/known/emptypb"

	capb "github.com/letsencrypt/boulder/ca/proto"
	"github.com/letsencrypt/boulder/config"
	"github.com/letsencrypt/boulder/core"
	corepb "github.com/letsencrypt/boulder/core/proto"
	berrors "github.com/letsencrypt/boulder/errors"
	"github.com/letsencrypt/boulder/features"
	"github.com/letsencrypt/boulder/goodkey"
	"github.com/letsencrypt/boulder/issuance"
	blog "github.com/letsencrypt/boulder/log"
	"github.com/letsencrypt/boulder/metrics"
	"github.com/letsencrypt/boulder/must"
	"github.com/letsencrypt/boulder/policy"
	sapb "github.com/letsencrypt/boulder/sa/proto"
	"github.com/letsencrypt/boulder/test"
)

func TestImplementation(t *testing.T) {
	test.AssertImplementsGRPCServer(t, &certificateAuthorityImpl{}, capb.UnimplementedCertificateAuthorityServer{})
}

var (
	// * Random public key
	// * CN = not-example.com
	// * DNSNames = not-example.com, www.not-example.com
	CNandSANCSR = mustRead("./testdata/cn_and_san.der.csr")

	// CSR generated by Go:
	// * Random public key
	// * CN = not-example.com
	// * Includes an extensionRequest attribute for a well-formed TLS Feature extension
	MustStapleCSR = mustRead("./testdata/must_staple.der.csr")

	// CSR generated by Go:
	// * Random public key
	// * CN = not-example.com
	// * Includes an extensionRequest attribute for an unknown extension with an
	//   empty value. That extension's OID, 2.25.123456789, is on the UUID arc.
	//   It isn't a real randomly-generated UUID because Go represents the
	//   components of the OID as 32-bit integers, which aren't large enough to
	//   hold a real 128-bit UUID; this doesn't matter as far as what we're
	//   testing here is concerned.
	UnsupportedExtensionCSR = mustRead("./testdata/unsupported_extension.der.csr")

	// CSR generated by Go:
	// * Random public key
	// * CN = not-example.com
	// * Includes an extensionRequest attribute for the CT poison extension
	//   with a valid NULL value.
	CTPoisonExtensionCSR = mustRead("./testdata/ct_poison_extension.der.csr")

	// CSR generated by Go:
	// * Random public key
	// * CN = not-example.com
	// * Includes an extensionRequest attribute for the CT poison extension
	//   with an invalid empty value.
	CTPoisonExtensionEmptyCSR = mustRead("./testdata/ct_poison_extension_empty.der.csr")

	// CSR generated by Go:
	// * Random ECDSA public key.
	// * CN = [none]
	// * DNSNames = example.com, example2.com
	ECDSACSR = mustRead("./testdata/ecdsa.der.csr")

	// OIDExtensionCTPoison is defined in RFC 6962 s3.1.
	OIDExtensionCTPoison = asn1.ObjectIdentifier{1, 3, 6, 1, 4, 1, 11129, 2, 4, 3}

	// OIDExtensionSCTList is defined in RFC 6962 s3.3.
	OIDExtensionSCTList = asn1.ObjectIdentifier{1, 3, 6, 1, 4, 1, 11129, 2, 4, 2}
)

const arbitraryRegID int64 = 1001

// Useful key and certificate files.
const rsaIntKey = "../test/hierarchy/int-r3.key.pem"
const rsaIntCert = "../test/hierarchy/int-r3.cert.pem"
const ecdsaIntKey = "../test/hierarchy/int-e1.key.pem"
const ecdsaIntCert = "../test/hierarchy/int-e1.cert.pem"

func mustRead(path string) []byte {
	return must.Do(os.ReadFile(path))
}

type testCtx struct {
	pa             core.PolicyAuthority
	ocsp           *ocspImpl
	crl            *crlImpl
	profile        *issuance.Profile
	certExpiry     time.Duration
	certBackdate   time.Duration
	serialPrefix   int
	maxNames       int
	boulderIssuers []*issuance.Issuer
	keyPolicy      goodkey.KeyPolicy
	fc             clock.FakeClock
	stats          prometheus.Registerer
	signatureCount *prometheus.CounterVec
	signErrorCount *prometheus.CounterVec
	logger         *blog.Mock
}

type mockSA struct {
	certificate core.Certificate
}

func (m *mockSA) AddCertificate(ctx context.Context, req *sapb.AddCertificateRequest, _ ...grpc.CallOption) (*emptypb.Empty, error) {
	m.certificate.DER = req.Der
	return nil, nil
}

func (m *mockSA) AddPrecertificate(ctx context.Context, req *sapb.AddCertificateRequest, _ ...grpc.CallOption) (*emptypb.Empty, error) {
	return &emptypb.Empty{}, nil
}

func (m *mockSA) AddSerial(ctx context.Context, req *sapb.AddSerialRequest, _ ...grpc.CallOption) (*emptypb.Empty, error) {
	return &emptypb.Empty{}, nil
}

func (m *mockSA) GetCertificate(ctx context.Context, req *sapb.Serial, _ ...grpc.CallOption) (*corepb.Certificate, error) {
	return nil, berrors.NotFoundError("cannot find the cert")
}

func (m *mockSA) GetLintPrecertificate(ctx context.Context, req *sapb.Serial, _ ...grpc.CallOption) (*corepb.Certificate, error) {
	return nil, berrors.NotFoundError("cannot find the precert")
}

func (m *mockSA) SetCertificateStatusReady(ctx context.Context, req *sapb.Serial, _ ...grpc.CallOption) (*emptypb.Empty, error) {
	return &emptypb.Empty{}, nil
}

var ctx = context.Background()

func setup(t *testing.T) *testCtx {
	features.Reset()
	fc := clock.NewFake()
	fc.Add(1 * time.Hour)

	pa, err := policy.New(nil, blog.NewMock())
	test.AssertNotError(t, err, "Couldn't create PA")
	err = pa.LoadHostnamePolicyFile("../test/hostname-policy.yaml")
	test.AssertNotError(t, err, "Couldn't set hostname policy")

	boulderProfile, err := issuance.NewProfile(
		issuance.ProfileConfig{
			AllowMustStaple: true,
			AllowCTPoison:   true,
			AllowSCTList:    true,
			AllowCommonName: true,
			Policies: []issuance.PolicyConfig{
				{OID: "2.23.140.1.2.1"},
			},
			MaxValidityPeriod:   config.Duration{Duration: time.Hour * 8760},
			MaxValidityBackdate: config.Duration{Duration: time.Hour},
		},
		[]string{"w_subject_common_name_included"},
	)
	test.AssertNotError(t, err, "Couldn't create test profile")

	ecdsaOnlyIssuer, err := issuance.LoadIssuer(issuance.IssuerConfig{
		UseForRSALeaves:   false,
		UseForECDSALeaves: true,
		IssuerURL:         "http://not-example.com/issuer-url",
		OCSPURL:           "http://not-example.com/ocsp",
<<<<<<< HEAD
		CRLURLBase:        "http://not-example.com/crl/",
		Location:          issuance.IssuerLoc{File: caKeyFile, CertFile: caCertFile2},
=======
		CRLURL:            "http://not-example.com/crl",
		Location:          issuance.IssuerLoc{File: ecdsaIntKey, CertFile: ecdsaIntCert},
>>>>>>> aece244f
	}, fc)
	test.AssertNotError(t, err, "Couldn't load test issuer")

	ecdsaAndRSAIssuer, err := issuance.LoadIssuer(issuance.IssuerConfig{
		UseForRSALeaves:   true,
		UseForECDSALeaves: true,
		IssuerURL:         "http://not-example.com/issuer-url",
		OCSPURL:           "http://not-example.com/ocsp",
<<<<<<< HEAD
		CRLURLBase:        "http://not-example.com/crl/",
		Location:          issuance.IssuerLoc{File: caKeyFile, CertFile: caCertFile},
=======
		CRLURL:            "http://not-example.com/crl",
		Location:          issuance.IssuerLoc{File: rsaIntKey, CertFile: rsaIntCert},
>>>>>>> aece244f
	}, fc)
	test.AssertNotError(t, err, "Couldn't load test issuer")

	// Must list ECDSA-only issuer first, so it is the default for ECDSA.
	boulderIssuers := []*issuance.Issuer{ecdsaOnlyIssuer, ecdsaAndRSAIssuer}

	keyPolicy := goodkey.KeyPolicy{
		AllowRSA:           true,
		AllowECDSANISTP256: true,
		AllowECDSANISTP384: true,
	}
	signatureCount := prometheus.NewCounterVec(
		prometheus.CounterOpts{
			Name: "signatures",
			Help: "Number of signatures",
		},
		[]string{"purpose", "issuer"})
	signErrorCount := prometheus.NewCounterVec(prometheus.CounterOpts{
		Name: "signature_errors",
		Help: "A counter of signature errors labelled by error type",
	}, []string{"type"})

	ocsp, err := NewOCSPImpl(
		boulderIssuers,
		24*time.Hour,
		0,
		time.Second,
		blog.NewMock(),
		metrics.NoopRegisterer,
		signatureCount,
		signErrorCount,
		fc,
	)
	test.AssertNotError(t, err, "Failed to create ocsp impl")

	crl, err := NewCRLImpl(
		boulderIssuers,
		issuance.CRLProfileConfig{
			ValidityInterval: config.Duration{Duration: 216 * time.Hour},
			MaxBackdate:      config.Duration{Duration: time.Hour},
		},
		"http://c.boulder.test",
		100,
		blog.NewMock(),
	)
	test.AssertNotError(t, err, "Failed to create crl impl")

	return &testCtx{
		pa:             pa,
		ocsp:           ocsp,
		crl:            crl,
		profile:        boulderProfile,
		certExpiry:     8760 * time.Hour,
		certBackdate:   time.Hour,
		serialPrefix:   17,
		maxNames:       2,
		boulderIssuers: boulderIssuers,
		keyPolicy:      keyPolicy,
		fc:             fc,
		stats:          metrics.NoopRegisterer,
		signatureCount: signatureCount,
		signErrorCount: signErrorCount,
		logger:         blog.NewMock(),
	}
}

func TestSerialPrefix(t *testing.T) {
	testCtx := setup(t)

	_, err := NewCertificateAuthorityImpl(
		nil,
		nil,
		nil,
		nil,
		nil,
		testCtx.certExpiry,
		testCtx.certBackdate,
		0,
		testCtx.maxNames,
		testCtx.keyPolicy,
		testCtx.logger,
		testCtx.stats,
		nil,
		nil,
		testCtx.fc)
	test.AssertError(t, err, "CA should have failed with no SerialPrefix")

	_, err = NewCertificateAuthorityImpl(
		nil,
		nil,
		nil,
		nil,
		nil,
		testCtx.certExpiry,
		testCtx.certBackdate,
		128,
		testCtx.maxNames,
		testCtx.keyPolicy,
		testCtx.logger,
		testCtx.stats,
		nil,
		nil,
		testCtx.fc)
	test.AssertError(t, err, "CA should have failed with too-large SerialPrefix")
}

type TestCertificateIssuance struct {
	ca      *certificateAuthorityImpl
	sa      *mockSA
	req     *x509.CertificateRequest
	certDER []byte
	cert    *x509.Certificate
}

func TestIssuePrecertificate(t *testing.T) {
	testCases := []struct {
		name    string
		csr     []byte
		subTest func(t *testing.T, i *TestCertificateIssuance)
	}{
		{"IssuePrecertificate", CNandSANCSR, issueCertificateSubTestIssuePrecertificate},
		{"ValidityUsesCAClock", CNandSANCSR, issueCertificateSubTestValidityUsesCAClock},
		{"ProfileSelectionRSA", CNandSANCSR, issueCertificateSubTestProfileSelectionRSA},
		{"ProfileSelectionECDSA", ECDSACSR, issueCertificateSubTestProfileSelectionECDSA},
		{"MustStaple", MustStapleCSR, issueCertificateSubTestMustStaple},
		{"UnknownExtension", UnsupportedExtensionCSR, issueCertificateSubTestUnknownExtension},
		{"CTPoisonExtension", CTPoisonExtensionCSR, issueCertificateSubTestCTPoisonExtension},
		{"CTPoisonExtensionEmpty", CTPoisonExtensionEmptyCSR, issueCertificateSubTestCTPoisonExtension},
	}

	for _, testCase := range testCases {
		// The loop through the issuance modes must be inside the loop through
		// |testCases| because the "certificate-for-precertificate" tests use
		// the precertificates previously generated from the preceding
		// "precertificate" test.
		for _, mode := range []string{"precertificate", "certificate-for-precertificate"} {
			ca, sa := issueCertificateSubTestSetup(t, nil)

			t.Run(fmt.Sprintf("%s - %s", mode, testCase.name), func(t *testing.T) {
				req, err := x509.ParseCertificateRequest(testCase.csr)
				test.AssertNotError(t, err, "Certificate request failed to parse")

				issueReq := &capb.IssueCertificateRequest{Csr: testCase.csr, RegistrationID: arbitraryRegID}

				var certDER []byte
				response, err := ca.IssuePrecertificate(ctx, issueReq)

				test.AssertNotError(t, err, "Failed to issue precertificate")
				certDER = response.DER

				cert, err := x509.ParseCertificate(certDER)
				test.AssertNotError(t, err, "Certificate failed to parse")

				poisonExtension := findExtension(cert.Extensions, OIDExtensionCTPoison)
				test.AssertNotNil(t, poisonExtension, "Precert doesn't contain poison extension")
				if poisonExtension != nil {
					test.AssertEquals(t, poisonExtension.Critical, true)
					test.AssertDeepEquals(t, poisonExtension.Value, []byte{0x05, 0x00}) // ASN.1 DER NULL
				}

				i := TestCertificateIssuance{
					ca:      ca,
					sa:      sa,
					req:     req,
					certDER: certDER,
					cert:    cert,
				}

				testCase.subTest(t, &i)
			})
		}
	}
}

func issueCertificateSubTestSetup(t *testing.T, e *ECDSAAllowList) (*certificateAuthorityImpl, *mockSA) {
	testCtx := setup(t)
	ecdsaAllowList := &ECDSAAllowList{}
	if e == nil {
		e = ecdsaAllowList
	}
	sa := &mockSA{}
	ca, err := NewCertificateAuthorityImpl(
		sa,
		testCtx.pa,
		testCtx.boulderIssuers,
		testCtx.profile,
		e,
		testCtx.certExpiry,
		testCtx.certBackdate,
		testCtx.serialPrefix,
		testCtx.maxNames,
		testCtx.keyPolicy,
		testCtx.logger,
		testCtx.stats,
		testCtx.signatureCount,
		testCtx.signErrorCount,
		testCtx.fc)
	test.AssertNotError(t, err, "Failed to create CA")
	return ca, sa
}

func issueCertificateSubTestIssuePrecertificate(t *testing.T, i *TestCertificateIssuance) {
	cert := i.cert

	test.AssertEquals(t, cert.Subject.CommonName, "not-example.com")

	if len(cert.DNSNames) == 1 {
		if cert.DNSNames[0] != "not-example.com" {
			t.Errorf("Improper list of domain names %v", cert.DNSNames)
		}
		t.Errorf("Improper list of domain names %v", cert.DNSNames)
	}

	if len(cert.Subject.Country) > 0 {
		t.Errorf("Subject contained unauthorized values: %v", cert.Subject)
	}
}

func issueCertificateSubTestValidityUsesCAClock(t *testing.T, i *TestCertificateIssuance) {
	test.AssertEquals(t, i.cert.NotBefore, i.ca.clk.Now().Add(-1*i.ca.backdate))
	test.AssertEquals(t, i.cert.NotAfter.Add(time.Second).Sub(i.cert.NotBefore), i.ca.validityPeriod)
}

// Test failure mode when no issuers are present.
func TestNoIssuers(t *testing.T) {
	testCtx := setup(t)
	sa := &mockSA{}
	_, err := NewCertificateAuthorityImpl(
		sa,
		testCtx.pa,
		nil, // No issuers
		testCtx.profile,
		nil,
		testCtx.certExpiry,
		testCtx.certBackdate,
		testCtx.serialPrefix,
		testCtx.maxNames,
		testCtx.keyPolicy,
		testCtx.logger,
		testCtx.stats,
		testCtx.signatureCount,
		testCtx.signErrorCount,
		testCtx.fc)
	test.AssertError(t, err, "No issuers found during CA construction.")
	test.AssertEquals(t, err.Error(), "must have at least one issuer")
}

// Test issuing when multiple issuers are present.
func TestMultipleIssuers(t *testing.T) {
	testCtx := setup(t)
	sa := &mockSA{}
	ca, err := NewCertificateAuthorityImpl(
		sa,
		testCtx.pa,
		testCtx.boulderIssuers,
		testCtx.profile,
		nil,
		testCtx.certExpiry,
		testCtx.certBackdate,
		testCtx.serialPrefix,
		testCtx.maxNames,
		testCtx.keyPolicy,
		testCtx.logger,
		testCtx.stats,
		testCtx.signatureCount,
		testCtx.signErrorCount,
		testCtx.fc)
	test.AssertNotError(t, err, "Failed to remake CA")

	// Test that an RSA CSR gets issuance from the RSA issuer.
	issuedCert, err := ca.IssuePrecertificate(ctx, &capb.IssueCertificateRequest{Csr: CNandSANCSR, RegistrationID: arbitraryRegID})
	test.AssertNotError(t, err, "Failed to issue certificate")
	cert, err := x509.ParseCertificate(issuedCert.DER)
	test.AssertNotError(t, err, "Certificate failed to parse")
	err = cert.CheckSignatureFrom(testCtx.boulderIssuers[1].Cert.Certificate)
	test.AssertNotError(t, err, "Certificate failed signature validation")

	// Test that an ECDSA CSR gets issuance from the ECDSA issuer.
	issuedCert, err = ca.IssuePrecertificate(ctx, &capb.IssueCertificateRequest{Csr: ECDSACSR, RegistrationID: arbitraryRegID})
	test.AssertNotError(t, err, "Failed to issue certificate")
	cert, err = x509.ParseCertificate(issuedCert.DER)
	test.AssertNotError(t, err, "Certificate failed to parse")
	err = cert.CheckSignatureFrom(testCtx.boulderIssuers[0].Cert.Certificate)
	test.AssertNotError(t, err, "Certificate failed signature validation")
}

func TestNoProfile(t *testing.T) {
	testCtx := setup(t)
	sa := &mockSA{}
	_, err := NewCertificateAuthorityImpl(
		sa,
		testCtx.pa,
		testCtx.boulderIssuers,
		nil, // no profile
		nil,
		testCtx.certExpiry,
		testCtx.certBackdate,
		testCtx.serialPrefix,
		testCtx.maxNames,
		testCtx.keyPolicy,
		testCtx.logger,
		testCtx.stats,
		testCtx.signatureCount,
		testCtx.signErrorCount,
		testCtx.fc)
	test.AssertError(t, err, "No profile found during CA construction.")
	test.AssertEquals(t, err.Error(), "must have at least one certificate profile")
}

func TestECDSAAllowList(t *testing.T) {
	req := &capb.IssueCertificateRequest{Csr: ECDSACSR, RegistrationID: arbitraryRegID}

	// With allowlist containing arbitraryRegID, issuance should come from ECDSA issuer.
	regIDMap := makeRegIDsMap([]int64{arbitraryRegID})
	ca, _ := issueCertificateSubTestSetup(t, &ECDSAAllowList{regIDMap})
	result, err := ca.IssuePrecertificate(ctx, req)
	test.AssertNotError(t, err, "Failed to issue certificate")
	cert, err := x509.ParseCertificate(result.DER)
	test.AssertNotError(t, err, "Certificate failed to parse")
	test.AssertByteEquals(t, cert.RawIssuer, ca.issuers.byAlg[x509.ECDSA].Cert.RawSubject)

	// With allowlist not containing arbitraryRegID, issuance should fall back to RSA issuer.
	regIDMap = makeRegIDsMap([]int64{2002})
	ca, _ = issueCertificateSubTestSetup(t, &ECDSAAllowList{regIDMap})
	result, err = ca.IssuePrecertificate(ctx, req)
	test.AssertNotError(t, err, "Failed to issue certificate")
	cert, err = x509.ParseCertificate(result.DER)
	test.AssertNotError(t, err, "Certificate failed to parse")
	test.AssertByteEquals(t, cert.RawIssuer, ca.issuers.byAlg[x509.RSA].Cert.RawSubject)

	// With empty allowlist but ECDSAForAll enabled, issuance should come from ECDSA issuer.
	ca, _ = issueCertificateSubTestSetup(t, nil)
	features.Set(features.Config{ECDSAForAll: true})
	defer features.Reset()
	result, err = ca.IssuePrecertificate(ctx, req)
	test.AssertNotError(t, err, "Failed to issue certificate")
	cert, err = x509.ParseCertificate(result.DER)
	test.AssertNotError(t, err, "Certificate failed to parse")
	test.AssertByteEquals(t, cert.RawIssuer, ca.issuers.byAlg[x509.ECDSA].Cert.RawSubject)
}

func TestInvalidCSRs(t *testing.T) {
	testCases := []struct {
		name         string
		csrPath      string
		check        func(t *testing.T, ca *certificateAuthorityImpl, sa *mockSA)
		errorMessage string
		errorType    berrors.ErrorType
	}{
		// Test that the CA rejects CSRs that have no names.
		//
		// CSR generated by Go:
		// * Random RSA public key.
		// * CN = [none]
		// * DNSNames = [none]
		{"RejectNoHostnames", "./testdata/no_names.der.csr", nil, "Issued certificate with no names", berrors.BadCSR},

		// Test that the CA rejects CSRs that have too many names.
		//
		// CSR generated by Go:
		// * Random public key
		// * CN = [none]
		// * DNSNames = not-example.com, www.not-example.com, mail.example.com
		{"RejectTooManyHostnames", "./testdata/too_many_names.der.csr", nil, "Issued certificate with too many names", berrors.BadCSR},

		// Test that the CA rejects CSRs that have public keys that are too short.
		//
		// CSR generated by Go:
		// * Random public key -- 512 bits long
		// * CN = (none)
		// * DNSNames = not-example.com, www.not-example.com, mail.not-example.com
		{"RejectShortKey", "./testdata/short_key.der.csr", nil, "Issued a certificate with too short a key.", berrors.BadCSR},

		// Test that the CA rejects CSRs that have bad signature algorithms.
		//
		// CSR generated by Go:
		// * Random public key -- 2048 bits long
		// * CN = (none)
		// * DNSNames = not-example.com, www.not-example.com, mail.not-example.com
		// * Signature Algorithm: sha1WithRSAEncryption
		{"RejectBadAlgorithm", "./testdata/bad_algorithm.der.csr", nil, "Issued a certificate based on a CSR with a bad signature algorithm.", berrors.BadCSR},

		// CSR generated by Go:
		// * Random RSA public key.
		// * CN = aaaaaaaaaaaaaaaaaaaaaaaaaaaaaaaaaaaaaaaaaaaaaaaaaaaaaaaaaaaaa.com
		// * DNSNames = [none]
		{"RejectLongCommonName", "./testdata/long_cn.der.csr", nil, "Issued a certificate with a CN over 64 bytes.", berrors.BadCSR},

		// CSR generated by OpenSSL:
		// Edited signature to become invalid.
		{"RejectWrongSignature", "./testdata/invalid_signature.der.csr", nil, "Issued a certificate based on a CSR with an invalid signature.", berrors.BadCSR},
	}

	for _, testCase := range testCases {
		testCtx := setup(t)
		sa := &mockSA{}
		ca, err := NewCertificateAuthorityImpl(
			sa,
			testCtx.pa,
			testCtx.boulderIssuers,
			testCtx.profile,
			nil,
			testCtx.certExpiry,
			testCtx.certBackdate,
			testCtx.serialPrefix,
			testCtx.maxNames,
			testCtx.keyPolicy,
			testCtx.logger,
			testCtx.stats,
			testCtx.signatureCount,
			testCtx.signErrorCount,
			testCtx.fc)
		test.AssertNotError(t, err, "Failed to create CA")

		t.Run(testCase.name, func(t *testing.T) {
			serializedCSR := mustRead(testCase.csrPath)
			issueReq := &capb.IssueCertificateRequest{Csr: serializedCSR, RegistrationID: arbitraryRegID}
			_, err = ca.IssuePrecertificate(ctx, issueReq)

			test.AssertErrorIs(t, err, testCase.errorType)
			test.AssertMetricWithLabelsEquals(t, ca.signatureCount, prometheus.Labels{"purpose": "cert"}, 0)

			test.AssertError(t, err, testCase.errorMessage)
			if testCase.check != nil {
				testCase.check(t, ca, sa)
			}
		})
	}
}

func TestRejectValidityTooLong(t *testing.T) {
	testCtx := setup(t)
	sa := &mockSA{}
	ca, err := NewCertificateAuthorityImpl(
		sa,
		testCtx.pa,
		testCtx.boulderIssuers,
		testCtx.profile,
		nil,
		testCtx.certExpiry,
		testCtx.certBackdate,
		testCtx.serialPrefix,
		testCtx.maxNames,
		testCtx.keyPolicy,
		testCtx.logger,
		testCtx.stats,
		nil,
		nil,
		testCtx.fc)
	test.AssertNotError(t, err, "Failed to create CA")

	// This time is a few minutes before the notAfter in testdata/ca_cert.pem
	future, err := time.Parse(time.RFC3339, "2025-02-10T00:30:00Z")

	test.AssertNotError(t, err, "Failed to parse time")
	testCtx.fc.Set(future)
	// Test that the CA rejects CSRs that would expire after the intermediate cert
	_, err = ca.IssuePrecertificate(ctx, &capb.IssueCertificateRequest{Csr: CNandSANCSR, RegistrationID: arbitraryRegID})
	test.AssertError(t, err, "Cannot issue a certificate that expires after the intermediate certificate")
	test.AssertErrorIs(t, err, berrors.InternalServer)
}

func issueCertificateSubTestProfileSelectionRSA(t *testing.T, i *TestCertificateIssuance) {
	// Certificates for RSA keys should be marked as usable for signatures and encryption.
	expectedKeyUsage := x509.KeyUsageDigitalSignature | x509.KeyUsageKeyEncipherment
	t.Logf("expected key usage %v, got %v", expectedKeyUsage, i.cert.KeyUsage)
	test.AssertEquals(t, i.cert.KeyUsage, expectedKeyUsage)
}

func issueCertificateSubTestProfileSelectionECDSA(t *testing.T, i *TestCertificateIssuance) {
	// Certificates for ECDSA keys should be marked as usable for only signatures.
	expectedKeyUsage := x509.KeyUsageDigitalSignature
	t.Logf("expected key usage %v, got %v", expectedKeyUsage, i.cert.KeyUsage)
	test.AssertEquals(t, i.cert.KeyUsage, expectedKeyUsage)
}

func countMustStaple(t *testing.T, cert *x509.Certificate) (count int) {
	oidTLSFeature := asn1.ObjectIdentifier{1, 3, 6, 1, 5, 5, 7, 1, 24}
	mustStapleFeatureValue := []byte{0x30, 0x03, 0x02, 0x01, 0x05}
	for _, ext := range cert.Extensions {
		if ext.Id.Equal(oidTLSFeature) {
			test.Assert(t, !ext.Critical, "Extension was marked critical")
			test.AssertByteEquals(t, ext.Value, mustStapleFeatureValue)
			count++
		}
	}
	return count
}

func issueCertificateSubTestMustStaple(t *testing.T, i *TestCertificateIssuance) {
	test.AssertMetricWithLabelsEquals(t, i.ca.signatureCount, prometheus.Labels{"purpose": "precertificate"}, 1)
	test.AssertEquals(t, countMustStaple(t, i.cert), 1)
}

func issueCertificateSubTestUnknownExtension(t *testing.T, i *TestCertificateIssuance) {
	test.AssertMetricWithLabelsEquals(t, i.ca.signatureCount, prometheus.Labels{"purpose": "precertificate"}, 1)

	// NOTE: The hard-coded value here will have to change over time as Boulder
	// adds or removes (unrequested/default) extensions in certificates.
	expectedExtensionCount := 9
	test.AssertEquals(t, len(i.cert.Extensions), expectedExtensionCount)
}

func issueCertificateSubTestCTPoisonExtension(t *testing.T, i *TestCertificateIssuance) {
	test.AssertMetricWithLabelsEquals(t, i.ca.signatureCount, prometheus.Labels{"purpose": "precertificate"}, 1)
}

func findExtension(extensions []pkix.Extension, id asn1.ObjectIdentifier) *pkix.Extension {
	for _, ext := range extensions {
		if ext.Id.Equal(id) {
			return &ext
		}
	}
	return nil
}

func makeSCTs() ([][]byte, error) {
	sct := ct.SignedCertificateTimestamp{
		SCTVersion: 0,
		Timestamp:  2020,
		Signature: ct.DigitallySigned{
			Signature: []byte{0},
		},
	}
	sctBytes, err := cttls.Marshal(sct)
	if err != nil {
		return nil, err
	}
	return [][]byte{sctBytes}, err
}

func TestIssueCertificateForPrecertificate(t *testing.T) {
	testCtx := setup(t)
	sa := &mockSA{}
	ca, err := NewCertificateAuthorityImpl(
		sa,
		testCtx.pa,
		testCtx.boulderIssuers,
		testCtx.profile,
		nil,
		testCtx.certExpiry,
		testCtx.certBackdate,
		testCtx.serialPrefix,
		testCtx.maxNames,
		testCtx.keyPolicy,
		testCtx.logger,
		testCtx.stats,
		testCtx.signatureCount,
		testCtx.signErrorCount,
		testCtx.fc)
	test.AssertNotError(t, err, "Failed to create CA")

	issueReq := capb.IssueCertificateRequest{Csr: CNandSANCSR, RegistrationID: arbitraryRegID, OrderID: 0}
	precert, err := ca.IssuePrecertificate(ctx, &issueReq)
	test.AssertNotError(t, err, "Failed to issue precert")
	parsedPrecert, err := x509.ParseCertificate(precert.DER)
	test.AssertNotError(t, err, "Failed to parse precert")

	// Check for poison extension
	poisonExtension := findExtension(parsedPrecert.Extensions, OIDExtensionCTPoison)
	test.AssertNotNil(t, poisonExtension, "Couldn't find CTPoison extension")
	test.AssertEquals(t, poisonExtension.Critical, true)
	test.AssertDeepEquals(t, poisonExtension.Value, []byte{0x05, 0x00}) // ASN.1 DER NULL

	sctBytes, err := makeSCTs()
	if err != nil {
		t.Fatal(err)
	}

	test.AssertNotError(t, err, "Failed to marshal SCT")
	cert, err := ca.IssueCertificateForPrecertificate(ctx, &capb.IssueCertificateForPrecertificateRequest{
		DER:            precert.DER,
		SCTs:           sctBytes,
		RegistrationID: arbitraryRegID,
		OrderID:        0,
	})
	test.AssertNotError(t, err, "Failed to issue cert from precert")
	parsedCert, err := x509.ParseCertificate(cert.Der)
	test.AssertNotError(t, err, "Failed to parse cert")

	// Check for SCT list extension
	sctListExtension := findExtension(parsedCert.Extensions, OIDExtensionSCTList)
	test.AssertNotNil(t, sctListExtension, "Couldn't find SCTList extension")
	test.AssertEquals(t, sctListExtension.Critical, false)
	var rawValue []byte
	_, err = asn1.Unmarshal(sctListExtension.Value, &rawValue)
	test.AssertNotError(t, err, "Failed to unmarshal extension value")
	sctList, err := deserializeSCTList(rawValue)
	test.AssertNotError(t, err, "Failed to deserialize SCT list")
	test.Assert(t, len(sctList) == 1, fmt.Sprintf("Wrong number of SCTs, wanted: 1, got: %d", len(sctList)))
}

// deserializeSCTList deserializes a list of SCTs.
// Forked from github.com/cloudflare/cfssl/helpers
func deserializeSCTList(serializedSCTList []byte) ([]ct.SignedCertificateTimestamp, error) {
	var sctList ctx509.SignedCertificateTimestampList
	rest, err := cttls.Unmarshal(serializedSCTList, &sctList)
	if err != nil {
		return nil, err
	}
	if len(rest) != 0 {
		return nil, errors.New("serialized SCT list contained trailing garbage")
	}
	list := make([]ct.SignedCertificateTimestamp, len(sctList.SCTList))
	for i, serializedSCT := range sctList.SCTList {
		var sct ct.SignedCertificateTimestamp
		rest, err := cttls.Unmarshal(serializedSCT.Val, &sct)
		if err != nil {
			return nil, err
		}
		if len(rest) != 0 {
			return nil, errors.New("serialized SCT contained trailing garbage")
		}
		list[i] = sct
	}
	return list, nil
}

// dupeSA returns a non-error to GetCertificate in order to simulate a request
// to issue a final certificate with a duplicate serial.
type dupeSA struct {
	mockSA
}

func (m *dupeSA) GetCertificate(ctx context.Context, req *sapb.Serial, _ ...grpc.CallOption) (*corepb.Certificate, error) {
	return nil, nil
}

// getCertErrorSA always returns an error for GetCertificate
type getCertErrorSA struct {
	mockSA
}

func (m *getCertErrorSA) GetCertificate(ctx context.Context, req *sapb.Serial, _ ...grpc.CallOption) (*corepb.Certificate, error) {
	return nil, fmt.Errorf("i don't like it")
}

func TestIssueCertificateForPrecertificateDuplicateSerial(t *testing.T) {
	testCtx := setup(t)
	sa := &dupeSA{}
	ca, err := NewCertificateAuthorityImpl(
		sa,
		testCtx.pa,
		testCtx.boulderIssuers,
		testCtx.profile,
		nil,
		testCtx.certExpiry,
		testCtx.certBackdate,
		testCtx.serialPrefix,
		testCtx.maxNames,
		testCtx.keyPolicy,
		testCtx.logger,
		testCtx.stats,
		testCtx.signatureCount,
		testCtx.signErrorCount,
		testCtx.fc)
	test.AssertNotError(t, err, "Failed to create CA")

	sctBytes, err := makeSCTs()
	if err != nil {
		t.Fatal(err)
	}

	issueReq := capb.IssueCertificateRequest{Csr: CNandSANCSR, RegistrationID: arbitraryRegID, OrderID: 0}
	precert, err := ca.IssuePrecertificate(ctx, &issueReq)
	test.AssertNotError(t, err, "Failed to issue precert")
	_, err = ca.IssueCertificateForPrecertificate(ctx, &capb.IssueCertificateForPrecertificateRequest{
		DER:            precert.DER,
		SCTs:           sctBytes,
		RegistrationID: arbitraryRegID,
		OrderID:        0,
	})
	if err == nil {
		t.Error("Expected error issuing duplicate serial but got none.")
	}
	if !strings.Contains(err.Error(), "issuance of duplicate final certificate requested") {
		t.Errorf("Wrong type of error issuing duplicate serial. Expected 'issuance of duplicate', got '%s'", err)
	}

	// Now check what happens if there is an error (e.g. timeout) while checking
	// for the duplicate.
	errorsa := &getCertErrorSA{}
	errorca, err := NewCertificateAuthorityImpl(
		errorsa,
		testCtx.pa,
		testCtx.boulderIssuers,
		testCtx.profile,
		nil,
		testCtx.certExpiry,
		testCtx.certBackdate,
		testCtx.serialPrefix,
		testCtx.maxNames,
		testCtx.keyPolicy,
		testCtx.logger,
		testCtx.stats,
		testCtx.signatureCount,
		testCtx.signErrorCount,
		testCtx.fc)
	test.AssertNotError(t, err, "Failed to create CA")

	_, err = errorca.IssueCertificateForPrecertificate(ctx, &capb.IssueCertificateForPrecertificateRequest{
		DER:            precert.DER,
		SCTs:           sctBytes,
		RegistrationID: arbitraryRegID,
		OrderID:        0,
	})
	if err == nil {
		t.Fatal("Expected error issuing duplicate serial but got none.")
	}
	if !strings.Contains(err.Error(), "error checking for duplicate") {
		t.Fatalf("Wrong type of error issuing duplicate serial. Expected 'error checking for duplicate', got '%s'", err)
	}
}

func TestGenerateSKID(t *testing.T) {
	key, err := ecdsa.GenerateKey(elliptic.P256(), rand.Reader)
	test.AssertNotError(t, err, "Error generating key")

	features.Set(features.Config{SHA256SubjectKeyIdentifier: true})
	defer features.Reset()
	// RFC 7093 section 2 method 1 allows us to use 160 of the leftmost bits for
	// the Subject Key Identifier. This is the same amount of bits as the
	// related SHA1 hash.
	sha256skid, err := generateSKID(key.Public())
	test.AssertNotError(t, err, "Error generating SKID")
	test.AssertEquals(t, len(sha256skid), 20)
	test.AssertEquals(t, cap(sha256skid), 20)
	features.Reset()

	features.Set(features.Config{SHA256SubjectKeyIdentifier: false})
	sha1skid, err := generateSKID(key.Public())
	test.AssertNotError(t, err, "Error generating SKID")
	test.AssertEquals(t, len(sha1skid), 20)
	test.AssertEquals(t, cap(sha1skid), 20)
}<|MERGE_RESOLUTION|>--- conflicted
+++ resolved
@@ -185,13 +185,8 @@
 		UseForECDSALeaves: true,
 		IssuerURL:         "http://not-example.com/issuer-url",
 		OCSPURL:           "http://not-example.com/ocsp",
-<<<<<<< HEAD
 		CRLURLBase:        "http://not-example.com/crl/",
-		Location:          issuance.IssuerLoc{File: caKeyFile, CertFile: caCertFile2},
-=======
-		CRLURL:            "http://not-example.com/crl",
 		Location:          issuance.IssuerLoc{File: ecdsaIntKey, CertFile: ecdsaIntCert},
->>>>>>> aece244f
 	}, fc)
 	test.AssertNotError(t, err, "Couldn't load test issuer")
 
@@ -200,13 +195,8 @@
 		UseForECDSALeaves: true,
 		IssuerURL:         "http://not-example.com/issuer-url",
 		OCSPURL:           "http://not-example.com/ocsp",
-<<<<<<< HEAD
 		CRLURLBase:        "http://not-example.com/crl/",
-		Location:          issuance.IssuerLoc{File: caKeyFile, CertFile: caCertFile},
-=======
-		CRLURL:            "http://not-example.com/crl",
 		Location:          issuance.IssuerLoc{File: rsaIntKey, CertFile: rsaIntCert},
->>>>>>> aece244f
 	}, fc)
 	test.AssertNotError(t, err, "Couldn't load test issuer")
 
