package ca

import (
	"crypto/rand"
	"crypto/sha256"
	"crypto/x509"
	"crypto/x509/pkix"
	"encoding/asn1"
	"errors"
	"fmt"
	"io"
	"strings"
	"time"

	capb "github.com/letsencrypt/boulder/ca/proto"
	"github.com/letsencrypt/boulder/core"
	corepb "github.com/letsencrypt/boulder/core/proto"
	bcrl "github.com/letsencrypt/boulder/crl"
	"github.com/letsencrypt/boulder/issuance"
	blog "github.com/letsencrypt/boulder/log"
)

type crlImpl struct {
	capb.UnimplementedCRLGeneratorServer
	issuers   map[issuance.IssuerNameID]*issuance.Issuer
	lifetime  time.Duration
	idpBase   string
	maxLogLen int
	log       blog.Logger
}

// NewCRLImpl returns a new object which fulfils the ca.proto CRLGenerator
// interface. It uses the list of issuers to determine what issuers it can
// issue CRLs from. lifetime sets the validity period (inclusive) of the
// resulting CRLs. idpBase is the base URL from which IssuingDistributionPoint
// URIs will constructed; it must use the http:// scheme.
func NewCRLImpl(issuers []*issuance.Issuer, lifetime time.Duration, idpBase string, maxLogLen int, logger blog.Logger) (*crlImpl, error) {
	issuersByNameID := make(map[issuance.IssuerNameID]*issuance.Issuer, len(issuers))
	for _, issuer := range issuers {
		issuersByNameID[issuer.Cert.NameID()] = issuer
	}

	if lifetime == 0 {
		logger.Warningf("got zero for crl lifetime; setting to default 9 days")
		lifetime = 9 * 24 * time.Hour
	} else if lifetime >= 10*24*time.Hour {
		return nil, fmt.Errorf("crl lifetime cannot be more than 10 days, got %q", lifetime)
	} else if lifetime <= 0*time.Hour {
		return nil, fmt.Errorf("crl lifetime must be positive, got %q", lifetime)
	}

	if !strings.HasPrefix(idpBase, "http://") {
		return nil, fmt.Errorf("issuingDistributionPoint base URI must use http:// scheme, got %q", idpBase)
	}
	if strings.HasSuffix(idpBase, "/") {
		return nil, fmt.Errorf("issuingDistributionPoint base URI must not end with a slash, got %q", idpBase)
	}

	return &crlImpl{
		issuers:   issuersByNameID,
		lifetime:  lifetime,
		idpBase:   idpBase,
		maxLogLen: maxLogLen,
		log:       logger,
	}, nil
}

func (ci *crlImpl) GenerateCRL(stream capb.CRLGenerator_GenerateCRLServer) error {
	var issuer *issuance.Issuer
	var template *x509.RevocationList
	var shard int64
	rcs := make([]x509.RevocationListEntry, 0)

	for {
		in, err := stream.Recv()
		if err != nil {
			if err == io.EOF {
				break
			}
			return err
		}

		switch payload := in.Payload.(type) {
		case *capb.GenerateCRLRequest_Metadata:
			if template != nil {
				return errors.New("got more than one metadata message")
			}

			template, err = ci.metadataToTemplate(payload.Metadata)
			if err != nil {
				return err
			}

			var ok bool
			issuer, ok = ci.issuers[issuance.IssuerNameID(payload.Metadata.IssuerNameID)]
			if !ok {
				return fmt.Errorf("got unrecognized IssuerNameID: %d", payload.Metadata.IssuerNameID)
			}

			shard = payload.Metadata.ShardIdx

		case *capb.GenerateCRLRequest_Entry:
			rc, err := ci.entryToRevokedCertificate(payload.Entry)
			if err != nil {
				return err
			}

			rcs = append(rcs, *rc)

		default:
			return errors.New("got empty or malformed message in input stream")
		}
	}

	if template == nil {
		return errors.New("no crl metadata received")
	}

	// Add the Issuing Distribution Point extension.
	idp, err := makeIDPExt(ci.idpBase, issuer.Cert.NameID(), shard)
	if err != nil {
		return fmt.Errorf("creating IDP extension: %w", err)
	}
	template.ExtraExtensions = append(template.ExtraExtensions, *idp)

	// Compute a unique ID for this issuer-number-shard combo, to tie together all
	// the audit log lines related to its issuance.
	logID := blog.LogLineChecksum(fmt.Sprintf("%d", issuer.Cert.NameID()) + template.Number.String() + fmt.Sprintf("%d", shard))
	ci.log.AuditInfof(
		"Signing CRL: logID=[%s] issuer=[%s] number=[%s] shard=[%d] thisUpdate=[%s] nextUpdate=[%s] numEntries=[%d]",
		logID, issuer.Cert.Subject.CommonName, template.Number.String(), shard, template.ThisUpdate, template.NextUpdate, len(rcs),
	)

	if len(rcs) > 0 {
		builder := strings.Builder{}
		for i := 0; i < len(rcs); i += 1 {
			if builder.Len() == 0 {
				fmt.Fprintf(&builder, "Signing CRL: logID=[%s] entries=[", logID)
			}

			fmt.Fprintf(&builder, "%x:%d,", rcs[i].SerialNumber.Bytes(), rcs[i].ReasonCode)

			if builder.Len() >= ci.maxLogLen {
				fmt.Fprint(&builder, "]")
				ci.log.AuditInfo(builder.String())
				builder = strings.Builder{}
			}
		}
		fmt.Fprint(&builder, "]")
		ci.log.AuditInfo(builder.String())
	}

	template.RevokedCertificateEntries = rcs

	err = issuer.Linter.CheckCRL(template)
	if err != nil {
		return err
	}

	crlBytes, err := x509.CreateRevocationList(
		rand.Reader,
		template,
		issuer.Cert.Certificate,
		issuer.Signer,
	)
	if err != nil {
		return fmt.Errorf("signing crl: %w", err)
	}

	hash := sha256.Sum256(crlBytes)
	ci.log.AuditInfof(
		"Signing CRL success: logID=[%s] size=[%d] hash=[%x]",
		logID, len(crlBytes), hash,
	)

	for i := 0; i < len(crlBytes); i += 1000 {
		j := i + 1000
		if j > len(crlBytes) {
			j = len(crlBytes)
		}
		err = stream.Send(&capb.GenerateCRLResponse{
			Chunk: crlBytes[i:j],
		})
		if err != nil {
			return err
		}
		if i%1000 == 0 {
			ci.log.Debugf("Wrote %d bytes to output stream", i*1000)
		}
	}

	return nil
}

func (ci *crlImpl) metadataToTemplate(meta *capb.CRLMetadata) (*x509.RevocationList, error) {
<<<<<<< HEAD
	if meta.IssuerNameID == 0 || meta.ThisUpdate == 0 {
=======
	if meta.IssuerNameID == 0 || meta.ThisUpdateNS == 0 {
>>>>>>> cb28a001
		return nil, errors.New("got incomplete metadata message")
	}
	thisUpdate := time.Unix(0, meta.ThisUpdateNS)
	number := bcrl.Number(thisUpdate)

	return &x509.RevocationList{
		Number:     number,
		ThisUpdate: thisUpdate,
		NextUpdate: thisUpdate.Add(-time.Second).Add(ci.lifetime),
	}, nil
}

func (ci *crlImpl) entryToRevokedCertificate(entry *corepb.CRLEntry) (*x509.RevocationListEntry, error) {
	serial, err := core.StringToSerial(entry.Serial)
	if err != nil {
		return nil, err
	}

	if entry.RevokedAtNS == 0 {
		return nil, errors.New("got empty or zero revocation timestamp")
	}
<<<<<<< HEAD
	revokedAt := time.Unix(0, entry.RevokedAt)
=======
	revokedAt := time.Unix(0, entry.RevokedAtNS)
>>>>>>> cb28a001

	return &x509.RevocationListEntry{
		SerialNumber:   serial,
		RevocationTime: revokedAt,
		ReasonCode:     int(entry.Reason),
	}, nil
}

// distributionPointName represents the ASN.1 DistributionPointName CHOICE as
// defined in RFC 5280 Section 4.2.1.13. We only use one of the fields, so the
// others are omitted.
type distributionPointName struct {
	// Technically, FullName is of type GeneralNames, which is of type SEQUENCE OF
	// GeneralName. But GeneralName itself is of type CHOICE, and the ans1.Marhsal
	// function doesn't support marshalling structs to CHOICEs, so we have to use
	// asn1.RawValue and encode the GeneralName ourselves.
	FullName []asn1.RawValue `asn1:"optional,tag:0"`
}

// issuingDistributionPoint represents the ASN.1 IssuingDistributionPoint
// SEQUENCE as defined in RFC 5280 Section 5.2.5. We only use two of the fields,
// so the others are omitted.
type issuingDistributionPoint struct {
	DistributionPoint     distributionPointName `asn1:"optional,tag:0"`
	OnlyContainsUserCerts bool                  `asn1:"optional,tag:1"`
}

// makeIDPExt returns a critical IssuingDistributionPoint extension containing a
// URI built from the base url, the issuer's NameID, and the shard number. It
// also sets the OnlyContainsUserCerts boolean to true.
func makeIDPExt(base string, issuer issuance.IssuerNameID, shardIdx int64) (*pkix.Extension, error) {
	val := issuingDistributionPoint{
		DistributionPoint: distributionPointName{
			[]asn1.RawValue{ // GeneralNames
				{ // GeneralName
					Class: 2, // context-specific
					Tag:   6, // uniformResourceIdentifier, IA5String
					Bytes: []byte(fmt.Sprintf("%s/%d/%d.crl", base, issuer, shardIdx)),
				},
			},
		},
		OnlyContainsUserCerts: true,
	}

	valBytes, err := asn1.Marshal(val)
	if err != nil {
		return nil, err
	}

	return &pkix.Extension{
		Id:       asn1.ObjectIdentifier{2, 5, 29, 28}, // id-ce-issuingDistributionPoint
		Value:    valBytes,
		Critical: true,
	}, nil
}<|MERGE_RESOLUTION|>--- conflicted
+++ resolved
@@ -193,11 +193,7 @@
 }
 
 func (ci *crlImpl) metadataToTemplate(meta *capb.CRLMetadata) (*x509.RevocationList, error) {
-<<<<<<< HEAD
-	if meta.IssuerNameID == 0 || meta.ThisUpdate == 0 {
-=======
 	if meta.IssuerNameID == 0 || meta.ThisUpdateNS == 0 {
->>>>>>> cb28a001
 		return nil, errors.New("got incomplete metadata message")
 	}
 	thisUpdate := time.Unix(0, meta.ThisUpdateNS)
@@ -219,11 +215,7 @@
 	if entry.RevokedAtNS == 0 {
 		return nil, errors.New("got empty or zero revocation timestamp")
 	}
-<<<<<<< HEAD
-	revokedAt := time.Unix(0, entry.RevokedAt)
-=======
 	revokedAt := time.Unix(0, entry.RevokedAtNS)
->>>>>>> cb28a001
 
 	return &x509.RevocationListEntry{
 		SerialNumber:   serial,
