package ca

import (
	"crypto/rand"
	"crypto/sha256"
	"crypto/x509"
	"crypto/x509/pkix"
	"encoding/asn1"
	"errors"
	"fmt"
	"io"
	"strings"
	"time"

	capb "github.com/letsencrypt/boulder/ca/proto"
	"github.com/letsencrypt/boulder/core"
	corepb "github.com/letsencrypt/boulder/core/proto"
	bcrl "github.com/letsencrypt/boulder/crl"
	"github.com/letsencrypt/boulder/issuance"
	blog "github.com/letsencrypt/boulder/log"
)

type crlImpl struct {
	capb.UnimplementedCRLGeneratorServer
	issuers   map[issuance.IssuerNameID]*issuance.Issuer
	lifetime  time.Duration
	idpBase   string
	maxLogLen int
	log       blog.Logger
}

// NewCRLImpl returns a new object which fulfils the ca.proto CRLGenerator
// interface. It uses the list of issuers to determine what issuers it can
// issue CRLs from. lifetime sets the validity period (inclusive) of the
// resulting CRLs. idpBase is the base URL from which IssuingDistributionPoint
// URIs will constructed; it must use the http:// scheme.
func NewCRLImpl(issuers []*issuance.Issuer, lifetime time.Duration, idpBase string, maxLogLen int, logger blog.Logger) (*crlImpl, error) {
	issuersByNameID := make(map[issuance.IssuerNameID]*issuance.Issuer, len(issuers))
	for _, issuer := range issuers {
		issuersByNameID[issuer.Cert.NameID()] = issuer
	}

	if lifetime == 0 {
		logger.Warningf("got zero for crl lifetime; setting to default 9 days")
		lifetime = 9 * 24 * time.Hour
	} else if lifetime >= 10*24*time.Hour {
		return nil, fmt.Errorf("crl lifetime cannot be more than 10 days, got %q", lifetime)
	} else if lifetime <= 0*time.Hour {
		return nil, fmt.Errorf("crl lifetime must be positive, got %q", lifetime)
	}

	if !strings.HasPrefix(idpBase, "http://") {
		return nil, fmt.Errorf("issuingDistributionPoint base URI must use http:// scheme, got %q", idpBase)
	}
	if strings.HasSuffix(idpBase, "/") {
		return nil, fmt.Errorf("issuingDistributionPoint base URI must not end with a slash, got %q", idpBase)
	}

	return &crlImpl{
		issuers:   issuersByNameID,
		lifetime:  lifetime,
		idpBase:   idpBase,
		maxLogLen: maxLogLen,
		log:       logger,
	}, nil
}

func (ci *crlImpl) GenerateCRL(stream capb.CRLGenerator_GenerateCRLServer) error {
	var issuer *issuance.Issuer
	var template *x509.RevocationList
	var shard int64
	rcs := make([]x509.RevocationListEntry, 0)

	for {
		in, err := stream.Recv()
		if err != nil {
			if err == io.EOF {
				break
			}
			return err
		}

		switch payload := in.Payload.(type) {
		case *capb.GenerateCRLRequest_Metadata:
			if template != nil {
				return errors.New("got more than one metadata message")
			}

			template, err = ci.metadataToTemplate(payload.Metadata)
			if err != nil {
				return err
			}

			var ok bool
			issuer, ok = ci.issuers[issuance.IssuerNameID(payload.Metadata.IssuerNameID)]
			if !ok {
				return fmt.Errorf("got unrecognized IssuerNameID: %d", payload.Metadata.IssuerNameID)
			}

			shard = payload.Metadata.ShardIdx

		case *capb.GenerateCRLRequest_Entry:
			rc, err := ci.entryToRevokedCertificate(payload.Entry)
			if err != nil {
				return err
			}

			rcs = append(rcs, *rc)

		default:
			return errors.New("got empty or malformed message in input stream")
		}
	}

	if template == nil {
		return errors.New("no crl metadata received")
	}

	// Add the Issuing Distribution Point extension.
	idp, err := makeIDPExt(ci.idpBase, issuer.Cert.NameID(), shard)
	if err != nil {
		return fmt.Errorf("creating IDP extension: %w", err)
	}
	template.ExtraExtensions = append(template.ExtraExtensions, *idp)

	// Compute a unique ID for this issuer-number-shard combo, to tie together all
	// the audit log lines related to its issuance.
	logID := blog.LogLineChecksum(fmt.Sprintf("%d", issuer.Cert.NameID()) + template.Number.String() + fmt.Sprintf("%d", shard))
	ci.log.AuditInfof(
		"Signing CRL: logID=[%s] issuer=[%s] number=[%s] shard=[%d] thisUpdate=[%s] nextUpdate=[%s] numEntries=[%d]",
		logID, issuer.Cert.Subject.CommonName, template.Number.String(), shard, template.ThisUpdate, template.NextUpdate, len(rcs),
	)

	if len(rcs) > 0 {
		builder := strings.Builder{}
		for i := 0; i < len(rcs); i += 1 {
			if builder.Len() == 0 {
				fmt.Fprintf(&builder, "Signing CRL: logID=[%s] entries=[", logID)
			}

			fmt.Fprintf(&builder, "%x:%d,", rcs[i].SerialNumber.Bytes(), rcs[i].ReasonCode)

			if builder.Len() >= ci.maxLogLen {
				fmt.Fprint(&builder, "]")
				ci.log.AuditInfo(builder.String())
				builder = strings.Builder{}
			}
		}
		fmt.Fprint(&builder, "]")
		ci.log.AuditInfo(builder.String())
	}

	template.RevokedCertificateEntries = rcs

	err = issuer.Linter.CheckCRL(template)
	if err != nil {
		return err
	}

	crlBytes, err := x509.CreateRevocationList(
		rand.Reader,
		template,
		issuer.Cert.Certificate,
		issuer.Signer,
	)
	if err != nil {
		return fmt.Errorf("signing crl: %w", err)
	}

	hash := sha256.Sum256(crlBytes)
	ci.log.AuditInfof(
		"Signing CRL success: logID=[%s] size=[%d] hash=[%x]",
		logID, len(crlBytes), hash,
	)

	for i := 0; i < len(crlBytes); i += 1000 {
		j := i + 1000
		if j > len(crlBytes) {
			j = len(crlBytes)
		}
		err = stream.Send(&capb.GenerateCRLResponse{
			Chunk: crlBytes[i:j],
		})
		if err != nil {
			return err
		}
		if i%1000 == 0 {
			ci.log.Debugf("Wrote %d bytes to output stream", i*1000)
		}
	}

	return nil
}

<<<<<<< HEAD
func (ci *crlImpl) metadataToTemplate(meta *capb.CRLMetadata) (*crl_x509.RevocationList, error) {
=======
func (ci *crlImpl) metadataToTemplate(meta *capb.CRLMetadata) (*x509.RevocationList, error) {
>>>>>>> cb28a001
	if meta.IssuerNameID == 0 || meta.ThisUpdateNS == 0 {
		return nil, errors.New("got incomplete metadata message")
	}
	thisUpdate := time.Unix(0, meta.ThisUpdateNS)
	number := bcrl.Number(thisUpdate)

	return &x509.RevocationList{
		Number:     number,
		ThisUpdate: thisUpdate,
		NextUpdate: thisUpdate.Add(-time.Second).Add(ci.lifetime),
	}, nil
}

func (ci *crlImpl) entryToRevokedCertificate(entry *corepb.CRLEntry) (*x509.RevocationListEntry, error) {
	serial, err := core.StringToSerial(entry.Serial)
	if err != nil {
		return nil, err
	}

	if entry.RevokedAtNS == 0 {
		return nil, errors.New("got empty or zero revocation timestamp")
	}
	revokedAt := time.Unix(0, entry.RevokedAtNS)
<<<<<<< HEAD

	var reason *int
	if entry.Reason != 0 {
		reason = new(int)
		*reason = int(entry.Reason)
	}
=======
>>>>>>> cb28a001

	return &x509.RevocationListEntry{
		SerialNumber:   serial,
		RevocationTime: revokedAt,
		ReasonCode:     int(entry.Reason),
	}, nil
}

// distributionPointName represents the ASN.1 DistributionPointName CHOICE as
// defined in RFC 5280 Section 4.2.1.13. We only use one of the fields, so the
// others are omitted.
type distributionPointName struct {
	// Technically, FullName is of type GeneralNames, which is of type SEQUENCE OF
	// GeneralName. But GeneralName itself is of type CHOICE, and the ans1.Marhsal
	// function doesn't support marshalling structs to CHOICEs, so we have to use
	// asn1.RawValue and encode the GeneralName ourselves.
	FullName []asn1.RawValue `asn1:"optional,tag:0"`
}

// issuingDistributionPoint represents the ASN.1 IssuingDistributionPoint
// SEQUENCE as defined in RFC 5280 Section 5.2.5. We only use two of the fields,
// so the others are omitted.
type issuingDistributionPoint struct {
	DistributionPoint     distributionPointName `asn1:"optional,tag:0"`
	OnlyContainsUserCerts bool                  `asn1:"optional,tag:1"`
}

// makeIDPExt returns a critical IssuingDistributionPoint extension containing a
// URI built from the base url, the issuer's NameID, and the shard number. It
// also sets the OnlyContainsUserCerts boolean to true.
func makeIDPExt(base string, issuer issuance.IssuerNameID, shardIdx int64) (*pkix.Extension, error) {
	val := issuingDistributionPoint{
		DistributionPoint: distributionPointName{
			[]asn1.RawValue{ // GeneralNames
				{ // GeneralName
					Class: 2, // context-specific
					Tag:   6, // uniformResourceIdentifier, IA5String
					Bytes: []byte(fmt.Sprintf("%s/%d/%d.crl", base, issuer, shardIdx)),
				},
			},
		},
		OnlyContainsUserCerts: true,
	}

	valBytes, err := asn1.Marshal(val)
	if err != nil {
		return nil, err
	}

	return &pkix.Extension{
		Id:       asn1.ObjectIdentifier{2, 5, 29, 28}, // id-ce-issuingDistributionPoint
		Value:    valBytes,
		Critical: true,
	}, nil
}<|MERGE_RESOLUTION|>--- conflicted
+++ resolved
@@ -192,11 +192,7 @@
 	return nil
 }
 
-<<<<<<< HEAD
-func (ci *crlImpl) metadataToTemplate(meta *capb.CRLMetadata) (*crl_x509.RevocationList, error) {
-=======
 func (ci *crlImpl) metadataToTemplate(meta *capb.CRLMetadata) (*x509.RevocationList, error) {
->>>>>>> cb28a001
 	if meta.IssuerNameID == 0 || meta.ThisUpdateNS == 0 {
 		return nil, errors.New("got incomplete metadata message")
 	}
@@ -220,15 +216,6 @@
 		return nil, errors.New("got empty or zero revocation timestamp")
 	}
 	revokedAt := time.Unix(0, entry.RevokedAtNS)
-<<<<<<< HEAD
-
-	var reason *int
-	if entry.Reason != 0 {
-		reason = new(int)
-		*reason = int(entry.Reason)
-	}
-=======
->>>>>>> cb28a001
 
 	return &x509.RevocationListEntry{
 		SerialNumber:   serial,
