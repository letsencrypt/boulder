--- conflicted
+++ resolved
@@ -168,35 +168,16 @@
 		[]string{"type"})
 	stats.MustRegister(adoptedOrphanCount)
 
-<<<<<<< HEAD
-	signErrorCounter := prometheus.NewCounterVec(prometheus.CounterOpts{
-		Name: "signature_errors",
-		Help: "A counter of signature errors labelled by error type",
-	}, []string{"type"})
-	stats.MustRegister(signErrorCounter)
-
-	var ocspLogQueue *ocspLogQueue
-	if ocspLogMaxLength > 0 {
-		ocspLogQueue = newOCSPLogQueue(ocspLogMaxLength, ocspLogPeriod, stats, logger)
-	}
-
-	ca = &CertificateAuthorityImpl{
+	ca = &certificateAuthorityImpl{
 		sa:      sa,
 		pa:      pa,
+		ocsp:    ocsp,
 		issuers: issuers,
 		// TODO(#5394): This is only exported to support deployability
 		// until `ECDSAAllowedAccounts` is replaced by
 		// `ECDSAAllowedListFilename` in all staging and production
 		// configs.
 		ecdsaAllowList:     ecdsaAllowList,
-=======
-	ca = &certificateAuthorityImpl{
-		sa:                 sa,
-		pa:                 pa,
-		ocsp:               ocsp,
-		issuers:            issuers,
-		ecdsaAllowedRegIDs: ecdsaAllowedRegIDsMap,
->>>>>>> e5c48f46
 		validityPeriod:     certExpiry,
 		backdate:           certBackdate,
 		prefix:             serialPrefix,
