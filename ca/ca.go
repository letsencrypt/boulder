--- conflicted
+++ resolved
@@ -99,24 +99,9 @@
 	// A map from issuer cert common name to an internalIssuer struct
 	issuers map[string]*internalIssuer
 	// The common name of the default issuer cert
-<<<<<<< HEAD
-	defaultIssuer    *internalIssuer
-	sa               certificateStorage
-	pa               core.PolicyAuthority
-	keyPolicy        goodkey.KeyPolicy
-	clk              clock.Clock
-	log              blog.Logger
-	stats            metrics.Scope
-	prefix           int // Prepended to the serial number
-	validityPeriod   time.Duration
-	maxNames         int
-	forceCNFromSAN   bool
-	enableMustStaple bool
-	signatureCount   *prometheus.CounterVec
-=======
 	defaultIssuer     *internalIssuer
-	SA                certificateStorage
-	PA                core.PolicyAuthority
+	sa                certificateStorage
+	pa                core.PolicyAuthority
 	keyPolicy         goodkey.KeyPolicy
 	clk               clock.Clock
 	log               blog.Logger
@@ -128,7 +113,6 @@
 	enableMustStaple  bool
 	signatureCount    *prometheus.CounterVec
 	csrExtensionCount *prometheus.CounterVec
->>>>>>> a6564086
 }
 
 // Issuer represents a single issuer certificate, along with its key.
@@ -251,22 +235,8 @@
 	stats.MustRegister(signatureCount)
 
 	ca = &CertificateAuthorityImpl{
-<<<<<<< HEAD
-		sa:               sa,
-		pa:               pa,
-		issuers:          internalIssuers,
-		defaultIssuer:    defaultIssuer,
-		rsaProfile:       rsaProfile,
-		ecdsaProfile:     ecdsaProfile,
-		prefix:           config.SerialPrefix,
-		clk:              clk,
-		log:              logger,
-		stats:            stats,
-		keyPolicy:        keyPolicy,
-		forceCNFromSAN:   !config.DoNotForceCN, // Note the inversion here
-		enableMustStaple: config.EnableMustStaple,
-		signatureCount:   signatureCount,
-=======
+		sa:                sa,
+		pa:                pa,
 		issuers:           internalIssuers,
 		defaultIssuer:     defaultIssuer,
 		rsaProfile:        rsaProfile,
@@ -280,7 +250,6 @@
 		enableMustStaple:  config.EnableMustStaple,
 		signatureCount:    signatureCount,
 		csrExtensionCount: csrExtensionCount,
->>>>>>> a6564086
 	}
 
 	if config.Expiry == "" {
