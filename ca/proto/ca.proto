syntax = "proto3";

package ca;
option go_package = "github.com/letsencrypt/boulder/ca/proto";

import "core/proto/core.proto";
import "google/protobuf/timestamp.proto";

// CertificateAuthority issues certificates.
service CertificateAuthority {
  rpc IssuePrecertificate(IssueCertificateRequest) returns (IssuePrecertificateResponse) {}
  rpc IssueCertificateForPrecertificate(IssueCertificateForPrecertificateRequest) returns (core.Certificate) {}
}

message IssueCertificateRequest {
  // Next unused field number: 6
  bytes csr = 1;
  int64 registrationID = 2;
  int64 orderID = 3;
  int64 issuerNameID = 4;

  // certProfileName is a human readable name provided by the RA and used to
  // determine if the CA can issue for that profile. A default name will be
  // assigned during *Profile construction if no name is provided.
  string certProfileName = 5;
}

message IssuePrecertificateResponse {
  // Next unused field number: 3
  bytes DER = 1;
<<<<<<< HEAD
  // The CA will use the selected profile during issuance of the precertificate.
  // It must return a fully populated CertificateProfile message to the RA along
  // so that eventual issuance of the final certificate can be performed using
  // the same profile.
  CertificateProfile certProfile = 2;
=======

  // certProfileHash is a hash over the exported fields of a certificate profile
  // to ensure that the profile remains unchanged after multiple roundtrips
  // through the RA and CA.
  bytes certProfileHash = 2;
>>>>>>> cfbcbfa8
}

message IssueCertificateForPrecertificateRequest {
  // Next unused field number: 6
  bytes DER = 1;
  repeated bytes SCTs = 2;
  int64 registrationID = 3;
  int64 orderID = 4;

  // certProfileHash is a hash over the exported fields of a certificate profile
  // to ensure that the profile remains unchanged after multiple roundtrips
  // through the RA and CA.
  bytes certProfileHash = 5;
}

// OCSPGenerator generates OCSP. We separate this out from
// CertificateAuthority so that we can restrict access to a different subset of
// hosts, so the hosts that need to request OCSP generation don't need to be
// able to request certificate issuance.
service OCSPGenerator {
  rpc GenerateOCSP(GenerateOCSPRequest) returns (OCSPResponse) {}
}

// Exactly one of certDER or [serial and issuerID] must be set.
message GenerateOCSPRequest {
  // Next unused field number: 8
  string status = 2;
  int32 reason = 3;
  reserved 4; // Previously revokedAtNS
  google.protobuf.Timestamp revokedAt = 7;
  string serial = 5;
  int64 issuerID = 6;
}

message OCSPResponse {
  bytes response = 1;
}

// CRLGenerator signs CRLs. It is separated for the same reason as OCSPGenerator.
service CRLGenerator {
  rpc GenerateCRL(stream GenerateCRLRequest) returns (stream GenerateCRLResponse) {}
}

message GenerateCRLRequest {
  oneof payload {
    CRLMetadata metadata = 1;
    core.CRLEntry entry = 2;
  }
}

message CRLMetadata {
  // Next unused field number: 5
  int64 issuerNameID = 1;
  reserved 2; // Previously thisUpdateNS
  google.protobuf.Timestamp thisUpdate = 4;
  int64 shardIdx = 3;
}

message GenerateCRLResponse {
  bytes chunk = 1;
}<|MERGE_RESOLUTION|>--- conflicted
+++ resolved
@@ -28,19 +28,11 @@
 message IssuePrecertificateResponse {
   // Next unused field number: 3
   bytes DER = 1;
-<<<<<<< HEAD
-  // The CA will use the selected profile during issuance of the precertificate.
-  // It must return a fully populated CertificateProfile message to the RA along
-  // so that eventual issuance of the final certificate can be performed using
-  // the same profile.
-  CertificateProfile certProfile = 2;
-=======
 
   // certProfileHash is a hash over the exported fields of a certificate profile
   // to ensure that the profile remains unchanged after multiple roundtrips
   // through the RA and CA.
   bytes certProfileHash = 2;
->>>>>>> cfbcbfa8
 }
 
 message IssueCertificateForPrecertificateRequest {
