syntax = "proto3";

package ca;
option go_package = "github.com/letsencrypt/boulder/ca/proto";

import "core/proto/core.proto";
import "google/protobuf/timestamp.proto";

// CertificateAuthority issues certificates.
service CertificateAuthority {
  rpc IssuePrecertificate(IssueCertificateRequest) returns (IssuePrecertificateResponse) {}
  rpc IssueCertificateForPrecertificate(IssueCertificateForPrecertificateRequest) returns (core.Certificate) {}
}

// CertificateProfile contains a human readable profile name and a byte hash of
// the entire profile.
message CertificateProfile {
  // Next unused field number: 3

  // The name is guaranteed to be non-empty because a default name will be
  // assigned during *Profile construction if no name is provided.
<<<<<<< HEAD
  string name = 1; 
=======
  string name = 1;
>>>>>>> f0fbf0f8

  // The hash over the full contents of a certificate profile ensures that the
  // profile remains unchanged after multiple roundtrips through the RA and CA.
  bytes hash = 2;
}

message IssueCertificateRequest {
  // Next unused field number: 6
  bytes csr = 1;
  int64 registrationID = 2;
  int64 orderID = 3;
  int64 issuerNameID = 4;

  // The receiving CA must ensure the `name` field is found within its internal
  // map of certificate profiles or else a precertificate could be issued from
  // an unintended profile. The hash field will be empty at this point because
  // the RA is just routing the ACME client selected profile provided by the WFE
  // and has no internal understanding of a *Profile. 
  CertificateProfile certProfile = 5;
}

message IssuePrecertificateResponse {
  // Next unused field number: 3
  bytes DER = 1;
<<<<<<< HEAD
  
=======

>>>>>>> f0fbf0f8
  // The CA will use the selected profile during issuance of the precertificate.
  // It must return a fully populated CertificateProfile message to the RA along
  // so that eventual issuance of the final certificate can be performed using
  // the same profile.
  CertificateProfile certProfile = 2;
}

message IssueCertificateForPrecertificateRequest {
  // Next unused field number: 6
  bytes DER = 1;
  repeated bytes SCTs = 2;
  int64 registrationID = 3;
  int64 orderID = 4;

  // The RA sends the fully populated CertificateProfile it previously received
  // back to a (possibly different) CA. The receiving CA must ensure the value
  // of the `hash` field is found within its internal map of certificate
  // profiles or else a certificate could be issued from a different profile
  // than the precertificate.
  CertificateProfile certProfile = 5;
}

// OCSPGenerator generates OCSP. We separate this out from
// CertificateAuthority so that we can restrict access to a different subset of
// hosts, so the hosts that need to request OCSP generation don't need to be
// able to request certificate issuance.
service OCSPGenerator {
  rpc GenerateOCSP(GenerateOCSPRequest) returns (OCSPResponse) {}
}

// Exactly one of certDER or [serial and issuerID] must be set.
message GenerateOCSPRequest {
  // Next unused field number: 8
  string status = 2;
  int32 reason = 3;
  reserved 4; // Previously revokedAtNS
  google.protobuf.Timestamp revokedAt = 7;
  string serial = 5;
  int64 issuerID = 6;
}

message OCSPResponse {
  bytes response = 1;
}

// CRLGenerator signs CRLs. It is separated for the same reason as OCSPGenerator.
service CRLGenerator {
  rpc GenerateCRL(stream GenerateCRLRequest) returns (stream GenerateCRLResponse) {}
}

message GenerateCRLRequest {
  oneof payload {
    CRLMetadata metadata = 1;
    core.CRLEntry entry = 2;
  }
}

message CRLMetadata {
  // Next unused field number: 5
  int64 issuerNameID = 1;
  reserved 2; // Previously thisUpdateNS
  google.protobuf.Timestamp thisUpdate = 4;
  int64 shardIdx = 3;
}

message GenerateCRLResponse {
  bytes chunk = 1;
}<|MERGE_RESOLUTION|>--- conflicted
+++ resolved
@@ -19,11 +19,7 @@
 
   // The name is guaranteed to be non-empty because a default name will be
   // assigned during *Profile construction if no name is provided.
-<<<<<<< HEAD
-  string name = 1; 
-=======
   string name = 1;
->>>>>>> f0fbf0f8
 
   // The hash over the full contents of a certificate profile ensures that the
   // profile remains unchanged after multiple roundtrips through the RA and CA.
@@ -48,11 +44,6 @@
 message IssuePrecertificateResponse {
   // Next unused field number: 3
   bytes DER = 1;
-<<<<<<< HEAD
-  
-=======
-
->>>>>>> f0fbf0f8
   // The CA will use the selected profile during issuance of the precertificate.
   // It must return a fully populated CertificateProfile message to the RA along
   // so that eventual issuance of the final certificate can be performed using
