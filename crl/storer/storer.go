package storer

import (
	"bytes"
	"context"
	"crypto/sha256"
<<<<<<< HEAD
	"crypto/x509/pkix"
	"encoding/asn1"
=======
	"crypto/x509"
>>>>>>> 519c199c
	"encoding/base64"
	"errors"
	"fmt"
	"io"
	"math/big"
	"time"

	"github.com/aws/aws-sdk-go-v2/service/s3"
	"github.com/aws/aws-sdk-go-v2/service/s3/types"
	smithyhttp "github.com/aws/smithy-go/transport/http"
	"github.com/jmhodges/clock"
	"github.com/prometheus/client_golang/prometheus"
	"google.golang.org/protobuf/types/known/emptypb"

	"github.com/letsencrypt/boulder/crl"
	cspb "github.com/letsencrypt/boulder/crl/storer/proto"
	"github.com/letsencrypt/boulder/issuance"
	blog "github.com/letsencrypt/boulder/log"
)

// simpleS3 matches the subset of the s3.Client interface which we use, to allow
// simpler mocking in tests.
type simpleS3 interface {
	PutObject(ctx context.Context, params *s3.PutObjectInput, optFns ...func(*s3.Options)) (*s3.PutObjectOutput, error)
	GetObject(ctx context.Context, params *s3.GetObjectInput, optFns ...func(*s3.Options)) (*s3.GetObjectOutput, error)
}

type crlStorer struct {
	cspb.UnimplementedCRLStorerServer
	s3Client         simpleS3
	s3Bucket         string
	issuers          map[issuance.IssuerNameID]*issuance.Certificate
	uploadCount      *prometheus.CounterVec
	sizeHistogram    *prometheus.HistogramVec
	latencyHistogram *prometheus.HistogramVec
	log              blog.Logger
	clk              clock.Clock
}

func New(
	issuers []*issuance.Certificate,
	s3Client simpleS3,
	s3Bucket string,
	stats prometheus.Registerer,
	log blog.Logger,
	clk clock.Clock,
) (*crlStorer, error) {
	issuersByNameID := make(map[issuance.IssuerNameID]*issuance.Certificate, len(issuers))
	for _, issuer := range issuers {
		issuersByNameID[issuer.NameID()] = issuer
	}

	uploadCount := prometheus.NewCounterVec(prometheus.CounterOpts{
		Name: "crl_storer_uploads",
		Help: "A counter of the number of CRLs uploaded by crl-storer",
	}, []string{"issuer", "result"})
	stats.MustRegister(uploadCount)

	sizeHistogram := prometheus.NewHistogramVec(prometheus.HistogramOpts{
		Name:    "crl_storer_sizes",
		Help:    "A histogram of the sizes (in bytes) of CRLs uploaded by crl-storer",
		Buckets: []float64{0, 256, 1024, 4096, 16384, 65536},
	}, []string{"issuer"})
	stats.MustRegister(sizeHistogram)

	latencyHistogram := prometheus.NewHistogramVec(prometheus.HistogramOpts{
		Name:    "crl_storer_upload_times",
		Help:    "A histogram of the time (in seconds) it took crl-storer to upload CRLs",
		Buckets: []float64{0.01, 0.2, 0.5, 1, 2, 5, 10, 20, 50, 100, 200, 500, 1000, 2000, 5000},
	}, []string{"issuer"})
	stats.MustRegister(latencyHistogram)

	return &crlStorer{
		issuers:          issuersByNameID,
		s3Client:         s3Client,
		s3Bucket:         s3Bucket,
		uploadCount:      uploadCount,
		sizeHistogram:    sizeHistogram,
		latencyHistogram: latencyHistogram,
		log:              log,
		clk:              clk,
	}, nil
}

// TODO(#6261): Unify all error messages to identify the shard they're working
// on as a JSON object including issuer, crl number, and shard number.

// UploadCRL implements the gRPC method of the same name. It takes a stream of
// bytes as its input, parses and runs some sanity checks on the CRL, and then
// uploads it to S3.
func (cs *crlStorer) UploadCRL(stream cspb.CRLStorer_UploadCRLServer) error {
	var issuer *issuance.Certificate
	var shardIdx int64
	var crlNumber *big.Int
	crlBytes := make([]byte, 0)

	// Read all of the messages from the input stream.
	for {
		in, err := stream.Recv()
		if err != nil {
			if err == io.EOF {
				break
			}
			return err
		}

		switch payload := in.Payload.(type) {
		case *cspb.UploadCRLRequest_Metadata:
			if crlNumber != nil || issuer != nil {
				return errors.New("got more than one metadata message")
			}
			if payload.Metadata.IssuerNameID == 0 || payload.Metadata.Number == 0 {
				return errors.New("got incomplete metadata message")
			}

			shardIdx = payload.Metadata.ShardIdx
			crlNumber = crl.Number(time.Unix(0, payload.Metadata.Number))

			var ok bool
			issuer, ok = cs.issuers[issuance.IssuerNameID(payload.Metadata.IssuerNameID)]
			if !ok {
				return fmt.Errorf("got unrecognized IssuerID: %d", payload.Metadata.IssuerNameID)
			}

		case *cspb.UploadCRLRequest_CrlChunk:
			crlBytes = append(crlBytes, payload.CrlChunk...)
		}
	}

	// Do some basic sanity checks on the received metadata and CRL.
	if issuer == nil || crlNumber == nil {
		return errors.New("got no metadata message")
	}

	crlId := crl.Id(issuer.NameID(), int(shardIdx), crlNumber)

	cs.sizeHistogram.WithLabelValues(issuer.Subject.CommonName).Observe(float64(len(crlBytes)))

	crl, err := x509.ParseRevocationList(crlBytes)
	if err != nil {
		return fmt.Errorf("parsing CRL for %s: %w", crlId, err)
	}

	if crl.Number.Cmp(crlNumber) != 0 {
		return errors.New("got mismatched CRL Number")
	}

	err = crl.CheckSignatureFrom(issuer.Certificate)
	if err != nil {
		return fmt.Errorf("validating signature for %s: %w", crlId, err)
	}

	// Before uploading this CRL, we want to compare it against the previous CRL
	// to ensure that the CRL Number field is not going backwards. This is an
	// additional safety check against clock skew and potential races, if multiple
	// crl-updaters are working on the same shard at the same time. We only run
	// these checks if we found a CRL, so we don't block uploading brand new CRLs.
	filename := fmt.Sprintf("%d/%d.crl", issuer.NameID(), shardIdx)
	prevObj, err := cs.s3Client.GetObject(stream.Context(), &s3.GetObjectInput{
		Bucket: &cs.s3Bucket,
		Key:    &filename,
	})
	if err != nil {
		smithyErr := &smithyhttp.ResponseError{}
		if !errors.As(err, &smithyErr) || smithyErr.HTTPStatusCode() != 404 {
			return fmt.Errorf("getting previous CRL for %s: %w", crlId, err)
		}
		cs.log.Infof("No previous CRL found for %s, proceeding", crlId)
	} else {
		prevBytes, err := io.ReadAll(prevObj.Body)
		if err != nil {
			return fmt.Errorf("downloading previous CRL for %s: %w", crlId, err)
		}

		prevCRL, err := crl_x509.ParseRevocationList(prevBytes)
		if err != nil {
			return fmt.Errorf("parsing previous CRL for %s: %w", crlId, err)
		}

		idp := getIDPExt(crl.Extensions)
		prevIdp := getIDPExt(prevCRL.Extensions)
		if !bytes.Equal(idp, prevIdp) {
			return fmt.Errorf("IDP does not match previous: %x != %x", idp, prevIdp)
		}

		if crl.Number.Cmp(prevCRL.Number) <= 0 {
			return fmt.Errorf("crlNumber not strictly increasing: %d <= %d", crl.Number, prevCRL.Number)
		}
	}

	// Finally actually upload the new CRL.
	start := cs.clk.Now()

	checksum := sha256.Sum256(crlBytes)
	checksumb64 := base64.StdEncoding.EncodeToString(checksum[:])
	crlContentType := "application/pkix-crl"
	_, err = cs.s3Client.PutObject(stream.Context(), &s3.PutObjectInput{
		Bucket:            &cs.s3Bucket,
		Key:               &filename,
		Body:              bytes.NewReader(crlBytes),
		ChecksumAlgorithm: types.ChecksumAlgorithmSha256,
		ChecksumSHA256:    &checksumb64,
		ContentType:       &crlContentType,
		Metadata:          map[string]string{"crlNumber": crlNumber.String()},
	})

	latency := cs.clk.Now().Sub(start)
	cs.latencyHistogram.WithLabelValues(issuer.Subject.CommonName).Observe(latency.Seconds())

	if err != nil {
		cs.uploadCount.WithLabelValues(issuer.Subject.CommonName, "failed").Inc()
		cs.log.AuditErrf("CRL upload failed: id=[%s] err=[%s]", crlId, err)
		return fmt.Errorf("uploading to S3: %w", err)
	}

	cs.uploadCount.WithLabelValues(issuer.Subject.CommonName, "success").Inc()
	cs.log.AuditInfof(
		"CRL uploaded: id=[%s] issuerCN=[%s] thisUpdate=[%s] nextUpdate=[%s] numEntries=[%d]",
		crlId, issuer.Subject.CommonName, crl.ThisUpdate, crl.NextUpdate, len(crl.RevokedCertificateEntries),
	)

	return stream.SendAndClose(&emptypb.Empty{})
}

// getIDPExt returns the contents of the issuingDistributionPoint extension, if present.
func getIDPExt(exts []pkix.Extension) []byte {
	for _, ext := range exts {
		if ext.Id.Equal(asn1.ObjectIdentifier{2, 5, 29, 28}) { // id-ce-issuingDistributionPoint
			return ext.Value
		}
	}
	return nil
}<|MERGE_RESOLUTION|>--- conflicted
+++ resolved
@@ -4,12 +4,9 @@
 	"bytes"
 	"context"
 	"crypto/sha256"
-<<<<<<< HEAD
+	"crypto/x509"
 	"crypto/x509/pkix"
 	"encoding/asn1"
-=======
-	"crypto/x509"
->>>>>>> 519c199c
 	"encoding/base64"
 	"errors"
 	"fmt"
@@ -184,7 +181,7 @@
 			return fmt.Errorf("downloading previous CRL for %s: %w", crlId, err)
 		}
 
-		prevCRL, err := crl_x509.ParseRevocationList(prevBytes)
+		prevCRL, err := x509.ParseRevocationList(prevBytes)
 		if err != nil {
 			return fmt.Errorf("parsing previous CRL for %s: %w", crlId, err)
 		}
