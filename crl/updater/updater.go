--- conflicted
+++ resolved
@@ -203,13 +203,13 @@
 }
 
 // tickIssuer performs the full CRL issuance cycle for a single issuer cert.
-func (cu *crlUpdater) tickIssuer(ctx context.Context, atTime time.Time, issuerID issuance.IssuerNameID) error {
+func (cu *crlUpdater) tickIssuer(ctx context.Context, atTime time.Time, issuerNameID issuance.IssuerNameID) error {
 	start := cu.clk.Now()
 	result := "success"
 	defer func() {
-		cu.tickHistogram.WithLabelValues(cu.issuers[issuerID].Subject.CommonName+" (Overall)", result).Observe(cu.clk.Since(start).Seconds())
+		cu.tickHistogram.WithLabelValues(cu.issuers[issuerNameID].Subject.CommonName+" (Overall)", result).Observe(cu.clk.Since(start).Seconds())
 	}()
-	cu.log.Debugf("Ticking issuer %d at time %s", issuerID, atTime)
+	cu.log.Debugf("Ticking issuer %d at time %s", issuerNameID, atTime)
 
 	type shardResult struct {
 		shardIdx int
@@ -224,7 +224,7 @@
 			default:
 				out <- shardResult{
 					shardIdx: idx,
-					err:      cu.tickShard(ctx, atTime, issuerID, idx),
+					err:      cu.tickShard(ctx, atTime, issuerNameID, idx),
 				}
 			}
 		}
@@ -236,13 +236,8 @@
 		go shardWorker(shardIdxs, shardResults)
 	}
 
-<<<<<<< HEAD
 	for shardIdx := 0; shardIdx < cu.numShards; shardIdx++ {
 		shardIdxs <- shardIdx
-=======
-	for shardID := 0; shardID < cu.numShards; shardID++ {
-		shardIdxs <- shardID
->>>>>>> 0eec51f0
 	}
 	close(shardIdxs)
 
@@ -259,19 +254,19 @@
 	return nil
 }
 
-func (cu *crlUpdater) tickShard(ctx context.Context, atTime time.Time, issuerID issuance.IssuerNameID, shardIdx int) error {
+func (cu *crlUpdater) tickShard(ctx context.Context, atTime time.Time, issuerNameID issuance.IssuerNameID, shardIdx int) error {
 	start := cu.clk.Now()
 	result := "success"
 	defer func() {
-		cu.tickHistogram.WithLabelValues(cu.issuers[issuerID].Subject.CommonName, result).Observe(cu.clk.Since(start).Seconds())
+		cu.tickHistogram.WithLabelValues(cu.issuers[issuerNameID].Subject.CommonName, result).Observe(cu.clk.Since(start).Seconds())
 		cu.generatedCounter.WithLabelValues(result).Inc()
 	}()
-	cu.log.Debugf("Ticking shard %d of issuer %d at time %s", shardIdx, issuerID, atTime)
+	cu.log.Debugf("Ticking shard %d of issuer %d at time %s", shardIdx, issuerNameID, atTime)
 
 	expiresAfter, expiresBefore := cu.getShardBoundaries(atTime, shardIdx)
 
 	saStream, err := cu.sa.GetRevokedCerts(ctx, &sapb.GetRevokedCertsRequest{
-		IssuerNameID:  int64(issuerID),
+		IssuerNameID:  int64(issuerNameID),
 		ExpiresAfter:  expiresAfter.UnixNano(),
 		ExpiresBefore: expiresBefore.UnixNano(),
 		RevokedBefore: atTime.UnixNano(),
@@ -290,15 +285,9 @@
 	err = caStream.Send(&capb.GenerateCRLRequest{
 		Payload: &capb.GenerateCRLRequest_Metadata{
 			Metadata: &capb.CRLMetadata{
-<<<<<<< HEAD
-				IssuerID:   int64(issuerID),
+				IssuerID:   int64(issuerNameID),
 				ThisUpdate: atTime.UnixNano(),
 				ShardIdx:   int64(shardIdx),
-=======
-				IssuerNameID: int64(issuerID),
-				ThisUpdate:   atTime.UnixNano(),
-				ShardIdx:     int64(shardIdx),
->>>>>>> 0eec51f0
 			},
 		},
 	})
@@ -335,7 +324,6 @@
 	if err != nil {
 		result = "failed"
 		return fmt.Errorf("closing CA request stream for shard %d: %w", shardIdx, err)
-<<<<<<< HEAD
 	}
 
 	csStream, err := cu.cs.UploadCRL(ctx)
@@ -347,17 +335,15 @@
 	err = csStream.Send(&cspb.UploadCRLRequest{
 		Payload: &cspb.UploadCRLRequest_Metadata{
 			Metadata: &cspb.CRLMetadata{
-				IssuerID: int64(issuerID),
-				Number:   atTime.UnixNano(),
-				ShardIdx: int64(shardIdx),
+				IssuerNameID: int64(issuerNameID),
+				Number:       atTime.UnixNano(),
+				ShardIdx:     int64(shardIdx),
 			},
 		},
 	})
 	if err != nil {
 		result = "failed"
 		return fmt.Errorf("sending CRLStorer metadata for shard %d: %w", shardIdx, err)
-=======
->>>>>>> 0eec51f0
 	}
 
 	crlLen := 0
@@ -386,22 +372,15 @@
 		crlHash.Write(out.Chunk)
 	}
 
-<<<<<<< HEAD
 	cu.log.Infof(
 		"Generated CRL: issuerID=[%d] number=[%d] shard=[%d] size=[%d] hash=[%x]",
-		issuerID, atTime.UnixNano(), shardIdx, crlLen, crlHash.Sum(nil))
+		issuerNameID, atTime.UnixNano(), shardIdx, crlLen, crlHash.Sum(nil))
 
 	err = csStream.CloseSend()
 	if err != nil {
 		result = "failed"
 		return fmt.Errorf("closing CRLStorer upload stream for shard %d: %w", shardIdx, err)
 	}
-=======
-	crlHash := crlHasher.Sum(nil)
-	cu.log.AuditInfof(
-		"Received CRL: issuerID=[%d] number=[%d] shard=[%d] size=[%d] hash=[%x]",
-		issuerID, atTime.UnixNano(), shardIdx, len(crlBytes), crlHash)
->>>>>>> 0eec51f0
 
 	return nil
 }
