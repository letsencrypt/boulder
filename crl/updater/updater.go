--- conflicted
+++ resolved
@@ -6,11 +6,8 @@
 	"errors"
 	"fmt"
 	"io"
-<<<<<<< HEAD
 	"math"
-=======
 	"math/big"
->>>>>>> a3ddc42c
 	"sort"
 	"strings"
 	"time"
