--- conflicted
+++ resolved
@@ -49,12 +49,7 @@
 # will be used to produce the regular `boulder-*` packages.
 BOULDER="${PWD}"
 BUILD="$(mktemp -d)"
-<<<<<<< HEAD
-TARGET="${BUILD}"/opt/boulder
-=======
-
 TARGET="${BUILD}/opt/boulder"
->>>>>>> b57988d7
 
 COMMIT_ID="$(git rev-parse --short=8 HEAD)"
 
@@ -71,17 +66,8 @@
 
 cp -a "${BOULDER}/data/" "${TARGET}/data/"
 
-<<<<<<< HEAD
-mkdir "${BUILD}"/DEBIAN
-cat > "${BUILD}"/DEBIAN/control <<-EOF
-=======
-# Set $VERSION to be a simulacrum of what is set in other build environments.
-export VERSION="${GO_VERSION}.$(date +%s)"
-COMMIT_ID="$(git rev-parse --short=8 HEAD)"
-
 mkdir "${BUILD}/DEBIAN"
 cat > "${BUILD}/DEBIAN/control" <<-EOF
->>>>>>> b57988d7
 Package: boulder
 Version: 1:${VERSION}
 License: Mozilla Public License v2.0
