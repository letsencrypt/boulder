--- conflicted
+++ resolved
@@ -48,7 +48,6 @@
 	if hostname == "_acme-challenge.empty-txts.com" {
 		return []string{}, ResolverAddrs{"MockClient"}, nil
 	}
-<<<<<<< HEAD
 
 	//test accounturl http://boulder.service.consul:4000/acme/reg/11111 have challengesubdomain 62oc7an6git3ml2v
 	if hostname == "_acme-challenge_62oc7an6git3ml2v.good-dns01.com" {
@@ -67,10 +66,7 @@
 	if strings.HasPrefix(hostname, "_acme-challenge_") {
 		return []string{}, nil
 	}
-	return []string{"hostname"}, nil
-=======
 	return []string{"hostname"}, ResolverAddrs{"MockClient"}, nil
->>>>>>> 0e9f5d35
 }
 
 // makeTimeoutError returns a a net.OpError for which Timeout() returns true.
