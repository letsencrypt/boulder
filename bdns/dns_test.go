--- conflicted
+++ resolved
@@ -622,14 +622,9 @@
 	}
 
 	dr.dnsClient = &testExchanger{errs: []error{isTempErr, isTempErr, nil}}
-<<<<<<< HEAD
 	ctx, cancel = context.WithTimeout(context.Background(), -10*time.Hour)
 	defer cancel()
-	_, _, err = dr.LookupTXT(ctx, "example.com")
-=======
-	ctx, _ = context.WithTimeout(context.Background(), -10*time.Hour)
 	_, err = dr.LookupTXT(ctx, "example.com")
->>>>>>> e839042b
 	if err == nil ||
 		err.Error() != "DNS problem: query timed out looking up TXT for example.com" {
 		t.Errorf("expected %s, got %s", context.DeadlineExceeded, err)
