--- conflicted
+++ resolved
@@ -285,11 +285,7 @@
 
 // LoadIssuer constructs a new Issuer, loading its certificate from disk and its
 // private key material from the indicated location. It also verifies that the
-<<<<<<< HEAD
-// issuer metadata (such a AIA URLs) is well-formed.
-=======
 // issuer metadata (such as AIA URLs) is well-formed.
->>>>>>> af2c1a59
 func LoadIssuer(config IssuerConfig, clk clock.Clock) (*Issuer, error) {
 	issuerCert, err := LoadCertificate(config.Location.CertFile)
 	if err != nil {
