package issuance

import (
	"crypto"
	"crypto/dsa"
	"crypto/ecdsa"
	"crypto/ed25519"
	"crypto/elliptic"
	"crypto/rand"
	"crypto/rsa"
	"crypto/x509"
	"crypto/x509/pkix"
	"encoding/asn1"
<<<<<<< HEAD
	"encoding/base64"
=======
	"fmt"
>>>>>>> a4ba9b1a
	"io/ioutil"
	"math/big"
	"os"
	"strings"
	"testing"
	"time"

	ct "github.com/google/certificate-transparency-go"
	"github.com/jmhodges/clock"
	"github.com/letsencrypt/boulder/cmd"
	"github.com/letsencrypt/boulder/core"
	"github.com/letsencrypt/boulder/linter"
	"github.com/letsencrypt/boulder/policyasn1"
	"github.com/letsencrypt/boulder/test"
)

func defaultProfileConfig() ProfileConfig {
	return ProfileConfig{
		AllowCommonName: true,
		AllowCTPoison:   true,
		AllowSCTList:    true,
		AllowMustStaple: true,
		Policies: []PolicyInformation{
			{OID: "1.2.3"},
		},
		MaxValidityPeriod:   cmd.ConfigDuration{Duration: time.Hour},
		MaxValidityBackdate: cmd.ConfigDuration{Duration: time.Hour},
	}
}

func defaultIssuerConfig() IssuerConfig {
	return IssuerConfig{
		UseForECDSALeaves: true,
		UseForRSALeaves:   true,
		IssuerURL:         "http://issuer-url",
		OCSPURL:           "http://ocsp-url",
	}
}

func defaultProfile() *Profile {
	p, _ := NewProfile(defaultProfileConfig(), defaultIssuerConfig())
	return p
}

var issuerCert *Certificate
var issuerSigner *ecdsa.PrivateKey

func TestMain(m *testing.M) {
	tk, err := ecdsa.GenerateKey(elliptic.P256(), rand.Reader)
	cmd.FailOnError(err, "failed to generate test key")
	issuerSigner = tk
	template := &x509.Certificate{
		SerialNumber:          big.NewInt(123),
		BasicConstraintsValid: true,
		IsCA:                  true,
		Subject: pkix.Name{
			CommonName: "big ca",
		},
		KeyUsage: x509.KeyUsageCertSign | x509.KeyUsageDigitalSignature,
	}
	issuer, err := x509.CreateCertificate(rand.Reader, template, template, tk.Public(), tk)
	cmd.FailOnError(err, "failed to generate test issuer")
	cert, err := x509.ParseCertificate(issuer)
	cmd.FailOnError(err, "failed to parse test issuer")
	issuerCert = &Certificate{Certificate: cert}
	os.Exit(m.Run())
}

func TestNewProfilePolicies(t *testing.T) {
	config := defaultProfileConfig()
	config.Policies = append(config.Policies, PolicyInformation{
		OID: "1.2.3.4",
		Qualifiers: []PolicyQualifier{
			{
				Type:  "id-qt-cps",
				Value: "cps-url",
			},
		},
	})
	profile, err := NewProfile(config, defaultIssuerConfig())
	test.AssertNotError(t, err, "NewProfile failed")
	test.AssertDeepEquals(t, *profile, Profile{
		useForRSALeaves:   true,
		useForECDSALeaves: true,
		allowMustStaple:   true,
		allowCTPoison:     true,
		allowSCTList:      true,
		allowCommonName:   true,
		issuerURL:         "http://issuer-url",
		ocspURL:           "http://ocsp-url",
		policies: &pkix.Extension{
			Id:    asn1.ObjectIdentifier{2, 5, 29, 32},
			Value: []byte{48, 36, 48, 4, 6, 2, 42, 3, 48, 28, 6, 3, 42, 3, 4, 48, 21, 48, 19, 6, 8, 43, 6, 1, 5, 5, 7, 2, 1, 22, 7, 99, 112, 115, 45, 117, 114, 108},
		},
		maxBackdate: time.Hour,
		maxValidity: time.Hour,
	})
	var policies []policyasn1.PolicyInformation
	_, err = asn1.Unmarshal(profile.policies.Value, &policies)
	test.AssertNotError(t, err, "failed to parse policies extension")
	test.AssertEquals(t, len(policies), 2)
	test.AssertDeepEquals(t, policies[0], policyasn1.PolicyInformation{
		Policy: asn1.ObjectIdentifier{1, 2, 3},
	})
	test.AssertDeepEquals(t, policies[1], policyasn1.PolicyInformation{
		Policy: asn1.ObjectIdentifier{1, 2, 3, 4},
		Qualifiers: []policyasn1.PolicyQualifier{{
			OID:   asn1.ObjectIdentifier{1, 3, 6, 1, 5, 5, 7, 2, 1},
			Value: "cps-url",
		}},
	})
}

func TestNewProfileNoIssuerURL(t *testing.T) {
	_, err := NewProfile(ProfileConfig{}, IssuerConfig{})
	test.AssertError(t, err, "NewProfile didn't fail with no issuer URL")
	test.AssertEquals(t, err.Error(), "Issuer URL is required")
}

func TestNewProfileNoOCSPURL(t *testing.T) {
	_, err := NewProfile(ProfileConfig{}, IssuerConfig{IssuerURL: "issuer-url"})
	test.AssertError(t, err, "NewProfile didn't fail with no OCSP URL")
	test.AssertEquals(t, err.Error(), "OCSP URL is required")
}

func TestNewProfileInvalidOID(t *testing.T) {
	_, err := NewProfile(ProfileConfig{
		Policies: []PolicyInformation{{
			OID: "a.b.c",
		}},
	}, defaultIssuerConfig())
	test.AssertError(t, err, "NewProfile didn't fail with unknown policy qualifier type")
	test.AssertEquals(t, err.Error(), "failed parsing policy OID \"a.b.c\": strconv.Atoi: parsing \"a\": invalid syntax")
}

func TestNewProfileUnknownQualifierType(t *testing.T) {
	_, err := NewProfile(ProfileConfig{
		Policies: []PolicyInformation{{
			OID: "1.2.3",
			Qualifiers: []PolicyQualifier{{
				Type:  "asd",
				Value: "bad",
			}},
		}},
	}, defaultIssuerConfig())
	test.AssertError(t, err, "NewProfile didn't fail with unknown policy qualifier type")
	test.AssertEquals(t, err.Error(), "unknown qualifier type: asd")
}

func TestRequestValid(t *testing.T) {
	fc := clock.NewFake()
	fc.Add(time.Hour * 24)
	tests := []struct {
		name          string
		profile       *Profile
		request       *IssuanceRequest
		expectedError string
	}{
		{
			name:          "unsupported key type",
			profile:       &Profile{},
			request:       &IssuanceRequest{PublicKey: &dsa.PublicKey{}},
			expectedError: "unsupported public key type",
		},
		{
			name:          "cannot sign rsa",
			profile:       &Profile{},
			request:       &IssuanceRequest{PublicKey: &rsa.PublicKey{}},
			expectedError: "cannot sign RSA public keys",
		},
		{
			name:          "cannot sign ecdsa",
			profile:       &Profile{},
			request:       &IssuanceRequest{PublicKey: &ecdsa.PublicKey{}},
			expectedError: "cannot sign ECDSA public keys",
		},
		{
			name: "must staple not allowed",
			profile: &Profile{
				useForECDSALeaves: true,
			},
			request: &IssuanceRequest{
				PublicKey:         &ecdsa.PublicKey{},
				IncludeMustStaple: true,
			},
			expectedError: "must-staple extension cannot be included",
		},
		{
			name: "ct poison not allowed",
			profile: &Profile{
				useForECDSALeaves: true,
			},
			request: &IssuanceRequest{
				PublicKey:       &ecdsa.PublicKey{},
				IncludeCTPoison: true,
			},
			expectedError: "ct poison extension cannot be included",
		},
		{
			name: "sct list not allowed",
			profile: &Profile{
				useForECDSALeaves: true,
			},
			request: &IssuanceRequest{
				PublicKey: &ecdsa.PublicKey{},
				SCTList:   []ct.SignedCertificateTimestamp{},
			},
			expectedError: "sct list extension cannot be included",
		},
		{
			name: "sct list and ct poison not allowed",
			profile: &Profile{
				useForECDSALeaves: true,
				allowCTPoison:     true,
				allowSCTList:      true,
			},
			request: &IssuanceRequest{
				PublicKey:       &ecdsa.PublicKey{},
				IncludeCTPoison: true,
				SCTList:         []ct.SignedCertificateTimestamp{},
			},
			expectedError: "cannot include both ct poison and sct list extensions",
		},
		{
			name: "common name not allowed",
			profile: &Profile{
				useForECDSALeaves: true,
			},
			request: &IssuanceRequest{
				PublicKey:  &ecdsa.PublicKey{},
				CommonName: "cn",
			},
			expectedError: "common name cannot be included",
		},
		{
			name: "negative validity",
			profile: &Profile{
				useForECDSALeaves: true,
			},
			request: &IssuanceRequest{
				PublicKey: &ecdsa.PublicKey{},
				NotBefore: fc.Now().Add(time.Hour),
				NotAfter:  fc.Now(),
			},
			expectedError: "NotAfter must be after NotBefore",
		},
		{
			name: "validity larger than max",
			profile: &Profile{
				useForECDSALeaves: true,
				maxValidity:       time.Minute,
			},
			request: &IssuanceRequest{
				PublicKey: &ecdsa.PublicKey{},
				NotBefore: fc.Now(),
				NotAfter:  fc.Now().Add(time.Hour - time.Second),
			},
			expectedError: "validity period is more than the maximum allowed period (1h0m0s>1m0s)",
		},
		{
			name: "validity larger than max due to inclusivity",
			profile: &Profile{
				useForECDSALeaves: true,
				maxValidity:       time.Hour,
			},
			request: &IssuanceRequest{
				PublicKey: &ecdsa.PublicKey{},
				NotBefore: fc.Now(),
				NotAfter:  fc.Now().Add(time.Hour),
			},
			expectedError: "validity period is more than the maximum allowed period (1h0m1s>1h0m0s)",
		},
		{
			name: "validity backdated more than max",
			profile: &Profile{
				useForECDSALeaves: true,
				maxValidity:       time.Hour * 2,
				maxBackdate:       time.Hour,
			},
			request: &IssuanceRequest{
				PublicKey: &ecdsa.PublicKey{},
				NotBefore: fc.Now().Add(-time.Hour * 2),
				NotAfter:  fc.Now().Add(-time.Hour),
			},
			expectedError: "NotBefore is backdated more than the maximum allowed period (2h0m0s>1h0m0s)",
		},
		{
			name: "validity is forward dated",
			profile: &Profile{
				useForECDSALeaves: true,
				maxValidity:       time.Hour * 2,
				maxBackdate:       time.Hour,
			},
			request: &IssuanceRequest{
				PublicKey: &ecdsa.PublicKey{},
				NotBefore: fc.Now().Add(time.Hour),
				NotAfter:  fc.Now().Add(time.Hour * 2),
			},
			expectedError: "NotBefore is in the future",
		},
		{
			name: "serial too short",
			profile: &Profile{
				useForECDSALeaves: true,
				maxValidity:       time.Hour * 2,
			},
			request: &IssuanceRequest{
				PublicKey: &ecdsa.PublicKey{},
				NotBefore: fc.Now(),
				NotAfter:  fc.Now().Add(time.Hour),
				Serial:    []byte{0, 1, 2, 3, 4, 5, 6, 7},
			},
			expectedError: "serial must be between 9 and 19 bytes",
		},
		{
			name: "serial too long",
			profile: &Profile{
				useForECDSALeaves: true,
				maxValidity:       time.Hour * 2,
			},
			request: &IssuanceRequest{
				PublicKey: &ecdsa.PublicKey{},
				NotBefore: fc.Now(),
				NotAfter:  fc.Now().Add(time.Hour),
				Serial:    []byte{0, 1, 2, 3, 4, 5, 6, 7, 8, 9, 0, 1, 2, 3, 4, 5, 6, 7, 8, 9},
			},
			expectedError: "serial must be between 9 and 19 bytes",
		},
		{
			name: "good",
			profile: &Profile{
				useForECDSALeaves: true,
				maxValidity:       time.Hour * 2,
			},
			request: &IssuanceRequest{
				PublicKey: &ecdsa.PublicKey{},
				NotBefore: fc.Now(),
				NotAfter:  fc.Now().Add(time.Hour),
				Serial:    []byte{1, 2, 3, 4, 5, 6, 7, 8, 9},
			},
		},
	}
	for _, tc := range tests {
		t.Run(tc.name, func(t *testing.T) {
			err := tc.profile.requestValid(fc, tc.request)
			if err != nil {
				if tc.expectedError == "" {
					t.Errorf("failed with unexpected error: %s", err)
				} else if tc.expectedError != err.Error() {
					t.Errorf("failed with unexpected error, wanted: %q, got: %q", tc.expectedError, err.Error())
				}
				return
			} else if tc.expectedError != "" {
				t.Errorf("didn't fail, expected %q", tc.expectedError)
			}
		})
	}
}

func TestGenerateTemplate(t *testing.T) {
	tests := []struct {
		name             string
		profile          *Profile
		expectedTemplate *x509.Certificate
	}{
		{
			name: "crl url",
			profile: &Profile{
				crlURL: "crl-url",
				sigAlg: x509.SHA256WithRSA,
			},
			expectedTemplate: &x509.Certificate{
				BasicConstraintsValid: true,
				SignatureAlgorithm:    x509.SHA256WithRSA,
				ExtKeyUsage:           defaultEKU,
				IssuingCertificateURL: []string{""},
				OCSPServer:            []string{""},
				CRLDistributionPoints: []string{"crl-url"},
			},
		},
		{
			name: "include policies",
			profile: &Profile{
				sigAlg: x509.SHA256WithRSA,
				policies: &pkix.Extension{
					Id:    asn1.ObjectIdentifier{1, 2, 3},
					Value: []byte{4, 5, 6},
				},
			},
			expectedTemplate: &x509.Certificate{
				BasicConstraintsValid: true,
				SignatureAlgorithm:    x509.SHA256WithRSA,
				ExtKeyUsage:           defaultEKU,
				IssuingCertificateURL: []string{""},
				OCSPServer:            []string{""},
				ExtraExtensions: []pkix.Extension{
					{
						Id:    asn1.ObjectIdentifier{1, 2, 3},
						Value: []byte{4, 5, 6},
					},
				},
			},
		},
	}
	fc := clock.NewFake()
	fc.Set(time.Time{}.Add(time.Hour))
	for _, tc := range tests {
		t.Run(tc.name, func(t *testing.T) {
			template := tc.profile.generateTemplate(fc)
			test.AssertDeepEquals(t, *template, *tc.expectedTemplate)
		})
	}
}

func TestNewIssuer(t *testing.T) {
	_, err := NewIssuer(
		issuerCert,
		issuerSigner,
		defaultProfile(),
		&linter.Linter{},
		clock.NewFake(),
	)
	test.AssertNotError(t, err, "NewIssuer failed")
}

func TestNewIssuerUnsupportedKeyType(t *testing.T) {
	_, err := NewIssuer(
		&Certificate{
			Certificate: &x509.Certificate{
				PublicKey: &ed25519.PublicKey{},
			},
		},
		&ed25519.PrivateKey{},
		defaultProfile(),
		&linter.Linter{},
		clock.NewFake(),
	)
	test.AssertError(t, err, "NewIssuer didn't fail")
	test.AssertEquals(t, err.Error(), "unsupported issuer key type")
}

func TestNewIssuerNoCertSign(t *testing.T) {
	_, err := NewIssuer(
		&Certificate{
			Certificate: &x509.Certificate{
				PublicKey: &ecdsa.PublicKey{
					Curve: elliptic.P256(),
				},
				KeyUsage: 0,
			},
		},
		issuerSigner,
		defaultProfile(),
		&linter.Linter{},
		clock.NewFake(),
	)
	test.AssertError(t, err, "NewIssuer didn't fail")
	test.AssertEquals(t, err.Error(), "end-entity signing cert does not have keyUsage certSign")
}

func TestNewIssuerNoDigitalSignature(t *testing.T) {
	_, err := NewIssuer(
		&Certificate{
			Certificate: &x509.Certificate{
				PublicKey: &ecdsa.PublicKey{
					Curve: elliptic.P256(),
				},
				KeyUsage: x509.KeyUsageCertSign,
			},
		},
		issuerSigner,
		defaultProfile(),
		&linter.Linter{},
		clock.NewFake(),
	)
	test.AssertError(t, err, "NewIssuer didn't fail")
	test.AssertEquals(t, err.Error(), "end-entity ocsp signing cert does not have keyUsage digitalSignature")
}

func TestNewIssuerOCSPOnly(t *testing.T) {
	p := defaultProfile()
	p.useForRSALeaves = false
	p.useForECDSALeaves = false
	_, err := NewIssuer(
		&Certificate{
			Certificate: &x509.Certificate{
				PublicKey: &ecdsa.PublicKey{
					Curve: elliptic.P256(),
				},
				KeyUsage: x509.KeyUsageDigitalSignature,
			},
		},
		issuerSigner,
		p,
		&linter.Linter{},
		clock.NewFake(),
	)
	test.AssertNotError(t, err, "NewIssuer failed")
}

func TestIssue(t *testing.T) {
	for _, tc := range []struct {
		name         string
		generateFunc func() (crypto.Signer, error)
		ku           x509.KeyUsage
	}{
		{
			name: "RSA",
			generateFunc: func() (crypto.Signer, error) {
				return rsa.GenerateKey(rand.Reader, 2048)
			},
			ku: x509.KeyUsageDigitalSignature | x509.KeyUsageKeyEncipherment,
		},
		{
			name: "ECDSA",
			generateFunc: func() (crypto.Signer, error) {
				return ecdsa.GenerateKey(elliptic.P256(), rand.Reader)
			},
			ku: x509.KeyUsageDigitalSignature,
		},
	} {
		t.Run(tc.name, func(t *testing.T) {
			fc := clock.NewFake()
			fc.Set(time.Now())
			linter, err := linter.New(
				issuerCert.Certificate,
				issuerSigner,
				[]string{
					"w_ct_sct_policy_count_unsatisfied",
					"e_scts_from_same_operator",
					"n_subject_common_name_included",
				},
			)
			test.AssertNotError(t, err, "failed to create linter")
			signer, err := NewIssuer(issuerCert, issuerSigner, defaultProfile(), linter, fc)
			test.AssertNotError(t, err, "NewIssuer failed")
			pk, err := tc.generateFunc()
			test.AssertNotError(t, err, "failed to generate test key")
			certBytes, err := signer.Issue(&IssuanceRequest{
				PublicKey:  pk.Public(),
				Serial:     []byte{1, 2, 3, 4, 5, 6, 7, 8, 9},
				CommonName: "example.com",
				DNSNames:   []string{"example.com"},
				NotBefore:  fc.Now(),
				NotAfter:   fc.Now().Add(time.Hour - time.Second),
			})
			test.AssertNotError(t, err, "Issue failed")
			cert, err := x509.ParseCertificate(certBytes)
			test.AssertNotError(t, err, "failed to parse certificate")
			err = cert.CheckSignatureFrom(issuerCert.Certificate)
			test.AssertNotError(t, err, "signature validation failed")
			test.AssertDeepEquals(t, cert.DNSNames, []string{"example.com"})
			test.AssertEquals(t, cert.Subject.CommonName, "example.com")
			test.AssertByteEquals(t, cert.SerialNumber.Bytes(), []byte{1, 2, 3, 4, 5, 6, 7, 8, 9})
			test.AssertDeepEquals(t, cert.PublicKey, pk.Public())
			test.AssertEquals(t, len(cert.Extensions), 8) // Constraints, KU, EKU, SKID, AKID, AIA, SAN, Policies
			test.AssertEquals(t, cert.KeyUsage, tc.ku)
		})
	}
}

func TestIssueRSA(t *testing.T) {
	fc := clock.NewFake()
	fc.Set(time.Now())
	linter, err := linter.New(
		issuerCert.Certificate,
		issuerSigner,
		[]string{
			"w_ct_sct_policy_count_unsatisfied",
			"e_scts_from_same_operator",
		},
	)
	test.AssertNotError(t, err, "failed to create linter")
	signer, err := NewIssuer(issuerCert, issuerSigner, defaultProfile(), linter, fc)
	test.AssertNotError(t, err, "NewIssuer failed")
	pk, err := rsa.GenerateKey(rand.Reader, 2048)
	test.AssertNotError(t, err, "failed to generate test key")
	certBytes, err := signer.Issue(&IssuanceRequest{
		PublicKey: pk.Public(),
		Serial:    []byte{1, 2, 3, 4, 5, 6, 7, 8, 9},
		DNSNames:  []string{"example.com"},
		NotBefore: fc.Now(),
		NotAfter:  fc.Now().Add(time.Hour - time.Second),
	})
	test.AssertNotError(t, err, "Issue failed")
	cert, err := x509.ParseCertificate(certBytes)
	test.AssertNotError(t, err, "failed to parse certificate")
	err = cert.CheckSignatureFrom(issuerCert.Certificate)
	test.AssertNotError(t, err, "signature validation failed")
	test.AssertByteEquals(t, cert.SerialNumber.Bytes(), []byte{1, 2, 3, 4, 5, 6, 7, 8, 9})
	test.AssertDeepEquals(t, cert.PublicKey, pk.Public())
	test.AssertEquals(t, len(cert.Extensions), 8) // Constraints, KU, EKU, SKID, AKID, AIA, SAN, Policies
	test.AssertEquals(t, cert.KeyUsage, x509.KeyUsageDigitalSignature|x509.KeyUsageKeyEncipherment)
}

func TestIssueCTPoison(t *testing.T) {
	fc := clock.NewFake()
	fc.Set(time.Now())
	linter, err := linter.New(
		issuerCert.Certificate,
		issuerSigner,
		[]string{
			"w_ct_sct_policy_count_unsatisfied",
			"e_scts_from_same_operator",
		},
	)
	test.AssertNotError(t, err, "failed to create linter")
	signer, err := NewIssuer(issuerCert, issuerSigner, defaultProfile(), linter, fc)
	test.AssertNotError(t, err, "NewIssuer failed")
	pk, err := ecdsa.GenerateKey(elliptic.P256(), rand.Reader)
	test.AssertNotError(t, err, "failed to generate test key")
	certBytes, err := signer.Issue(&IssuanceRequest{
		PublicKey:       pk.Public(),
		Serial:          []byte{1, 2, 3, 4, 5, 6, 7, 8, 9},
		DNSNames:        []string{"example.com"},
		IncludeCTPoison: true,
		NotBefore:       fc.Now(),
		NotAfter:        fc.Now().Add(time.Hour - time.Second),
	})
	test.AssertNotError(t, err, "Issue failed")
	cert, err := x509.ParseCertificate(certBytes)
	test.AssertNotError(t, err, "failed to parse certificate")
	err = cert.CheckSignatureFrom(issuerCert.Certificate)
	test.AssertNotError(t, err, "signature validation failed")
	test.AssertByteEquals(t, cert.SerialNumber.Bytes(), []byte{1, 2, 3, 4, 5, 6, 7, 8, 9})
	test.AssertDeepEquals(t, cert.PublicKey, pk.Public())
	test.AssertEquals(t, len(cert.Extensions), 9) // Constraints, KU, EKU, SKID, AKID, AIA, SAN, Policies, CT Poison
	test.AssertDeepEquals(t, cert.Extensions[8], ctPoisonExt)
}

func TestIssueSCTList(t *testing.T) {
	fc := clock.NewFake()
	fc.Set(time.Now())
	linter, err := linter.New(
		issuerCert.Certificate,
		issuerSigner,
		[]string{},
	)
	test.AssertNotError(t, err, "failed to create linter")
	signer, err := NewIssuer(issuerCert, issuerSigner, defaultProfile(), linter, fc)
	test.AssertNotError(t, err, "NewIssuer failed")
	pk, err := ecdsa.GenerateKey(elliptic.P256(), rand.Reader)
	test.AssertNotError(t, err, "failed to generate test key")
	logID1, err := base64.StdEncoding.DecodeString("KXm+8J45OSHwVnOfY6V35b5XfZxgCvj5TV0mXCVdx4Q=")
	test.AssertNotError(t, err, "failed to decode ct log ID")
	logID2, err := base64.StdEncoding.DecodeString("36Veq2iCTx9sre64X04+WurNohKkal6OOxLAIERcKnM=")
	test.AssertNotError(t, err, "failed to decode ct log ID")
	certBytes, err := signer.Issue(&IssuanceRequest{
		PublicKey: pk.Public(),
		Serial:    []byte{1, 2, 3, 4, 5, 6, 7, 8, 9},
		DNSNames:  []string{"example.com"},
		SCTList: []ct.SignedCertificateTimestamp{
			{
				SCTVersion: ct.V1,
				LogID:      ct.LogID{KeyID: *(*[32]byte)(logID1)},
			},
			{
				SCTVersion: ct.V1,
				LogID:      ct.LogID{KeyID: *(*[32]byte)(logID2)},
			},
		},
		NotBefore: fc.Now(),
		NotAfter:  fc.Now().Add(time.Hour - time.Second),
	})
	test.AssertNotError(t, err, "Issue failed")
	cert, err := x509.ParseCertificate(certBytes)
	test.AssertNotError(t, err, "failed to parse certificate")
	err = cert.CheckSignatureFrom(issuerCert.Certificate)
	test.AssertNotError(t, err, "signature validation failed")
	test.AssertByteEquals(t, cert.SerialNumber.Bytes(), []byte{1, 2, 3, 4, 5, 6, 7, 8, 9})
	test.AssertDeepEquals(t, cert.PublicKey, pk.Public())
	test.AssertEquals(t, len(cert.Extensions), 9) // Constraints, KU, EKU, SKID, AKID, AIA, SAN, Policies, SCT list
	test.AssertDeepEquals(t, cert.Extensions[8], pkix.Extension{
		Id: sctListOID,
		Value: []byte{
			4, 100, 0, 98, 0, 47, 0, 41, 121, 190, 240, 158, 57, 57, 33,
			240, 86, 115, 159, 99, 165, 119, 229, 190, 87, 125, 156, 96, 10, 248, 249,
			77, 93, 38, 92, 37, 93, 199, 132, 0, 0, 0, 0, 0, 0, 0, 0,
			0, 0, 0, 0, 0, 0, 0, 47, 0, 223, 165, 94, 171, 104, 130, 79,
			31, 108, 173, 238, 184, 95, 78, 62, 90, 234, 205, 162, 18, 164, 106, 94,
			142, 59, 18, 192, 32, 68, 92, 42, 115, 0, 0, 0, 0, 0, 0, 0,
			0, 0, 0, 0, 0, 0, 0,
		},
	})
}

func TestIssueMustStaple(t *testing.T) {
	fc := clock.NewFake()
	fc.Set(time.Now())
	linter, err := linter.New(
		issuerCert.Certificate,
		issuerSigner,
		[]string{
			"w_ct_sct_policy_count_unsatisfied",
			"e_scts_from_same_operator",
		},
	)
	test.AssertNotError(t, err, "failed to create linter")
	signer, err := NewIssuer(issuerCert, issuerSigner, defaultProfile(), linter, fc)
	test.AssertNotError(t, err, "NewIssuer failed")
	pk, err := ecdsa.GenerateKey(elliptic.P256(), rand.Reader)
	test.AssertNotError(t, err, "failed to generate test key")
	certBytes, err := signer.Issue(&IssuanceRequest{
		PublicKey:         pk.Public(),
		Serial:            []byte{1, 2, 3, 4, 5, 6, 7, 8, 9},
		DNSNames:          []string{"example.com"},
		IncludeMustStaple: true,
		NotBefore:         fc.Now(),
		NotAfter:          fc.Now().Add(time.Hour - time.Second),
	})
	test.AssertNotError(t, err, "Issue failed")
	cert, err := x509.ParseCertificate(certBytes)
	test.AssertNotError(t, err, "failed to parse certificate")
	err = cert.CheckSignatureFrom(issuerCert.Certificate)
	test.AssertNotError(t, err, "signature validation failed")
	test.AssertByteEquals(t, cert.SerialNumber.Bytes(), []byte{1, 2, 3, 4, 5, 6, 7, 8, 9})
	test.AssertDeepEquals(t, cert.PublicKey, pk.Public())
	test.AssertEquals(t, len(cert.Extensions), 9) // Constraints, KU, EKU, SKID, AKID, AIA, SAN, Policies, Must-Staple
	test.AssertDeepEquals(t, cert.Extensions[8], mustStapleExt)
}

func TestIssueBadLint(t *testing.T) {
	fc := clock.NewFake()
	fc.Set(time.Now())
	linter, err := linter.New(issuerCert.Certificate, issuerSigner, []string{})
	test.AssertNotError(t, err, "failed to create linter")
	signer, err := NewIssuer(issuerCert, issuerSigner, defaultProfile(), linter, fc)
	test.AssertNotError(t, err, "NewIssuer failed")
	pk, err := ecdsa.GenerateKey(elliptic.P256(), rand.Reader)
	test.AssertNotError(t, err, "failed to generate test key")
	_, err = signer.Issue(&IssuanceRequest{
		PublicKey: pk.Public(),
		Serial:    []byte{1, 2, 3, 4, 5, 6, 7, 8, 9},
		DNSNames:  []string{"example.com"},
		NotBefore: fc.Now(),
		NotAfter:  fc.Now().Add(time.Hour - time.Second),
	})
	test.AssertError(t, err, "Issue didn't fail")
	test.AssertContains(t, err.Error(), "tbsCertificate linting failed: failed lints")
}

func TestLoadChain_Valid(t *testing.T) {
	chain, err := LoadChain([]string{
		"../test/test-ca-cross.pem",
		"../test/test-root2.pem",
	})
	test.AssertNotError(t, err, "Should load valid chain")

	expectedIssuer, err := core.LoadCert("../test/test-ca-cross.pem")
	test.AssertNotError(t, err, "Failed to load test issuer")

	chainIssuer := chain[0]
	test.AssertNotNil(t, chainIssuer, "Failed to decode chain PEM")

	test.AssertByteEquals(t, chainIssuer.Raw, expectedIssuer.Raw)
}

func TestLoadChain_TooShort(t *testing.T) {
	_, err := LoadChain([]string{"/path/to/one/cert.pem"})
	test.AssertError(t, err, "Should reject too-short chain")
}

func TestLoadChain_Unloadable(t *testing.T) {
	_, err := LoadChain([]string{
		"does-not-exist.pem",
		"../test/test-root2.pem",
	})
	test.AssertError(t, err, "Should reject unloadable chain")

	_, err = LoadChain([]string{
		"../test/test-ca-cross.pem",
		"does-not-exist.pem",
	})
	test.AssertError(t, err, "Should reject unloadable chain")

	invalidPEMFile, _ := ioutil.TempFile("", "invalid.pem")
	err = ioutil.WriteFile(invalidPEMFile.Name(), []byte(""), 0640)
	test.AssertNotError(t, err, "Error writing invalid PEM tmp file")
	_, err = LoadChain([]string{
		invalidPEMFile.Name(),
		"../test/test-root2.pem",
	})
	test.AssertError(t, err, "Should reject unloadable chain")
}

func TestLoadChain_InvalidSig(t *testing.T) {
	_, err := LoadChain([]string{
		"../test/test-root2.pem",
		"../test/test-ca-cross.pem",
	})
	test.AssertError(t, err, "Should reject invalid signature")
	test.Assert(t, strings.Contains(err.Error(), "test-ca-cross.pem"),
		fmt.Sprintf("Expected error to mention filename, got: %s", err))
	test.Assert(t, strings.Contains(err.Error(), "signature from \"CN=happy hacker fake CA\""),
		fmt.Sprintf("Expected error to mention subject, got: %s", err))
}<|MERGE_RESOLUTION|>--- conflicted
+++ resolved
@@ -11,11 +11,8 @@
 	"crypto/x509"
 	"crypto/x509/pkix"
 	"encoding/asn1"
-<<<<<<< HEAD
 	"encoding/base64"
-=======
 	"fmt"
->>>>>>> a4ba9b1a
 	"io/ioutil"
 	"math/big"
 	"os"
