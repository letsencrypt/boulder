package issuance

import (
	"crypto"
	"crypto/dsa"
	"crypto/ecdsa"
	"crypto/elliptic"
	"crypto/rand"
	"crypto/rsa"
	"crypto/x509"
	"crypto/x509/pkix"
	"encoding/base64"
<<<<<<< HEAD
	"fmt"
	"net"
=======
>>>>>>> 6021d4b4
	"reflect"
	"strings"
	"testing"
	"time"

	ct "github.com/google/certificate-transparency-go"
	"github.com/jmhodges/clock"

	"github.com/letsencrypt/boulder/config"
	"github.com/letsencrypt/boulder/ctpolicy/loglist"
	"github.com/letsencrypt/boulder/linter"
	"github.com/letsencrypt/boulder/test"
)

var (
	goodSKID = []byte{0, 1, 2, 3, 4, 5, 6, 7, 8, 9, 0, 1, 2, 3, 4, 5, 6, 7, 8, 9}
)

func defaultProfile() *Profile {
	p, _ := NewProfile(defaultProfileConfig())
	return p
}

func TestGenerateValidity(t *testing.T) {
	fc := clock.NewFake()
	fc.Set(time.Date(2015, time.June, 04, 11, 04, 38, 0, time.UTC))

	tests := []struct {
		name      string
		backdate  time.Duration
		validity  time.Duration
		notBefore time.Time
		notAfter  time.Time
	}{
		{
			name:      "normal usage",
			backdate:  time.Hour, // 90% of one hour is 54 minutes
			validity:  7 * 24 * time.Hour,
			notBefore: time.Date(2015, time.June, 04, 10, 10, 38, 0, time.UTC),
			notAfter:  time.Date(2015, time.June, 11, 10, 10, 37, 0, time.UTC),
		},
		{
			name:      "zero backdate",
			backdate:  0,
			validity:  7 * 24 * time.Hour,
			notBefore: time.Date(2015, time.June, 04, 11, 04, 38, 0, time.UTC),
			notAfter:  time.Date(2015, time.June, 11, 11, 04, 37, 0, time.UTC),
		},
	}

	for _, tc := range tests {
		t.Run(tc.name, func(t *testing.T) {
			p := Profile{maxBackdate: tc.backdate, maxValidity: tc.validity}
			notBefore, notAfter := p.GenerateValidity(fc.Now())
			test.AssertEquals(t, notBefore, tc.notBefore)
			test.AssertEquals(t, notAfter, tc.notAfter)
		})
	}
}

func TestCRLURL(t *testing.T) {
	issuer, err := newIssuer(defaultIssuerConfig(), issuerCert, issuerSigner, clock.NewFake())
	if err != nil {
		t.Fatalf("newIssuer: %s", err)
	}
	url := issuer.crlURL(4928)
	want := "http://crl-url.example.org/4928.crl"
	if url != want {
		t.Errorf("crlURL(4928)=%s, want %s", url, want)
	}
}

func TestRequestValid(t *testing.T) {
	fc := clock.NewFake()
	fc.Add(time.Hour * 24)

	tests := []struct {
		name          string
		issuer        *Issuer
		profile       *Profile
		request       *IssuanceRequest
		expectedError string
	}{
		{
			name:          "unsupported key type",
			issuer:        &Issuer{},
			profile:       &Profile{},
			request:       &IssuanceRequest{PublicKey: MarshalablePublicKey{&dsa.PublicKey{}}},
			expectedError: "unsupported public key type",
		},
		{
			name:          "inactive (rsa)",
			issuer:        &Issuer{},
			profile:       &Profile{},
			request:       &IssuanceRequest{PublicKey: MarshalablePublicKey{&rsa.PublicKey{}}},
			expectedError: "inactive issuer cannot issue precert",
		},
		{
			name:          "inactive (ecdsa)",
			issuer:        &Issuer{},
			profile:       &Profile{},
			request:       &IssuanceRequest{PublicKey: MarshalablePublicKey{&ecdsa.PublicKey{}}},
			expectedError: "inactive issuer cannot issue precert",
		},
		{
			name: "skid too short",
			issuer: &Issuer{
				active: true,
			},
			profile: &Profile{},
			request: &IssuanceRequest{
				PublicKey:    MarshalablePublicKey{&ecdsa.PublicKey{}},
				SubjectKeyId: []byte{0, 1, 2, 3, 4},
			},
			expectedError: "unexpected subject key ID length",
		},
		{
			name: "must staple not allowed",
			issuer: &Issuer{
				active: true,
			},
			profile: &Profile{},
			request: &IssuanceRequest{
				PublicKey:         MarshalablePublicKey{&ecdsa.PublicKey{}},
				SubjectKeyId:      goodSKID,
				IncludeMustStaple: true,
			},
			expectedError: "must-staple extension cannot be included",
		},
		{
			name: "both sct list and ct poison provided",
			issuer: &Issuer{
				active: true,
			},
			profile: &Profile{},
			request: &IssuanceRequest{
				PublicKey:       MarshalablePublicKey{&ecdsa.PublicKey{}},
				SubjectKeyId:    goodSKID,
				IncludeCTPoison: true,
				sctList:         []ct.SignedCertificateTimestamp{},
			},
			expectedError: "cannot include both ct poison and sct list extensions",
		},
		{
			name: "negative validity",
			issuer: &Issuer{
				active: true,
			},
			profile: &Profile{},
			request: &IssuanceRequest{
				PublicKey:    MarshalablePublicKey{&ecdsa.PublicKey{}},
				SubjectKeyId: goodSKID,
				NotBefore:    fc.Now().Add(time.Hour),
				NotAfter:     fc.Now(),
			},
			expectedError: "NotAfter must be after NotBefore",
		},
		{
			name: "validity larger than max",
			issuer: &Issuer{
				active: true,
			},
			profile: &Profile{
				maxValidity: time.Minute,
			},
			request: &IssuanceRequest{
				PublicKey:    MarshalablePublicKey{&ecdsa.PublicKey{}},
				SubjectKeyId: goodSKID,
				NotBefore:    fc.Now(),
				NotAfter:     fc.Now().Add(time.Hour - time.Second),
			},
			expectedError: "validity period is more than the maximum allowed period (1h0m0s>1m0s)",
		},
		{
			name: "validity larger than max due to inclusivity",
			issuer: &Issuer{
				active: true,
			},
			profile: &Profile{
				maxValidity: time.Hour,
			},
			request: &IssuanceRequest{
				PublicKey:    MarshalablePublicKey{&ecdsa.PublicKey{}},
				SubjectKeyId: goodSKID,
				NotBefore:    fc.Now(),
				NotAfter:     fc.Now().Add(time.Hour),
			},
			expectedError: "validity period is more than the maximum allowed period (1h0m1s>1h0m0s)",
		},
		{
			name: "validity backdated more than max",
			issuer: &Issuer{
				active: true,
			},
			profile: &Profile{
				maxValidity: time.Hour * 2,
				maxBackdate: time.Hour,
			},
			request: &IssuanceRequest{
				PublicKey:    MarshalablePublicKey{&ecdsa.PublicKey{}},
				SubjectKeyId: goodSKID,
				NotBefore:    fc.Now().Add(-time.Hour * 2),
				NotAfter:     fc.Now().Add(-time.Hour),
			},
			expectedError: "NotBefore is backdated more than the maximum allowed period (2h0m0s>1h0m0s)",
		},
		{
			name: "validity is forward dated",
			issuer: &Issuer{
				active: true,
			},
			profile: &Profile{
				maxValidity: time.Hour * 2,
				maxBackdate: time.Hour,
			},
			request: &IssuanceRequest{
				PublicKey:    MarshalablePublicKey{&ecdsa.PublicKey{}},
				SubjectKeyId: goodSKID,
				NotBefore:    fc.Now().Add(time.Hour),
				NotAfter:     fc.Now().Add(time.Hour * 2),
			},
			expectedError: "NotBefore is in the future",
		},
		{
			name: "serial too short",
			issuer: &Issuer{
				active: true,
			},
			profile: &Profile{
				maxValidity: time.Hour * 2,
			},
			request: &IssuanceRequest{
				PublicKey:    MarshalablePublicKey{&ecdsa.PublicKey{}},
				SubjectKeyId: goodSKID,
				NotBefore:    fc.Now(),
				NotAfter:     fc.Now().Add(time.Hour),
				Serial:       []byte{0, 1, 2, 3, 4, 5, 6, 7},
			},
			expectedError: "serial must be between 9 and 19 bytes",
		},
		{
			name: "serial too long",
			issuer: &Issuer{
				active: true,
			},
			profile: &Profile{
				maxValidity: time.Hour * 2,
			},
			request: &IssuanceRequest{
				PublicKey:    MarshalablePublicKey{&ecdsa.PublicKey{}},
				SubjectKeyId: goodSKID,
				NotBefore:    fc.Now(),
				NotAfter:     fc.Now().Add(time.Hour),
				Serial:       []byte{0, 1, 2, 3, 4, 5, 6, 7, 8, 9, 0, 1, 2, 3, 4, 5, 6, 7, 8, 9},
			},
			expectedError: "serial must be between 9 and 19 bytes",
		},
		{
			name: "good with poison",
			issuer: &Issuer{
				active: true,
			},
			profile: &Profile{
				maxValidity: time.Hour * 2,
			},
			request: &IssuanceRequest{
				PublicKey:       MarshalablePublicKey{&ecdsa.PublicKey{}},
				SubjectKeyId:    goodSKID,
				NotBefore:       fc.Now(),
				NotAfter:        fc.Now().Add(time.Hour),
				Serial:          []byte{1, 2, 3, 4, 5, 6, 7, 8, 9},
				IncludeCTPoison: true,
			},
		},
		{
			name: "good with scts",
			issuer: &Issuer{
				active: true,
			},
			profile: &Profile{
				maxValidity: time.Hour * 2,
			},
			request: &IssuanceRequest{
				PublicKey:    MarshalablePublicKey{&ecdsa.PublicKey{}},
				SubjectKeyId: goodSKID,
				NotBefore:    fc.Now(),
				NotAfter:     fc.Now().Add(time.Hour),
				Serial:       []byte{1, 2, 3, 4, 5, 6, 7, 8, 9},
				sctList:      []ct.SignedCertificateTimestamp{},
			},
		},
	}
	for _, tc := range tests {
		t.Run(tc.name, func(t *testing.T) {
			err := tc.issuer.requestValid(fc, tc.profile, tc.request)
			if err != nil {
				if tc.expectedError == "" {
					t.Errorf("failed with unexpected error: %s", err)
				} else if tc.expectedError != err.Error() {
					t.Errorf("failed with unexpected error, wanted: %q, got: %q", tc.expectedError, err.Error())
				}
				return
			} else if tc.expectedError != "" {
				t.Errorf("didn't fail, expected %q", tc.expectedError)
			}
		})
	}
}

func TestGenerateTemplate(t *testing.T) {
	issuer := &Issuer{
		ocspURL:    "http://ocsp",
		issuerURL:  "http://issuer",
		crlURLBase: "http://crl/",
		sigAlg:     x509.SHA256WithRSA,
	}

	actual := issuer.generateTemplate()

	expected := &x509.Certificate{
		BasicConstraintsValid: true,
		SignatureAlgorithm:    x509.SHA256WithRSA,
		IssuingCertificateURL: []string{"http://issuer"},
		Policies:              []x509.OID{domainValidatedOID},
		// These fields are only included if specified in the profile.
		OCSPServer:            nil,
		CRLDistributionPoints: nil,
	}

	test.AssertDeepEquals(t, actual, expected)
}

func TestIssue(t *testing.T) {
	for _, tc := range []struct {
		name         string
		generateFunc func() (crypto.Signer, error)
		ku           x509.KeyUsage
	}{
		{
			name: "RSA",
			generateFunc: func() (crypto.Signer, error) {
				return rsa.GenerateKey(rand.Reader, 2048)
			},
			ku: x509.KeyUsageDigitalSignature | x509.KeyUsageKeyEncipherment,
		},
		{
			name: "ECDSA",
			generateFunc: func() (crypto.Signer, error) {
				return ecdsa.GenerateKey(elliptic.P256(), rand.Reader)
			},
			ku: x509.KeyUsageDigitalSignature,
		},
	} {
		t.Run(tc.name, func(t *testing.T) {
			fc := clock.NewFake()
			fc.Set(time.Now())
			signer, err := newIssuer(defaultIssuerConfig(), issuerCert, issuerSigner, fc)
			test.AssertNotError(t, err, "NewIssuer failed")
			pk, err := tc.generateFunc()
			test.AssertNotError(t, err, "failed to generate test key")
			lintCertBytes, issuanceToken, err := signer.Prepare(defaultProfile(), &IssuanceRequest{
				PublicKey:       MarshalablePublicKey{pk.Public()},
				SubjectKeyId:    goodSKID,
				Serial:          []byte{1, 2, 3, 4, 5, 6, 7, 8, 9},
				DNSNames:        []string{"example.com"},
				IPAddresses:     []net.IP{net.ParseIP("128.101.101.101"), net.ParseIP("3fff:aaa:a:c0ff:ee:a:bad:deed")},
				NotBefore:       fc.Now(),
				NotAfter:        fc.Now().Add(time.Hour - time.Second),
				IncludeCTPoison: true,
			})
			test.AssertNotError(t, err, "Prepare failed")
			_, err = x509.ParseCertificate(lintCertBytes)
			test.AssertNotError(t, err, "failed to parse certificate")
			certBytes, err := signer.Issue(issuanceToken)
			test.AssertNotError(t, err, "Issue failed")
			cert, err := x509.ParseCertificate(certBytes)
			test.AssertNotError(t, err, "failed to parse certificate")
			err = cert.CheckSignatureFrom(issuerCert.Certificate)
			test.AssertNotError(t, err, "signature validation failed")
			test.AssertDeepEquals(t, cert.DNSNames, []string{"example.com"})
			// net.ParseIP always returns a 16-byte address; IPv4 addresses are
			// returned in IPv4-mapped IPv6 form. But RFC 5280, Sec. 4.2.1.6
			// requires that IPv4 addresses be encoded as 4 bytes.
			//
			// The issuance pipeline calls x509.marshalSANs, which reduces IPv4
			// addresses back to 4 bytes. Adding .To4() both allows this test to
			// succeed, and covers this requirement.
			test.AssertDeepEquals(t, cert.IPAddresses, []net.IP{net.ParseIP("128.101.101.101").To4(), net.ParseIP("3fff:aaa:a:c0ff:ee:a:bad:deed")})
			test.AssertByteEquals(t, cert.SerialNumber.Bytes(), []byte{1, 2, 3, 4, 5, 6, 7, 8, 9})
			test.AssertDeepEquals(t, cert.PublicKey, pk.Public())
			test.AssertEquals(t, len(cert.Extensions), 9) // Constraints, KU, EKU, SKID, AKID, AIA, SAN, Policies, Poison
			test.AssertEquals(t, cert.KeyUsage, tc.ku)
			if len(cert.CRLDistributionPoints) > 0 {
				t.Errorf("want CRLDistributionPoints=[], got %v", cert.CRLDistributionPoints)
			}
		})
	}
}

func TestIssueDNSNamesOnly(t *testing.T) {
	fc := clock.NewFake()
	signer, err := newIssuer(defaultIssuerConfig(), issuerCert, issuerSigner, fc)
	if err != nil {
		t.Fatalf("newIssuer: %s", err)
	}
	pk, err := ecdsa.GenerateKey(elliptic.P256(), rand.Reader)
	if err != nil {
		t.Fatalf("ecdsa.GenerateKey: %s", err)
	}
	_, issuanceToken, err := signer.Prepare(defaultProfile(), &IssuanceRequest{
		PublicKey:       MarshalablePublicKey{pk.Public()},
		SubjectKeyId:    goodSKID,
		Serial:          []byte{1, 2, 3, 4, 5, 6, 7, 8, 9},
		DNSNames:        []string{"example.com"},
		NotBefore:       fc.Now(),
		NotAfter:        fc.Now().Add(time.Hour - time.Second),
		IncludeCTPoison: true,
	})
	if err != nil {
		t.Fatalf("signer.Prepare: %s", err)
	}
	certBytes, err := signer.Issue(issuanceToken)
	if err != nil {
		t.Fatalf("signer.Issue: %s", err)
	}
	cert, err := x509.ParseCertificate(certBytes)
	if err != nil {
		t.Fatalf("x509.ParseCertificate: %s", err)
	}
	if !reflect.DeepEqual(cert.DNSNames, []string{"example.com"}) {
		t.Fatalf("got DNSNames %s, wanted example.com", cert.DNSNames)
	}
	// BRs 7.1.2.7.12 requires iPAddress, if present, to contain an entry.
	if cert.IPAddresses != nil {
		t.Fatalf("got IPAddresses %s, wanted nil", cert.IPAddresses)
	}
}

func TestIssueIPAddressesOnly(t *testing.T) {
	fc := clock.NewFake()
	signer, err := newIssuer(defaultIssuerConfig(), issuerCert, issuerSigner, fc)
	if err != nil {
		t.Fatalf("newIssuer: %s", err)
	}
	pk, err := ecdsa.GenerateKey(elliptic.P256(), rand.Reader)
	if err != nil {
		t.Fatalf("ecdsa.GenerateKey: %s", err)
	}
	_, issuanceToken, err := signer.Prepare(defaultProfile(), &IssuanceRequest{
		PublicKey:       MarshalablePublicKey{pk.Public()},
		SubjectKeyId:    goodSKID,
		Serial:          []byte{1, 2, 3, 4, 5, 6, 7, 8, 9},
		IPAddresses:     []net.IP{net.ParseIP("128.101.101.101"), net.ParseIP("3fff:aaa:a:c0ff:ee:a:bad:deed")},
		NotBefore:       fc.Now(),
		NotAfter:        fc.Now().Add(time.Hour - time.Second),
		IncludeCTPoison: true,
	})
	if err != nil {
		t.Fatalf("signer.Prepare: %s", err)
	}
	certBytes, err := signer.Issue(issuanceToken)
	if err != nil {
		t.Fatalf("signer.Issue: %s", err)
	}
	cert, err := x509.ParseCertificate(certBytes)
	if err != nil {
		t.Fatalf("x509.ParseCertificate: %s", err)
	}
	// BRs 7.1.2.7.12 requires dNSName, if present, to contain an entry.
	if cert.DNSNames != nil {
		t.Fatalf("got DNSNames %s, wanted nil", cert.DNSNames)
	}
	if !reflect.DeepEqual(cert.IPAddresses, []net.IP{net.ParseIP("128.101.101.101").To4(), net.ParseIP("3fff:aaa:a:c0ff:ee:a:bad:deed")}) {
		t.Fatalf("got IPAddresses %s, wanted 128.101.101.101 (4-byte) & 3fff:aaa:a:c0ff:ee:a:bad:deed (16-byte)", cert.IPAddresses)
	}
}

func TestIssueWithCRLDP(t *testing.T) {
	fc := clock.NewFake()
	issuerConfig := defaultIssuerConfig()
	issuerConfig.CRLURLBase = "http://crls.example.net/"
	issuerConfig.CRLShards = 999
	signer, err := newIssuer(issuerConfig, issuerCert, issuerSigner, fc)
	if err != nil {
		t.Fatalf("newIssuer: %s", err)
	}
	pk, err := ecdsa.GenerateKey(elliptic.P256(), rand.Reader)
	if err != nil {
		t.Fatalf("ecdsa.GenerateKey: %s", err)
	}
	profile := defaultProfile()
	profile.includeCRLDistributionPoints = true
	_, issuanceToken, err := signer.Prepare(profile, &IssuanceRequest{
		PublicKey:       MarshalablePublicKey{pk.Public()},
		SubjectKeyId:    goodSKID,
		Serial:          []byte{1, 2, 3, 4, 5, 6, 7, 8, 9},
		DNSNames:        []string{"example.com"},
		NotBefore:       fc.Now(),
		NotAfter:        fc.Now().Add(time.Hour - time.Second),
		IncludeCTPoison: true,
	})
	if err != nil {
		t.Fatalf("signer.Prepare: %s", err)
	}
	certBytes, err := signer.Issue(issuanceToken)
	if err != nil {
		t.Fatalf("signer.Issue: %s", err)
	}
	cert, err := x509.ParseCertificate(certBytes)
	if err != nil {
		t.Fatalf("x509.ParseCertificate: %s", err)
	}
	// Because CRL shard is calculated deterministically from serial, we know which shard will be chosen.
	expectedCRLDP := []string{"http://crls.example.net/919.crl"}
	if !reflect.DeepEqual(cert.CRLDistributionPoints, expectedCRLDP) {
		t.Errorf("CRLDP=%+v, want %+v", cert.CRLDistributionPoints, expectedCRLDP)
	}
}

func TestIssueCommonName(t *testing.T) {
	fc := clock.NewFake()
	fc.Set(time.Now())

	prof := defaultProfileConfig()
	prof.IgnoredLints = append(prof.IgnoredLints, "w_subject_common_name_included")
	cnProfile, err := NewProfile(prof)
	test.AssertNotError(t, err, "NewProfile failed")
	signer, err := newIssuer(defaultIssuerConfig(), issuerCert, issuerSigner, fc)
	test.AssertNotError(t, err, "NewIssuer failed")
	pk, err := ecdsa.GenerateKey(elliptic.P256(), rand.Reader)
	test.AssertNotError(t, err, "failed to generate test key")
	ir := &IssuanceRequest{
		PublicKey:       MarshalablePublicKey{pk.Public()},
		SubjectKeyId:    goodSKID,
		Serial:          []byte{1, 2, 3, 4, 5, 6, 7, 8, 9},
		DNSNames:        []string{"example.com", "www.example.com"},
		NotBefore:       fc.Now(),
		NotAfter:        fc.Now().Add(time.Hour - time.Second),
		IncludeCTPoison: true,
	}

	// In the default profile, the common name is allowed if requested.
	ir.CommonName = "example.com"
	_, issuanceToken, err := signer.Prepare(cnProfile, ir)
	test.AssertNotError(t, err, "Prepare failed")
	certBytes, err := signer.Issue(issuanceToken)
	test.AssertNotError(t, err, "Issue failed")
	cert, err := x509.ParseCertificate(certBytes)
	test.AssertNotError(t, err, "failed to parse certificate")
	test.AssertEquals(t, cert.Subject.CommonName, "example.com")

	// But not including the common name should be acceptable as well.
	ir.CommonName = ""
	_, issuanceToken, err = signer.Prepare(cnProfile, ir)
	test.AssertNotError(t, err, "Prepare failed")
	certBytes, err = signer.Issue(issuanceToken)
	test.AssertNotError(t, err, "Issue failed")
	cert, err = x509.ParseCertificate(certBytes)
	test.AssertNotError(t, err, "failed to parse certificate")
	test.AssertEquals(t, cert.Subject.CommonName, "")

	// And the common name should be omitted if the profile is so configured.
	ir.CommonName = "example.com"
	cnProfile.omitCommonName = true
	_, issuanceToken, err = signer.Prepare(cnProfile, ir)
	test.AssertNotError(t, err, "Prepare failed")
	certBytes, err = signer.Issue(issuanceToken)
	test.AssertNotError(t, err, "Issue failed")
	cert, err = x509.ParseCertificate(certBytes)
	test.AssertNotError(t, err, "failed to parse certificate")
	test.AssertEquals(t, cert.Subject.CommonName, "")
}

func TestIssueOmissions(t *testing.T) {
	fc := clock.NewFake()
	fc.Set(time.Now())

	pc := defaultProfileConfig()
	pc.OmitCommonName = true
	pc.OmitKeyEncipherment = true
	pc.OmitClientAuth = true
	pc.OmitSKID = true
	pc.IgnoredLints = []string{
		// Reduce the lint ignores to just the minimal (SCT-related) set.
		"w_ct_sct_policy_count_unsatisfied",
		"e_scts_from_same_operator",
		// Ignore the warning about *not* including the SubjectKeyIdentifier extension:
		// zlint has both lints (one enforcing RFC5280, the other the BRs).
		"w_ext_subject_key_identifier_missing_sub_cert",
	}
	prof, err := NewProfile(pc)
	test.AssertNotError(t, err, "building test profile")

	signer, err := newIssuer(defaultIssuerConfig(), issuerCert, issuerSigner, fc)
	test.AssertNotError(t, err, "NewIssuer failed")

	pk, err := rsa.GenerateKey(rand.Reader, 2048)
	test.AssertNotError(t, err, "failed to generate test key")
	_, issuanceToken, err := signer.Prepare(prof, &IssuanceRequest{
		PublicKey:       MarshalablePublicKey{pk.Public()},
		SubjectKeyId:    goodSKID,
		Serial:          []byte{1, 2, 3, 4, 5, 6, 7, 8, 9},
		DNSNames:        []string{"example.com"},
		CommonName:      "example.com",
		IncludeCTPoison: true,
		NotBefore:       fc.Now(),
		NotAfter:        fc.Now().Add(time.Hour - time.Second),
	})
	test.AssertNotError(t, err, "Prepare failed")
	certBytes, err := signer.Issue(issuanceToken)
	test.AssertNotError(t, err, "Issue failed")
	cert, err := x509.ParseCertificate(certBytes)
	test.AssertNotError(t, err, "failed to parse certificate")

	test.AssertEquals(t, cert.Subject.CommonName, "")
	test.AssertEquals(t, cert.KeyUsage, x509.KeyUsageDigitalSignature)
	test.AssertDeepEquals(t, cert.ExtKeyUsage, []x509.ExtKeyUsage{x509.ExtKeyUsageServerAuth})
	test.AssertEquals(t, len(cert.SubjectKeyId), 0)
}

func TestIssueCTPoison(t *testing.T) {
	fc := clock.NewFake()
	fc.Set(time.Now())
	signer, err := newIssuer(defaultIssuerConfig(), issuerCert, issuerSigner, fc)
	test.AssertNotError(t, err, "NewIssuer failed")
	pk, err := ecdsa.GenerateKey(elliptic.P256(), rand.Reader)
	test.AssertNotError(t, err, "failed to generate test key")
	_, issuanceToken, err := signer.Prepare(defaultProfile(), &IssuanceRequest{
		PublicKey:       MarshalablePublicKey{pk.Public()},
		SubjectKeyId:    goodSKID,
		Serial:          []byte{1, 2, 3, 4, 5, 6, 7, 8, 9},
		DNSNames:        []string{"example.com"},
		IncludeCTPoison: true,
		NotBefore:       fc.Now(),
		NotAfter:        fc.Now().Add(time.Hour - time.Second),
	})
	test.AssertNotError(t, err, "Prepare failed")
	certBytes, err := signer.Issue(issuanceToken)
	test.AssertNotError(t, err, "Issue failed")
	cert, err := x509.ParseCertificate(certBytes)
	test.AssertNotError(t, err, "failed to parse certificate")
	err = cert.CheckSignatureFrom(issuerCert.Certificate)
	test.AssertNotError(t, err, "signature validation failed")
	test.AssertByteEquals(t, cert.SerialNumber.Bytes(), []byte{1, 2, 3, 4, 5, 6, 7, 8, 9})
	test.AssertDeepEquals(t, cert.PublicKey, pk.Public())
	test.AssertEquals(t, len(cert.Extensions), 9) // Constraints, KU, EKU, SKID, AKID, AIA, SAN, Policies, CT Poison
	test.AssertDeepEquals(t, cert.Extensions[8], ctPoisonExt)
}

func mustDecodeB64(b string) []byte {
	out, err := base64.StdEncoding.DecodeString(b)
	if err != nil {
		panic(err)
	}
	return out
}

func TestIssueSCTList(t *testing.T) {
	fc := clock.NewFake()
	fc.Set(time.Now())

	err := loglist.InitLintList("../test/ct-test-srv/log_list.json")
	test.AssertNotError(t, err, "failed to load log list")

	pc := defaultProfileConfig()
	pc.IgnoredLints = []string{
		// Only ignore the SKID lint, i.e., don't ignore the "missing SCT" lints.
		"w_ext_subject_key_identifier_not_recommended_subscriber",
	}
	enforceSCTsProfile, err := NewProfile(pc)
	test.AssertNotError(t, err, "NewProfile failed")
	signer, err := newIssuer(defaultIssuerConfig(), issuerCert, issuerSigner, fc)
	test.AssertNotError(t, err, "NewIssuer failed")
	pk, err := ecdsa.GenerateKey(elliptic.P256(), rand.Reader)
	test.AssertNotError(t, err, "failed to generate test key")
	_, issuanceToken, err := signer.Prepare(enforceSCTsProfile, &IssuanceRequest{
		PublicKey:       MarshalablePublicKey{pk.Public()},
		SubjectKeyId:    goodSKID,
		Serial:          []byte{1, 2, 3, 4, 5, 6, 7, 8, 9},
		DNSNames:        []string{"example.com"},
		NotBefore:       fc.Now(),
		NotAfter:        fc.Now().Add(time.Hour - time.Second),
		IncludeCTPoison: true,
	})
	test.AssertNotError(t, err, "Prepare failed")
	precertBytes, err := signer.Issue(issuanceToken)
	test.AssertNotError(t, err, "Issue failed")
	precert, err := x509.ParseCertificate(precertBytes)
	test.AssertNotError(t, err, "failed to parse certificate")

	sctList := []ct.SignedCertificateTimestamp{
		{
			SCTVersion: ct.V1,
			LogID:      ct.LogID{KeyID: *(*[32]byte)(mustDecodeB64("OJiMlNA1mMOTLd/pI7q68npCDrlsQeFaqAwasPwEvQM="))},
		},
		{
			SCTVersion: ct.V1,
			LogID:      ct.LogID{KeyID: *(*[32]byte)(mustDecodeB64("UtToynGEyMkkXDMQei8Ll54oMwWHI0IieDEKs12/Td4="))},
		},
	}

	request2, err := RequestFromPrecert(precert, sctList)
	test.AssertNotError(t, err, "generating request from precert")

	_, issuanceToken2, err := signer.Prepare(enforceSCTsProfile, request2)
	test.AssertNotError(t, err, "preparing final cert issuance")

	finalCertBytes, err := signer.Issue(issuanceToken2)
	test.AssertNotError(t, err, "Issue failed")

	finalCert, err := x509.ParseCertificate(finalCertBytes)
	test.AssertNotError(t, err, "failed to parse certificate")

	err = finalCert.CheckSignatureFrom(issuerCert.Certificate)
	test.AssertNotError(t, err, "signature validation failed")
	test.AssertByteEquals(t, finalCert.SerialNumber.Bytes(), []byte{1, 2, 3, 4, 5, 6, 7, 8, 9})
	test.AssertDeepEquals(t, finalCert.PublicKey, pk.Public())
	test.AssertEquals(t, len(finalCert.Extensions), 9) // Constraints, KU, EKU, SKID, AKID, AIA, SAN, Policies, SCT list
	test.AssertDeepEquals(t, finalCert.Extensions[8], pkix.Extension{
		Id: sctListOID,
		Value: []byte{
			4, 100, 0, 98, 0, 47, 0, 56, 152, 140, 148, 208, 53, 152, 195, 147, 45,
			223, 233, 35, 186, 186, 242, 122, 66, 14, 185, 108, 65, 225, 90, 168, 12,
			26, 176, 252, 4, 189, 3, 0, 0, 0, 0, 0, 0, 0, 0, 0, 0, 0, 0, 0, 0, 0, 47,
			0, 82, 212, 232, 202, 113, 132, 200, 201, 36, 92, 51, 16, 122, 47, 11,
			151, 158, 40, 51, 5, 135, 35, 66, 34, 120, 49, 10, 179, 93, 191, 77, 222,
			0, 0, 0, 0, 0, 0, 0, 0, 0, 0, 0, 0, 0, 0,
		},
	})
}

func TestIssueMustStaple(t *testing.T) {
	fc := clock.NewFake()
	fc.Set(time.Now())

	signer, err := newIssuer(defaultIssuerConfig(), issuerCert, issuerSigner, fc)
	test.AssertNotError(t, err, "NewIssuer failed")
	pk, err := ecdsa.GenerateKey(elliptic.P256(), rand.Reader)
	test.AssertNotError(t, err, "failed to generate test key")
	_, issuanceToken, err := signer.Prepare(defaultProfile(), &IssuanceRequest{
		PublicKey:         MarshalablePublicKey{pk.Public()},
		SubjectKeyId:      goodSKID,
		Serial:            []byte{1, 2, 3, 4, 5, 6, 7, 8, 9},
		DNSNames:          []string{"example.com"},
		IncludeMustStaple: true,
		NotBefore:         fc.Now(),
		NotAfter:          fc.Now().Add(time.Hour - time.Second),
		IncludeCTPoison:   true,
	})
	test.AssertNotError(t, err, "Prepare failed")
	certBytes, err := signer.Issue(issuanceToken)
	test.AssertNotError(t, err, "Issue failed")
	cert, err := x509.ParseCertificate(certBytes)
	test.AssertNotError(t, err, "failed to parse certificate")
	err = cert.CheckSignatureFrom(issuerCert.Certificate)
	test.AssertNotError(t, err, "signature validation failed")
	test.AssertByteEquals(t, cert.SerialNumber.Bytes(), []byte{1, 2, 3, 4, 5, 6, 7, 8, 9})
	test.AssertDeepEquals(t, cert.PublicKey, pk.Public())
	test.AssertEquals(t, len(cert.Extensions), 10) // Constraints, KU, EKU, SKID, AKID, AIA, SAN, Policies, Must-Staple, Poison
	test.AssertDeepEquals(t, cert.Extensions[9], mustStapleExt)
}

func TestIssueBadLint(t *testing.T) {
	fc := clock.NewFake()
	fc.Set(time.Now())

	pc := defaultProfileConfig()
	pc.IgnoredLints = []string{}
	noSkipLintsProfile, err := NewProfile(pc)
	test.AssertNotError(t, err, "NewProfile failed")
	signer, err := newIssuer(defaultIssuerConfig(), issuerCert, issuerSigner, fc)
	test.AssertNotError(t, err, "NewIssuer failed")
	pk, err := ecdsa.GenerateKey(elliptic.P256(), rand.Reader)
	test.AssertNotError(t, err, "failed to generate test key")
	_, _, err = signer.Prepare(noSkipLintsProfile, &IssuanceRequest{
		PublicKey:       MarshalablePublicKey{pk.Public()},
		SubjectKeyId:    goodSKID,
		Serial:          []byte{1, 2, 3, 4, 5, 6, 7, 8, 9},
		DNSNames:        []string{"example-com"},
		NotBefore:       fc.Now(),
		NotAfter:        fc.Now().Add(time.Hour - time.Second),
		IncludeCTPoison: true,
	})
	test.AssertError(t, err, "Prepare didn't fail")
	test.AssertErrorIs(t, err, linter.ErrLinting)
	test.AssertContains(t, err.Error(), "tbsCertificate linting failed: failed lint(s)")
}

func TestIssuanceToken(t *testing.T) {
	fc := clock.NewFake()
	fc.Set(time.Now())

	signer, err := newIssuer(defaultIssuerConfig(), issuerCert, issuerSigner, fc)
	test.AssertNotError(t, err, "NewIssuer failed")

	_, err = signer.Issue(&issuanceToken{})
	test.AssertError(t, err, "expected issuance with a zero token to fail")

	_, err = signer.Issue(nil)
	test.AssertError(t, err, "expected issuance with a nil token to fail")

	pk, err := rsa.GenerateKey(rand.Reader, 2048)
	test.AssertNotError(t, err, "failed to generate test key")
	_, issuanceToken, err := signer.Prepare(defaultProfile(), &IssuanceRequest{
		PublicKey:       MarshalablePublicKey{pk.Public()},
		SubjectKeyId:    goodSKID,
		Serial:          []byte{1, 2, 3, 4, 5, 6, 7, 8, 9},
		DNSNames:        []string{"example.com"},
		NotBefore:       fc.Now(),
		NotAfter:        fc.Now().Add(time.Hour - time.Second),
		IncludeCTPoison: true,
	})
	test.AssertNotError(t, err, "expected Prepare to succeed")
	_, err = signer.Issue(issuanceToken)
	test.AssertNotError(t, err, "expected first issuance to succeed")

	_, err = signer.Issue(issuanceToken)
	test.AssertError(t, err, "expected second issuance with the same issuance token to fail")
	test.AssertContains(t, err.Error(), "issuance token already redeemed")

	_, issuanceToken, err = signer.Prepare(defaultProfile(), &IssuanceRequest{
		PublicKey:       MarshalablePublicKey{pk.Public()},
		SubjectKeyId:    goodSKID,
		Serial:          []byte{1, 2, 3, 4, 5, 6, 7, 8, 9},
		DNSNames:        []string{"example.com"},
		NotBefore:       fc.Now(),
		NotAfter:        fc.Now().Add(time.Hour - time.Second),
		IncludeCTPoison: true,
	})
	test.AssertNotError(t, err, "expected Prepare to succeed")

	signer2, err := newIssuer(defaultIssuerConfig(), issuerCert, issuerSigner, fc)
	test.AssertNotError(t, err, "NewIssuer failed")

	_, err = signer2.Issue(issuanceToken)
	test.AssertError(t, err, "expected redeeming an issuance token with the wrong issuer to fail")
	test.AssertContains(t, err.Error(), "wrong issuer")
}

func TestInvalidProfile(t *testing.T) {
	fc := clock.NewFake()
	fc.Set(time.Now())

	err := loglist.InitLintList("../test/ct-test-srv/log_list.json")
	test.AssertNotError(t, err, "failed to load log list")

	signer, err := newIssuer(defaultIssuerConfig(), issuerCert, issuerSigner, fc)
	test.AssertNotError(t, err, "NewIssuer failed")
	pk, err := ecdsa.GenerateKey(elliptic.P256(), rand.Reader)
	test.AssertNotError(t, err, "failed to generate test key")
	_, _, err = signer.Prepare(defaultProfile(), &IssuanceRequest{
		PublicKey:       MarshalablePublicKey{pk.Public()},
		SubjectKeyId:    goodSKID,
		Serial:          []byte{1, 2, 3, 4, 5, 6, 7, 8, 9},
		DNSNames:        []string{"example.com"},
		NotBefore:       fc.Now(),
		NotAfter:        fc.Now().Add(time.Hour - time.Second),
		IncludeCTPoison: true,
		precertDER:      []byte{6, 6, 6},
	})
	test.AssertError(t, err, "Invalid IssuanceRequest")

	_, _, err = signer.Prepare(defaultProfile(), &IssuanceRequest{
		PublicKey:    MarshalablePublicKey{pk.Public()},
		SubjectKeyId: goodSKID,
		Serial:       []byte{1, 2, 3, 4, 5, 6, 7, 8, 9},
		DNSNames:     []string{"example.com"},
		NotBefore:    fc.Now(),
		NotAfter:     fc.Now().Add(time.Hour - time.Second),
		sctList: []ct.SignedCertificateTimestamp{
			{
				SCTVersion: ct.V1,
				LogID:      ct.LogID{KeyID: *(*[32]byte)(mustDecodeB64("OJiMlNA1mMOTLd/pI7q68npCDrlsQeFaqAwasPwEvQM="))},
			},
		},
		precertDER: []byte{},
	})
	test.AssertError(t, err, "Invalid IssuanceRequest")
}

// Generate a precert from one profile and a final cert from another, and verify
// that the final cert errors out when linted because the lint cert doesn't
// corresponding with the precert.
func TestMismatchedProfiles(t *testing.T) {
	fc := clock.NewFake()
	fc.Set(time.Now())
	err := loglist.InitLintList("../test/ct-test-srv/log_list.json")
	test.AssertNotError(t, err, "failed to load log list")

	issuer1, err := newIssuer(defaultIssuerConfig(), issuerCert, issuerSigner, fc)
	test.AssertNotError(t, err, "NewIssuer failed")

	pc := defaultProfileConfig()
	pc.IgnoredLints = append(pc.IgnoredLints, "w_subject_common_name_included")
	cnProfile, err := NewProfile(pc)
	test.AssertNotError(t, err, "NewProfile failed")

	pk, err := ecdsa.GenerateKey(elliptic.P256(), rand.Reader)
	test.AssertNotError(t, err, "failed to generate test key")
	_, issuanceToken, err := issuer1.Prepare(cnProfile, &IssuanceRequest{
		PublicKey:       MarshalablePublicKey{pk.Public()},
		SubjectKeyId:    goodSKID,
		Serial:          []byte{1, 2, 3, 4, 5, 6, 7, 8, 9},
		CommonName:      "example.com",
		DNSNames:        []string{"example.com"},
		NotBefore:       fc.Now(),
		NotAfter:        fc.Now().Add(time.Hour - time.Second),
		IncludeCTPoison: true,
	})
	test.AssertNotError(t, err, "making IssuanceRequest")

	precertDER, err := issuer1.Issue(issuanceToken)
	test.AssertNotError(t, err, "signing precert")

	// Create a new profile that differs slightly (no common name)
	pc = defaultProfileConfig()
	pc.OmitCommonName = false
	test.AssertNotError(t, err, "building test lint registry")
	noCNProfile, err := NewProfile(pc)
	test.AssertNotError(t, err, "NewProfile failed")

	issuer2, err := newIssuer(defaultIssuerConfig(), issuerCert, issuerSigner, fc)
	test.AssertNotError(t, err, "NewIssuer failed")

	sctList := []ct.SignedCertificateTimestamp{
		{
			SCTVersion: ct.V1,
			LogID:      ct.LogID{KeyID: *(*[32]byte)(mustDecodeB64("OJiMlNA1mMOTLd/pI7q68npCDrlsQeFaqAwasPwEvQM="))},
		},
		{
			SCTVersion: ct.V1,
			LogID:      ct.LogID{KeyID: *(*[32]byte)(mustDecodeB64("UtToynGEyMkkXDMQei8Ll54oMwWHI0IieDEKs12/Td4="))},
		},
	}

	precert, err := x509.ParseCertificate(precertDER)
	test.AssertNotError(t, err, "parsing precert")

	request2, err := RequestFromPrecert(precert, sctList)
	test.AssertNotError(t, err, "RequestFromPrecert")
	request2.CommonName = ""

	_, _, err = issuer2.Prepare(noCNProfile, request2)
	test.AssertError(t, err, "preparing final cert issuance")
	test.AssertContains(t, err.Error(), "precert does not correspond to linted final cert")
}

func TestNewProfile(t *testing.T) {
	for _, tc := range []struct {
		name    string
		config  ProfileConfig
		wantErr string
	}{
		{
			name: "happy path",
			config: ProfileConfig{
				MaxValidityBackdate: config.Duration{Duration: 1 * time.Hour},
				MaxValidityPeriod:   config.Duration{Duration: 90 * 24 * time.Hour},
			},
		},
		{
			name: "crl but no ocsp",
			config: ProfileConfig{
				MaxValidityBackdate:          config.Duration{Duration: 1 * time.Hour},
				MaxValidityPeriod:            config.Duration{Duration: 90 * 24 * time.Hour},
				OmitOCSP:                     false,
				IncludeCRLDistributionPoints: true,
			},
		},
		{
			name: "large backdate",
			config: ProfileConfig{
				MaxValidityBackdate: config.Duration{Duration: 24 * time.Hour},
				MaxValidityPeriod:   config.Duration{Duration: 90 * 24 * time.Hour},
			},
			wantErr: "backdate \"24h0m0s\" is too large",
		},
		{
			name: "large validity",
			config: ProfileConfig{
				MaxValidityBackdate: config.Duration{Duration: 1 * time.Hour},
				MaxValidityPeriod:   config.Duration{Duration: 397 * 24 * time.Hour},
			},
			wantErr: "validity period \"9528h0m0s\" is too large",
		},
		{
			name: "no revocation info",
			config: ProfileConfig{
				MaxValidityBackdate:          config.Duration{Duration: 1 * time.Hour},
				MaxValidityPeriod:            config.Duration{Duration: 90 * 24 * time.Hour},
				OmitOCSP:                     true,
				IncludeCRLDistributionPoints: false,
			},
			wantErr: "revocation mechanism must be included",
		},
	} {
		t.Run(tc.name, func(t *testing.T) {
			gotProfile, gotErr := NewProfile(&tc.config)
			if tc.wantErr != "" {
				if gotErr == nil {
					t.Errorf("NewProfile(%#v) = %#v, but want err %q", tc.config, gotProfile, tc.wantErr)
				}
				if !strings.Contains(gotErr.Error(), tc.wantErr) {
					t.Errorf("NewProfile(%#v) = %q, but want %q", tc.config, gotErr, tc.wantErr)
				}
			} else {
				if gotErr != nil {
					t.Errorf("NewProfile(%#v) = %q, but want no error", tc.config, gotErr)
				}
			}
		})
	}
}<|MERGE_RESOLUTION|>--- conflicted
+++ resolved
@@ -10,11 +10,7 @@
 	"crypto/x509"
 	"crypto/x509/pkix"
 	"encoding/base64"
-<<<<<<< HEAD
-	"fmt"
 	"net"
-=======
->>>>>>> 6021d4b4
 	"reflect"
 	"strings"
 	"testing"
