package mail

import (
	"bytes"
	"crypto/rand"
	"crypto/tls"
	"errors"
	"fmt"
	"io"
	"math"
	"math/big"
	"mime/quotedprintable"
	"net"
	"net/mail"
	"net/smtp"
	"strconv"
	"strings"
	"time"

	"github.com/cactus/go-statsd-client/statsd"
	"github.com/jmhodges/clock"

	"github.com/letsencrypt/boulder/core"
	blog "github.com/letsencrypt/boulder/log"
	"github.com/letsencrypt/boulder/metrics"
)

type idGenerator interface {
	generate() *big.Int
}

var maxBigInt = big.NewInt(math.MaxInt64)

type realSource struct{}

func (s realSource) generate() *big.Int {
	randInt, err := rand.Int(rand.Reader, maxBigInt)
	if err != nil {
		panic(err)
	}
	return randInt
}

// Mailer provides the interface for a mailer
type Mailer interface {
	SendMail([]string, string, string) error
	Connect() error
	Close() error
}

// MailerImpl defines a mail transfer agent to use for sending mail. It is not
// safe for concurrent access.
type MailerImpl struct {
	log         blog.Logger
	dialer      dialer
	from        mail.Address
	client      smtpClient
	clk         clock.Clock
	csprgSource idGenerator
	stats       *metrics.StatsdScope
}

type dialer interface {
	Dial() (smtpClient, error)
}

type smtpClient interface {
	Mail(string) error
	Rcpt(string) error
	Data() (io.WriteCloser, error)
	Close() error
}

type dryRunClient struct {
	log blog.Logger
}

func (d dryRunClient) Dial() (smtpClient, error) {
	return d, nil
}

func (d dryRunClient) Mail(from string) error {
	d.log.Debug(fmt.Sprintf("MAIL FROM:<%s>", from))
	return nil
}

func (d dryRunClient) Rcpt(to string) error {
	d.log.Debug(fmt.Sprintf("RCPT TO:<%s>", to))
	return nil
}

func (d dryRunClient) Close() error {
	return nil
}

func (d dryRunClient) Data() (io.WriteCloser, error) {
	return d, nil
}

func (d dryRunClient) Write(p []byte) (n int, err error) {
	d.log.Debug(fmt.Sprintf("data: %s", string(p)))
	return len(p), nil
}

// New constructs a Mailer to represent an account on a particular mail
// transfer agent.
<<<<<<< HEAD
func New(
	server,
	port,
	username,
	password string,
	from mail.Address,
	logger blog.Logger) *MailerImpl {
=======
func New(server, port, username, password string, from mail.Address, stats statsd.Statter) *MailerImpl {
>>>>>>> 2a89063f
	return &MailerImpl{
		dialer: &dialerImpl{
			username: username,
			password: password,
			server:   server,
			port:     port,
		},
		log:         logger,
		from:        from,
		clk:         clock.Default(),
		csprgSource: realSource{},
		stats:       metrics.NewStatsdScope(stats, "Mailer"),
	}
}

// New constructs a Mailer suitable for doing a dry run. It simply logs each
// command that would have been run, at debug level.
func NewDryRun(from mail.Address, logger blog.Logger) *MailerImpl {
	return &MailerImpl{
		dialer:      dryRunClient{logger},
		from:        from,
		clk:         clock.Default(),
		csprgSource: realSource{},
	}
}

func (m *MailerImpl) generateMessage(to []string, subject, body string) ([]byte, error) {
	mid := m.csprgSource.generate()
	now := m.clk.Now().UTC()
	addrs := []string{}
	for _, a := range to {
		if !core.IsASCII(a) {
			return nil, fmt.Errorf("Non-ASCII email address")
		}
		addrs = append(addrs, strconv.Quote(a))
	}
	headers := []string{
		fmt.Sprintf("To: %s", strings.Join(addrs, ", ")),
		fmt.Sprintf("From: %s", m.from.String()),
		fmt.Sprintf("Subject: %s", subject),
		fmt.Sprintf("Date: %s", now.Format(time.RFC822)),
		fmt.Sprintf("Message-Id: <%s.%s.%s>", now.Format("20060102T150405"), mid.String(), m.from.Address),
		"MIME-Version: 1.0",
		"Content-Type: text/plain; charset=UTF-8",
		"Content-Transfer-Encoding: quoted-printable",
	}
	for i := range headers[1:] {
		// strip LFs
		headers[i] = strings.Replace(headers[i], "\n", "", -1)
	}
	bodyBuf := new(bytes.Buffer)
	mimeWriter := quotedprintable.NewWriter(bodyBuf)
	_, err := mimeWriter.Write([]byte(body))
	if err != nil {
		return nil, err
	}
	err = mimeWriter.Close()
	if err != nil {
		return nil, err
	}
	return []byte(fmt.Sprintf(
		"%s\r\n\r\n%s\r\n",
		strings.Join(headers, "\r\n"),
		bodyBuf.String(),
	)), nil
}

// Connect opens a connection to the specified mail server. It must be called
// before SendMail.
func (m *MailerImpl) Connect() error {
	client, err := m.dialer.Dial()
	if err != nil {
		return err
	}
	m.client = client
	return nil
}

type dialerImpl struct {
	username, password, server, port string
}

func (di *dialerImpl) Dial() (smtpClient, error) {
	hostport := net.JoinHostPort(di.server, di.port)
	var conn net.Conn
	var err error
	// By convention, port 465 is TLS-wrapped SMTP, while 587 is plaintext SMTP
	// (with STARTTLS as best-effort).
	if di.port == "465" {
		conn, err = tls.Dial("tcp", hostport, nil)
	} else {
		conn, err = net.Dial("tcp", hostport)
	}
	if err != nil {
		return nil, err
	}
	client, err := smtp.NewClient(conn, di.server)
	if err != nil {
		return nil, err
	}
	auth := smtp.PlainAuth("", di.username, di.password, di.server)
	if err = client.Auth(auth); err != nil {
		return nil, err
	}
	return client, nil
}

func (m *MailerImpl) sendOne(to []string, subject, msg string) error {
	if m.client == nil {
		return errors.New("call Connect before SendMail")
	}
	body, err := m.generateMessage(to, subject, msg)
	if err != nil {
		return err
	}
	if err = m.client.Mail(m.from.String()); err != nil {
		return err
	}
	for _, t := range to {
		if err = m.client.Rcpt(t); err != nil {
			return err
		}
	}
	w, err := m.client.Data()
	if err != nil {
		return err
	}
	_, err = w.Write(body)
	if err != nil {
		return err
	}
	err = w.Close()
	if err != nil {
		return err
	}
	return nil
}

// SendMail sends an email to the provided list of recipients. The email body
// is simple text.
func (m *MailerImpl) SendMail(to []string, subject, msg string) error {
	m.stats.Inc("SendMail.Attempts", 1)

	err := m.sendOne(to, subject, msg)
	if err != nil {
		m.stats.Inc("SendMail.Errors", 1)
		return err
	}

	m.stats.Inc("SendMail.Successes", 1)
	return nil
}

// Close closes the connection.
func (m *MailerImpl) Close() error {
	if m.client == nil {
		return errors.New("call Connect before Close")
	}
	return m.client.Close()
}<|MERGE_RESOLUTION|>--- conflicted
+++ resolved
@@ -104,17 +104,14 @@
 
 // New constructs a Mailer to represent an account on a particular mail
 // transfer agent.
-<<<<<<< HEAD
 func New(
 	server,
 	port,
 	username,
 	password string,
 	from mail.Address,
-	logger blog.Logger) *MailerImpl {
-=======
-func New(server, port, username, password string, from mail.Address, stats statsd.Statter) *MailerImpl {
->>>>>>> 2a89063f
+	logger blog.Logger,
+	stats statsd.Statter) *MailerImpl {
 	return &MailerImpl{
 		dialer: &dialerImpl{
 			username: username,
