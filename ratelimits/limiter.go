package ratelimits

import (
	"context"
	"errors"
	"fmt"
	"math"
	"math/rand/v2"
	"slices"
	"strings"
	"time"

	"github.com/jmhodges/clock"
	"github.com/prometheus/client_golang/prometheus"

	berrors "github.com/letsencrypt/boulder/errors"
)

const (
	// Allowed is used for rate limit metrics, it's the value of the 'decision'
	// label when a request was allowed.
	Allowed = "allowed"

	// Denied is used for rate limit metrics, it's the value of the 'decision'
	// label when a request was denied.
	Denied = "denied"
)

// allowedDecision is an "allowed" *Decision that should be returned when a
// checked limit is found to be disabled.
var allowedDecision = &Decision{allowed: true, remaining: math.MaxInt64}

// Limiter provides a high-level interface for rate limiting requests by
// utilizing a token bucket-style approach.
type Limiter struct {
	// source is used to store buckets. It must be safe for concurrent use.
	source Source
	clk    clock.Clock

	spendLatency *prometheus.HistogramVec
}

// NewLimiter returns a new *Limiter. The provided source must be safe for
// concurrent use.
func NewLimiter(clk clock.Clock, source Source, stats prometheus.Registerer) (*Limiter, error) {
	spendLatency := prometheus.NewHistogramVec(prometheus.HistogramOpts{
		Name: "ratelimits_spend_latency",
		Help: fmt.Sprintf("Latency of ratelimit checks labeled by limit=[name] and decision=[%s|%s], in seconds", Allowed, Denied),
		// Exponential buckets ranging from 0.0005s to 3s.
		Buckets: prometheus.ExponentialBuckets(0.0005, 3, 8),
	}, []string{"limit", "decision"})
	stats.MustRegister(spendLatency)

	return &Limiter{
		source:       source,
		clk:          clk,
		spendLatency: spendLatency,
	}, nil
}

// Decision represents the result of a rate limit check or spend operation. To
// check the result of a *Decision, call the Result() method.
type Decision struct {
	// allowed is true if the bucket possessed enough capacity to allow the
	// request given the cost.
	allowed bool

	// remaining is the number of requests the client is allowed to make before
	// they're rate limited.
	remaining int64

	// retryIn is the duration the client MUST wait before they're allowed to
	// make a request.
	retryIn time.Duration

	// resetIn is the duration the bucket will take to refill to its maximum
	// capacity, assuming no further requests are made.
	resetIn time.Duration

	// newTAT indicates the time at which the bucket will be full. It is the
	// theoretical arrival time (TAT) of next request. It must be no more than
	// (burst * (period / count)) in the future at any single point in time.
	newTAT time.Time

	// transaction is the Transaction that resulted in this Decision. It is
	// included for the production of verbose Subscriber-facing errors. It is
	// set by the Limiter before returning the Decision.
	transaction Transaction
}

// Result translates a denied *Decision into a berrors.RateLimitError for the
// Subscriber, or returns nil if the *Decision allows the request. The error
// message includes a human-readable description of the exceeded rate limit and
// a retry-after timestamp.
func (d *Decision) Result(now time.Time) error {
	if d.allowed {
		return nil
	}

	// Add 0-3% jitter to the RetryIn duration to prevent thundering herd.
	jitter := time.Duration(float64(d.retryIn) * 0.03 * rand.Float64())
	retryAfter := d.retryIn + jitter
	retryAfterTs := now.UTC().Add(retryAfter).Format("2006-01-02 15:04:05 MST")

	// There is no case for FailedAuthorizationsForPausingPerDomainPerAccount
	// because the RA will pause clients who exceed that ratelimit.
	switch d.transaction.limit.Name {
	case NewRegistrationsPerIPAddress:
		return berrors.RegistrationsPerIPAddressError(
			retryAfter,
			"too many new registrations (%d) from this IP address in the last %s, retry after %s",
			d.transaction.limit.Burst,
			d.transaction.limit.Period.Duration,
			retryAfterTs,
		)

	case NewRegistrationsPerIPv6Range:
		return berrors.RegistrationsPerIPv6RangeError(
			retryAfter,
			"too many new registrations (%d) from this /48 subnet of IPv6 addresses in the last %s, retry after %s",
			d.transaction.limit.Burst,
			d.transaction.limit.Period.Duration,
			retryAfterTs,
		)
	case NewOrdersPerAccount:
		return berrors.NewOrdersPerAccountError(
			retryAfter,
			"too many new orders (%d) from this account in the last %s, retry after %s",
			d.transaction.limit.Burst,
			d.transaction.limit.Period.Duration,
			retryAfterTs,
		)

	case FailedAuthorizationsPerDomainPerAccount:
		// Uses bucket key 'enum:regId:identValue'.
		idx := strings.LastIndex(d.transaction.bucketKey, ":")
		if idx == -1 {
			return berrors.InternalServerError("unrecognized bucket key while generating error")
		}
		identValue := d.transaction.bucketKey[idx+1:]
		return berrors.FailedAuthorizationsPerDomainPerAccountError(
			retryAfter,
			"too many failed authorizations (%d) for %q in the last %s, retry after %s",
<<<<<<< HEAD
			d.transaction.limit.Burst,
			domain,
			d.transaction.limit.Period.Duration,
=======
			d.transaction.limit.burst,
			identValue,
			d.transaction.limit.period.Duration,
>>>>>>> aa3c9f0e
			retryAfterTs,
		)

	case CertificatesPerDomain, CertificatesPerDomainPerAccount:
		// Uses bucket key 'enum:domainOrCIDR' or 'enum:regId:domainOrCIDR' respectively.
		idx := strings.LastIndex(d.transaction.bucketKey, ":")
		if idx == -1 {
			return berrors.InternalServerError("unrecognized bucket key while generating error")
		}
		domainOrCIDR := d.transaction.bucketKey[idx+1:]
		return berrors.CertificatesPerDomainError(
			retryAfter,
			"too many certificates (%d) already issued for %q in the last %s, retry after %s",
<<<<<<< HEAD
			d.transaction.limit.Burst,
			domain,
			d.transaction.limit.Period.Duration,
=======
			d.transaction.limit.burst,
			domainOrCIDR,
			d.transaction.limit.period.Duration,
>>>>>>> aa3c9f0e
			retryAfterTs,
		)

	case CertificatesPerFQDNSet:
		return berrors.CertificatesPerFQDNSetError(
			retryAfter,
<<<<<<< HEAD
			"too many certificates (%d) already issued for this exact set of domains in the last %s, retry after %s",
			d.transaction.limit.Burst,
			d.transaction.limit.Period.Duration,
=======
			"too many certificates (%d) already issued for this exact set of identifiers in the last %s, retry after %s",
			d.transaction.limit.burst,
			d.transaction.limit.period.Duration,
>>>>>>> aa3c9f0e
			retryAfterTs,
		)

	default:
		return berrors.InternalServerError("cannot generate error for unknown rate limit")
	}
}

// Check DOES NOT deduct the cost of the request from the provided bucket's
// capacity. The returned *Decision indicates whether the capacity exists to
// satisfy the cost and represents the hypothetical state of the bucket IF the
// cost WERE to be deducted. If no bucket exists it will NOT be created. No
// state is persisted to the underlying datastore.
func (l *Limiter) Check(ctx context.Context, txn Transaction) (*Decision, error) {
	if txn.allowOnly() {
		return allowedDecision, nil
	}
	// Remove cancellation from the request context so that transactions are not
	// interrupted by a client disconnect.
	ctx = context.WithoutCancel(ctx)
	tat, err := l.source.Get(ctx, txn.bucketKey)
	if err != nil {
		if !errors.Is(err, ErrBucketNotFound) {
			return nil, err
		}
		// First request from this client. No need to initialize the bucket
		// because this is a check, not a spend. A TAT of "now" is equivalent to
		// a full bucket.
		return maybeSpend(l.clk, txn, l.clk.Now()), nil
	}
	return maybeSpend(l.clk, txn, tat), nil
}

// Spend attempts to deduct the cost from the provided bucket's capacity. The
// returned *Decision indicates whether the capacity existed to satisfy the cost
// and represents the current state of the bucket. If no bucket exists it WILL
// be created WITH the cost factored into its initial state. The new bucket
// state is persisted to the underlying datastore, if applicable, before
// returning.
func (l *Limiter) Spend(ctx context.Context, txn Transaction) (*Decision, error) {
	return l.BatchSpend(ctx, []Transaction{txn})
}

func prepareBatch(txns []Transaction) ([]Transaction, []string, error) {
	var bucketKeys []string
	var transactions []Transaction
	for _, txn := range txns {
		if txn.allowOnly() {
			// Ignore allow-only transactions.
			continue
		}
		if slices.Contains(bucketKeys, txn.bucketKey) {
			return nil, nil, fmt.Errorf("found duplicate bucket %q in batch", txn.bucketKey)
		}
		bucketKeys = append(bucketKeys, txn.bucketKey)
		transactions = append(transactions, txn)
	}
	return transactions, bucketKeys, nil
}

func stricter(existing *Decision, incoming *Decision) *Decision {
	if existing.retryIn == incoming.retryIn {
		if existing.remaining < incoming.remaining {
			return existing
		}
		return incoming
	}
	if existing.retryIn > incoming.retryIn {
		return existing
	}
	return incoming
}

// BatchSpend attempts to deduct the costs from the provided buckets'
// capacities. If applicable, new bucket states are persisted to the underlying
// datastore before returning. Non-existent buckets will be initialized WITH the
// cost factored into the initial state. The returned *Decision represents the
// strictest of all *Decisions reached in the batch.
func (l *Limiter) BatchSpend(ctx context.Context, txns []Transaction) (*Decision, error) {
	start := l.clk.Now()

	batch, bucketKeys, err := prepareBatch(txns)
	if err != nil {
		return nil, err
	}
	if len(batch) == 0 {
		// All Transactions were allow-only.
		return allowedDecision, nil
	}

	// Remove cancellation from the request context so that transactions are not
	// interrupted by a client disconnect.
	ctx = context.WithoutCancel(ctx)
	tats, err := l.source.BatchGet(ctx, bucketKeys)
	if err != nil {
		return nil, fmt.Errorf("batch get for %d keys: %w", len(bucketKeys), err)
	}
	batchDecision := allowedDecision
	newBuckets := make(map[string]time.Time)
	incrBuckets := make(map[string]increment)
	staleBuckets := make(map[string]time.Time)
	txnOutcomes := make(map[Transaction]string)

	for _, txn := range batch {
		storedTAT, bucketExists := tats[txn.bucketKey]
		d := maybeSpend(l.clk, txn, storedTAT)

		if d.allowed && (storedTAT != d.newTAT) && txn.spend {
			if !bucketExists {
				newBuckets[txn.bucketKey] = d.newTAT
			} else if storedTAT.After(l.clk.Now()) {
				incrBuckets[txn.bucketKey] = increment{
					cost: time.Duration(txn.cost * txn.limit.emissionInterval),
					ttl:  time.Duration(txn.limit.burstOffset),
				}
			} else {
				staleBuckets[txn.bucketKey] = d.newTAT
			}
		}

		if !txn.spendOnly() {
			// Spend-only Transactions are best-effort and do not contribute to
			// the batchDecision.
			batchDecision = stricter(batchDecision, d)
		}

		txnOutcomes[txn] = Denied
		if d.allowed {
			txnOutcomes[txn] = Allowed
		}
	}

	if batchDecision.allowed {
		if len(newBuckets) > 0 {
			// Use BatchSetNotExisting to create new buckets so that we detect
			// if concurrent requests have created this bucket at the same time,
			// which would result in overwriting if we used a plain "SET"
			// command. If that happens, fall back to incrementing.
			alreadyExists, err := l.source.BatchSetNotExisting(ctx, newBuckets)
			if err != nil {
				return nil, fmt.Errorf("batch set for %d keys: %w", len(newBuckets), err)
			}
			// Find the original transaction in order to compute the increment
			// and set the TTL.
			for _, txn := range batch {
				if alreadyExists[txn.bucketKey] {
					incrBuckets[txn.bucketKey] = increment{
						cost: time.Duration(txn.cost * txn.limit.emissionInterval),
						ttl:  time.Duration(txn.limit.burstOffset),
					}
				}
			}
		}

		if len(incrBuckets) > 0 {
			err = l.source.BatchIncrement(ctx, incrBuckets)
			if err != nil {
				return nil, fmt.Errorf("batch increment for %d keys: %w", len(incrBuckets), err)
			}
		}

		if len(staleBuckets) > 0 {
			// Incrementing a TAT in the past grants unintended burst capacity.
			// So instead we overwrite it with a TAT of now + increment. This
			// approach may cause a race condition where only the last spend is
			// saved, but it's preferable to the alternative.
			err = l.source.BatchSet(ctx, staleBuckets)
			if err != nil {
				return nil, fmt.Errorf("batch set for %d keys: %w", len(staleBuckets), err)
			}
		}
	}

	// Observe latency equally across all transactions in the batch.
	totalLatency := l.clk.Since(start)
	perTxnLatency := totalLatency / time.Duration(len(txnOutcomes))
	for txn, outcome := range txnOutcomes {
		l.spendLatency.WithLabelValues(txn.limit.Name.String(), outcome).Observe(perTxnLatency.Seconds())
	}
	return batchDecision, nil
}

// Refund attempts to refund all of the cost to the capacity of the specified
// bucket. The returned *Decision indicates whether the refund was successful
// and represents the current state of the bucket. The new bucket state is
// persisted to the underlying datastore, if applicable, before returning. If no
// bucket exists it will NOT be created. Spend-only Transactions are assumed to
// be refundable. Check-only Transactions are never refunded.
//
// Note: The amount refunded cannot cause the bucket to exceed its maximum
// capacity. Partial refunds are allowed and are considered successful. For
// instance, if a bucket has a maximum capacity of 10 and currently has 5
// requests remaining, a refund request of 7 will result in the bucket reaching
// its maximum capacity of 10, not 12.
func (l *Limiter) Refund(ctx context.Context, txn Transaction) (*Decision, error) {
	return l.BatchRefund(ctx, []Transaction{txn})
}

// BatchRefund attempts to refund all or some of the costs to the provided
// buckets' capacities. Non-existent buckets will NOT be initialized. The new
// bucket state is persisted to the underlying datastore, if applicable, before
// returning. Spend-only Transactions are assumed to be refundable. Check-only
// Transactions are never refunded. The returned *Decision represents the
// strictest of all *Decisions reached in the batch.
func (l *Limiter) BatchRefund(ctx context.Context, txns []Transaction) (*Decision, error) {
	batch, bucketKeys, err := prepareBatch(txns)
	if err != nil {
		return nil, err
	}
	if len(batch) == 0 {
		// All Transactions were allow-only.
		return allowedDecision, nil
	}

	// Remove cancellation from the request context so that transactions are not
	// interrupted by a client disconnect.
	ctx = context.WithoutCancel(ctx)
	tats, err := l.source.BatchGet(ctx, bucketKeys)
	if err != nil {
		return nil, fmt.Errorf("batch get for %d keys: %w", len(bucketKeys), err)
	}

	batchDecision := allowedDecision
	incrBuckets := make(map[string]increment)

	for _, txn := range batch {
		tat, bucketExists := tats[txn.bucketKey]
		if !bucketExists {
			// Ignore non-existent bucket.
			continue
		}

		if txn.checkOnly() {
			// The cost of check-only transactions are never refunded.
			txn.cost = 0
		}
		d := maybeRefund(l.clk, txn, tat)
		batchDecision = stricter(batchDecision, d)
		if d.allowed && tat != d.newTAT {
			// New bucket state should be persisted.
			incrBuckets[txn.bucketKey] = increment{
				cost: time.Duration(-txn.cost * txn.limit.emissionInterval),
				ttl:  time.Duration(txn.limit.burstOffset),
			}
		}
	}

	if len(incrBuckets) > 0 {
		err = l.source.BatchIncrement(ctx, incrBuckets)
		if err != nil {
			return nil, fmt.Errorf("batch increment for %d keys: %w", len(incrBuckets), err)
		}
	}
	return batchDecision, nil
}

// Reset resets the specified bucket to its maximum capacity. The new bucket
// state is persisted to the underlying datastore before returning.
func (l *Limiter) Reset(ctx context.Context, bucketKey string) error {
	// Remove cancellation from the request context so that transactions are not
	// interrupted by a client disconnect.
	ctx = context.WithoutCancel(ctx)
	return l.source.Delete(ctx, bucketKey)
}<|MERGE_RESOLUTION|>--- conflicted
+++ resolved
@@ -141,15 +141,9 @@
 		return berrors.FailedAuthorizationsPerDomainPerAccountError(
 			retryAfter,
 			"too many failed authorizations (%d) for %q in the last %s, retry after %s",
-<<<<<<< HEAD
-			d.transaction.limit.Burst,
-			domain,
-			d.transaction.limit.Period.Duration,
-=======
-			d.transaction.limit.burst,
+			d.transaction.limit.Burst,
 			identValue,
-			d.transaction.limit.period.Duration,
->>>>>>> aa3c9f0e
+			d.transaction.limit.Period.Duration,
 			retryAfterTs,
 		)
 
@@ -163,30 +157,18 @@
 		return berrors.CertificatesPerDomainError(
 			retryAfter,
 			"too many certificates (%d) already issued for %q in the last %s, retry after %s",
-<<<<<<< HEAD
-			d.transaction.limit.Burst,
-			domain,
-			d.transaction.limit.Period.Duration,
-=======
-			d.transaction.limit.burst,
+			d.transaction.limit.Burst,
 			domainOrCIDR,
-			d.transaction.limit.period.Duration,
->>>>>>> aa3c9f0e
+			d.transaction.limit.Period.Duration,
 			retryAfterTs,
 		)
 
 	case CertificatesPerFQDNSet:
 		return berrors.CertificatesPerFQDNSetError(
 			retryAfter,
-<<<<<<< HEAD
-			"too many certificates (%d) already issued for this exact set of domains in the last %s, retry after %s",
-			d.transaction.limit.Burst,
-			d.transaction.limit.Period.Duration,
-=======
 			"too many certificates (%d) already issued for this exact set of identifiers in the last %s, retry after %s",
-			d.transaction.limit.burst,
-			d.transaction.limit.period.Duration,
->>>>>>> aa3c9f0e
+			d.transaction.limit.Burst,
+			d.transaction.limit.Period.Duration,
 			retryAfterTs,
 		)
 
