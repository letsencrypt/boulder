# Boulder CI test suite workflow

name: Boulder CI

# Controls when the action will run. 
on:
  # Triggers the workflow on push or pull request events but only for the main branch
  push:
    branches: 
      - main
      - release-branch-*
  pull_request:
    branches:
      - '**'

  # Allows you to run this workflow manually from the Actions tab
  workflow_dispatch:

# A workflow run is made up of one or more jobs that can run sequentially or in parallel
jobs:
  #  Boulder_ci_tests job. This looks like a single job, but the matrix
  #  items will mulitply it. For example every entry in the
  #  BOULDER_TOOLS_TAG list will run with every test. If there were two
  #  tags and 5 tests there would be 10 jobs run.
  boulder_ci_tests:
    # The type of runner that the job will run on
    runs-on: ubuntu-20.04

    strategy:
      # When set to true, GitHub cancels all in-progress jobs if any matrix job fails. Default: true
      fail-fast: false
      # Test matrix.
      matrix:
        # Add additional docker image tags here and all tests will be run with the additional image.
        BOULDER_TOOLS_TAG:
<<<<<<< HEAD
          - go1.16.5_2021-06-11
          - go1.17beta1_2021-06-11
=======
          - go1.16.5_2021-07-12
          - go1.16.6_2021-07-12
>>>>>>> fc9ac77a
        # Tests command definitions. Use the entire docker-compose command you want to run.
        tests:
          # Run ./test.sh --help for a description of each of the flags.
          - "docker-compose run --use-aliases boulder ./test.sh --lints --generate --make-artifacts"
          - "docker-compose run --use-aliases boulder ./test.sh --integration"
          # Testing Config Changes:
          # Config changes that have landed in main but not yet been applied to
          # production can be made in `test/config-next/<component>.json`.
          #
          # Testing DB Schema Changes:
          # Database migrations in `sa/_db-next/migrations` are only performed 
          # when `docker-compose` is called using `-f docker-compose.yml -f 
          # docker-compose.next.yml`.
          - "docker-compose -f docker-compose.yml -f docker-compose.next.yml run --use-aliases boulder ./test.sh --integration"
          - "docker-compose run --use-aliases boulder ./test.sh --unit --enable-race-detection"
          - "docker-compose -f docker-compose.yml -f docker-compose.next.yml run --use-aliases boulder ./test.sh --unit --enable-race-detection"
          - "docker-compose run --use-aliases boulder ./test.sh --start-py"
          # gomod-vendor runs with a separate network access definition
          # because it needs to fetch packages from GitHub et. al., which
          # is incompatible with the DNS server override in the boulder
          # container (used for service discovery).
          - "docker-compose run --use-aliases netaccess ./test.sh --gomod-vendor"

    # This sets the docker image tag for the boulder-tools repository to
    # use in tests. It will be set appropriately for each tag in the list
    # defined in the matrix.
    env:
      BOULDER_TOOLS_TAG: ${{ matrix.BOULDER_TOOLS_TAG }}

    # Sequence of tasks that will be executed as part of the job.
    steps:
      # Checks out your repository under $GITHUB_WORKSPACE, so your job can access it
      - uses: actions/checkout@v2

      - name: Docker Login
        # You may pin to the exact commit or the version.
        # uses: docker/login-action@f3364599c6aa293cdc2b8391b1b56d0c30e45c8a
        uses: docker/login-action@v1.8.0
        with:
          # Username used to log against the Docker registry
          username: ${{ secrets.DOCKER_USERNAME}}
          # Password or personal access token used to log against the Docker registry
          password: ${{ secrets.DOCKER_PASSWORD}}
          # Log out from the Docker registry at the end of a job
          logout: true
        continue-on-error: true

      # Print the env variable being used to pull the docker image. For
      # informational use.
      - name: Print BOULDER_TOOLS_TAG
        run: echo "Using BOULDER_TOOLS_TAG ${BOULDER_TOOLS_TAG}"

      # Pre-pull the docker containers before running the tests.
      - name: docker-compose pull
        run: docker-compose pull
      
      # Run the test matrix. This will run
      - name: "Run Test: ${{ matrix.tests }}"
        run: ${{ matrix.tests }}

  # This is a utility build job to detect if the status of any of the
  # above jobs have failed and fail if so. It is needed so there can be
  # one static job name that can be used to determine success of the job
  # in GitHub branch protection.
  boulder_ci_test_matrix_status:
    if: ${{ always() }}
    runs-on: ubuntu-latest
    name: Boulder CI Test Matrix
    needs: boulder_ci_tests
    steps:
      - name: Check boulder ci test matrix status
        if: ${{ needs.boulder_ci_tests.result != 'success' }}
        run: exit 1<|MERGE_RESOLUTION|>--- conflicted
+++ resolved
@@ -33,13 +33,8 @@
       matrix:
         # Add additional docker image tags here and all tests will be run with the additional image.
         BOULDER_TOOLS_TAG:
-<<<<<<< HEAD
-          - go1.16.5_2021-06-11
+          - go1.16.6_2021-07-12
           - go1.17beta1_2021-06-11
-=======
-          - go1.16.5_2021-07-12
-          - go1.16.6_2021-07-12
->>>>>>> fc9ac77a
         # Tests command definitions. Use the entire docker-compose command you want to run.
         tests:
           # Run ./test.sh --help for a description of each of the flags.
