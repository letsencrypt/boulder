--- conflicted
+++ resolved
@@ -36,11 +36,7 @@
       matrix:
         # Add additional docker image tags here and all tests will be run with the additional image.
         BOULDER_TOOLS_TAG:
-<<<<<<< HEAD
-          - go1.22.2_2024-05-09
-=======
-          - go1.22.3_2024-05-13
->>>>>>> 774000bf
+          - go1.22.3_2024-05-14
         # Tests command definitions. Use the entire "docker compose" command you want to run.
         tests:
           # Run ./test.sh --help for a description of each of the flags.
