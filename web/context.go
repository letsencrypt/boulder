--- conflicted
+++ resolved
@@ -131,26 +131,19 @@
 		Origin:    r.Header.Get("Origin"),
 		Extra:     make(map[string]interface{}),
 	}
-<<<<<<< HEAD
-
+
+	// We specifically override the default r.Context() because we would prefer
+	// for clients to not be able to cancel our operations in arbitrary places.
+	// Instead we start a new context, and apply timeouts in our various RPCs.
+	// TODO(go1.22?): Use context.Detach()
 	span := trace.SpanFromContext(r.Context())
+	ctx := trace.ContextWithSpan(context.Background(), span)
+	r = r.WithContext(ctx)
 	span.SetAttributes(
 		attribute.String("real_ip", logEvent.RealIP),
 		attribute.String("method", logEvent.Method),
 		attribute.String("user_agent", logEvent.UserAgent),
 		attribute.String("origin", logEvent.Origin))
-=======
-	// We specifically override the default r.Context() because we would prefer
-	// for clients to not be able to cancel our operations in arbitrary places.
-	// Instead we start a new context, and apply timeouts in our various RPCs.
-	// TODO(go1.22?): Use context.Detach()
-	ctx := context.Background()
-	r = r.WithContext(ctx)
-	beeline.AddFieldToTrace(ctx, "real_ip", logEvent.RealIP)
-	beeline.AddFieldToTrace(ctx, "method", logEvent.Method)
-	beeline.AddFieldToTrace(ctx, "user_agent", logEvent.UserAgent)
-	beeline.AddFieldToTrace(ctx, "origin", logEvent.Origin)
->>>>>>> c33c3c83
 
 	// Some clients will send a HTTP Host header that includes the default port
 	// for the scheme that they are using. Previously when we were fronted by
