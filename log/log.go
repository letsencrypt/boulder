--- conflicted
+++ resolved
@@ -66,17 +66,7 @@
 		&bothWriter{
 			sync.Mutex{},
 			log,
-<<<<<<< HEAD
 			newStdoutWriter(stdoutLogLevel),
-=======
-			&stdoutWriter{
-				level:  stdoutLogLevel,
-				clk:    clock.New(),
-				stdout: os.Stdout,
-				stderr: os.Stderr,
-				isatty: term.IsTerminal(int(os.Stdout.Fd())),
-			},
->>>>>>> 647eb3f2
 			syslogLogLevel,
 		},
 	}, nil
@@ -85,7 +75,6 @@
 // StdoutLogger returns a Logger that writes solely to stdout and stderr.
 // It is safe for concurrent use.
 func StdoutLogger(level int) Logger {
-<<<<<<< HEAD
 	return &impl{newStdoutWriter(level)}
 }
 
@@ -108,17 +97,8 @@
 		level:  level,
 		clk:    clock.New(),
 		stdout: os.Stdout,
+		stderr: os.Stderr,
 		isatty: term.IsTerminal(int(os.Stdout.Fd())),
-=======
-	return &impl{
-		&stdoutWriter{
-			level:  level,
-			clk:    clock.New(),
-			stdout: os.Stdout,
-			stderr: os.Stderr,
-			isatty: term.IsTerminal(int(os.Stdout.Fd())),
-		},
->>>>>>> 647eb3f2
 	}
 }
 
@@ -263,11 +243,7 @@
 			}
 		}
 
-<<<<<<< HEAD
-		if _, err := fmt.Fprintf(w.stdout, "%s%s %s %d %s %s%s\n",
-=======
-		if _, err := fmt.Fprintf(output, "%s%s %d %s %s%s\n",
->>>>>>> 647eb3f2
+		if _, err := fmt.Fprintf(output, "%s%s %s %d %s %s%s\n",
 			color,
 			w.clk.Now().Format("2006-01-02T15:04:05.999999+07:00"),
 			w.prefix,
