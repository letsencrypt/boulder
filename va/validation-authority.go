// Copyright 2014 ISRG.  All rights reserved
// This Source Code Form is subject to the terms of the Mozilla Public
// License, v. 2.0. If a copy of the MPL was not distributed with this
// file, You can obtain one at http://mozilla.org/MPL/2.0/.

package va

import (
	"crypto/sha256"
	"crypto/subtle"
	"crypto/tls"
	"encoding/json"
	"fmt"
	"io/ioutil"
	"net"
	"net/http"
	"net/url"
	"strings"
	"time"

<<<<<<< HEAD
	"github.com/letsencrypt/boulder/Godeps/_workspace/src/github.com/miekg/dns"
=======
>>>>>>> 5a68bd4e
	jose "github.com/letsencrypt/boulder/Godeps/_workspace/src/github.com/square/go-jose"

	"github.com/letsencrypt/boulder/core"
	blog "github.com/letsencrypt/boulder/log"
	"github.com/letsencrypt/boulder/policy"
)

// ValidationAuthorityImpl represents a VA
type ValidationAuthorityImpl struct {
	RA           core.RegistrationAuthority
	log          *blog.AuditLogger
	DNSResolver  *core.DNSResolver
	IssuerDomain string
	TestMode     bool
}

// NewValidationAuthorityImpl constructs a new VA, and may place it
// into Test Mode (tm)
func NewValidationAuthorityImpl(tm bool) ValidationAuthorityImpl {
	logger := blog.GetAuditLogger()
	logger.Notice("Validation Authority Starting")
	return ValidationAuthorityImpl{log: logger, TestMode: tm}
}

// Used for audit logging
type verificationRequestEvent struct {
	ID           string         `json:",omitempty"`
	Requester    int64          `json:",omitempty"`
	Challenge    core.Challenge `json:",omitempty"`
	RequestTime  time.Time      `json:",omitempty"`
	ResponseTime time.Time      `json:",omitempty"`
	Error        string         `json:",omitempty"`
}

// Validation methods

func (va ValidationAuthorityImpl) validateSimpleHTTP(identifier core.AcmeIdentifier, input core.Challenge, accountKey jose.JsonWebKey) (core.Challenge, error) {
	challenge := input

	if len(challenge.Path) == 0 {
		challenge.Status = core.StatusInvalid
		challenge.Error = &core.ProblemDetails{
			Type:   core.MalformedProblem,
			Detail: "No path provided for SimpleHTTP challenge.",
		}
		va.log.Debug(fmt.Sprintf("SimpleHTTP [%s] path empty: %s", identifier, challenge))
		return challenge, challenge.Error
	}

	if identifier.Type != core.IdentifierDNS {
		challenge.Status = core.StatusInvalid
		challenge.Error = &core.ProblemDetails{
			Type:   core.MalformedProblem,
			Detail: "Identifier type for SimpleHTTP was not DNS",
		}

		va.log.Debug(fmt.Sprintf("SimpleHTTP [%s] Identifier failure", identifier))
		return challenge, challenge.Error
	}
	hostName := identifier.Value

	// Check for DNSSEC failures for A/AAAA records
	_, _, err := va.DNSResolver.LookupHost(hostName)
	if err != nil {
		if dnssecErr, ok := err.(core.DNSSECError); ok {
			challenge.Error = &core.ProblemDetails{
				Type:   core.DNSSECProblem,
				Detail: dnssecErr.Error(),
			}
		} else {
			challenge.Error = &core.ProblemDetails{
				Type:   core.ServerInternalProblem,
				Detail: "Unable to communicate with DNS server",
			}
		}
		challenge.Status = core.StatusInvalid
		va.log.Debug(fmt.Sprintf("SimpleHTTP [%s] DNS failure: %s", identifier, err))
		return challenge, challenge.Error
	}

	var scheme string
	if input.TLS == nil || (input.TLS != nil && *input.TLS) {
		scheme = "https"
	} else {
		scheme = "http"
	}
	if va.TestMode {
		hostName = "localhost:5001"
		scheme = "http"
	}

	url := fmt.Sprintf("%s://%s/.well-known/acme-challenge/%s", scheme, hostName, challenge.Path)

	// AUDIT[ Certificate Requests ] 11917fa4-10ef-4e0d-9105-bacbe7836a3c
	va.log.Audit(fmt.Sprintf("Attempting to validate Simple%s for %s", strings.ToUpper(scheme), url))
	httpRequest, err := http.NewRequest("GET", url, nil)
	if err != nil {
		challenge.Error = &core.ProblemDetails{
			Type:   core.MalformedProblem,
			Detail: "URL provided for SimpleHTTP was invalid",
		}
		va.log.Debug(fmt.Sprintf("SimpleHTTP [%s] HTTP failure: %s", identifier, err))
		challenge.Status = core.StatusInvalid
		return challenge, err
	}

	httpRequest.Host = hostName
	tr := &http.Transport{
		// We are talking to a client that does not yet have a certificate,
		// so we accept a temporary, invalid one.
		TLSClientConfig: &tls.Config{InsecureSkipVerify: true},
		// We don't expect to make multiple requests to a client, so close
		// connection immediately.
		DisableKeepAlives: true,
	}
	client := http.Client{
		Transport: tr,
		Timeout:   5 * time.Second,
	}
	httpResponse, err := client.Do(httpRequest)

	if err != nil {
<<<<<<< HEAD
		challenge.Status = core.StatusInvalid
		challenge.Error = &core.ProblemDetails{
			Type:   parseHTTPConnError(err),
			Detail: fmt.Sprintf("Could not connect to %s", url),
		}
		va.log.Debug(strings.Join([]string{challenge.Error.Error(), err.Error()}, ": "))
		return challenge, err
	}

	if httpResponse.StatusCode != 200 {
		challenge.Status = core.StatusInvalid
		challenge.Error = &core.ProblemDetails{
			Type: core.UnauthorizedProblem,
			Detail: fmt.Sprintf("Invalid response from %s: %d",
				url, httpResponse.StatusCode),
		}
		err = challenge.Error
	}

	// Read body & test
	body, readErr := ioutil.ReadAll(httpResponse.Body)
	if readErr != nil {
		challenge.Status = core.StatusInvalid
		return challenge, readErr
	}

	// Parse and verify JWS
	parsedJws, err := jose.ParseSigned(string(body))
	if err != nil {
		err = fmt.Errorf("Validation response failed to parse as JWS: %s", err.Error())
		va.log.Debug(err.Error())
		challenge.Status = core.StatusInvalid
		challenge.Error = &core.ProblemDetails{
			Type:   core.UnauthorizedProblem,
			Detail: err.Error(),
		}
		return challenge, err
	}

	if len(parsedJws.Signatures) > 1 {
		err = fmt.Errorf("Too many signatures on validation JWS")
		va.log.Debug(err.Error())
		challenge.Status = core.StatusInvalid
		challenge.Error = &core.ProblemDetails{
			Type:   core.UnauthorizedProblem,
			Detail: err.Error(),
		}
		return challenge, err
	}
	if len(parsedJws.Signatures) == 0 {
		err = fmt.Errorf("Validation JWS not signed")
		va.log.Debug(err.Error())
		challenge.Status = core.StatusInvalid
		challenge.Error = &core.ProblemDetails{
			Type:   core.UnauthorizedProblem,
			Detail: err.Error(),
		}
		return challenge, err
	}

	key := parsedJws.Signatures[0].Header.JsonWebKey
	if !core.KeyDigestEquals(key, accountKey) {
		err = fmt.Errorf("Response JWS signed with improper key")
		va.log.Debug(err.Error())
		challenge.Status = core.StatusInvalid
		challenge.Error = &core.ProblemDetails{
			Type:   core.UnauthorizedProblem,
			Detail: err.Error(),
		}
		return challenge, err
	}

=======
		va.log.Debug(fmt.Sprintf("Could not connect to %s: %s", url, err.Error()))
		challenge.Status = core.StatusInvalid
		return challenge, err
	}

	if httpResponse.StatusCode != 200 {
		err = fmt.Errorf("Invalid response from %s: %d", url, httpResponse.StatusCode)
		challenge.Status = core.StatusInvalid
		return challenge, err
	}

	// Read body & test
	body, readErr := ioutil.ReadAll(httpResponse.Body)
	if readErr != nil {
		challenge.Status = core.StatusInvalid
		return challenge, readErr
	}

	// Parse and verify JWS
	parsedJws, err := jose.ParseSigned(string(body))
	if err != nil {
		err = fmt.Errorf("Validation response failed to parse as JWS: %s", err.Error())
		va.log.Debug(err.Error())
		challenge.Status = core.StatusInvalid
		return challenge, err
	}

	if len(parsedJws.Signatures) > 1 {
		err = fmt.Errorf("Too many signatures on validation JWS")
		va.log.Debug(err.Error())
		challenge.Status = core.StatusInvalid
		return challenge, err
	}
	if len(parsedJws.Signatures) == 0 {
		err = fmt.Errorf("Validation JWS not signed")
		va.log.Debug(err.Error())
		challenge.Status = core.StatusInvalid
		return challenge, err
	}

	key := parsedJws.Signatures[0].Header.JsonWebKey
	if !core.KeyDigestEquals(key, accountKey) {
		err = fmt.Errorf("Response JWS signed with improper key: %s", err.Error())
		va.log.Debug(err.Error())
		challenge.Status = core.StatusInvalid
		return challenge, err
	}

>>>>>>> 5a68bd4e
	payload, _, err := parsedJws.Verify(key)
	if err != nil {
		err = fmt.Errorf("Validation response failed to verify: %s", err.Error())
		va.log.Debug(err.Error())
		challenge.Status = core.StatusInvalid
<<<<<<< HEAD
		challenge.Error = &core.ProblemDetails{
			Type:   core.UnauthorizedProblem,
			Detail: err.Error(),
		}
=======
>>>>>>> 5a68bd4e
		return challenge, err
	}

	// Check that JWS body is as expected
	// * "type" == "simpleHttp"
	// * "token" == challenge.token
	// * "path" == challenge.path
	// * "tls" == challenge.tls
	va.log.Debug(fmt.Sprintf("Validation response payload: %s", string(payload)))
	var parsedResponse map[string]interface{}
	err = json.Unmarshal(payload, &parsedResponse)
	if err != nil {
		err = fmt.Errorf("Validation payload failed to parse as JSON: %s", err.Error())
		va.log.Debug(err.Error())
		challenge.Status = core.StatusInvalid
<<<<<<< HEAD
		challenge.Error = &core.ProblemDetails{
			Type:   core.UnauthorizedProblem,
			Detail: err.Error(),
		}
=======
>>>>>>> 5a68bd4e
		return challenge, err
	}
	if len(parsedResponse) != 4 {
		err = fmt.Errorf("Validation payload did not have all fields")
		va.log.Debug(err.Error())
		challenge.Status = core.StatusInvalid
<<<<<<< HEAD
		challenge.Error = &core.ProblemDetails{
			Type:   core.UnauthorizedProblem,
			Detail: err.Error(),
		}
=======
>>>>>>> 5a68bd4e
		return challenge, err
	}
	typePassed := false
	tokenPassed := false
	pathPassed := false
	tlsPassed := false
	for key, value := range parsedResponse {
		switch key {
		case "type":
			castValue, ok := value.(string)
			typePassed = ok && castValue == core.ChallengeTypeSimpleHTTP
		case "token":
			castValue, ok := value.(string)
			tokenPassed = ok && castValue == challenge.Token
		case "path":
			castValue, ok := value.(string)
			pathPassed = ok && castValue == challenge.Path
		case "tls":
			castValue, ok := value.(bool)
			tlsValue := challenge.TLS != nil && *challenge.TLS
			tlsPassed = ok && castValue == tlsValue
		default:
			err = fmt.Errorf("Validation payload did not have all fields")
			challenge.Status = core.StatusInvalid
			return challenge, err
		}
	}
	if !typePassed || !tokenPassed || !pathPassed || !tlsPassed {
		err = fmt.Errorf("Validation contents were not correct: type=%v token=%v path=%v tls=%v",
			typePassed, tokenPassed, pathPassed, tlsPassed)
		va.log.Debug(err.Error())
		challenge.Status = core.StatusInvalid
<<<<<<< HEAD
		challenge.Error = &core.ProblemDetails{
			Type:   core.UnauthorizedProblem,
			Detail: err.Error(),
		}
=======
>>>>>>> 5a68bd4e
		return challenge, err
	}

	challenge.Status = core.StatusValid
	return challenge, nil
}

func (va ValidationAuthorityImpl) validateDvsni(identifier core.AcmeIdentifier, input core.Challenge, accountKey jose.JsonWebKey) (core.Challenge, error) {
	challenge := input

	if identifier.Type != "dns" {
		challenge.Error = &core.ProblemDetails{
			Type:   core.MalformedProblem,
			Detail: "Identifier type for DVSNI was not DNS",
		}
		challenge.Status = core.StatusInvalid
		va.log.Debug(fmt.Sprintf("DVSNI [%s] Identifier failure", identifier))
		return challenge, challenge.Error
	}

	const DVSNIsuffix = ".acme.invalid"
	nonceName := challenge.Nonce + DVSNIsuffix

	R, err := core.B64dec(challenge.R)
	if err != nil {
		challenge.Status = core.StatusInvalid
		challenge.Error = &core.ProblemDetails{
			Type:   core.MalformedProblem,
			Detail: "Failed to decode R value from DVSNI challenge",
		}
		va.log.Debug(fmt.Sprintf("DVSNI [%s] R Decode failure: %s", identifier, err))
		return challenge, err
	}
	S, err := core.B64dec(challenge.S)
	if err != nil {
		challenge.Status = core.StatusInvalid
		challenge.Error = &core.ProblemDetails{
			Type:   core.MalformedProblem,
			Detail: "Failed to decode S value from DVSNI challenge",
		}
		va.log.Debug(fmt.Sprintf("DVSNI [%s] S Decode failure: %s", identifier, err))
		return challenge, err
	}
	RS := append(R, S...)

	z := sha256.Sum256(RS)
	zName := fmt.Sprintf("%064x.acme.invalid", z)

	// Check for DNSSEC failures for A/AAAA records
	_, _, err = va.DNSResolver.LookupHost(identifier.Value)
	if err != nil {
		if dnssecErr, ok := err.(core.DNSSECError); ok {
			challenge.Error = &core.ProblemDetails{
				Type:   core.DNSSECProblem,
				Detail: dnssecErr.Error(),
			}
		} else {
			challenge.Error = &core.ProblemDetails{
				Type:   core.ServerInternalProblem,
				Detail: "Unable to communicate with DNS server",
			}
		}
		challenge.Status = core.StatusInvalid
		va.log.Debug(fmt.Sprintf("DVSNI [%s] DNS failure: %s", identifier, err))
		return challenge, challenge.Error
	}

	// Make a connection with SNI = nonceName
	hostPort := identifier.Value + ":443"
	if va.TestMode {
		hostPort = "localhost:5001"
	}
	va.log.Notice(fmt.Sprintf("DVSNI [%s] Attempting to validate DVSNI for %s %s",
		identifier, hostPort, zName))
	conn, err := tls.DialWithDialer(&net.Dialer{Timeout: 5 * time.Second}, "tcp", hostPort, &tls.Config{
		ServerName:         nonceName,
		InsecureSkipVerify: true,
	})

	if err != nil {
		challenge.Status = core.StatusInvalid
		challenge.Error = &core.ProblemDetails{
			Type:   parseHTTPConnError(err),
			Detail: "Failed to connect to host for DVSNI challenge",
		}
		va.log.Debug(fmt.Sprintf("DVSNI [%s] TLS Connection failure: %s", identifier, err))
		return challenge, err
	}
	defer conn.Close()

	// Check that zName is a dNSName SAN in the server's certificate
	certs := conn.ConnectionState().PeerCertificates
	if len(certs) == 0 {
		challenge.Error = &core.ProblemDetails{
			Type:   core.UnauthorizedProblem,
			Detail: "No certs presented for DVSNI challenge",
		}
		challenge.Status = core.StatusInvalid
		return challenge, challenge.Error
	}
	if !core.KeyDigestEquals(certs[0].PublicKey, accountKey) {
		err = fmt.Errorf("DVSNI server presented improper public key")
		challenge.Status = core.StatusInvalid
		return challenge, err
	}
	if !core.KeyDigestEquals(certs[0].PublicKey, accountKey) {
		err = fmt.Errorf("DVSNI server presented improper public key")
		challenge.Status = core.StatusInvalid
		return challenge, err
	}
	for _, name := range certs[0].DNSNames {
		if subtle.ConstantTimeCompare([]byte(name), []byte(zName)) == 1 {
			challenge.Status = core.StatusValid
			return challenge, nil
		}
	}

	challenge.Error = &core.ProblemDetails{
		Type:   core.UnauthorizedProblem,
		Detail: "Correct zName not found for DVSNI challenge",
	}
	challenge.Status = core.StatusInvalid
	return challenge, challenge.Error
}

// parseHTTPConnError returns the ACME ProblemType corresponding to an error
// that occurred during domain validation.
func parseHTTPConnError(err error) core.ProblemType {
	if urlErr, ok := err.(*url.Error); ok {
		err = urlErr.Err
	}

	// XXX: On all of the resolvers I tested that validate DNSSEC, there is
	// no differentation between a DNSSEC failure and an unknown host. If we
	// do not verify DNSSEC ourselves, this function should be modified.
	if netErr, ok := err.(*net.OpError); ok {
		dnsErr, ok := netErr.Err.(*net.DNSError)
		if ok && !dnsErr.Timeout() && !dnsErr.Temporary() {
			return core.UnknownHostProblem
		} else if fmt.Sprintf("%T", netErr.Err) == "tls.alert" {
			return core.TLSProblem
		}
	}

	return core.ConnectionProblem
}

func (va ValidationAuthorityImpl) validateDNS(identifier core.AcmeIdentifier, input core.Challenge) (core.Challenge, error) {
	challenge := input

	if identifier.Type != core.IdentifierDNS {
		challenge.Error = &core.ProblemDetails{
			Type:   core.MalformedProblem,
			Detail: "Identifier type for DNS was not itself DNS",
		}
		va.log.Debug(fmt.Sprintf("DNS [%s] Identifier failure", identifier))
		challenge.Status = core.StatusInvalid
		return challenge, challenge.Error
	}

	const DNSPrefix = "_acme-challenge"

	challengeSubdomain := fmt.Sprintf("%s.%s", DNSPrefix, identifier.Value)
	txts, _, err := va.DNSResolver.LookupTXT(challengeSubdomain)

	if err != nil {
		if dnssecErr, ok := err.(core.DNSSECError); ok {
			challenge.Error = &core.ProblemDetails{
				Type:   core.DNSSECProblem,
				Detail: dnssecErr.Error(),
			}
		} else {
			challenge.Error = &core.ProblemDetails{
				Type:   core.ServerInternalProblem,
				Detail: "Unable to communicate with DNS server",
			}
		}
		challenge.Status = core.StatusInvalid
		va.log.Debug(fmt.Sprintf("DNS [%s] DNS failure: %s", identifier, err))
		return challenge, challenge.Error
	}

	byteToken := []byte(challenge.Token)
	for _, element := range txts {
		if subtle.ConstantTimeCompare([]byte(element), byteToken) == 1 {
			challenge.Status = core.StatusValid
			return challenge, nil
		}
	}

	challenge.Error = &core.ProblemDetails{
		Type:   core.UnauthorizedProblem,
		Detail: "Correct value not found for DNS challenge",
	}
	challenge.Status = core.StatusInvalid
	return challenge, challenge.Error
}

// Overall validation process

func (va ValidationAuthorityImpl) validate(authz core.Authorization, challengeIndex int, accountKey jose.JsonWebKey) {

	// Select the first supported validation method
	// XXX: Remove the "break" lines to process all supported validations
	logEvent := verificationRequestEvent{
		ID:          authz.ID,
		Requester:   authz.RegistrationID,
		RequestTime: time.Now(),
	}
	if !authz.Challenges[challengeIndex].IsSane(true) {
		chall := &authz.Challenges[challengeIndex]
		chall.Status = core.StatusInvalid
		chall.Error = &core.ProblemDetails{Type: core.MalformedProblem,
			Detail: fmt.Sprintf("Challenge failed sanity check.")}
		logEvent.Challenge = *chall
		logEvent.Error = chall.Error.Detail
	} else {
		var err error

		switch authz.Challenges[challengeIndex].Type {
		case core.ChallengeTypeSimpleHTTP:
			authz.Challenges[challengeIndex], err = va.validateSimpleHTTP(authz.Identifier, authz.Challenges[challengeIndex], accountKey)
			break
		case core.ChallengeTypeDVSNI:
			authz.Challenges[challengeIndex], err = va.validateDvsni(authz.Identifier, authz.Challenges[challengeIndex], accountKey)
<<<<<<< HEAD
			break
		case core.ChallengeTypeDNS:
			authz.Challenges[challengeIndex], err = va.validateDNS(authz.Identifier, authz.Challenges[challengeIndex])
=======
>>>>>>> 5a68bd4e
			break
		}

		logEvent.Challenge = authz.Challenges[challengeIndex]
		if err != nil {
			logEvent.Error = err.Error()
		}
	}

	// AUDIT[ Certificate Requests ] 11917fa4-10ef-4e0d-9105-bacbe7836a3c
	va.log.AuditObject("Validation result", logEvent)

	va.log.Notice(fmt.Sprintf("Validations: %+v", authz))

	va.RA.OnValidationUpdate(authz)
}

func (va ValidationAuthorityImpl) UpdateValidations(authz core.Authorization, challengeIndex int, accountKey jose.JsonWebKey) error {
	go va.validate(authz, challengeIndex, accountKey)
	return nil
}

// CAASet consists of filtered CAA records
type CAASet struct {
	Issue     []*dns.CAA
	Issuewild []*dns.CAA
	Iodef     []*dns.CAA
	Unknown   []*dns.CAA
}

// returns true if any CAA records have unknown tag properties and are flagged critical.
func (caaSet CAASet) criticalUnknown() bool {
	if len(caaSet.Unknown) > 0 {
		for _, caaRecord := range caaSet.Unknown {
			// Critical flag is 1, but according to RFC 6844 any flag other than
			// 0 should currently be interpreted as critical.
			if caaRecord.Flag > 0 {
				return true
			}
		}
	}

	return false
}

// Filter CAA records by property
func newCAASet(CAAs []*dns.CAA) *CAASet {
	var filtered CAASet

	for _, caaRecord := range CAAs {
		switch caaRecord.Tag {
		case "issue":
			filtered.Issue = append(filtered.Issue, caaRecord)
		case "issuewild":
			filtered.Issuewild = append(filtered.Issuewild, caaRecord)
		case "iodef":
			filtered.Iodef = append(filtered.Iodef, caaRecord)
		default:
			filtered.Unknown = append(filtered.Unknown, caaRecord)
		}
	}

	return &filtered
}

func (va *ValidationAuthorityImpl) getCAASet(domain string, dnsResolver *core.DNSResolver) (*CAASet, error) {
	domain = strings.TrimRight(domain, ".")
	splitDomain := strings.Split(domain, ".")
	// RFC 6844 CAA set query sequence, 'x.y.z.com' => ['x.y.z.com', 'y.z.com', 'z.com']
	for i := range splitDomain {
		queryDomain := strings.Join(splitDomain[i:], ".")
		// Don't query a public suffix
		if _, present := policy.PublicSuffixList[queryDomain]; present {
			break
		}

		// Query CAA records for domain and its alias if it has a CNAME
		for _, alias := range []bool{false, true} {
			CAAs, err := va.DNSResolver.LookupCAA(queryDomain, alias)
			if err != nil {
				return nil, err
			}

			if len(CAAs) > 0 {
				return newCAASet(CAAs), nil
			}
		}
	}

	// no CAA records found
	return nil, nil
}

// CheckCAARecords verifies that, if the indicated subscriber domain has any CAA
// records, they authorize the configured CA domain to issue a certificate
func (va *ValidationAuthorityImpl) CheckCAARecords(identifier core.AcmeIdentifier) (present, valid bool, err error) {
	domain := strings.ToLower(identifier.Value)
	caaSet, err := va.getCAASet(domain, va.DNSResolver)
	if err != nil {
		return
	}
	if caaSet == nil {
		// No CAA records found, can issue
		present = false
		valid = true
		return
	} else if caaSet.criticalUnknown() {
		present = true
		valid = false
		return
	} else if len(caaSet.Issue) > 0 || len(caaSet.Issuewild) > 0 {
		present = true
		var checkSet []*dns.CAA
		if strings.SplitN(domain, ".", 2)[0] == "*" {
			checkSet = caaSet.Issuewild
		} else {
			checkSet = caaSet.Issue
		}
		for _, caa := range checkSet {
			if caa.Value == va.IssuerDomain {
				valid = true
				return
			} else if caa.Flag > 0 {
				valid = false
				return
			}
		}

		valid = false
		return
	}

	return
}<|MERGE_RESOLUTION|>--- conflicted
+++ resolved
@@ -18,10 +18,7 @@
 	"strings"
 	"time"
 
-<<<<<<< HEAD
 	"github.com/letsencrypt/boulder/Godeps/_workspace/src/github.com/miekg/dns"
-=======
->>>>>>> 5a68bd4e
 	jose "github.com/letsencrypt/boulder/Godeps/_workspace/src/github.com/square/go-jose"
 
 	"github.com/letsencrypt/boulder/core"
@@ -144,7 +141,6 @@
 	httpResponse, err := client.Do(httpRequest)
 
 	if err != nil {
-<<<<<<< HEAD
 		challenge.Status = core.StatusInvalid
 		challenge.Error = &core.ProblemDetails{
 			Type:   parseHTTPConnError(err),
@@ -217,68 +213,15 @@
 		return challenge, err
 	}
 
-=======
-		va.log.Debug(fmt.Sprintf("Could not connect to %s: %s", url, err.Error()))
-		challenge.Status = core.StatusInvalid
-		return challenge, err
-	}
-
-	if httpResponse.StatusCode != 200 {
-		err = fmt.Errorf("Invalid response from %s: %d", url, httpResponse.StatusCode)
-		challenge.Status = core.StatusInvalid
-		return challenge, err
-	}
-
-	// Read body & test
-	body, readErr := ioutil.ReadAll(httpResponse.Body)
-	if readErr != nil {
-		challenge.Status = core.StatusInvalid
-		return challenge, readErr
-	}
-
-	// Parse and verify JWS
-	parsedJws, err := jose.ParseSigned(string(body))
-	if err != nil {
-		err = fmt.Errorf("Validation response failed to parse as JWS: %s", err.Error())
-		va.log.Debug(err.Error())
-		challenge.Status = core.StatusInvalid
-		return challenge, err
-	}
-
-	if len(parsedJws.Signatures) > 1 {
-		err = fmt.Errorf("Too many signatures on validation JWS")
-		va.log.Debug(err.Error())
-		challenge.Status = core.StatusInvalid
-		return challenge, err
-	}
-	if len(parsedJws.Signatures) == 0 {
-		err = fmt.Errorf("Validation JWS not signed")
-		va.log.Debug(err.Error())
-		challenge.Status = core.StatusInvalid
-		return challenge, err
-	}
-
-	key := parsedJws.Signatures[0].Header.JsonWebKey
-	if !core.KeyDigestEquals(key, accountKey) {
-		err = fmt.Errorf("Response JWS signed with improper key: %s", err.Error())
-		va.log.Debug(err.Error())
-		challenge.Status = core.StatusInvalid
-		return challenge, err
-	}
-
->>>>>>> 5a68bd4e
 	payload, _, err := parsedJws.Verify(key)
 	if err != nil {
 		err = fmt.Errorf("Validation response failed to verify: %s", err.Error())
 		va.log.Debug(err.Error())
 		challenge.Status = core.StatusInvalid
-<<<<<<< HEAD
-		challenge.Error = &core.ProblemDetails{
-			Type:   core.UnauthorizedProblem,
-			Detail: err.Error(),
-		}
-=======
->>>>>>> 5a68bd4e
+		challenge.Error = &core.ProblemDetails{
+			Type:   core.UnauthorizedProblem,
+			Detail: err.Error(),
+		}
 		return challenge, err
 	}
 
@@ -294,26 +237,20 @@
 		err = fmt.Errorf("Validation payload failed to parse as JSON: %s", err.Error())
 		va.log.Debug(err.Error())
 		challenge.Status = core.StatusInvalid
-<<<<<<< HEAD
-		challenge.Error = &core.ProblemDetails{
-			Type:   core.UnauthorizedProblem,
-			Detail: err.Error(),
-		}
-=======
->>>>>>> 5a68bd4e
+		challenge.Error = &core.ProblemDetails{
+			Type:   core.UnauthorizedProblem,
+			Detail: err.Error(),
+		}
 		return challenge, err
 	}
 	if len(parsedResponse) != 4 {
 		err = fmt.Errorf("Validation payload did not have all fields")
 		va.log.Debug(err.Error())
 		challenge.Status = core.StatusInvalid
-<<<<<<< HEAD
-		challenge.Error = &core.ProblemDetails{
-			Type:   core.UnauthorizedProblem,
-			Detail: err.Error(),
-		}
-=======
->>>>>>> 5a68bd4e
+		challenge.Error = &core.ProblemDetails{
+			Type:   core.UnauthorizedProblem,
+			Detail: err.Error(),
+		}
 		return challenge, err
 	}
 	typePassed := false
@@ -346,13 +283,10 @@
 			typePassed, tokenPassed, pathPassed, tlsPassed)
 		va.log.Debug(err.Error())
 		challenge.Status = core.StatusInvalid
-<<<<<<< HEAD
-		challenge.Error = &core.ProblemDetails{
-			Type:   core.UnauthorizedProblem,
-			Detail: err.Error(),
-		}
-=======
->>>>>>> 5a68bd4e
+		challenge.Error = &core.ProblemDetails{
+			Type:   core.UnauthorizedProblem,
+			Detail: err.Error(),
+		}
 		return challenge, err
 	}
 
@@ -578,12 +512,9 @@
 			break
 		case core.ChallengeTypeDVSNI:
 			authz.Challenges[challengeIndex], err = va.validateDvsni(authz.Identifier, authz.Challenges[challengeIndex], accountKey)
-<<<<<<< HEAD
 			break
 		case core.ChallengeTypeDNS:
 			authz.Challenges[challengeIndex], err = va.validateDNS(authz.Identifier, authz.Challenges[challengeIndex])
-=======
->>>>>>> 5a68bd4e
 			break
 		}
 
