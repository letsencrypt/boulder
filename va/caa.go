--- conflicted
+++ resolved
@@ -85,10 +85,6 @@
 					req.Domain,
 					req.AccountURIID,
 					string(validationMethod),
-<<<<<<< HEAD
-					nil,
-=======
->>>>>>> 8ede0e9d
 					remoteCAAResults)
 			}()
 		} else if features.Get().EnforceMultiCAA {
@@ -96,10 +92,6 @@
 				req.Domain,
 				req.AccountURIID,
 				string(validationMethod),
-<<<<<<< HEAD
-				nil,
-=======
->>>>>>> 8ede0e9d
 				remoteCAAResults)
 
 			// If the remote result was a non-nil problem then fail the CAA check
