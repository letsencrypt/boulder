--- conflicted
+++ resolved
@@ -294,21 +294,6 @@
 	return 2
 }
 
-<<<<<<< HEAD
-// verificationRequestEvent is logged once for each validation attempt. Its
-// fields are exported for logging purposes.
-type verificationRequestEvent struct {
-	AuthzID       string
-	Requester     int64
-	Identifier    identifier.ACMEIdentifier
-	Challenge     core.Challenge
-	Error         string `json:",omitempty"`
-	InternalError string `json:",omitempty"`
-	Latency       float64
-}
-
-=======
->>>>>>> e6c812a3
 // ipError is an error type used to pass though the IP address of the remote
 // host when an error occurs during HTTP-01 and TLS-ALPN domain validation.
 type ipError struct {
@@ -654,7 +639,7 @@
 type validationLogEvent struct {
 	AuthzID       string
 	Requester     int64
-	Identifier    string
+	Identifier    identifier.ACMEIdentifier
 	Challenge     core.Challenge
 	Error         string `json:",omitempty"`
 	InternalError string `json:",omitempty"`
@@ -662,27 +647,6 @@
 	Summary       *mpicSummary `json:",omitempty"`
 }
 
-<<<<<<< HEAD
-// PerformValidation conducts a local Domain Control Validation (DCV) and CAA
-// check for the specified challenge and dnsName. When invoked on the primary
-// Validation Authority (VA) and the local validation succeeds, it also performs
-// DCV and CAA checks using the configured remote VAs. Failed validations are
-// indicated by a non-nil Problems in the returned ValidationResult.
-// PerformValidation returns error only for internal logic errors (and the
-// client may receive errors from gRPC in the event of a communication problem).
-// ValidationResult always includes a list of ValidationRecords, even when it
-// also contains Problems. This method does NOT implement Multi-Perspective
-// Issuance Corroboration as defined in BRs Sections 3.2.2.9 and 5.4.1.
-func (va *ValidationAuthorityImpl) PerformValidation(ctx context.Context, req *vapb.PerformValidationRequest) (*vapb.ValidationResult, error) {
-	// TODO(#8023): Once DnsNames are no longer used in RPCs, use req.Identifier
-	// directly instead of setting ident.
-	if req.Identifier != nil && req.DnsName != "" {
-		return nil, errors.New("both Identifier and DNSName are set")
-	}
-	ident := identifier.FromProtoWithDefault(req.Identifier, req.DnsName)
-
-	if core.IsAnyNilOrZero(req, ident, req.Challenge, req.Authz, req.ExpectedKeyAuthorization) {
-=======
 // DoDCV conducts a local Domain Control Validation (DCV) for the specified
 // challenge. When invoked on the primary Validation Authority (VA) and the
 // local validation succeeds, it also performs DCV validations using the
@@ -694,8 +658,14 @@
 // implements the DCV portion of Multi-Perspective Issuance Corroboration as
 // defined in BRs Sections 3.2.2.9 and 5.4.1.
 func (va *ValidationAuthorityImpl) DoDCV(ctx context.Context, req *vapb.PerformValidationRequest) (*vapb.ValidationResult, error) {
-	if core.IsAnyNilOrZero(req, req.DnsName, req.Challenge, req.Authz, req.ExpectedKeyAuthorization) {
->>>>>>> e6c812a3
+        // TODO(#8023): Once DnsNames are no longer used in RPCs, use req.Identifier
+	// directly instead of setting ident.
+	if req.Identifier != nil && req.DnsName != "" {
+		return nil, errors.New("both Identifier and DNSName are set")
+	}
+	ident := identifier.FromProtoWithDefault(req.Identifier, req.DnsName)
+
+	if core.IsAnyNilOrZero(req, ident, req.Challenge, req.Authz, req.ExpectedKeyAuthorization) {
 		return nil, berrors.InternalServerError("Incomplete validation request")
 	}
 
@@ -753,12 +723,7 @@
 	// was successful or not, and cannot themselves fail.
 	records, err := va.validateChallenge(
 		ctx,
-<<<<<<< HEAD
 		ident,
-		req.Authz.RegID,
-=======
-		identifier.NewDNS(req.DnsName),
->>>>>>> e6c812a3
 		chall.Type,
 		chall.Token,
 		req.ExpectedKeyAuthorization,
