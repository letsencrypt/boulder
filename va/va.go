--- conflicted
+++ resolved
@@ -11,12 +11,7 @@
 	"encoding/hex"
 	"errors"
 	"fmt"
-<<<<<<< HEAD
-	"io"
-	"io/ioutil"
 	"math/rand"
-=======
->>>>>>> 9f5c1b9e
 	"net"
 	"net/url"
 	"os"
