--- conflicted
+++ resolved
@@ -765,13 +765,8 @@
 			// valid so the validationTime metrics increment has the correct
 			// result label.
 			challenge.Status = core.StatusValid
-<<<<<<< HEAD
-		} else if features.Enabled(features.EnforceMultiVA) {
+		} else if features.Get().EnforceMultiVA {
 			remoteProb := va.processRemoteValidationResultsOuter(
-=======
-		} else if features.Get().EnforceMultiVA {
-			remoteProb := va.processRemoteResults(
->>>>>>> 5e1bc3b5
 				req.Domain,
 				req.Authz.RegID,
 				string(challenge.Type),
