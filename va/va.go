package va

import (
	"bytes"
	"context"
	"crypto/tls"
	"encoding/json"
	"errors"
	"fmt"
	"math/rand/v2"
	"net"
	"net/url"
	"os"
	"regexp"
	"strings"
	"syscall"
	"time"

	"github.com/jmhodges/clock"
	"github.com/prometheus/client_golang/prometheus"

	"github.com/letsencrypt/boulder/bdns"
	"github.com/letsencrypt/boulder/core"
	berrors "github.com/letsencrypt/boulder/errors"
	bgrpc "github.com/letsencrypt/boulder/grpc"
	"github.com/letsencrypt/boulder/identifier"
	blog "github.com/letsencrypt/boulder/log"
	"github.com/letsencrypt/boulder/metrics"
	"github.com/letsencrypt/boulder/probs"
	vapb "github.com/letsencrypt/boulder/va/proto"
)

const (
	PrimaryPerspective = "Primary"
	allPerspectives    = "all"

	opChallAndCAA = "challenge+caa"
	opCAA         = "caa"

	pass = "pass"
	fail = "fail"
)

var (
	// badTLSHeader contains the string 'HTTP /' which is returned when
	// we try to talk TLS to a server that only talks HTTP
	badTLSHeader = []byte{0x48, 0x54, 0x54, 0x50, 0x2f}
	// h2SettingsFrameErrRegex is a regex against a net/http error indicating
	// a malformed HTTP response that matches the initial SETTINGS frame of an
	// HTTP/2 connection. This happens when a server configures HTTP/2 on port
	// :80, failing HTTP-01 challenges.
	//
	// The regex first matches the error string prefix and then matches the raw
	// bytes of an arbitrarily sized HTTP/2 SETTINGS frame:
	//   0x00 0x00 0x?? 0x04 0x00 0x00 0x00 0x00
	//
	// The third byte is variable and indicates the frame size. Typically
	// this will be 0x12.
	// The 0x04 in the fourth byte indicates that the frame is SETTINGS type.
	//
	// See:
	//   * https://tools.ietf.org/html/rfc7540#section-4.1
	//   * https://tools.ietf.org/html/rfc7540#section-6.5
	//
	// NOTE(@cpu): Using a regex is a hack but unfortunately for this case
	// http.Client.Do() will return a url.Error err that wraps
	// a errors.ErrorString instance. There isn't much else to do with one of
	// those except match the encoded byte string with a regex. :-X
	//
	// NOTE(@cpu): The first component of this regex is optional to avoid an
	// integration test flake. In some (fairly rare) conditions the malformed
	// response error will be returned simply as a http.badStringError without
	// the broken transport prefix. Most of the time the error is returned with
	// a transport connection error prefix.
	h2SettingsFrameErrRegex = regexp.MustCompile(`(?:net\/http\: HTTP\/1\.x transport connection broken: )?malformed HTTP response \"\\x00\\x00\\x[a-f0-9]{2}\\x04\\x00\\x00\\x00\\x00\\x00.*"`)
)

// RemoteClients wraps the vapb.VAClient and vapb.CAAClient interfaces to aid in
// mocking remote VAs for testing.
type RemoteClients struct {
	vapb.VAClient
	vapb.CAAClient
}

// RemoteVA embeds RemoteClients and adds a field containing the address of the
// remote gRPC server since the underlying gRPC client doesn't provide a way to
// extract this metadata which is useful for debugging gRPC connection issues.
type RemoteVA struct {
	RemoteClients
	Address string
}

type vaMetrics struct {
	// validationLatency is a histogram of the latency to perform validations
	// from the primary and remote VA perspectives. It's labelled by:
	//   - operation: VA.ValidateChallenge or VA.CheckCAA as [challenge|caa|challenge+caa]
	//   - perspective: ValidationAuthorityImpl.perspective
	//   - challenge_type: core.Challenge.Type
	//   - problem_type: probs.ProblemType
	//   - result: the result of the validation as [pass|fail]
	validationLatency                 *prometheus.HistogramVec
	prospectiveRemoteCAACheckFailures prometheus.Counter
	tlsALPNOIDCounter                 *prometheus.CounterVec
	http01Fallbacks                   prometheus.Counter
	http01Redirects                   prometheus.Counter
	caaCounter                        *prometheus.CounterVec
	ipv4FallbackCounter               prometheus.Counter
}

func initMetrics(stats prometheus.Registerer) *vaMetrics {
	validationLatency := prometheus.NewHistogramVec(
		prometheus.HistogramOpts{
			Name:    "validation_latency",
			Help:    "Histogram of the latency to perform validations from the primary and remote VA perspectives",
			Buckets: metrics.InternetFacingBuckets,
		},
		[]string{"operation", "perspective", "challenge_type", "problem_type", "result"},
	)
	stats.MustRegister(validationLatency)
	prospectiveRemoteCAACheckFailures := prometheus.NewCounter(
		prometheus.CounterOpts{
			Name: "prospective_remote_caa_check_failures",
			Help: "Number of CAA rechecks that would have failed due to remote VAs returning failure if consesus were enforced",
		})
	stats.MustRegister(prospectiveRemoteCAACheckFailures)
	tlsALPNOIDCounter := prometheus.NewCounterVec(
		prometheus.CounterOpts{
			Name: "tls_alpn_oid_usage",
			Help: "Number of TLS ALPN validations using either of the two OIDs",
		},
		[]string{"oid"},
	)
	stats.MustRegister(tlsALPNOIDCounter)
	http01Fallbacks := prometheus.NewCounter(
		prometheus.CounterOpts{
			Name: "http01_fallbacks",
			Help: "Number of IPv6 to IPv4 HTTP-01 fallback requests made",
		})
	stats.MustRegister(http01Fallbacks)
	http01Redirects := prometheus.NewCounter(
		prometheus.CounterOpts{
			Name: "http01_redirects",
			Help: "Number of HTTP-01 redirects followed",
		})
	stats.MustRegister(http01Redirects)
	caaCounter := prometheus.NewCounterVec(prometheus.CounterOpts{
		Name: "caa_sets_processed",
		Help: "A counter of CAA sets processed labelled by result",
	}, []string{"result"})
	stats.MustRegister(caaCounter)
	ipv4FallbackCounter := prometheus.NewCounter(prometheus.CounterOpts{
		Name: "tls_alpn_ipv4_fallback",
		Help: "A counter of IPv4 fallbacks during TLS ALPN validation",
	})
	stats.MustRegister(ipv4FallbackCounter)

	return &vaMetrics{
		validationLatency:                 validationLatency,
		prospectiveRemoteCAACheckFailures: prospectiveRemoteCAACheckFailures,
		tlsALPNOIDCounter:                 tlsALPNOIDCounter,
		http01Fallbacks:                   http01Fallbacks,
		http01Redirects:                   http01Redirects,
		caaCounter:                        caaCounter,
		ipv4FallbackCounter:               ipv4FallbackCounter,
	}
}

// PortConfig specifies what ports the VA should call to on the remote
// host when performing its checks.
type portConfig struct {
	HTTPPort  int
	HTTPSPort int
	TLSPort   int
}

// newDefaultPortConfig is a constructor which returns a portConfig with default
// settings.
//
// CABF BRs section 1.6.1: Authorized Ports: One of the following ports: 80
// (http), 443 (https), 25 (smtp), 22 (ssh).
//
// RFC 8555 section 8.3: Dereference the URL using an HTTP GET request. This
// request MUST be sent to TCP port 80 on the HTTP server.
//
// RFC 8737 section 3: The ACME server initiates a TLS connection to the chosen
// IP address. This connection MUST use TCP port 443.
func newDefaultPortConfig() *portConfig {
	return &portConfig{
		HTTPPort:  80,
		HTTPSPort: 443,
		TLSPort:   443,
	}
}

// ValidationAuthorityImpl represents a VA
type ValidationAuthorityImpl struct {
	vapb.UnsafeVAServer
	vapb.UnsafeCAAServer
	log                blog.Logger
	dnsClient          bdns.Client
	issuerDomain       string
	httpPort           int
	httpsPort          int
	tlsPort            int
	userAgent          string
	clk                clock.Clock
	remoteVAs          []RemoteVA
	maxRemoteFailures  int
	accountURIPrefixes []string
	singleDialTimeout  time.Duration
	perspective        string
	rir                string

	metrics *vaMetrics
}

var _ vapb.VAServer = (*ValidationAuthorityImpl)(nil)
var _ vapb.CAAServer = (*ValidationAuthorityImpl)(nil)

// NewValidationAuthorityImpl constructs a new VA
func NewValidationAuthorityImpl(
	resolver bdns.Client,
	remoteVAs []RemoteVA,
	userAgent string,
	issuerDomain string,
	stats prometheus.Registerer,
	clk clock.Clock,
	logger blog.Logger,
	accountURIPrefixes []string,
	perspective string,
	rir string,
) (*ValidationAuthorityImpl, error) {

	if len(accountURIPrefixes) == 0 {
		return nil, errors.New("no account URI prefixes configured")
	}

	pc := newDefaultPortConfig()

	va := &ValidationAuthorityImpl{
		log:                logger,
		dnsClient:          resolver,
		issuerDomain:       issuerDomain,
		httpPort:           pc.HTTPPort,
		httpsPort:          pc.HTTPSPort,
		tlsPort:            pc.TLSPort,
		userAgent:          userAgent,
		clk:                clk,
		metrics:            initMetrics(stats),
		remoteVAs:          remoteVAs,
		maxRemoteFailures:  maxAllowedFailures(len(remoteVAs)),
		accountURIPrefixes: accountURIPrefixes,
		// singleDialTimeout specifies how long an individual `DialContext` operation may take
		// before timing out. This timeout ignores the base RPC timeout and is strictly
		// used for the DialContext operations that take place during an
		// HTTP-01 challenge validation.
		singleDialTimeout: 10 * time.Second,
		perspective:       perspective,
		rir:               rir,
	}

	return va, nil
}

// maxAllowedFailures returns the maximum number of allowed failures
// for a given number of remote perspectives, according to the "Quorum
// Requirements" table in BRs Section 3.2.2.9, as follows:
//
//	| # of Distinct Remote Network Perspectives Used | # of Allowed non-Corroborations |
//	| --- | --- |
//	| 2-5 |  1  |
//	| 6+  |  2  |
func maxAllowedFailures(perspectiveCount int) int {
	if perspectiveCount < 2 {
		return 0
	}
	if perspectiveCount < 6 {
		return 1
	}
	return 2
}

// verificationRequestEvent is logged once for each validation attempt. Its
// fields are exported for logging purposes.
type verificationRequestEvent struct {
	AuthzID       string
	Requester     int64
	Identifier    string
	Challenge     core.Challenge
	Error         string `json:",omitempty"`
	InternalError string `json:",omitempty"`
	Latency       float64
}

// ipError is an error type used to pass though the IP address of the remote
// host when an error occurs during HTTP-01 and TLS-ALPN domain validation.
type ipError struct {
	ip  net.IP
	err error
}

// newIPError wraps an error and the IP of the remote host in an ipError so we
// can display the IP in the problem details returned to the client.
func newIPError(ip net.IP, err error) error {
	return ipError{ip: ip, err: err}
}

// Unwrap returns the underlying error.
func (i ipError) Unwrap() error {
	return i.err
}

// Error returns a string representation of the error.
func (i ipError) Error() string {
	return fmt.Sprintf("%s: %s", i.ip, i.err)
}

// detailedError returns a ProblemDetails corresponding to an error
// that occurred during HTTP-01 or TLS-ALPN domain validation. Specifically it
// tries to unwrap known Go error types and present something a little more
// meaningful. It additionally handles `berrors.ConnectionFailure` errors by
// passing through the detailed message.
func detailedError(err error) *probs.ProblemDetails {
	var ipErr ipError
	if errors.As(err, &ipErr) {
		detailedErr := detailedError(ipErr.err)
		if ipErr.ip == nil {
			// This should never happen.
			return detailedErr
		}
		// Prefix the error message with the IP address of the remote host.
		detailedErr.Detail = fmt.Sprintf("%s: %s", ipErr.ip, detailedErr.Detail)
		return detailedErr
	}
	// net/http wraps net.OpError in a url.Error. Unwrap them.
	var urlErr *url.Error
	if errors.As(err, &urlErr) {
		prob := detailedError(urlErr.Err)
		prob.Detail = fmt.Sprintf("Fetching %s: %s", urlErr.URL, prob.Detail)
		return prob
	}

	var tlsErr tls.RecordHeaderError
	if errors.As(err, &tlsErr) && bytes.Equal(tlsErr.RecordHeader[:], badTLSHeader) {
		return probs.Malformed("Server only speaks HTTP, not TLS")
	}

	var netOpErr *net.OpError
	if errors.As(err, &netOpErr) {
		if fmt.Sprintf("%T", netOpErr.Err) == "tls.alert" {
			// All the tls.alert error strings are reasonable to hand back to a
			// user. Confirmed against Go 1.8.
			return probs.TLS(netOpErr.Error())
		} else if netOpErr.Timeout() && netOpErr.Op == "dial" {
			return probs.Connection("Timeout during connect (likely firewall problem)")
		} else if netOpErr.Timeout() {
			return probs.Connection(fmt.Sprintf("Timeout during %s (your server may be slow or overloaded)", netOpErr.Op))
		}
	}
	var syscallErr *os.SyscallError
	if errors.As(err, &syscallErr) {
		switch syscallErr.Err {
		case syscall.ECONNREFUSED:
			return probs.Connection("Connection refused")
		case syscall.ENETUNREACH:
			return probs.Connection("Network unreachable")
		case syscall.ECONNRESET:
			return probs.Connection("Connection reset by peer")
		}
	}
	var netErr net.Error
	if errors.As(err, &netErr) && netErr.Timeout() {
		return probs.Connection("Timeout after connect (your server may be slow or overloaded)")
	}
	if errors.Is(err, berrors.ConnectionFailure) {
		return probs.Connection(err.Error())
	}
	if errors.Is(err, berrors.Unauthorized) {
		return probs.Unauthorized(err.Error())
	}
	if errors.Is(err, berrors.DNS) {
		return probs.DNS(err.Error())
	}
	if errors.Is(err, berrors.Malformed) {
		return probs.Malformed(err.Error())
	}
	if errors.Is(err, berrors.CAA) {
		return probs.CAA(err.Error())
	}

	if h2SettingsFrameErrRegex.MatchString(err.Error()) {
		return probs.Connection("Server is speaking HTTP/2 over HTTP")
	}
	return probs.Connection("Error getting validation data")
}

// isPrimaryVA returns true if the VA is the primary validation perspective.
func (va *ValidationAuthorityImpl) isPrimaryVA() bool {
	return va.perspective == PrimaryPerspective
}

// validateChallenge simply passes through to the appropriate validation method
// depending on the challenge type.
func (va *ValidationAuthorityImpl) validateChallenge(
	ctx context.Context,
	ident identifier.ACMEIdentifier,
	kind core.AcmeChallenge,
	token string,
	keyAuthorization string,
) ([]core.ValidationRecord, error) {
	// Strip a (potential) leading wildcard token from the identifier.
	ident.Value = strings.TrimPrefix(ident.Value, "*.")

	switch kind {
	case core.ChallengeTypeHTTP01:
		return va.validateHTTP01(ctx, ident, token, keyAuthorization)
	case core.ChallengeTypeDNS01:
		return va.validateDNS01(ctx, ident, keyAuthorization)
	case core.ChallengeTypeTLSALPN01:
		return va.validateTLSALPN01(ctx, ident, keyAuthorization)
	}
	return nil, berrors.MalformedError("invalid challenge type %s", kind)
}

// observeLatency records entries in the validationLatency histogram of the
// latency to perform validations from the primary and remote VA perspectives.
// The labels are:
//   - operation: VA.ValidateChallenge or VA.CheckCAA as [challenge|caa]
//   - perspective: [ValidationAuthorityImpl.perspective|all]
//   - challenge_type: core.Challenge.Type
//   - problem_type: probs.ProblemType
//   - result: the result of the validation as [pass|fail]
func (va *ValidationAuthorityImpl) observeLatency(op, perspective, challType, probType, result string, latency time.Duration) {
	labels := prometheus.Labels{
		"operation":      op,
		"perspective":    perspective,
		"challenge_type": challType,
		"problem_type":   probType,
		"result":         result,
	}
	va.metrics.validationLatency.With(labels).Observe(latency.Seconds())
}

// performRemoteValidation coordinates the whole process of kicking off and
// collecting results from calls to remote VAs' PerformValidation function. It
// returns a problem if too many remote perspectives failed to corroborate
// domain control, or nil if enough succeeded to surpass our corroboration
// threshold.
func (va *ValidationAuthorityImpl) performRemoteValidation(
	ctx context.Context,
	req *vapb.PerformValidationRequest,
) *probs.ProblemDetails {
	remoteVACount := len(va.remoteVAs)
	if remoteVACount == 0 {
		return nil
	}

	type response struct {
		addr   string
		result *vapb.ValidationResult
		err    error
	}

	subCtx, cancel := context.WithCancel(ctx)
	defer cancel()

	responses := make(chan *response, remoteVACount)
	for _, i := range rand.Perm(remoteVACount) {
<<<<<<< HEAD
		go func(rva RemoteVA, out chan<- *response) {
			res, err := rva.PerformValidation(subCtx, req)
			out <- &response{
				addr:   rva.Address,
				result: res,
				err:    err,
			}
		}(va.remoteVAs[i], responses)
=======
		go func(rva RemoteVA) {
			res, err := rva.PerformValidation(ctx, req)
			responses <- &response{rva.Address, res, err}
		}(va.remoteVAs[i])
>>>>>>> 8bf13a90
	}

	required := remoteVACount - va.maxRemoteFailures
	var passed []string
	var failed []string
	var firstProb *probs.ProblemDetails

	for resp := range responses {
		var currProb *probs.ProblemDetails

		if resp.err != nil {
			// Failed to communicate with the remote VA.
			failed = append(failed, resp.addr)

			if core.IsCanceled(resp.err) {
				currProb = probs.ServerInternal("Secondary domain validation RPC canceled")
			} else {
				va.log.Errf("Remote VA %q.PerformValidation failed: %s", resp.addr, resp.err)
				currProb = probs.ServerInternal("Secondary domain validation RPC failed")
			}
		} else if resp.result.Problems != nil {
			// The remote VA returned a problem.
			failed = append(failed, resp.result.Perspective)

			var err error
			currProb, err = bgrpc.PBToProblemDetails(resp.result.Problems)
			if err != nil {
				va.log.Errf("Remote VA %q.PerformValidation returned malformed problem: %s", resp.addr, err)
				currProb = probs.ServerInternal("Secondary domain validation RPC returned malformed result")
			}
		} else {
			// The remote VA returned a successful result.
			passed = append(passed, resp.result.Perspective)
		}

		if firstProb == nil && currProb != nil {
			// A problem was encountered for the first time.
			firstProb = currProb
		}

		// To respond faster, if we get enough successes or too many failures, we cancel remaining RPCs.
		// Finish the loop to collect remaining responses into `failed` so we can rely on having a response
		// for every request we made.
		if len(passed) >= required {
			cancel()
		}
		if len(failed) > va.maxRemoteFailures {
<<<<<<< HEAD
			cancel()
=======
			// Too many failed responses to reach quorum.
			firstProb.Detail = fmt.Sprintf("During secondary domain validation: %s", firstProb.Detail)
			return firstProb
>>>>>>> 8bf13a90
		}

		// Once all the VAs have returned a result, break the loop.
		if len(passed)+len(failed) >= remoteVACount {
			break
		}
	}

	if len(passed) >= required {
		return nil
	} else if len(failed) > va.maxRemoteFailures {
		firstProb.Detail = fmt.Sprintf("During secondary validation: %s", firstProb.Detail)
		return firstProb
	} else {
		// This condition should not occur - it indicates the passed/failed counts
		// neither met the required threshold nor the maxRemoteFailures threshold.
		return probs.ServerInternal("Too few remote PerformValidation RPC results")
	}
}

// logRemoteResults is called by `processRemoteCAAResults` when the
// `MultiCAAFullResults` feature flag is enabled. It produces a JSON log line
// that contains the results each remote VA returned.
func (va *ValidationAuthorityImpl) logRemoteResults(
	domain string,
	acctID int64,
	challengeType string,
	remoteResults []*remoteVAResult) {

	var successes, failures []*remoteVAResult

	for _, result := range remoteResults {
		if result.Problem != nil {
			failures = append(failures, result)
		} else {
			successes = append(successes, result)
		}
	}
	if len(failures) == 0 {
		// There's no point logging a differential line if everything succeeded.
		return
	}

	logOb := struct {
		Domain          string
		AccountID       int64
		ChallengeType   string
		RemoteSuccesses int
		RemoteFailures  []*remoteVAResult
	}{
		Domain:          domain,
		AccountID:       acctID,
		ChallengeType:   challengeType,
		RemoteSuccesses: len(successes),
		RemoteFailures:  failures,
	}

	logJSON, err := json.Marshal(logOb)
	if err != nil {
		// log a warning - a marshaling failure isn't expected given the data
		// isn't critical enough to break validation by returning an error the
		// caller.
		va.log.Warningf("Could not marshal log object in "+
			"logRemoteDifferential: %s", err)
		return
	}

	va.log.Infof("remoteVADifferentials JSON=%s", string(logJSON))
}

// remoteVAResult is a struct that combines a problem details instance (that may
// be nil) with the remote VA hostname that produced it.
type remoteVAResult struct {
	VAHostname string
	Problem    *probs.ProblemDetails
}

// performLocalValidation performs primary domain control validation and then
// checks CAA. If either step fails, it immediately returns a bare error so
// that our audit logging can include the underlying error.
func (va *ValidationAuthorityImpl) performLocalValidation(
	ctx context.Context,
	ident identifier.ACMEIdentifier,
	regid int64,
	kind core.AcmeChallenge,
	token string,
	keyAuthorization string,
) ([]core.ValidationRecord, error) {
	// Do primary domain control validation. Any kind of error returned by this
	// counts as a validation error, and will be converted into an appropriate
	// probs.ProblemDetails by the calling function.
	records, err := va.validateChallenge(ctx, ident, kind, token, keyAuthorization)
	if err != nil {
		return records, err
	}

	// Do primary CAA checks. Any kind of error returned by this counts as not
	// receiving permission to issue, and will be converted into an appropriate
	// probs.ProblemDetails by the calling function.
	err = va.checkCAA(ctx, ident, &caaParams{
		accountURIID:     regid,
		validationMethod: kind,
	})
	if err != nil {
		return records, err
	}

	return records, nil
}

// PerformValidation conducts a local Domain Control Validation (DCV) and CAA
// check for the specified challenge and dnsName. When invoked on the primary
// Validation Authority (VA) and the local validation succeeds, it also performs
// DCV and CAA checks using the configured remote VAs. Failed validations are
// indicated by a non-nil Problems in the returned ValidationResult.
// PerformValidation returns error only for internal logic errors (and the
// client may receive errors from gRPC in the event of a communication problem).
// ValidationResult always includes a list of ValidationRecords, even when it
// also contains Problems. This method does NOT implement Multi-Perspective
// Issuance Corroboration as defined in BRs Sections 3.2.2.9 and 5.4.1.
func (va *ValidationAuthorityImpl) PerformValidation(ctx context.Context, req *vapb.PerformValidationRequest) (*vapb.ValidationResult, error) {
	if core.IsAnyNilOrZero(req, req.DnsName, req.Challenge, req.Authz, req.ExpectedKeyAuthorization) {
		return nil, berrors.InternalServerError("Incomplete validation request")
	}

	chall, err := bgrpc.PBToChallenge(req.Challenge)
	if err != nil {
		return nil, errors.New("challenge failed to deserialize")
	}

	err = chall.CheckPending()
	if err != nil {
		return nil, berrors.MalformedError("challenge failed consistency check: %s", err)
	}

	// Set up variables and a deferred closure to report validation latency
	// metrics and log validation errors. Below here, do not use := to redeclare
	// `prob`, or this will fail.
	var prob *probs.ProblemDetails
	var localLatency time.Duration
	start := va.clk.Now()
	logEvent := verificationRequestEvent{
		AuthzID:    req.Authz.Id,
		Requester:  req.Authz.RegID,
		Identifier: req.DnsName,
		Challenge:  chall,
	}
	defer func() {
		probType := ""
		outcome := fail
		if prob != nil {
			probType = string(prob.Type)
			logEvent.Error = prob.Error()
			logEvent.Challenge.Error = prob
			logEvent.Challenge.Status = core.StatusInvalid
		} else {
			logEvent.Challenge.Status = core.StatusValid
			outcome = pass
		}
		// Observe local validation latency (primary|remote).
		va.observeLatency(opChallAndCAA, va.perspective, string(chall.Type), probType, outcome, localLatency)
		if va.isPrimaryVA() {
			// Observe total validation latency (primary+remote).
			va.observeLatency(opChallAndCAA, allPerspectives, string(chall.Type), probType, outcome, va.clk.Since(start))
		}

		// Log the total validation latency.
		logEvent.Latency = time.Since(start).Round(time.Millisecond).Seconds()
		va.log.AuditObject("Validation result", logEvent)
	}()

	// Do local validation. Note that we process the result in a couple ways
	// *before* checking whether it returned an error. These few checks are
	// carefully written to ensure that they work whether the local validation
	// was successful or not, and cannot themselves fail.
	records, err := va.performLocalValidation(
		ctx,
		identifier.NewDNS(req.DnsName),
		req.Authz.RegID,
		chall.Type,
		chall.Token,
		req.ExpectedKeyAuthorization)

	// Stop the clock for local validation latency.
	localLatency = va.clk.Since(start)

	// Check for malformed ValidationRecords
	logEvent.Challenge.ValidationRecord = records
	if err == nil && !logEvent.Challenge.RecordsSane() {
		err = errors.New("records from local validation failed sanity check")
	}

	if err != nil {
		logEvent.InternalError = err.Error()
		prob = detailedError(err)
		return bgrpc.ValidationResultToPB(records, filterProblemDetails(prob), va.perspective, va.rir)
	}

	// Do remote validation. We do this after local validation is complete to
	// avoid wasting work when validation will fail anyway. This only returns a
	// singular problem, because the remote VAs have already audit-logged their
	// own validation records, and it's not helpful to present multiple large
	// errors to the end user.
	prob = va.performRemoteValidation(ctx, req)
	return bgrpc.ValidationResultToPB(records, filterProblemDetails(prob), va.perspective, va.rir)
}<|MERGE_RESOLUTION|>--- conflicted
+++ resolved
@@ -466,21 +466,10 @@
 
 	responses := make(chan *response, remoteVACount)
 	for _, i := range rand.Perm(remoteVACount) {
-<<<<<<< HEAD
-		go func(rva RemoteVA, out chan<- *response) {
+		go func(rva RemoteVA) {
 			res, err := rva.PerformValidation(subCtx, req)
-			out <- &response{
-				addr:   rva.Address,
-				result: res,
-				err:    err,
-			}
-		}(va.remoteVAs[i], responses)
-=======
-		go func(rva RemoteVA) {
-			res, err := rva.PerformValidation(ctx, req)
 			responses <- &response{rva.Address, res, err}
 		}(va.remoteVAs[i])
->>>>>>> 8bf13a90
 	}
 
 	required := remoteVACount - va.maxRemoteFailures
@@ -528,13 +517,7 @@
 			cancel()
 		}
 		if len(failed) > va.maxRemoteFailures {
-<<<<<<< HEAD
 			cancel()
-=======
-			// Too many failed responses to reach quorum.
-			firstProb.Detail = fmt.Sprintf("During secondary domain validation: %s", firstProb.Detail)
-			return firstProb
->>>>>>> 8bf13a90
 		}
 
 		// Once all the VAs have returned a result, break the loop.
@@ -546,7 +529,7 @@
 	if len(passed) >= required {
 		return nil
 	} else if len(failed) > va.maxRemoteFailures {
-		firstProb.Detail = fmt.Sprintf("During secondary validation: %s", firstProb.Detail)
+		firstProb.Detail = fmt.Sprintf("During secondary domain validation: %s", firstProb.Detail)
 		return firstProb
 	} else {
 		// This condition should not occur - it indicates the passed/failed counts
