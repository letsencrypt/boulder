--- conflicted
+++ resolved
@@ -631,12 +631,7 @@
 // The returned result will always contain a list of validation records, even
 // when it also contains a problem.
 func (va *ValidationAuthorityImpl) PerformValidation(ctx context.Context, req *vapb.PerformValidationRequest) (*vapb.ValidationResult, error) {
-<<<<<<< HEAD
-	// TODO(#7514): Add req.ExpectedKeyAuthorization to this check
-	if core.IsAnyNilOrZero(req, req.DnsName, req.Challenge, req.Authz) {
-=======
-	if core.IsAnyNilOrZero(req, req.Domain, req.Challenge, req.Authz, req.ExpectedKeyAuthorization) {
->>>>>>> fa732df4
+	if core.IsAnyNilOrZero(req, req.DnsName, req.Challenge, req.Authz, req.ExpectedKeyAuthorization) {
 		return nil, berrors.InternalServerError("Incomplete validation request")
 	}
 
