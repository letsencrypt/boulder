package va

import (
	"bytes"
	"context"
	"crypto/tls"
	"encoding/json"
	"errors"
	"fmt"
	"math/rand/v2"
	"net"
	"net/url"
	"os"
	"regexp"
	"strings"
	"syscall"
	"time"

	"github.com/jmhodges/clock"
	"github.com/prometheus/client_golang/prometheus"

	"github.com/letsencrypt/boulder/bdns"
	"github.com/letsencrypt/boulder/canceled"
	"github.com/letsencrypt/boulder/core"
	berrors "github.com/letsencrypt/boulder/errors"
	bgrpc "github.com/letsencrypt/boulder/grpc"
	"github.com/letsencrypt/boulder/identifier"
	blog "github.com/letsencrypt/boulder/log"
	"github.com/letsencrypt/boulder/metrics"
	"github.com/letsencrypt/boulder/probs"
	vapb "github.com/letsencrypt/boulder/va/proto"
)

const (
	PrimaryPerspective = "Primary"
	allPerspectives    = "all"

	opChallAndCAA = "challenge+caa"
	opCAA         = "caa"

	pass = "pass"
	fail = "fail"
)

var (
	// badTLSHeader contains the string 'HTTP /' which is returned when
	// we try to talk TLS to a server that only talks HTTP
	badTLSHeader = []byte{0x48, 0x54, 0x54, 0x50, 0x2f}
	// h2SettingsFrameErrRegex is a regex against a net/http error indicating
	// a malformed HTTP response that matches the initial SETTINGS frame of an
	// HTTP/2 connection. This happens when a server configures HTTP/2 on port
	// :80, failing HTTP-01 challenges.
	//
	// The regex first matches the error string prefix and then matches the raw
	// bytes of an arbitrarily sized HTTP/2 SETTINGS frame:
	//   0x00 0x00 0x?? 0x04 0x00 0x00 0x00 0x00
	//
	// The third byte is variable and indicates the frame size. Typically
	// this will be 0x12.
	// The 0x04 in the fourth byte indicates that the frame is SETTINGS type.
	//
	// See:
	//   * https://tools.ietf.org/html/rfc7540#section-4.1
	//   * https://tools.ietf.org/html/rfc7540#section-6.5
	//
	// NOTE(@cpu): Using a regex is a hack but unfortunately for this case
	// http.Client.Do() will return a url.Error err that wraps
	// a errors.ErrorString instance. There isn't much else to do with one of
	// those except match the encoded byte string with a regex. :-X
	//
	// NOTE(@cpu): The first component of this regex is optional to avoid an
	// integration test flake. In some (fairly rare) conditions the malformed
	// response error will be returned simply as a http.badStringError without
	// the broken transport prefix. Most of the time the error is returned with
	// a transport connection error prefix.
	h2SettingsFrameErrRegex = regexp.MustCompile(`(?:net\/http\: HTTP\/1\.x transport connection broken: )?malformed HTTP response \"\\x00\\x00\\x[a-f0-9]{2}\\x04\\x00\\x00\\x00\\x00\\x00.*"`)
)

// RemoteClients wraps the vapb.VAClient and vapb.CAAClient interfaces to aid in
// mocking remote VAs for testing.
type RemoteClients struct {
	vapb.VAClient
	vapb.CAAClient
}

// RemoteVA embeds RemoteClients and adds a field containing the address of the
// remote gRPC server since the underlying gRPC client doesn't provide a way to
// extract this metadata which is useful for debugging gRPC connection issues.
type RemoteVA struct {
	RemoteClients
	Address string
}

type vaMetrics struct {
	// validationLatency is a histogram of the latency to perform validations
	// from the primary and remote VA perspectives. It's labelled by:
	//   - operation: VA.ValidateChallenge or VA.CheckCAA as [challenge|caa|challenge+caa]
	//   - perspective: ValidationAuthorityImpl.perspective
	//   - challenge_type: core.Challenge.Type
	//   - problem_type: probs.ProblemType
	//   - result: the result of the validation as [pass|fail]
	validationLatency                 *prometheus.HistogramVec
	prospectiveRemoteCAACheckFailures prometheus.Counter
	tlsALPNOIDCounter                 *prometheus.CounterVec
	http01Fallbacks                   prometheus.Counter
	http01Redirects                   prometheus.Counter
	caaCounter                        *prometheus.CounterVec
	ipv4FallbackCounter               prometheus.Counter
}

func initMetrics(stats prometheus.Registerer) *vaMetrics {
	validationLatency := prometheus.NewHistogramVec(
		prometheus.HistogramOpts{
			Name:    "validation_latency",
			Help:    "Histogram of the latency to perform validations from the primary and remote VA perspectives",
			Buckets: metrics.InternetFacingBuckets,
		},
		[]string{"operation", "perspective", "challenge_type", "problem_type", "result"},
	)
	stats.MustRegister(validationLatency)
	prospectiveRemoteCAACheckFailures := prometheus.NewCounter(
		prometheus.CounterOpts{
			Name: "prospective_remote_caa_check_failures",
			Help: "Number of CAA rechecks that would have failed due to remote VAs returning failure if consesus were enforced",
		})
	stats.MustRegister(prospectiveRemoteCAACheckFailures)
	tlsALPNOIDCounter := prometheus.NewCounterVec(
		prometheus.CounterOpts{
			Name: "tls_alpn_oid_usage",
			Help: "Number of TLS ALPN validations using either of the two OIDs",
		},
		[]string{"oid"},
	)
	stats.MustRegister(tlsALPNOIDCounter)
	http01Fallbacks := prometheus.NewCounter(
		prometheus.CounterOpts{
			Name: "http01_fallbacks",
			Help: "Number of IPv6 to IPv4 HTTP-01 fallback requests made",
		})
	stats.MustRegister(http01Fallbacks)
	http01Redirects := prometheus.NewCounter(
		prometheus.CounterOpts{
			Name: "http01_redirects",
			Help: "Number of HTTP-01 redirects followed",
		})
	stats.MustRegister(http01Redirects)
	caaCounter := prometheus.NewCounterVec(prometheus.CounterOpts{
		Name: "caa_sets_processed",
		Help: "A counter of CAA sets processed labelled by result",
	}, []string{"result"})
	stats.MustRegister(caaCounter)
	ipv4FallbackCounter := prometheus.NewCounter(prometheus.CounterOpts{
		Name: "tls_alpn_ipv4_fallback",
		Help: "A counter of IPv4 fallbacks during TLS ALPN validation",
	})
	stats.MustRegister(ipv4FallbackCounter)

	return &vaMetrics{
		validationLatency:                 validationLatency,
		prospectiveRemoteCAACheckFailures: prospectiveRemoteCAACheckFailures,
		tlsALPNOIDCounter:                 tlsALPNOIDCounter,
		http01Fallbacks:                   http01Fallbacks,
		http01Redirects:                   http01Redirects,
		caaCounter:                        caaCounter,
		ipv4FallbackCounter:               ipv4FallbackCounter,
	}
}

// PortConfig specifies what ports the VA should call to on the remote
// host when performing its checks.
type portConfig struct {
	HTTPPort  int
	HTTPSPort int
	TLSPort   int
}

// newDefaultPortConfig is a constructor which returns a portConfig with default
// settings.
//
// CABF BRs section 1.6.1: Authorized Ports: One of the following ports: 80
// (http), 443 (https), 25 (smtp), 22 (ssh).
//
// RFC 8555 section 8.3: Dereference the URL using an HTTP GET request. This
// request MUST be sent to TCP port 80 on the HTTP server.
//
// RFC 8737 section 3: The ACME server initiates a TLS connection to the chosen
// IP address. This connection MUST use TCP port 443.
func newDefaultPortConfig() *portConfig {
	return &portConfig{
		HTTPPort:  80,
		HTTPSPort: 443,
		TLSPort:   443,
	}
}

// ValidationAuthorityImpl represents a VA
type ValidationAuthorityImpl struct {
	vapb.UnsafeVAServer
	vapb.UnsafeCAAServer
	log                blog.Logger
	dnsClient          bdns.Client
	issuerDomain       string
	httpPort           int
	httpsPort          int
	tlsPort            int
	userAgent          string
	clk                clock.Clock
	remoteVAs          []RemoteVA
	maxRemoteFailures  int
	accountURIPrefixes []string
	singleDialTimeout  time.Duration
	perspective        string
	rir                string

	metrics *vaMetrics
}

var _ vapb.VAServer = (*ValidationAuthorityImpl)(nil)
var _ vapb.CAAServer = (*ValidationAuthorityImpl)(nil)

// NewValidationAuthorityImpl constructs a new VA
func NewValidationAuthorityImpl(
	resolver bdns.Client,
	remoteVAs []RemoteVA,
	maxRemoteFailures int,
	userAgent string,
	issuerDomain string,
	stats prometheus.Registerer,
	clk clock.Clock,
	logger blog.Logger,
	accountURIPrefixes []string,
	perspective string,
	rir string,
) (*ValidationAuthorityImpl, error) {

	if len(accountURIPrefixes) == 0 {
		return nil, errors.New("no account URI prefixes configured")
	}

	pc := newDefaultPortConfig()

	va := &ValidationAuthorityImpl{
		log:                logger,
		dnsClient:          resolver,
		issuerDomain:       issuerDomain,
		httpPort:           pc.HTTPPort,
		httpsPort:          pc.HTTPSPort,
		tlsPort:            pc.TLSPort,
		userAgent:          userAgent,
		clk:                clk,
		metrics:            initMetrics(stats),
		remoteVAs:          remoteVAs,
		maxRemoteFailures:  maxRemoteFailures,
		accountURIPrefixes: accountURIPrefixes,
		// singleDialTimeout specifies how long an individual `DialContext` operation may take
		// before timing out. This timeout ignores the base RPC timeout and is strictly
		// used for the DialContext operations that take place during an
		// HTTP-01 challenge validation.
		singleDialTimeout: 10 * time.Second,
		perspective:       perspective,
		rir:               rir,
	}

	return va, nil
}

// Used for audit logging
type verificationRequestEvent struct {
	ID                string         `json:",omitempty"`
	Requester         int64          `json:",omitempty"`
	Hostname          string         `json:",omitempty"`
	Challenge         core.Challenge `json:",omitempty"`
	ValidationLatency float64
	Error             string `json:",omitempty"`
	InternalError     string `json:",omitempty"`
}

// ipError is an error type used to pass though the IP address of the remote
// host when an error occurs during HTTP-01 and TLS-ALPN domain validation.
type ipError struct {
	ip  net.IP
	err error
}

// newIPError wraps an error and the IP of the remote host in an ipError so we
// can display the IP in the problem details returned to the client.
func newIPError(ip net.IP, err error) error {
	return ipError{ip: ip, err: err}
}

// Unwrap returns the underlying error.
func (i ipError) Unwrap() error {
	return i.err
}

// Error returns a string representation of the error.
func (i ipError) Error() string {
	return fmt.Sprintf("%s: %s", i.ip, i.err)
}

// detailedError returns a ProblemDetails corresponding to an error
// that occurred during HTTP-01 or TLS-ALPN domain validation. Specifically it
// tries to unwrap known Go error types and present something a little more
// meaningful. It additionally handles `berrors.ConnectionFailure` errors by
// passing through the detailed message.
func detailedError(err error) *probs.ProblemDetails {
	var ipErr ipError
	if errors.As(err, &ipErr) {
		detailedErr := detailedError(ipErr.err)
		if ipErr.ip == nil {
			// This should never happen.
			return detailedErr
		}
		// Prefix the error message with the IP address of the remote host.
		detailedErr.Detail = fmt.Sprintf("%s: %s", ipErr.ip, detailedErr.Detail)
		return detailedErr
	}
	// net/http wraps net.OpError in a url.Error. Unwrap them.
	var urlErr *url.Error
	if errors.As(err, &urlErr) {
		prob := detailedError(urlErr.Err)
		prob.Detail = fmt.Sprintf("Fetching %s: %s", urlErr.URL, prob.Detail)
		return prob
	}

	var tlsErr tls.RecordHeaderError
	if errors.As(err, &tlsErr) && bytes.Equal(tlsErr.RecordHeader[:], badTLSHeader) {
		return probs.Malformed("Server only speaks HTTP, not TLS")
	}

	var netOpErr *net.OpError
	if errors.As(err, &netOpErr) {
		if fmt.Sprintf("%T", netOpErr.Err) == "tls.alert" {
			// All the tls.alert error strings are reasonable to hand back to a
			// user. Confirmed against Go 1.8.
			return probs.TLS(netOpErr.Error())
		} else if netOpErr.Timeout() && netOpErr.Op == "dial" {
			return probs.Connection("Timeout during connect (likely firewall problem)")
		} else if netOpErr.Timeout() {
			return probs.Connection(fmt.Sprintf("Timeout during %s (your server may be slow or overloaded)", netOpErr.Op))
		}
	}
	var syscallErr *os.SyscallError
	if errors.As(err, &syscallErr) {
		switch syscallErr.Err {
		case syscall.ECONNREFUSED:
			return probs.Connection("Connection refused")
		case syscall.ENETUNREACH:
			return probs.Connection("Network unreachable")
		case syscall.ECONNRESET:
			return probs.Connection("Connection reset by peer")
		}
	}
	var netErr net.Error
	if errors.As(err, &netErr) && netErr.Timeout() {
		return probs.Connection("Timeout after connect (your server may be slow or overloaded)")
	}
	if errors.Is(err, berrors.ConnectionFailure) {
		return probs.Connection(err.Error())
	}
	if errors.Is(err, berrors.Unauthorized) {
		return probs.Unauthorized(err.Error())
	}
	if errors.Is(err, berrors.DNS) {
		return probs.DNS(err.Error())
	}
	if errors.Is(err, berrors.Malformed) {
		return probs.Malformed(err.Error())
	}
	if errors.Is(err, berrors.CAA) {
		return probs.CAA(err.Error())
	}

	if h2SettingsFrameErrRegex.MatchString(err.Error()) {
		return probs.Connection("Server is speaking HTTP/2 over HTTP")
	}
	return probs.Connection("Error getting validation data")
}

// isPrimaryVA returns true if the VA is the primary validation perspective.
func (va *ValidationAuthorityImpl) isPrimaryVA() bool {
	return va.perspective == PrimaryPerspective
}

// validateChallenge simply passes through to the appropriate validation method
// depending on the challenge type.
func (va *ValidationAuthorityImpl) validateChallenge(
	ctx context.Context,
	ident identifier.ACMEIdentifier,
	kind core.AcmeChallenge,
	token string,
	keyAuthorization string,
) ([]core.ValidationRecord, error) {
	// Strip a (potential) leading wildcard token from the identifier.
	ident.Value = strings.TrimPrefix(ident.Value, "*.")

	switch kind {
	case core.ChallengeTypeHTTP01:
		return va.validateHTTP01(ctx, ident, token, keyAuthorization)
	case core.ChallengeTypeDNS01:
		return va.validateDNS01(ctx, ident, keyAuthorization)
	case core.ChallengeTypeTLSALPN01:
		return va.validateTLSALPN01(ctx, ident, keyAuthorization)
	}
	return nil, berrors.MalformedError("invalid challenge type %s", kind)
}

// observeLatency records entries in the validationLatency histogram of the
// latency to perform validations from the primary and remote VA perspectives.
// The labels are:
//   - operation: VA.ValidateChallenge or VA.CheckCAA as [challenge|caa]
//   - perspective: [ValidationAuthorityImpl.perspective|all]
//   - challenge_type: core.Challenge.Type
//   - problem_type: probs.ProblemType
//   - result: the result of the validation as [pass|fail]
func (va *ValidationAuthorityImpl) observeLatency(op, perspective, challType, probType, result string, latency time.Duration) {
	labels := prometheus.Labels{
		"operation":      op,
		"perspective":    perspective,
		"challenge_type": challType,
		"problem_type":   probType,
		"result":         result,
	}
	va.metrics.validationLatency.With(labels).Observe(latency.Seconds())
}

// performRemoteValidation coordinates the whole process of kicking off and
// collecting results from calls to remote VAs' PerformValidation function. It
// returns a problem if too many remote perspectives failed to corroborate
// domain control, or nil if enough succeeded to surpass our corroboration
// threshold.
func (va *ValidationAuthorityImpl) performRemoteValidation(
	ctx context.Context,
	req *vapb.PerformValidationRequest,
) *probs.ProblemDetails {
	remoteVACount := len(va.remoteVAs)
	if remoteVACount == 0 {
		return nil
	}

<<<<<<< HEAD
=======
	start := va.clk.Now()
	defer func() {
		va.metrics.remoteValidationTime.With(prometheus.Labels{
			"type": req.Challenge.Type,
		}).Observe(va.clk.Since(start).Seconds())
	}()

>>>>>>> b2b5645e
	type response struct {
		addr   string
		result *vapb.ValidationResult
		err    error
	}

	responses := make(chan *response, remoteVACount)
	for _, i := range rand.Perm(remoteVACount) {
		go func(rva RemoteVA, out chan<- *response) {
			res, err := rva.PerformValidation(ctx, req)
			out <- &response{
				addr:   rva.Address,
				result: res,
				err:    err,
			}
		}(va.remoteVAs[i], responses)
	}

	required := remoteVACount - va.maxRemoteFailures
	var passed []string
<<<<<<< HEAD
=======
	// failed contains a list of perspectives that failed to validate the domain
	// or the addresses of remote VAs that failed to respond.
>>>>>>> b2b5645e
	var failed []string
	var firstProb *probs.ProblemDetails

	for resp := range responses {
		var currProb *probs.ProblemDetails

		if resp.err != nil {
			// Failed to communicate with the remote VA.
			failed = append(failed, resp.addr)

			if canceled.Is(resp.err) {
				currProb = probs.ServerInternal("Remote PerformValidation RPC canceled")
			} else {
				va.log.Errf("Remote VA %q.PerformValidation failed: %s", resp.addr, resp.err)
				currProb = probs.ServerInternal("Remote PerformValidation RPC failed")
			}
		} else if resp.result.Problems != nil {
			// The remote VA returned a problem.
			failed = append(failed, resp.result.Perspective)

			var err error
			currProb, err = bgrpc.PBToProblemDetails(resp.result.Problems)
			if err != nil {
				va.log.Errf("Remote VA %q.PerformValidation returned malformed problem: %s", resp.addr, err)
				currProb = probs.ServerInternal("Remote PerformValidation RPC returned malformed result")
			}
		} else {
			// The remote VA returned a successful result.
			passed = append(passed, resp.result.Perspective)
		}

		if firstProb == nil && currProb != nil {
			// A problem was encountered for the first time.
			firstProb = currProb
		}

		if len(passed) >= required {
			// Enough successful responses to reach quorum.
			return nil
		}
		if len(failed) > va.maxRemoteFailures {
			// Too many failed responses to reach quorum.
<<<<<<< HEAD
=======
			va.metrics.remoteValidationFailures.Inc()
>>>>>>> b2b5645e
			firstProb.Detail = fmt.Sprintf("During secondary validation: %s", firstProb.Detail)
			return firstProb
		}

		// If we somehow haven't returned early, we need to break the loop once all
		// of the VAs have returned a result.
		if len(passed)+len(failed) >= remoteVACount {
			break
		}
	}

	// This condition should not occur - it indicates the passed/failed counts
	// neither met the required threshold nor the maxRemoteFailures threshold.
	return probs.ServerInternal("Too few remote PerformValidation RPC results")
}

// logRemoteResults is called by `processRemoteCAAResults` when the
// `MultiCAAFullResults` feature flag is enabled. It produces a JSON log line
// that contains the results each remote VA returned.
func (va *ValidationAuthorityImpl) logRemoteResults(
	domain string,
	acctID int64,
	challengeType string,
	remoteResults []*remoteVAResult) {

	var successes, failures []*remoteVAResult

	for _, result := range remoteResults {
		if result.Problem != nil {
			failures = append(failures, result)
		} else {
			successes = append(successes, result)
		}
	}
	if len(failures) == 0 {
		// There's no point logging a differential line if everything succeeded.
		return
	}

	logOb := struct {
		Domain          string
		AccountID       int64
		ChallengeType   string
		RemoteSuccesses int
		RemoteFailures  []*remoteVAResult
	}{
		Domain:          domain,
		AccountID:       acctID,
		ChallengeType:   challengeType,
		RemoteSuccesses: len(successes),
		RemoteFailures:  failures,
	}

	logJSON, err := json.Marshal(logOb)
	if err != nil {
		// log a warning - a marshaling failure isn't expected given the data
		// isn't critical enough to break validation by returning an error the
		// caller.
		va.log.Warningf("Could not marshal log object in "+
			"logRemoteDifferential: %s", err)
		return
	}

	va.log.Infof("remoteVADifferentials JSON=%s", string(logJSON))
}

// remoteVAResult is a struct that combines a problem details instance (that may
// be nil) with the remote VA hostname that produced it.
type remoteVAResult struct {
	VAHostname string
	Problem    *probs.ProblemDetails
}

// performLocalValidation performs primary domain control validation and then
// checks CAA. If either step fails, it immediately returns a bare error so
// that our audit logging can include the underlying error.
func (va *ValidationAuthorityImpl) performLocalValidation(
	ctx context.Context,
	ident identifier.ACMEIdentifier,
	regid int64,
	kind core.AcmeChallenge,
	token string,
	keyAuthorization string,
) ([]core.ValidationRecord, error) {
	// Do primary domain control validation. Any kind of error returned by this
	// counts as a validation error, and will be converted into an appropriate
	// probs.ProblemDetails by the calling function.
	records, err := va.validateChallenge(ctx, ident, kind, token, keyAuthorization)
	if err != nil {
		return records, err
	}

	// Do primary CAA checks. Any kind of error returned by this counts as not
	// receiving permission to issue, and will be converted into an appropriate
	// probs.ProblemDetails by the calling function.
	err = va.checkCAA(ctx, ident, &caaParams{
		accountURIID:     regid,
		validationMethod: kind,
	})
	if err != nil {
		return records, err
	}

	return records, nil
}

// PerformValidation validates the challenge for the domain in the request.
// The returned result will always contain a list of validation records, even
// when it also contains a problem.
func (va *ValidationAuthorityImpl) PerformValidation(ctx context.Context, req *vapb.PerformValidationRequest) (*vapb.ValidationResult, error) {
	if core.IsAnyNilOrZero(req, req.DnsName, req.Challenge, req.Authz, req.ExpectedKeyAuthorization) {
		return nil, berrors.InternalServerError("Incomplete validation request")
	}

	chall, err := bgrpc.PBToChallenge(req.Challenge)
	if err != nil {
		return nil, errors.New("challenge failed to deserialize")
	}

	err = chall.CheckPending()
	if err != nil {
		return nil, berrors.MalformedError("challenge failed consistency check: %s", err)
	}

	// Set up variables and a deferred closure to report validation latency
	// metrics and log validation errors. Below here, do not use := to redeclare
	// `prob`, or this will fail.
	var prob *probs.ProblemDetails
	var localLatency time.Duration
	start := va.clk.Now()
	logEvent := verificationRequestEvent{
		ID:        req.Authz.Id,
		Requester: req.Authz.RegID,
		Hostname:  req.DnsName,
		Challenge: chall,
	}
	defer func() {
		probType := ""
		outcome := fail
		if prob != nil {
			probType = string(prob.Type)
			logEvent.Error = prob.Error()
			logEvent.Challenge.Error = prob
			logEvent.Challenge.Status = core.StatusInvalid
		} else {
			logEvent.Challenge.Status = core.StatusValid
			outcome = pass
		}
		// Observe local validation latency (primary|remote).
		va.observeLatency(opChallAndCAA, va.perspective, string(chall.Type), probType, outcome, localLatency)
		if va.isPrimaryVA() {
			// Observe total validation latency (primary+remote).
			va.observeLatency(opChallAndCAA, allPerspectives, string(chall.Type), probType, outcome, va.clk.Since(start))
		}

<<<<<<< HEAD
		if va.perspective != "" && va.perspective != PrimaryPerspective {
			// This validation was performed by a remote VA. According to the
			// requirements in section 5.4.1 (2) vii of the BRs we need to log
			// the perspective used. Additionally, we'll log the RIR where this
			// RVA is located.
			//
			// TODO(#7615): Make these fields mandatory for non-Primary
			// perspectives and remove the (va.perspective != "") check.
			logEvent.Perspective = va.perspective
			logEvent.RIR = va.rir
		}
		// Log the total validation latency.
		logEvent.ValidationLatency = time.Since(start).Round(time.Millisecond).Seconds()
=======
		va.metrics.localValidationTime.With(prometheus.Labels{
			"type":   string(logEvent.Challenge.Type),
			"result": string(logEvent.Challenge.Status),
		}).Observe(localLatency.Seconds())

		va.metrics.validationTime.With(prometheus.Labels{
			"type":         string(logEvent.Challenge.Type),
			"result":       string(logEvent.Challenge.Status),
			"problem_type": problemType,
		}).Observe(time.Since(vStart).Seconds())

		logEvent.ValidationLatency = time.Since(vStart).Round(time.Millisecond).Seconds()
>>>>>>> b2b5645e
		va.log.AuditObject("Validation result", logEvent)
	}()

	// Do local validation. Note that we process the result in a couple ways
	// *before* checking whether it returned an error. These few checks are
	// carefully written to ensure that they work whether the local validation
	// was successful or not, and cannot themselves fail.
	records, err := va.performLocalValidation(
		ctx,
		identifier.NewDNS(req.DnsName),
		req.Authz.RegID,
		chall.Type,
		chall.Token,
		req.ExpectedKeyAuthorization)

	// Stop the clock for local validation latency.
	localLatency = va.clk.Since(start)

	// Check for malformed ValidationRecords
	logEvent.Challenge.ValidationRecord = records
	if err == nil && !logEvent.Challenge.RecordsSane() {
		err = errors.New("records from local validation failed sanity check")
	}

	if err != nil {
		logEvent.InternalError = err.Error()
		prob = detailedError(err)
		return bgrpc.ValidationResultToPB(records, filterProblemDetails(prob))
	}

	// Do remote validation. We do this after local validation is complete to
	// avoid wasting work when validation will fail anyway. This only returns a
	// singular problem, because the remote VAs have already audit-logged their
	// own validation records, and it's not helpful to present multiple large
	// errors to the end user.
	prob = va.performRemoteValidation(ctx, req)
	return bgrpc.ValidationResultToPB(records, filterProblemDetails(prob))
}<|MERGE_RESOLUTION|>--- conflicted
+++ resolved
@@ -438,16 +438,6 @@
 		return nil
 	}
 
-<<<<<<< HEAD
-=======
-	start := va.clk.Now()
-	defer func() {
-		va.metrics.remoteValidationTime.With(prometheus.Labels{
-			"type": req.Challenge.Type,
-		}).Observe(va.clk.Since(start).Seconds())
-	}()
-
->>>>>>> b2b5645e
 	type response struct {
 		addr   string
 		result *vapb.ValidationResult
@@ -468,11 +458,6 @@
 
 	required := remoteVACount - va.maxRemoteFailures
 	var passed []string
-<<<<<<< HEAD
-=======
-	// failed contains a list of perspectives that failed to validate the domain
-	// or the addresses of remote VAs that failed to respond.
->>>>>>> b2b5645e
 	var failed []string
 	var firstProb *probs.ProblemDetails
 
@@ -515,10 +500,6 @@
 		}
 		if len(failed) > va.maxRemoteFailures {
 			// Too many failed responses to reach quorum.
-<<<<<<< HEAD
-=======
-			va.metrics.remoteValidationFailures.Inc()
->>>>>>> b2b5645e
 			firstProb.Detail = fmt.Sprintf("During secondary validation: %s", firstProb.Detail)
 			return firstProb
 		}
@@ -674,34 +655,8 @@
 			va.observeLatency(opChallAndCAA, allPerspectives, string(chall.Type), probType, outcome, va.clk.Since(start))
 		}
 
-<<<<<<< HEAD
-		if va.perspective != "" && va.perspective != PrimaryPerspective {
-			// This validation was performed by a remote VA. According to the
-			// requirements in section 5.4.1 (2) vii of the BRs we need to log
-			// the perspective used. Additionally, we'll log the RIR where this
-			// RVA is located.
-			//
-			// TODO(#7615): Make these fields mandatory for non-Primary
-			// perspectives and remove the (va.perspective != "") check.
-			logEvent.Perspective = va.perspective
-			logEvent.RIR = va.rir
-		}
 		// Log the total validation latency.
 		logEvent.ValidationLatency = time.Since(start).Round(time.Millisecond).Seconds()
-=======
-		va.metrics.localValidationTime.With(prometheus.Labels{
-			"type":   string(logEvent.Challenge.Type),
-			"result": string(logEvent.Challenge.Status),
-		}).Observe(localLatency.Seconds())
-
-		va.metrics.validationTime.With(prometheus.Labels{
-			"type":         string(logEvent.Challenge.Type),
-			"result":       string(logEvent.Challenge.Status),
-			"problem_type": problemType,
-		}).Observe(time.Since(vStart).Seconds())
-
-		logEvent.ValidationLatency = time.Since(vStart).Round(time.Millisecond).Seconds()
->>>>>>> b2b5645e
 		va.log.AuditObject("Validation result", logEvent)
 	}()
 
