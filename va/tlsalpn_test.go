package va

import (
	"context"
	"crypto/ecdsa"
	"crypto/elliptic"
	"crypto/rand"
	"crypto/sha256"
	"crypto/tls"
	"crypto/x509"
	"crypto/x509/pkix"
	"encoding/asn1"
	"encoding/hex"
	"fmt"
	"math/big"
	"net"
	"net/http"
	"net/http/httptest"
	"net/netip"
	"net/url"
	"strings"
	"testing"
	"time"

	"github.com/prometheus/client_golang/prometheus"

	"github.com/letsencrypt/boulder/bdns"
	"github.com/letsencrypt/boulder/core"
	"github.com/letsencrypt/boulder/identifier"
	"github.com/letsencrypt/boulder/probs"
	"github.com/letsencrypt/boulder/test"
)

<<<<<<< HEAD
func tlsCertTemplate(names []string, ips []net.IP) *x509.Certificate {
	return &x509.Certificate{
=======
// acmeExtension returns the ACME TLS-ALPN-01 extension for the given key
// authorization. The OID can also be changed for the sake of testing.
func acmeExtension(oid asn1.ObjectIdentifier, keyAuthorization string) pkix.Extension {
	shasum := sha256.Sum256([]byte(keyAuthorization))
	encHash, _ := asn1.Marshal(shasum[:])
	return pkix.Extension{
		Id:       oid,
		Critical: true,
		Value:    encHash,
	}
}

// testACMEExt is the ACME TLS-ALPN-01 extension with the default OID and
// key authorization used in most tests.
var testACMEExt = acmeExtension(IdPeAcmeIdentifier, expectedKeyAuthorization)

// testTLSCert returns a ready-to-use self-signed certificate with the given
// SANs and Extensions. It generates a new ECDSA key on each call.
func testTLSCert(names []string, extensions []pkix.Extension) *tls.Certificate {
	template := &x509.Certificate{
>>>>>>> fb2fd8af
		SerialNumber: big.NewInt(1337),
		Subject: pkix.Name{
			Organization: []string{"tests"},
		},
		NotBefore: time.Now(),
		NotAfter:  time.Now().AddDate(0, 0, 1),

		KeyUsage:              x509.KeyUsageDigitalSignature,
		ExtKeyUsage:           []x509.ExtKeyUsage{x509.ExtKeyUsageServerAuth},
		BasicConstraintsValid: true,

<<<<<<< HEAD
		DNSNames:    names,
		IPAddresses: ips,
=======
		DNSNames:        names,
		ExtraExtensions: extensions,
>>>>>>> fb2fd8af
	}
	key, _ := ecdsa.GenerateKey(elliptic.P256(), rand.Reader)
	certBytes, _ := x509.CreateCertificate(rand.Reader, template, template, key.Public(), key)

<<<<<<< HEAD
func makeACert(names []string, ips []net.IP) *tls.Certificate {
	template := tlsCertTemplate(names, ips)
	certBytes, _ := x509.CreateCertificate(rand.Reader, template, template, &TheKey.PublicKey, &TheKey)
=======
>>>>>>> fb2fd8af
	return &tls.Certificate{
		Certificate: [][]byte{certBytes},
		PrivateKey:  key,
	}
}

<<<<<<< HEAD
// tlssniSrvWithNames is kept around for the use of TestValidateTLSALPN01UnawareSrv
func tlssniSrvWithNames(t *testing.T, names ...string) *httptest.Server {
	t.Helper()

	cert := makeACert(names, nil)
	tlsConfig := &tls.Config{
		Certificates: []tls.Certificate{*cert},
		ClientAuth:   tls.NoClientCert,
		GetCertificate: func(clientHello *tls.ClientHelloInfo) (*tls.Certificate, error) {
			return cert, nil
		},
		NextProtos: []string{"http/1.1"},
	}

	hs := httptest.NewUnstartedServer(http.DefaultServeMux)
	hs.TLS = tlsConfig
	hs.StartTLS()
	return hs
=======
// testACMECert returns a certificate with the correctly-formed ACME TLS-ALPN-01
// extension with our default test values. Use acmeExtension and testCert if you
// need to customize the contents of that extension.
func testACMECert(names ...string) *tls.Certificate {
	return testTLSCert(names, []pkix.Extension{testACMEExt})
>>>>>>> fb2fd8af
}

// tlsalpn01SrvWithCert creates a test server which will present the given
// certificate when asked to do a tls-alpn-01 handshake.
func tlsalpn01SrvWithCert(t *testing.T, acmeCert *tls.Certificate, tlsVersion uint16) *httptest.Server {
	t.Helper()

	tlsConfig := &tls.Config{
		Certificates: []tls.Certificate{},
		ClientAuth:   tls.NoClientCert,
		GetCertificate: func(clientHello *tls.ClientHelloInfo) (*tls.Certificate, error) {
			return acmeCert, nil
		},
		NextProtos: []string{"http/1.1", ACMETLS1Protocol},
		MinVersion: tlsVersion,
		MaxVersion: tlsVersion,
	}

	hs := httptest.NewUnstartedServer(http.DefaultServeMux)
	hs.TLS = tlsConfig
	hs.Config.TLSNextProto = map[string]func(*http.Server, *tls.Conn, http.Handler){
		ACMETLS1Protocol: func(_ *http.Server, conn *tls.Conn, _ http.Handler) {
			_ = conn.Close()
		},
	}
	hs.StartTLS()
	return hs
}

<<<<<<< HEAD
func tlsalpn01Srv(
	t *testing.T,
	keyAuthorization string,
	oid asn1.ObjectIdentifier,
	tlsVersion uint16,
	names []string,
	ips []net.IP) (*httptest.Server, error) {
	template := tlsCertTemplate(names, ips)

	shasum := sha256.Sum256([]byte(keyAuthorization))
	encHash, err := asn1.Marshal(shasum[:])
	if err != nil {
		return nil, err
	}
	acmeExtension := pkix.Extension{
		Id:       oid,
		Critical: true,
		Value:    encHash,
	}
	template.ExtraExtensions = []pkix.Extension{acmeExtension}

	certBytes, err := x509.CreateCertificate(rand.Reader, template, template, &TheKey.PublicKey, &TheKey)
	if err != nil {
		return nil, err
	}

	acmeCert := &tls.Certificate{
		Certificate: [][]byte{certBytes},
		PrivateKey:  &TheKey,
	}

	return tlsalpn01SrvWithCert(t, acmeCert, tlsVersion), nil
}

=======
// testTLSALPN01Srv creates a test server with all default values, for tests
// that don't need to customize specific names or extensions in the certificate
// served by the TLS server.
func testTLSALPN01Srv(t *testing.T) *httptest.Server {
	return tlsalpn01SrvWithCert(t, testACMECert("expected"), 0)
}

func TestTLSALPN01FailIP(t *testing.T) {
	hs := testTLSALPN01Srv(t)

	va, _ := setup(hs, "", nil, nil)

	_, err := va.validateTLSALPN01(ctx, identifier.NewIP(netip.MustParseAddr("127.0.0.1")), expectedKeyAuthorization)
	if err == nil {
		t.Fatalf("IdentifierType IP shouldn't have worked.")
	}
	prob := detailedError(err)
	test.AssertEquals(t, prob.Type, probs.MalformedProblem)
}

>>>>>>> fb2fd8af
func slowTLSSrv() *httptest.Server {
	cert := testTLSCert([]string{"nomatter"}, nil)
	server := httptest.NewUnstartedServer(http.DefaultServeMux)
	server.TLS = &tls.Config{
		NextProtos: []string{"http/1.1", ACMETLS1Protocol},
		GetCertificate: func(*tls.ClientHelloInfo) (*tls.Certificate, error) {
			time.Sleep(100 * time.Millisecond)
<<<<<<< HEAD
			return makeACert([]string{"nomatter"}, nil), nil
=======
			return cert, nil
>>>>>>> fb2fd8af
		},
	}
	server.StartTLS()
	return server
}

func TestTLSALPNTimeoutAfterConnect(t *testing.T) {
	hs := slowTLSSrv()
	va, _ := setup(hs, "", nil, nil)

	timeout := 50 * time.Millisecond
	ctx, cancel := context.WithTimeout(context.Background(), timeout)
	defer cancel()

	started := time.Now()
	_, err := va.validateTLSALPN01(ctx, dnsi("slow.server"), expectedKeyAuthorization)
	if err == nil {
		t.Fatalf("Validation should've failed")
	}
	// Check that the TLS connection doesn't return before a timeout, and times
	// out after the expected time
	took := time.Since(started)
	// Check that the HTTP connection doesn't return too fast, and times
	// out after the expected time
	if took < timeout/2 {
		t.Fatalf("TLSSNI returned before %s (%s) with %#v", timeout, took, err)
	}
	if took > 2*timeout {
		t.Fatalf("TLSSNI didn't timeout after %s (took %s to return %#v)", timeout,
			took, err)
	}
	if err == nil {
		t.Fatalf("Connection should've timed out")
	}
	prob := detailedError(err)
	test.AssertEquals(t, prob.Type, probs.ConnectionProblem)

	expected := "127.0.0.1: Timeout after connect (your server may be slow or overloaded)"
	if prob.Detail != expected {
		t.Errorf("Wrong error detail. Expected %q, got %q", expected, prob.Detail)
	}
}

func TestTLSALPN01DialTimeout(t *testing.T) {
	hs := slowTLSSrv()
	va, _ := setup(hs, "", nil, dnsMockReturnsUnroutable{&bdns.MockClient{}})
	started := time.Now()

	timeout := 50 * time.Millisecond
	ctx, cancel := context.WithTimeout(context.Background(), timeout)
	defer cancel()

	// The only method I've found so far to trigger a connect timeout is to
	// connect to an unrouteable IP address. This usually generates a connection
	// timeout, but will rarely return "Network unreachable" instead. If we get
	// that, just retry until we get something other than "Network unreachable".
	var err error
	for range 20 {
		_, err = va.validateTLSALPN01(ctx, dnsi("unroutable.invalid"), expectedKeyAuthorization)
		if err != nil && strings.Contains(err.Error(), "Network unreachable") {
			continue
		} else {
			break
		}
	}

	if err == nil {
		t.Fatalf("Validation should've failed")
	}
	// Check that the TLS connection doesn't return before a timeout, and times
	// out after the expected time
	took := time.Since(started)
	// Check that the HTTP connection doesn't return too fast, and times
	// out after the expected time
	if took < timeout/2 {
		t.Fatalf("TLSSNI returned before %s (%s) with %#v", timeout, took, err)
	}
	if took > 2*timeout {
		t.Fatalf("TLSSNI didn't timeout after %s", timeout)
	}
	if err == nil {
		t.Fatalf("Connection should've timed out")
	}
	prob := detailedError(err)
	test.AssertEquals(t, prob.Type, probs.ConnectionProblem)
	expected := "198.51.100.1: Timeout during connect (likely firewall problem)"
	if prob.Detail != expected {
		t.Errorf("Wrong error detail. Expected %q, got %q", expected, prob.Detail)
	}
}

func TestTLSALPN01Refused(t *testing.T) {
<<<<<<< HEAD
	hs, err := tlsalpn01Srv(t, expectedKeyAuthorization, IdPeAcmeIdentifier, 0, []string{"expected"}, nil)
	test.AssertNotError(t, err, "Error creating test server")
=======
	hs := testTLSALPN01Srv(t)
>>>>>>> fb2fd8af

	va, _ := setup(hs, "", nil, nil)

	// Take down validation server and check that validation fails.
	hs.Close()
	_, err := va.validateTLSALPN01(ctx, dnsi("expected"), expectedKeyAuthorization)
	if err == nil {
		t.Fatalf("Server's down; expected refusal. Where did we connect?")
	}
	prob := detailedError(err)
	test.AssertEquals(t, prob.Type, probs.ConnectionProblem)
	expected := "127.0.0.1: Connection refused"
	if prob.Detail != expected {
		t.Errorf("Wrong error detail. Expected %q, got %q", expected, prob.Detail)
	}
}

func TestTLSALPN01TalkingToHTTP(t *testing.T) {
<<<<<<< HEAD
	hs, err := tlsalpn01Srv(t, expectedKeyAuthorization, IdPeAcmeIdentifier, 0, []string{"expected"}, nil)
	test.AssertNotError(t, err, "Error creating test server")
=======
	hs := testTLSALPN01Srv(t)
>>>>>>> fb2fd8af

	va, _ := setup(hs, "", nil, nil)

	// Make the server only speak HTTP.
	httpOnly := httpSrv(t, "")
	va.tlsPort = getPort(httpOnly)

	_, err := va.validateTLSALPN01(ctx, dnsi("expected"), expectedKeyAuthorization)
	test.AssertError(t, err, "TLS-SNI-01 validation passed when talking to a HTTP-only server")
	prob := detailedError(err)
	expected := "Server only speaks HTTP, not TLS"
	if !strings.HasSuffix(prob.Error(), expected) {
		t.Errorf("Got wrong error detail. Expected %q, got %q", expected, prob)
	}
}

func brokenTLSSrv() *httptest.Server {
	server := httptest.NewUnstartedServer(http.DefaultServeMux)
	server.TLS = &tls.Config{
		GetCertificate: func(*tls.ClientHelloInfo) (*tls.Certificate, error) {
			return nil, fmt.Errorf("Failing on purpose")
		},
	}
	server.StartTLS()
	return server
}

func TestTLSError(t *testing.T) {
	hs := brokenTLSSrv()

	va, _ := setup(hs, "", nil, nil)

	_, err := va.validateTLSALPN01(ctx, dnsi("expected"), expectedKeyAuthorization)
	if err == nil {
		t.Fatalf("TLS validation should have failed: What cert was used?")
	}
	prob := detailedError(err)
	if prob.Type != probs.TLSProblem {
		t.Errorf("Wrong problem type: got %s, expected type %s",
			prob, probs.TLSProblem)
	}
}

func TestDNSError(t *testing.T) {
	hs := brokenTLSSrv()

	va, _ := setup(hs, "", nil, nil)

	_, err := va.validateTLSALPN01(ctx, dnsi("always.invalid"), expectedKeyAuthorization)
	if err == nil {
		t.Fatalf("TLS validation should have failed: what IP was used?")
	}
	prob := detailedError(err)
	if prob.Type != probs.DNSProblem {
		t.Errorf("Wrong problem type: got %s, expected type %s",
			prob, probs.DNSProblem)
	}
}

func TestCertNames(t *testing.T) {
	uri, err := url.Parse("ftp://something.else:1234")
	test.AssertNotError(t, err, "failed to parse fake URI")

	// We duplicate names inside the fields corresponding to the SAN set
	template := &x509.Certificate{
		SerialNumber:          big.NewInt(1337),
		NotBefore:             time.Now(),
		NotAfter:              time.Now().AddDate(0, 0, 1),
		KeyUsage:              x509.KeyUsageDigitalSignature | x509.KeyUsageCertSign,
		ExtKeyUsage:           []x509.ExtKeyUsage{x509.ExtKeyUsageServerAuth},
		BasicConstraintsValid: true,

		Subject: pkix.Name{
			// We also duplicate a name from the SANs as the CN
			CommonName: "hello.world",
		},
		DNSNames: []string{
			"hello.world", "goodbye.world",
			"hello.world", "goodbye.world",
			"bonjour.le.monde", "au.revoir.le.monde",
			"bonjour.le.monde", "au.revoir.le.monde",
		},
		EmailAddresses: []string{
			"hello@world.gov", "hello@world.gov",
		},
		IPAddresses: []net.IP{
			net.ParseIP("192.168.0.1"), net.ParseIP("192.168.0.1"),
			net.ParseIP("2001:db8::68"), net.ParseIP("2001:db8::68"),
		},
		URIs: []*url.URL{
			uri, uri,
		},
	}

	// Round-trip the certificate through generation and parsing, to make sure
	// certAltNames can handle "real" certificates and not just templates.
	key, err := ecdsa.GenerateKey(elliptic.P256(), rand.Reader)
	test.AssertNotError(t, err, "Error creating test key")
	certBytes, err := x509.CreateCertificate(rand.Reader, template, template, key.Public(), key)
	test.AssertNotError(t, err, "Error creating certificate")

	cert, err := x509.ParseCertificate(certBytes)
	test.AssertNotError(t, err, "Error parsing certificate")

	// We expect only unique names, in sorted order.
	expected := []string{
		"192.168.0.1",
		"2001:db8::68",
		"au.revoir.le.monde",
		"bonjour.le.monde",
		"ftp://something.else:1234",
		"goodbye.world",
		"hello.world",
		"hello@world.gov",
	}

	actual := certAltNames(cert)
	test.AssertDeepEquals(t, actual, expected)
}

<<<<<<< HEAD
func TestTLSALPN01SuccessDNS(t *testing.T) {
	hs, err := tlsalpn01Srv(t, expectedKeyAuthorization, IdPeAcmeIdentifier, 0, []string{"expected"}, nil)
	test.AssertNotError(t, err, "Error creating test server")
=======
func TestTLSALPN01Success(t *testing.T) {
	hs := testTLSALPN01Srv(t)
>>>>>>> fb2fd8af

	va, _ := setup(hs, "", nil, nil)

	_, err := va.validateTLSALPN01(ctx, dnsi("expected"), expectedKeyAuthorization)
	if err != nil {
		t.Errorf("Validation failed: %v", err)
	}
	test.AssertMetricWithLabelsEquals(
		t, va.metrics.tlsALPNOIDCounter, prometheus.Labels{"oid": IdPeAcmeIdentifier.String()}, 1)

	hs.Close()
}

func TestTLSALPN01SuccessIP(t *testing.T) {
	hs, err := tlsalpn01Srv(t, expectedKeyAuthorization, IdPeAcmeIdentifier, 0, nil, []net.IP{net.ParseIP("127.0.0.1")})
	test.AssertNotError(t, err, "Error creating test server")

	va, _ := setup(hs, "", nil, nil)

	_, prob := va.validateTLSALPN01(ctx, identifier.NewIP(netip.MustParseAddr("127.0.0.1")), expectedKeyAuthorization)
	if prob != nil {
		t.Errorf("Validation failed: %v", prob)
	}
	test.AssertMetricWithLabelsEquals(
		t, va.metrics.tlsALPNOIDCounter, prometheus.Labels{"oid": IdPeAcmeIdentifier.String()}, 1)

	hs.Close()
}

func TestTLSALPN01ObsoleteFailure(t *testing.T) {
	// NOTE: unfortunately another document claimed the OID we were using in
	// draft-ietf-acme-tls-alpn-01 for their own extension and IANA chose to
	// assign it early. Because of this we had to increment the
	// id-pe-acmeIdentifier OID. We supported this obsolete OID for a long time,
	// but no longer do so.
	// As defined in https://tools.ietf.org/html/draft-ietf-acme-tls-alpn-01#section-5.1
	// id-pe OID + 30 (acmeIdentifier) + 1 (v1)
	IdPeAcmeIdentifierV1Obsolete := asn1.ObjectIdentifier{1, 3, 6, 1, 5, 5, 7, 1, 30, 1}

<<<<<<< HEAD
	hs, err := tlsalpn01Srv(t, expectedKeyAuthorization, IdPeAcmeIdentifierV1Obsolete, 0, []string{"expected"}, nil)
	test.AssertNotError(t, err, "Error creating test server")
=======
	cert := testTLSCert([]string{"expected"}, []pkix.Extension{acmeExtension(IdPeAcmeIdentifierV1Obsolete, expectedKeyAuthorization)})
	hs := tlsalpn01SrvWithCert(t, cert, 0)
>>>>>>> fb2fd8af

	va, _ := setup(hs, "", nil, nil)

	_, err := va.validateTLSALPN01(ctx, dnsi("expected"), expectedKeyAuthorization)
	test.AssertNotNil(t, err, "expected validation to fail")
	test.AssertContains(t, err.Error(), "Required extension OID 1.3.6.1.5.5.7.1.31 is not present")
}

func TestValidateTLSALPN01BadChallenge(t *testing.T) {
	badKeyAuthorization := ka("bad token")

<<<<<<< HEAD
	hs, err := tlsalpn01Srv(t, badKeyAuthorization, IdPeAcmeIdentifier, 0, []string{"expected"}, nil)
	test.AssertNotError(t, err, "Error creating test server")
=======
	cert := testTLSCert([]string{"expected"}, []pkix.Extension{acmeExtension(IdPeAcmeIdentifier, badKeyAuthorization)})
	hs := tlsalpn01SrvWithCert(t, cert, 0)
>>>>>>> fb2fd8af

	va, _ := setup(hs, "", nil, nil)

	_, err := va.validateTLSALPN01(ctx, dnsi("expected"), expectedKeyAuthorization)
	if err == nil {
		t.Fatalf("TLS ALPN validation should have failed.")
	}

	prob := detailedError(err)
	test.AssertEquals(t, prob.Type, probs.UnauthorizedProblem)

	expectedDigest := sha256.Sum256([]byte(expectedKeyAuthorization))
	badDigest := sha256.Sum256([]byte(badKeyAuthorization))

	test.AssertContains(t, err.Error(), string(core.ChallengeTypeTLSALPN01))
	test.AssertContains(t, err.Error(), hex.EncodeToString(expectedDigest[:]))
	test.AssertContains(t, err.Error(), hex.EncodeToString(badDigest[:]))
}

func TestValidateTLSALPN01BrokenSrv(t *testing.T) {
	hs := brokenTLSSrv()

	va, _ := setup(hs, "", nil, nil)

	_, err := va.validateTLSALPN01(ctx, dnsi("expected"), expectedKeyAuthorization)
	if err == nil {
		t.Fatalf("TLS ALPN validation should have failed.")
	}
	prob := detailedError(err)
	test.AssertEquals(t, prob.Type, probs.TLSProblem)
}

func TestValidateTLSALPN01UnawareSrv(t *testing.T) {
	cert := testTLSCert([]string{"expected"}, nil)
	hs := httptest.NewUnstartedServer(http.DefaultServeMux)
	hs.TLS = &tls.Config{
		Certificates: []tls.Certificate{},
		ClientAuth:   tls.NoClientCert,
		GetCertificate: func(clientHello *tls.ClientHelloInfo) (*tls.Certificate, error) {
			return cert, nil
		},
		NextProtos: []string{"http/1.1"}, // Doesn't list ACMETLS1Protocol
	}
	hs.StartTLS()

	va, _ := setup(hs, "", nil, nil)

	_, err := va.validateTLSALPN01(ctx, dnsi("expected"), expectedKeyAuthorization)
	if err == nil {
		t.Fatalf("TLS ALPN validation should have failed.")
	}
	prob := detailedError(err)
	test.AssertEquals(t, prob.Type, probs.TLSProblem)
}

<<<<<<< HEAD
// TestValidateTLSALPN01BadUTFSrv tests that validating TLS-ALPN-01 against
// a host that returns a certificate with a SAN/CN that contains invalid UTF-8
// will result in a problem with the invalid UTF-8.
func TestValidateTLSALPN01BadUTFSrv(t *testing.T) {
	_, err := tlsalpn01Srv(t, expectedKeyAuthorization, IdPeAcmeIdentifier, 0, []string{"expected", "\xf0\x28\x8c\xbc"}, nil)
	test.AssertContains(t, err.Error(), "cannot be encoded as an IA5String")
}

=======
>>>>>>> fb2fd8af
// TestValidateTLSALPN01MalformedExtnValue tests that validating TLS-ALPN-01
// against a host that returns a certificate that contains an ASN.1 DER
// acmeValidation extension value that does not parse or is the wrong length
// will result in an Unauthorized problem
func TestValidateTLSALPN01MalformedExtnValue(t *testing.T) {
<<<<<<< HEAD
	names := []string{"expected"}
	template := tlsCertTemplate(names, nil)

=======
>>>>>>> fb2fd8af
	wrongTypeDER, _ := asn1.Marshal("a string")
	wrongLengthDER, _ := asn1.Marshal(make([]byte, 31))
	badExtensions := []pkix.Extension{
		{
			Id:       IdPeAcmeIdentifier,
			Critical: true,
			Value:    wrongTypeDER,
		},
		{
			Id:       IdPeAcmeIdentifier,
			Critical: true,
			Value:    wrongLengthDER,
		},
	}

	for _, badExt := range badExtensions {
		acmeCert := testTLSCert([]string{"expected"}, []pkix.Extension{badExt})
		hs := tlsalpn01SrvWithCert(t, acmeCert, 0)
		va, _ := setup(hs, "", nil, nil)

		_, err := va.validateTLSALPN01(ctx, dnsi("expected"), expectedKeyAuthorization)
		hs.Close()

		if err == nil {
			t.Errorf("TLS ALPN validation should have failed for acmeValidation extension %+v.",
				badExt)
			continue
		}
		prob := detailedError(err)
		test.AssertEquals(t, prob.Type, probs.UnauthorizedProblem)
		test.AssertContains(t, prob.Detail, string(core.ChallengeTypeTLSALPN01))
		test.AssertContains(t, prob.Detail, "malformed acmeValidationV1 extension value")
	}
}

func TestTLSALPN01TLSVersion(t *testing.T) {
	cert := testACMECert("expected")

	for _, tc := range []struct {
		version     uint16
		expectError bool
	}{
		{
			version:     tls.VersionTLS11,
			expectError: true,
		},
		{
			version:     tls.VersionTLS12,
			expectError: false,
		},
		{
			version:     tls.VersionTLS13,
			expectError: false,
		},
	} {
		// Create a server that only negotiates the given TLS version
<<<<<<< HEAD
		hs, err := tlsalpn01Srv(t, expectedKeyAuthorization, IdPeAcmeIdentifier, tc.version, []string{"expected"}, nil)
		test.AssertNotError(t, err, "Error creating test server")
=======
		hs := tlsalpn01SrvWithCert(t, cert, tc.version)
>>>>>>> fb2fd8af

		va, _ := setup(hs, "", nil, nil)

		_, err := va.validateTLSALPN01(ctx, dnsi("expected"), expectedKeyAuthorization)
		if !tc.expectError {
			if err != nil {
				t.Errorf("expected success, got: %v", err)
			}
			// The correct TLS-ALPN-01 OID counter should have been incremented
			test.AssertMetricWithLabelsEquals(
				t, va.metrics.tlsALPNOIDCounter, prometheus.Labels{"oid": IdPeAcmeIdentifier.String()}, 1)
		} else {
			test.AssertNotNil(t, err, "expected validation error")
			test.AssertContains(t, err.Error(), "protocol version not supported")
			test.AssertMetricWithLabelsEquals(
				t, va.metrics.tlsALPNOIDCounter, prometheus.Labels{"oid": IdPeAcmeIdentifier.String()}, 0)
		}

		hs.Close()
	}
}

func TestTLSALPN01WrongName(t *testing.T) {
	// Create a cert with a different name from what we're validating
<<<<<<< HEAD
	hs, err := tlsalpn01Srv(t, expectedKeyAuthorization, IdPeAcmeIdentifier, tls.VersionTLS12, []string{"incorrect"}, nil)
	test.AssertNotError(t, err, "failed to set up tls-alpn-01 server")
=======
	hs := tlsalpn01SrvWithCert(t, testACMECert("incorrect"), 0)
>>>>>>> fb2fd8af

	va, _ := setup(hs, "", nil, nil)

	_, err := va.validateTLSALPN01(ctx, dnsi("expected"), expectedKeyAuthorization)
	test.AssertError(t, err, "validation should have failed")
	test.AssertContains(t, err.Error(), "dNSName does not match expected identifier")
}

func TestTLSALPN01ExtraNames(t *testing.T) {
	// Create a cert with two names when we only want to validate one.
<<<<<<< HEAD
	hs, err := tlsalpn01Srv(t, expectedKeyAuthorization, IdPeAcmeIdentifier, tls.VersionTLS12, []string{"expected", "extra"}, nil)
	test.AssertNotError(t, err, "failed to set up tls-alpn-01 server")
=======
	hs := tlsalpn01SrvWithCert(t, testACMECert("expected", "extra"), 0)
>>>>>>> fb2fd8af

	va, _ := setup(hs, "", nil, nil)

	_, err := va.validateTLSALPN01(ctx, dnsi("expected"), expectedKeyAuthorization)
	test.AssertError(t, err, "validation should have failed")
	test.AssertContains(t, err.Error(), "wrong number of dNSNames")
}

func TestTLSALPN01NotSelfSigned(t *testing.T) {
	// Create a normal-looking cert. We don't use testTLSCert because we need to
	// control the issuer.
	eeTemplate := &x509.Certificate{
		SerialNumber: big.NewInt(1337),
		Subject: pkix.Name{
			Organization: []string{"tests"},
		},
		NotBefore: time.Now(),
		NotAfter:  time.Now().AddDate(0, 0, 1),

		KeyUsage:    x509.KeyUsageDigitalSignature,
		ExtKeyUsage: []x509.ExtKeyUsage{x509.ExtKeyUsageServerAuth},

		DNSNames:        []string{"expected"},
		IPAddresses:     []net.IP{net.ParseIP("192.168.0.1")},
		ExtraExtensions: []pkix.Extension{testACMEExt},
	}

	eeKey, err := ecdsa.GenerateKey(elliptic.P256(), rand.Reader)
	test.AssertNotError(t, err, "creating test key")

	issuerCert := &x509.Certificate{
		SerialNumber: big.NewInt(1234),
		Subject: pkix.Name{
			Organization: []string{"testissuer"},
		},
		KeyUsage:              x509.KeyUsageDigitalSignature | x509.KeyUsageCertSign,
		ExtKeyUsage:           []x509.ExtKeyUsage{x509.ExtKeyUsageServerAuth},
		BasicConstraintsValid: true,
	}

	issuerKey, err := ecdsa.GenerateKey(elliptic.P256(), rand.Reader)
	test.AssertNotError(t, err, "creating test key")

	// Test that a cert with mismatched subject and issuer fields is rejected,
	// even though its signature is produced with the right (self-signed) key.
	certBytes, err := x509.CreateCertificate(rand.Reader, eeTemplate, issuerCert, eeKey.Public(), eeKey)
	test.AssertNotError(t, err, "failed to create acme-tls/1 cert")

	acmeCert := &tls.Certificate{
		Certificate: [][]byte{certBytes},
		PrivateKey:  eeKey,
	}

	hs := tlsalpn01SrvWithCert(t, acmeCert, 0)

	va, _ := setup(hs, "", nil, nil)

	_, err = va.validateTLSALPN01(ctx, dnsi("expected"), expectedKeyAuthorization)
	test.AssertError(t, err, "validation should have failed")
	test.AssertContains(t, err.Error(), "not self-signed")

	// Test that a cert whose signature was produced by some other key is rejected,
	// even though its subject and issuer fields claim that it is self-signed.
	certBytes, err = x509.CreateCertificate(rand.Reader, eeTemplate, eeTemplate, eeKey.Public(), issuerKey)
	test.AssertNotError(t, err, "failed to create acme-tls/1 cert")

	acmeCert = &tls.Certificate{
		Certificate: [][]byte{certBytes},
		PrivateKey:  eeKey,
	}

	hs = tlsalpn01SrvWithCert(t, acmeCert, 0)

	va, _ = setup(hs, "", nil, nil)

	_, err = va.validateTLSALPN01(ctx, dnsi("expected"), expectedKeyAuthorization)
	test.AssertError(t, err, "validation should have failed")
	test.AssertContains(t, err.Error(), "not self-signed")
}

func TestTLSALPN01ExtraIdentifiers(t *testing.T) {
	// Create a cert with an extra non-dnsName identifier. We don't use testTLSCert
	// because we need to set the IPAddresses field.
	template := &x509.Certificate{
		SerialNumber: big.NewInt(1337),
		Subject: pkix.Name{
			Organization: []string{"tests"},
		},
		NotBefore: time.Now(),
		NotAfter:  time.Now().AddDate(0, 0, 1),

		KeyUsage:              x509.KeyUsageDigitalSignature,
		ExtKeyUsage:           []x509.ExtKeyUsage{x509.ExtKeyUsageServerAuth},
		BasicConstraintsValid: true,

		DNSNames:        []string{"expected"},
		IPAddresses:     []net.IP{net.ParseIP("192.168.0.1")},
		ExtraExtensions: []pkix.Extension{testACMEExt},
	}

	key, err := ecdsa.GenerateKey(elliptic.P256(), rand.Reader)
	test.AssertNotError(t, err, "creating test key")
	certBytes, err := x509.CreateCertificate(rand.Reader, template, template, key.Public(), key)
	test.AssertNotError(t, err, "failed to create acme-tls/1 cert")

	acmeCert := &tls.Certificate{
		Certificate: [][]byte{certBytes},
		PrivateKey:  key,
	}

	hs := tlsalpn01SrvWithCert(t, acmeCert, tls.VersionTLS12)

	va, _ := setup(hs, "", nil, nil)

	_, err = va.validateTLSALPN01(ctx, dnsi("expected"), expectedKeyAuthorization)
	test.AssertError(t, err, "validation should have failed")
	test.AssertContains(t, err.Error(), "Received certificate with unexpected identifiers")
}

func TestTLSALPN01ExtraSANs(t *testing.T) {
	// Create a cert with multiple SAN extensions
	sanValue, err := asn1.Marshal([]asn1.RawValue{
		{Tag: 2, Class: 2, Bytes: []byte(`expected`)},
	})
	test.AssertNotError(t, err, "failed to marshal test SAN")

	subjectAltName := pkix.Extension{
		Id:       asn1.ObjectIdentifier{2, 5, 29, 17},
		Critical: false,
		Value:    sanValue,
	}

	extensions := []pkix.Extension{testACMEExt, subjectAltName, subjectAltName}
	hs := tlsalpn01SrvWithCert(t, testTLSCert([]string{"expected"}, extensions), 0)

	va, _ := setup(hs, "", nil, nil)

	_, err = va.validateTLSALPN01(ctx, dnsi("expected"), expectedKeyAuthorization)
	test.AssertError(t, err, "validation should have failed")
	// In go >= 1.19, the TLS client library detects that the certificate has
	// a duplicate extension and terminates the connection itself.
	prob := detailedError(err)
	test.AssertContains(t, prob.Error(), "Error getting validation data")
}

func TestTLSALPN01ExtraAcmeExtensions(t *testing.T) {
	// Create a cert with multiple SAN extensions
	extensions := []pkix.Extension{testACMEExt, testACMEExt}
	hs := tlsalpn01SrvWithCert(t, testTLSCert([]string{"expected"}, extensions), 0)

	va, _ := setup(hs, "", nil, nil)

	_, err := va.validateTLSALPN01(ctx, dnsi("expected"), expectedKeyAuthorization)
	test.AssertError(t, err, "validation should have failed")
	// In go >= 1.19, the TLS client library detects that the certificate has
	// a duplicate extension and terminates the connection itself.
	prob := detailedError(err)
	test.AssertContains(t, prob.Error(), "Error getting validation data")
}

func TestAcceptableExtensions(t *testing.T) {
	requireAcmeAndSAN := []asn1.ObjectIdentifier{
		IdPeAcmeIdentifier,
		IdCeSubjectAltName,
	}

	sanValue, err := asn1.Marshal([]asn1.RawValue{
		{Tag: 2, Class: 2, Bytes: []byte(`expected`)},
	})
	test.AssertNotError(t, err, "failed to marshal test SAN")
	subjectAltName := pkix.Extension{
		Id:       asn1.ObjectIdentifier{2, 5, 29, 17},
		Critical: false,
		Value:    sanValue,
	}

	acmeExtension := pkix.Extension{
		Id:       IdPeAcmeIdentifier,
		Critical: true,
		Value:    []byte{},
	}

	weirdExt := pkix.Extension{
		Id:       asn1.ObjectIdentifier{99, 99, 99, 99},
		Critical: false,
		Value:    []byte(`because I'm tacky`),
	}

	doubleAcmeExts := []pkix.Extension{subjectAltName, acmeExtension, acmeExtension}
	err = checkAcceptableExtensions(doubleAcmeExts, requireAcmeAndSAN)
	test.AssertError(t, err, "Two ACME extensions isn't okay")

	doubleSANExts := []pkix.Extension{subjectAltName, subjectAltName, acmeExtension}
	err = checkAcceptableExtensions(doubleSANExts, requireAcmeAndSAN)
	test.AssertError(t, err, "Two SAN extensions isn't okay")

	onlyUnexpectedExt := []pkix.Extension{weirdExt}
	err = checkAcceptableExtensions(onlyUnexpectedExt, requireAcmeAndSAN)
	test.AssertError(t, err, "Missing required extensions")
	test.AssertContains(t, err.Error(), "Required extension OID 1.3.6.1.5.5.7.1.31 is not present")

	okayExts := []pkix.Extension{acmeExtension, subjectAltName}
	err = checkAcceptableExtensions(okayExts, requireAcmeAndSAN)
	test.AssertNotError(t, err, "Correct type and number of extensions")

	okayWithUnexpectedExt := []pkix.Extension{weirdExt, acmeExtension, subjectAltName}
	err = checkAcceptableExtensions(okayWithUnexpectedExt, requireAcmeAndSAN)
	test.AssertNotError(t, err, "Correct type and number of extensions")
}<|MERGE_RESOLUTION|>--- conflicted
+++ resolved
@@ -31,10 +31,6 @@
 	"github.com/letsencrypt/boulder/test"
 )
 
-<<<<<<< HEAD
-func tlsCertTemplate(names []string, ips []net.IP) *x509.Certificate {
-	return &x509.Certificate{
-=======
 // acmeExtension returns the ACME TLS-ALPN-01 extension for the given key
 // authorization. The OID can also be changed for the sake of testing.
 func acmeExtension(oid asn1.ObjectIdentifier, keyAuthorization string) pkix.Extension {
@@ -53,9 +49,8 @@
 
 // testTLSCert returns a ready-to-use self-signed certificate with the given
 // SANs and Extensions. It generates a new ECDSA key on each call.
-func testTLSCert(names []string, extensions []pkix.Extension) *tls.Certificate {
+func testTLSCert(names []string, ips []net.IP, extensions []pkix.Extension) *tls.Certificate {
 	template := &x509.Certificate{
->>>>>>> fb2fd8af
 		SerialNumber: big.NewInt(1337),
 		Subject: pkix.Name{
 			Organization: []string{"tests"},
@@ -67,55 +62,24 @@
 		ExtKeyUsage:           []x509.ExtKeyUsage{x509.ExtKeyUsageServerAuth},
 		BasicConstraintsValid: true,
 
-<<<<<<< HEAD
-		DNSNames:    names,
-		IPAddresses: ips,
-=======
 		DNSNames:        names,
+		IPAddresses:     ips,
 		ExtraExtensions: extensions,
->>>>>>> fb2fd8af
 	}
 	key, _ := ecdsa.GenerateKey(elliptic.P256(), rand.Reader)
 	certBytes, _ := x509.CreateCertificate(rand.Reader, template, template, key.Public(), key)
 
-<<<<<<< HEAD
-func makeACert(names []string, ips []net.IP) *tls.Certificate {
-	template := tlsCertTemplate(names, ips)
-	certBytes, _ := x509.CreateCertificate(rand.Reader, template, template, &TheKey.PublicKey, &TheKey)
-=======
->>>>>>> fb2fd8af
 	return &tls.Certificate{
 		Certificate: [][]byte{certBytes},
 		PrivateKey:  key,
 	}
 }
 
-<<<<<<< HEAD
-// tlssniSrvWithNames is kept around for the use of TestValidateTLSALPN01UnawareSrv
-func tlssniSrvWithNames(t *testing.T, names ...string) *httptest.Server {
-	t.Helper()
-
-	cert := makeACert(names, nil)
-	tlsConfig := &tls.Config{
-		Certificates: []tls.Certificate{*cert},
-		ClientAuth:   tls.NoClientCert,
-		GetCertificate: func(clientHello *tls.ClientHelloInfo) (*tls.Certificate, error) {
-			return cert, nil
-		},
-		NextProtos: []string{"http/1.1"},
-	}
-
-	hs := httptest.NewUnstartedServer(http.DefaultServeMux)
-	hs.TLS = tlsConfig
-	hs.StartTLS()
-	return hs
-=======
 // testACMECert returns a certificate with the correctly-formed ACME TLS-ALPN-01
 // extension with our default test values. Use acmeExtension and testCert if you
 // need to customize the contents of that extension.
-func testACMECert(names ...string) *tls.Certificate {
-	return testTLSCert(names, []pkix.Extension{testACMEExt})
->>>>>>> fb2fd8af
+func testACMECert(names []string, ips []net.IP) *tls.Certificate {
+	return testTLSCert(names, ips, []pkix.Extension{testACMEExt})
 }
 
 // tlsalpn01SrvWithCert creates a test server which will present the given
@@ -145,75 +109,21 @@
 	return hs
 }
 
-<<<<<<< HEAD
-func tlsalpn01Srv(
-	t *testing.T,
-	keyAuthorization string,
-	oid asn1.ObjectIdentifier,
-	tlsVersion uint16,
-	names []string,
-	ips []net.IP) (*httptest.Server, error) {
-	template := tlsCertTemplate(names, ips)
-
-	shasum := sha256.Sum256([]byte(keyAuthorization))
-	encHash, err := asn1.Marshal(shasum[:])
-	if err != nil {
-		return nil, err
-	}
-	acmeExtension := pkix.Extension{
-		Id:       oid,
-		Critical: true,
-		Value:    encHash,
-	}
-	template.ExtraExtensions = []pkix.Extension{acmeExtension}
-
-	certBytes, err := x509.CreateCertificate(rand.Reader, template, template, &TheKey.PublicKey, &TheKey)
-	if err != nil {
-		return nil, err
-	}
-
-	acmeCert := &tls.Certificate{
-		Certificate: [][]byte{certBytes},
-		PrivateKey:  &TheKey,
-	}
-
-	return tlsalpn01SrvWithCert(t, acmeCert, tlsVersion), nil
-}
-
-=======
 // testTLSALPN01Srv creates a test server with all default values, for tests
 // that don't need to customize specific names or extensions in the certificate
 // served by the TLS server.
 func testTLSALPN01Srv(t *testing.T) *httptest.Server {
-	return tlsalpn01SrvWithCert(t, testACMECert("expected"), 0)
-}
-
-func TestTLSALPN01FailIP(t *testing.T) {
-	hs := testTLSALPN01Srv(t)
-
-	va, _ := setup(hs, "", nil, nil)
-
-	_, err := va.validateTLSALPN01(ctx, identifier.NewIP(netip.MustParseAddr("127.0.0.1")), expectedKeyAuthorization)
-	if err == nil {
-		t.Fatalf("IdentifierType IP shouldn't have worked.")
-	}
-	prob := detailedError(err)
-	test.AssertEquals(t, prob.Type, probs.MalformedProblem)
-}
-
->>>>>>> fb2fd8af
+	return tlsalpn01SrvWithCert(t, testACMECert([]string{"expected"}, nil), 0)
+}
+
 func slowTLSSrv() *httptest.Server {
-	cert := testTLSCert([]string{"nomatter"}, nil)
+	cert := testTLSCert([]string{"nomatter"}, nil, nil)
 	server := httptest.NewUnstartedServer(http.DefaultServeMux)
 	server.TLS = &tls.Config{
 		NextProtos: []string{"http/1.1", ACMETLS1Protocol},
 		GetCertificate: func(*tls.ClientHelloInfo) (*tls.Certificate, error) {
 			time.Sleep(100 * time.Millisecond)
-<<<<<<< HEAD
-			return makeACert([]string{"nomatter"}, nil), nil
-=======
 			return cert, nil
->>>>>>> fb2fd8af
 		},
 	}
 	server.StartTLS()
@@ -306,12 +216,7 @@
 }
 
 func TestTLSALPN01Refused(t *testing.T) {
-<<<<<<< HEAD
-	hs, err := tlsalpn01Srv(t, expectedKeyAuthorization, IdPeAcmeIdentifier, 0, []string{"expected"}, nil)
-	test.AssertNotError(t, err, "Error creating test server")
-=======
 	hs := testTLSALPN01Srv(t)
->>>>>>> fb2fd8af
 
 	va, _ := setup(hs, "", nil, nil)
 
@@ -330,12 +235,7 @@
 }
 
 func TestTLSALPN01TalkingToHTTP(t *testing.T) {
-<<<<<<< HEAD
-	hs, err := tlsalpn01Srv(t, expectedKeyAuthorization, IdPeAcmeIdentifier, 0, []string{"expected"}, nil)
-	test.AssertNotError(t, err, "Error creating test server")
-=======
 	hs := testTLSALPN01Srv(t)
->>>>>>> fb2fd8af
 
 	va, _ := setup(hs, "", nil, nil)
 
@@ -456,14 +356,8 @@
 	test.AssertDeepEquals(t, actual, expected)
 }
 
-<<<<<<< HEAD
 func TestTLSALPN01SuccessDNS(t *testing.T) {
-	hs, err := tlsalpn01Srv(t, expectedKeyAuthorization, IdPeAcmeIdentifier, 0, []string{"expected"}, nil)
-	test.AssertNotError(t, err, "Error creating test server")
-=======
-func TestTLSALPN01Success(t *testing.T) {
 	hs := testTLSALPN01Srv(t)
->>>>>>> fb2fd8af
 
 	va, _ := setup(hs, "", nil, nil)
 
@@ -478,8 +372,8 @@
 }
 
 func TestTLSALPN01SuccessIP(t *testing.T) {
-	hs, err := tlsalpn01Srv(t, expectedKeyAuthorization, IdPeAcmeIdentifier, 0, nil, []net.IP{net.ParseIP("127.0.0.1")})
-	test.AssertNotError(t, err, "Error creating test server")
+	cert := testTLSCert(nil, []net.IP{net.ParseIP("127.0.0.1")}, nil)
+	hs := tlsalpn01SrvWithCert(t, cert, 0)
 
 	va, _ := setup(hs, "", nil, nil)
 
@@ -503,13 +397,8 @@
 	// id-pe OID + 30 (acmeIdentifier) + 1 (v1)
 	IdPeAcmeIdentifierV1Obsolete := asn1.ObjectIdentifier{1, 3, 6, 1, 5, 5, 7, 1, 30, 1}
 
-<<<<<<< HEAD
-	hs, err := tlsalpn01Srv(t, expectedKeyAuthorization, IdPeAcmeIdentifierV1Obsolete, 0, []string{"expected"}, nil)
-	test.AssertNotError(t, err, "Error creating test server")
-=======
-	cert := testTLSCert([]string{"expected"}, []pkix.Extension{acmeExtension(IdPeAcmeIdentifierV1Obsolete, expectedKeyAuthorization)})
+	cert := testTLSCert([]string{"expected"}, nil, []pkix.Extension{acmeExtension(IdPeAcmeIdentifierV1Obsolete, expectedKeyAuthorization)})
 	hs := tlsalpn01SrvWithCert(t, cert, 0)
->>>>>>> fb2fd8af
 
 	va, _ := setup(hs, "", nil, nil)
 
@@ -521,13 +410,8 @@
 func TestValidateTLSALPN01BadChallenge(t *testing.T) {
 	badKeyAuthorization := ka("bad token")
 
-<<<<<<< HEAD
-	hs, err := tlsalpn01Srv(t, badKeyAuthorization, IdPeAcmeIdentifier, 0, []string{"expected"}, nil)
-	test.AssertNotError(t, err, "Error creating test server")
-=======
-	cert := testTLSCert([]string{"expected"}, []pkix.Extension{acmeExtension(IdPeAcmeIdentifier, badKeyAuthorization)})
+	cert := testTLSCert([]string{"expected"}, nil, []pkix.Extension{acmeExtension(IdPeAcmeIdentifier, badKeyAuthorization)})
 	hs := tlsalpn01SrvWithCert(t, cert, 0)
->>>>>>> fb2fd8af
 
 	va, _ := setup(hs, "", nil, nil)
 
@@ -561,7 +445,7 @@
 }
 
 func TestValidateTLSALPN01UnawareSrv(t *testing.T) {
-	cert := testTLSCert([]string{"expected"}, nil)
+	cert := testTLSCert([]string{"expected"}, nil, nil)
 	hs := httptest.NewUnstartedServer(http.DefaultServeMux)
 	hs.TLS = &tls.Config{
 		Certificates: []tls.Certificate{},
@@ -583,28 +467,11 @@
 	test.AssertEquals(t, prob.Type, probs.TLSProblem)
 }
 
-<<<<<<< HEAD
-// TestValidateTLSALPN01BadUTFSrv tests that validating TLS-ALPN-01 against
-// a host that returns a certificate with a SAN/CN that contains invalid UTF-8
-// will result in a problem with the invalid UTF-8.
-func TestValidateTLSALPN01BadUTFSrv(t *testing.T) {
-	_, err := tlsalpn01Srv(t, expectedKeyAuthorization, IdPeAcmeIdentifier, 0, []string{"expected", "\xf0\x28\x8c\xbc"}, nil)
-	test.AssertContains(t, err.Error(), "cannot be encoded as an IA5String")
-}
-
-=======
->>>>>>> fb2fd8af
 // TestValidateTLSALPN01MalformedExtnValue tests that validating TLS-ALPN-01
 // against a host that returns a certificate that contains an ASN.1 DER
 // acmeValidation extension value that does not parse or is the wrong length
 // will result in an Unauthorized problem
 func TestValidateTLSALPN01MalformedExtnValue(t *testing.T) {
-<<<<<<< HEAD
-	names := []string{"expected"}
-	template := tlsCertTemplate(names, nil)
-
-=======
->>>>>>> fb2fd8af
 	wrongTypeDER, _ := asn1.Marshal("a string")
 	wrongLengthDER, _ := asn1.Marshal(make([]byte, 31))
 	badExtensions := []pkix.Extension{
@@ -621,7 +488,7 @@
 	}
 
 	for _, badExt := range badExtensions {
-		acmeCert := testTLSCert([]string{"expected"}, []pkix.Extension{badExt})
+		acmeCert := testTLSCert([]string{"expected"}, nil, []pkix.Extension{badExt})
 		hs := tlsalpn01SrvWithCert(t, acmeCert, 0)
 		va, _ := setup(hs, "", nil, nil)
 
@@ -641,7 +508,7 @@
 }
 
 func TestTLSALPN01TLSVersion(t *testing.T) {
-	cert := testACMECert("expected")
+	cert := testACMECert([]string{"expected"}, nil)
 
 	for _, tc := range []struct {
 		version     uint16
@@ -661,12 +528,7 @@
 		},
 	} {
 		// Create a server that only negotiates the given TLS version
-<<<<<<< HEAD
-		hs, err := tlsalpn01Srv(t, expectedKeyAuthorization, IdPeAcmeIdentifier, tc.version, []string{"expected"}, nil)
-		test.AssertNotError(t, err, "Error creating test server")
-=======
 		hs := tlsalpn01SrvWithCert(t, cert, tc.version)
->>>>>>> fb2fd8af
 
 		va, _ := setup(hs, "", nil, nil)
 
@@ -691,34 +553,24 @@
 
 func TestTLSALPN01WrongName(t *testing.T) {
 	// Create a cert with a different name from what we're validating
-<<<<<<< HEAD
-	hs, err := tlsalpn01Srv(t, expectedKeyAuthorization, IdPeAcmeIdentifier, tls.VersionTLS12, []string{"incorrect"}, nil)
-	test.AssertNotError(t, err, "failed to set up tls-alpn-01 server")
-=======
-	hs := tlsalpn01SrvWithCert(t, testACMECert("incorrect"), 0)
->>>>>>> fb2fd8af
+	hs := tlsalpn01SrvWithCert(t, testACMECert([]string{"incorrect"}, nil), 0)
 
 	va, _ := setup(hs, "", nil, nil)
 
 	_, err := va.validateTLSALPN01(ctx, dnsi("expected"), expectedKeyAuthorization)
 	test.AssertError(t, err, "validation should have failed")
-	test.AssertContains(t, err.Error(), "dNSName does not match expected identifier")
+	test.AssertContains(t, err.Error(), "identifier does not match expected identifier")
 }
 
 func TestTLSALPN01ExtraNames(t *testing.T) {
 	// Create a cert with two names when we only want to validate one.
-<<<<<<< HEAD
-	hs, err := tlsalpn01Srv(t, expectedKeyAuthorization, IdPeAcmeIdentifier, tls.VersionTLS12, []string{"expected", "extra"}, nil)
-	test.AssertNotError(t, err, "failed to set up tls-alpn-01 server")
-=======
-	hs := tlsalpn01SrvWithCert(t, testACMECert("expected", "extra"), 0)
->>>>>>> fb2fd8af
+	hs := tlsalpn01SrvWithCert(t, testACMECert([]string{"expected", "extra"}, nil), 0)
 
 	va, _ := setup(hs, "", nil, nil)
 
 	_, err := va.validateTLSALPN01(ctx, dnsi("expected"), expectedKeyAuthorization)
 	test.AssertError(t, err, "validation should have failed")
-	test.AssertContains(t, err.Error(), "wrong number of dNSNames")
+	test.AssertContains(t, err.Error(), "wrong number of identifiers")
 }
 
 func TestTLSALPN01NotSelfSigned(t *testing.T) {
@@ -846,7 +698,7 @@
 	}
 
 	extensions := []pkix.Extension{testACMEExt, subjectAltName, subjectAltName}
-	hs := tlsalpn01SrvWithCert(t, testTLSCert([]string{"expected"}, extensions), 0)
+	hs := tlsalpn01SrvWithCert(t, testTLSCert([]string{"expected"}, nil, extensions), 0)
 
 	va, _ := setup(hs, "", nil, nil)
 
@@ -861,7 +713,7 @@
 func TestTLSALPN01ExtraAcmeExtensions(t *testing.T) {
 	// Create a cert with multiple SAN extensions
 	extensions := []pkix.Extension{testACMEExt, testACMEExt}
-	hs := tlsalpn01SrvWithCert(t, testTLSCert([]string{"expected"}, extensions), 0)
+	hs := tlsalpn01SrvWithCert(t, testTLSCert([]string{"expected"}, nil, extensions), 0)
 
 	va, _ := setup(hs, "", nil, nil)
 
