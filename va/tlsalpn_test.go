package va

import (
	"context"
	"crypto/rand"
	"crypto/sha256"
	"crypto/tls"
	"crypto/x509"
	"crypto/x509/pkix"
	"encoding/asn1"
	"encoding/hex"
	"fmt"
	"math/big"
	"net"
	"net/http"
	"net/http/httptest"
	"net/url"
	"strconv"
	"strings"
	"testing"
	"time"

	"github.com/letsencrypt/boulder/bdns"
	"github.com/letsencrypt/boulder/core"
	"github.com/letsencrypt/boulder/identifier"
	"github.com/letsencrypt/boulder/probs"
	"github.com/letsencrypt/boulder/test"
	"github.com/prometheus/client_golang/prometheus"
)

func tlsalpnChallenge() core.Challenge {
	return createChallenge(core.ChallengeTypeTLSALPN01)
}

func tlsCertTemplate(names []string) *x509.Certificate {
	return &x509.Certificate{
		SerialNumber: big.NewInt(1337),
		Subject: pkix.Name{
			Organization: []string{"tests"},
		},
		NotBefore: time.Now(),
		NotAfter:  time.Now().AddDate(0, 0, 1),

		KeyUsage:              x509.KeyUsageDigitalSignature | x509.KeyUsageCertSign,
		ExtKeyUsage:           []x509.ExtKeyUsage{x509.ExtKeyUsageServerAuth},
		BasicConstraintsValid: true,

		DNSNames: names,
	}
}

func makeACert(names []string) *tls.Certificate {
	template := tlsCertTemplate(names)
	certBytes, _ := x509.CreateCertificate(rand.Reader, template, template, &TheKey.PublicKey, &TheKey)
	return &tls.Certificate{
		Certificate: [][]byte{certBytes},
		PrivateKey:  &TheKey,
	}
}

// tlssniSrvWithNames is kept around for the use of TestValidateTLSALPN01UnawareSrv
func tlssniSrvWithNames(t *testing.T, names ...string) *httptest.Server {
	t.Helper()

	cert := makeACert(names)
	tlsConfig := &tls.Config{
		Certificates: []tls.Certificate{*cert},
		ClientAuth:   tls.NoClientCert,
		GetCertificate: func(clientHello *tls.ClientHelloInfo) (*tls.Certificate, error) {
			return cert, nil
		},
		NextProtos: []string{"http/1.1"},
	}

	hs := httptest.NewUnstartedServer(http.DefaultServeMux)
	hs.TLS = tlsConfig
	hs.StartTLS()
	return hs
}

func tlsalpn01SrvWithCert(t *testing.T, acmeCert *tls.Certificate, tlsVersion uint16) *httptest.Server {
	t.Helper()

	tlsConfig := &tls.Config{
		Certificates: []tls.Certificate{},
		ClientAuth:   tls.NoClientCert,
		GetCertificate: func(clientHello *tls.ClientHelloInfo) (*tls.Certificate, error) {
			return acmeCert, nil
		},
		NextProtos: []string{"http/1.1", ACMETLS1Protocol},
		MinVersion: tlsVersion,
		MaxVersion: tlsVersion,
	}

	hs := httptest.NewUnstartedServer(http.DefaultServeMux)
	hs.TLS = tlsConfig
	hs.Config.TLSNextProto = map[string]func(*http.Server, *tls.Conn, http.Handler){
		ACMETLS1Protocol: func(_ *http.Server, conn *tls.Conn, _ http.Handler) {
			_ = conn.Close()
		},
	}
	hs.StartTLS()
	return hs
}

func tlsalpn01Srv(
	t *testing.T,
	chall core.Challenge,
	oid asn1.ObjectIdentifier,
	tlsVersion uint16,
	names ...string) (*httptest.Server, error) {
	template := tlsCertTemplate(names)

	shasum := sha256.Sum256([]byte(chall.ProvidedKeyAuthorization))
	encHash, err := asn1.Marshal(shasum[:])
	if err != nil {
		return nil, err
	}
	acmeExtension := pkix.Extension{
		Id:       oid,
		Critical: true,
		Value:    encHash,
	}
	template.ExtraExtensions = []pkix.Extension{acmeExtension}

	certBytes, err := x509.CreateCertificate(rand.Reader, template, template, &TheKey.PublicKey, &TheKey)
	if err != nil {
		return nil, err
	}

	acmeCert := &tls.Certificate{
		Certificate: [][]byte{certBytes},
		PrivateKey:  &TheKey,
	}

	return tlsalpn01SrvWithCert(t, acmeCert, tlsVersion), nil
}

func TestTLSALPN01FailIP(t *testing.T) {
	chall := tlsalpnChallenge()
	hs, err := tlsalpn01Srv(t, chall, IdPeAcmeIdentifier, 0, "expected")
	test.AssertNotError(t, err, "Error creating test server")

	va, _ := setup(hs, 0, "", nil)

	port := getPort(hs)
	_, prob := va.validateTLSALPN01(ctx, identifier.ACMEIdentifier{
		Type:  identifier.IdentifierType("ip"),
		Value: net.JoinHostPort("127.0.0.1", strconv.Itoa(port)),
	}, chall)
	if prob == nil {
		t.Fatalf("IdentifierType IP shouldn't have worked.")
	}
	test.AssertEquals(t, prob.Type, probs.MalformedProblem)
}

func slowTLSSrv() *httptest.Server {
	server := httptest.NewUnstartedServer(http.DefaultServeMux)
	server.TLS = &tls.Config{
		NextProtos: []string{"http/1.1", ACMETLS1Protocol},
		GetCertificate: func(*tls.ClientHelloInfo) (*tls.Certificate, error) {
			time.Sleep(100 * time.Millisecond)
			return makeACert([]string{"nomatter"}), nil
		},
	}
	server.StartTLS()
	return server
}

func TestTLSALPNTimeoutAfterConnect(t *testing.T) {
	chall := tlsalpnChallenge()
	hs := slowTLSSrv()
	va, _ := setup(hs, 0, "", nil)

	timeout := 50 * time.Millisecond
	ctx, cancel := context.WithTimeout(context.Background(), timeout)
	defer cancel()

	started := time.Now()
	_, prob := va.validateTLSALPN01(ctx, dnsi("slow.server"), chall)
	if prob == nil {
		t.Fatalf("Validation should've failed")
	}
	// Check that the TLS connection doesn't return before a timeout, and times
	// out after the expected time
	took := time.Since(started)
	// Check that the HTTP connection doesn't return too fast, and times
	// out after the expected time
	if took < timeout/2 {
		t.Fatalf("TLSSNI returned before %s (%s) with %#v", timeout, took, prob)
	}
	if took > 2*timeout {
		t.Fatalf("TLSSNI didn't timeout after %s (took %s to return %#v)", timeout,
			took, prob)
	}
	if prob == nil {
		t.Fatalf("Connection should've timed out")
	}
	test.AssertEquals(t, prob.Type, probs.ConnectionProblem)
<<<<<<< HEAD

	expected := "127.0.0.1: Timeout during read (your server may be slow or overloaded)"
=======
	expected := "127.0.0.1: Timeout after connect (your server may be slow or overloaded)"
>>>>>>> 62069921
	if prob.Detail != expected {
		t.Errorf("Wrong error detail. Expected %q, got %q", expected, prob.Detail)
	}
}

func TestTLSALPN01DialTimeout(t *testing.T) {
	chall := tlsalpnChallenge()
	hs := slowTLSSrv()
	va, _ := setup(hs, 0, "", nil)
	va.dnsClient = dnsMockReturnsUnroutable{&bdns.MockClient{}}
	started := time.Now()

	timeout := 50 * time.Millisecond
	ctx, cancel := context.WithTimeout(context.Background(), timeout)
	defer cancel()

	// The only method I've found so far to trigger a connect timeout is to
	// connect to an unrouteable IP address. This usually generates a connection
	// timeout, but will rarely return "Network unreachable" instead. If we get
	// that, just retry until we get something other than "Network unreachable".
	var prob *probs.ProblemDetails
	for i := 0; i < 20; i++ {
		_, prob = va.validateTLSALPN01(ctx, dnsi("unroutable.invalid"), chall)
		if prob != nil && strings.Contains(prob.Detail, "Network unreachable") {
			continue
		} else {
			break
		}
	}

	if prob == nil {
		t.Fatalf("Validation should've failed")
	}
	// Check that the TLS connection doesn't return before a timeout, and times
	// out after the expected time
	took := time.Since(started)
	// Check that the HTTP connection doesn't return too fast, and times
	// out after the expected time
	if took < timeout/2 {
		t.Fatalf("TLSSNI returned before %s (%s) with %#v", timeout, took, prob)
	}
	if took > 2*timeout {
		t.Fatalf("TLSSNI didn't timeout after %s", timeout)
	}
	if prob == nil {
		t.Fatalf("Connection should've timed out")
	}
	test.AssertEquals(t, prob.Type, probs.ConnectionProblem)
	expected := "198.51.100.1: Timeout during connect (likely firewall problem)"
	if prob.Detail != expected {
		t.Errorf("Wrong error detail. Expected %q, got %q", expected, prob.Detail)
	}
}

func TestTLSALPN01Refused(t *testing.T) {
	chall := tlsalpnChallenge()
	hs, err := tlsalpn01Srv(t, chall, IdPeAcmeIdentifier, 0, "expected")
	test.AssertNotError(t, err, "Error creating test server")

	va, _ := setup(hs, 0, "", nil)
	// Take down validation server and check that validation fails.
	hs.Close()
	_, prob := va.validateTLSALPN01(ctx, dnsi("expected"), chall)
	if prob == nil {
		t.Fatalf("Server's down; expected refusal. Where did we connect?")
	}
	test.AssertEquals(t, prob.Type, probs.ConnectionProblem)
	expected := "127.0.0.1: Connection refused"
	if prob.Detail != expected {
		t.Errorf("Wrong error detail. Expected %q, got %q", expected, prob.Detail)
	}
}

func TestTLSALPN01TalkingToHTTP(t *testing.T) {
	chall := tlsalpnChallenge()
	hs, err := tlsalpn01Srv(t, chall, IdPeAcmeIdentifier, 0, "expected")
	test.AssertNotError(t, err, "Error creating test server")

	va, _ := setup(hs, 0, "", nil)
	httpOnly := httpSrv(t, "")
	va.tlsPort = getPort(httpOnly)

	_, prob := va.validateTLSALPN01(ctx, dnsi("expected"), chall)
	test.AssertError(t, prob, "TLS-SNI-01 validation passed when talking to a HTTP-only server")
	expected := "Server only speaks HTTP, not TLS"
	if !strings.HasSuffix(prob.Detail, expected) {
		t.Errorf("Got wrong error detail. Expected %q, got %q", expected, prob.Detail)
	}
}

func brokenTLSSrv() *httptest.Server {
	server := httptest.NewUnstartedServer(http.DefaultServeMux)
	server.TLS = &tls.Config{
		GetCertificate: func(*tls.ClientHelloInfo) (*tls.Certificate, error) {
			return nil, fmt.Errorf("Failing on purpose")
		},
	}
	server.StartTLS()
	return server
}

func TestTLSError(t *testing.T) {
	chall := tlsalpnChallenge()
	hs := brokenTLSSrv()

	va, _ := setup(hs, 0, "", nil)

	_, prob := va.validateTLSALPN01(ctx, dnsi("expected"), chall)
	if prob == nil {
		t.Fatalf("TLS validation should have failed: What cert was used?")
	}
	if prob.Type != probs.TLSProblem {
		t.Errorf("Wrong problem type: got %s, expected type %s",
			prob, probs.TLSProblem)
	}
}

func TestDNSError(t *testing.T) {
	chall := tlsalpnChallenge()
	hs := brokenTLSSrv()

	va, _ := setup(hs, 0, "", nil)

	_, prob := va.validateTLSALPN01(ctx, dnsi("always.invalid"), chall)
	if prob == nil {
		t.Fatalf("TLS validation should have failed: what IP was used?")
	}
	if prob.Type != probs.DNSProblem {
		t.Errorf("Wrong problem type: got %s, expected type %s",
			prob, probs.DNSProblem)
	}
}

func TestCertNames(t *testing.T) {
	uri, err := url.Parse("ftp://something.else:1234")
	test.AssertNotError(t, err, "failed to parse fake URI")

	// We duplicate names inside the fields corresponding to the SAN set
	template := &x509.Certificate{
		SerialNumber:          big.NewInt(1337),
		NotBefore:             time.Now(),
		NotAfter:              time.Now().AddDate(0, 0, 1),
		KeyUsage:              x509.KeyUsageDigitalSignature | x509.KeyUsageCertSign,
		ExtKeyUsage:           []x509.ExtKeyUsage{x509.ExtKeyUsageServerAuth},
		BasicConstraintsValid: true,

		Subject: pkix.Name{
			// We also duplicate a name from the SANs as the CN
			CommonName: "hello.world",
		},
		DNSNames: []string{
			"hello.world", "goodbye.world",
			"hello.world", "goodbye.world",
			"bonjour.le.monde", "au.revoir.le.monde",
			"bonjour.le.monde", "au.revoir.le.monde",
		},
		EmailAddresses: []string{
			"hello@world.gov", "hello@world.gov",
		},
		IPAddresses: []net.IP{
			net.ParseIP("192.168.0.1"), net.ParseIP("192.168.0.1"),
			net.ParseIP("2001:db8::68"), net.ParseIP("2001:db8::68"),
		},
		URIs: []*url.URL{
			uri, uri,
		},
	}

	// We expect only unique names, in sorted order.
	expected := []string{
		"192.168.0.1",
		"2001:db8::68",
		"au.revoir.le.monde",
		"bonjour.le.monde",
		"ftp://something.else:1234",
		"goodbye.world",
		"hello.world",
		"hello@world.gov",
	}

	// Create the certificate, check that certNames provides the expected result
	certBytes, err := x509.CreateCertificate(rand.Reader, template, template, &TheKey.PublicKey, &TheKey)
	test.AssertNotError(t, err, "Error creating certificate")

	cert, err := x509.ParseCertificate(certBytes)
	test.AssertNotError(t, err, "Error parsing certificate")

	actual := certAltNames(cert)
	test.AssertDeepEquals(t, actual, expected)
}

func TestTLSALPN01Success(t *testing.T) {
	chall := tlsalpnChallenge()
	hs, err := tlsalpn01Srv(t, chall, IdPeAcmeIdentifier, 0, "expected")
	test.AssertNotError(t, err, "Error creating test server")

	va, _ := setup(hs, 0, "", nil)

	_, prob := va.validateChallenge(ctx, dnsi("expected"), chall)
	if prob != nil {
		t.Errorf("Validation failed: %v", prob)
	}
	test.AssertMetricWithLabelsEquals(
		t, va.metrics.tlsALPNOIDCounter, prometheus.Labels{"oid": IdPeAcmeIdentifier.String()}, 1)

	hs.Close()
}

func TestTLSALPN01ObsoleteFailure(t *testing.T) {
	// NOTE: unfortunately another document claimed the OID we were using in
	// draft-ietf-acme-tls-alpn-01 for their own extension and IANA chose to
	// assign it early. Because of this we had to increment the
	// id-pe-acmeIdentifier OID. We supported this obsolete OID for a long time,
	// but no longer do so.
	// As defined in https://tools.ietf.org/html/draft-ietf-acme-tls-alpn-01#section-5.1
	// id-pe OID + 30 (acmeIdentifier) + 1 (v1)
	IdPeAcmeIdentifierV1Obsolete := asn1.ObjectIdentifier{1, 3, 6, 1, 5, 5, 7, 1, 30, 1}

	chall := tlsalpnChallenge()
	hs, err := tlsalpn01Srv(t, chall, IdPeAcmeIdentifierV1Obsolete, 0, "expected")
	test.AssertNotError(t, err, "Error creating test server")

	va, _ := setup(hs, 0, "", nil)

	_, prob := va.validateChallenge(ctx, dnsi("expected"), chall)
	test.AssertNotNil(t, prob, "expected validation to fail")
}

func TestValidateTLSALPN01BadChallenge(t *testing.T) {
	chall := tlsalpnChallenge()
	chall2 := chall
	setChallengeToken(&chall2, "bad token")

	hs, err := tlsalpn01Srv(t, chall2, IdPeAcmeIdentifier, 0, "expected")
	test.AssertNotError(t, err, "Error creating test server")

	va, _ := setup(hs, 0, "", nil)

	_, prob := va.validateTLSALPN01(ctx, dnsi("expected"), chall)

	if prob == nil {
		t.Fatalf("TLS ALPN validation should have failed.")
	}
	test.AssertEquals(t, prob.Type, probs.UnauthorizedProblem)

	expectedDigest := sha256.Sum256([]byte(chall.ProvidedKeyAuthorization))
	badDigest := sha256.Sum256([]byte(chall2.ProvidedKeyAuthorization))

	test.AssertContains(t, prob.Detail, string(core.ChallengeTypeTLSALPN01))
	test.AssertContains(t, prob.Detail, hex.EncodeToString(expectedDigest[:]))
	test.AssertContains(t, prob.Detail, hex.EncodeToString(badDigest[:]))
}

func TestValidateTLSALPN01BrokenSrv(t *testing.T) {
	chall := tlsalpnChallenge()
	hs := brokenTLSSrv()

	va, _ := setup(hs, 0, "", nil)

	_, prob := va.validateTLSALPN01(ctx, dnsi("expected"), chall)
	if prob == nil {
		t.Fatalf("TLS ALPN validation should have failed.")
	}
	test.AssertEquals(t, prob.Type, probs.TLSProblem)
}

func TestValidateTLSALPN01UnawareSrv(t *testing.T) {
	chall := tlsalpnChallenge()
	hs := tlssniSrvWithNames(t, "expected")

	va, _ := setup(hs, 0, "", nil)

	_, prob := va.validateTLSALPN01(ctx, dnsi("expected"), chall)
	if prob == nil {
		t.Fatalf("TLS ALPN validation should have failed.")
	}
	test.AssertEquals(t, prob.Type, probs.TLSProblem)
}

// TestValidateTLSALPN01BadUTFSrv tests that validating TLS-ALPN-01 against
// a host that returns a certificate with a SAN/CN that contains invalid UTF-8
// will result in a problem with the invalid UTF-8.
func TestValidateTLSALPN01BadUTFSrv(t *testing.T) {
	chall := tlsalpnChallenge()
	_, err := tlsalpn01Srv(t, chall, IdPeAcmeIdentifier, 0, "expected", "\xf0\x28\x8c\xbc")
	test.AssertContains(t, err.Error(), "cannot be encoded as an IA5String")
}

// TestValidateTLSALPN01MalformedExtnValue tests that validating TLS-ALPN-01
// against a host that returns a certificate that contains an ASN.1 DER
// acmeValidation extension value that does not parse or is the wrong length
// will result in an Unauthorized problem
func TestValidateTLSALPN01MalformedExtnValue(t *testing.T) {
	chall := tlsalpnChallenge()

	names := []string{"expected"}
	template := tlsCertTemplate(names)

	wrongTypeDER, _ := asn1.Marshal("a string")
	wrongLengthDER, _ := asn1.Marshal(make([]byte, 31))
	badExtensions := []pkix.Extension{
		{
			Id:       IdPeAcmeIdentifier,
			Critical: true,
			Value:    wrongTypeDER,
		},
		{
			Id:       IdPeAcmeIdentifier,
			Critical: true,
			Value:    wrongLengthDER,
		},
	}

	for _, badExt := range badExtensions {
		template.ExtraExtensions = []pkix.Extension{badExt}
		certBytes, _ := x509.CreateCertificate(rand.Reader, template, template, &TheKey.PublicKey, &TheKey)
		acmeCert := &tls.Certificate{
			Certificate: [][]byte{certBytes},
			PrivateKey:  &TheKey,
		}

		hs := tlsalpn01SrvWithCert(t, acmeCert, 0)
		va, _ := setup(hs, 0, "", nil)

		_, prob := va.validateTLSALPN01(ctx, dnsi("expected"), chall)
		hs.Close()

		if prob == nil {
			t.Errorf("TLS ALPN validation should have failed for acmeValidation extension %+v.",
				badExt)
			continue
		}
		test.AssertEquals(t, prob.Type, probs.UnauthorizedProblem)
		test.AssertContains(t, prob.Detail, string(core.ChallengeTypeTLSALPN01))
		test.AssertContains(t, prob.Detail, "malformed acmeValidationV1 extension value")
	}
}

func TestTLSALPN01TLSVersion(t *testing.T) {
	for _, tc := range []struct {
		version     uint16
		expectError bool
	}{
		{
			version:     tls.VersionTLS11,
			expectError: true,
		},
		{
			version:     tls.VersionTLS12,
			expectError: false,
		},
		{
			version:     tls.VersionTLS13,
			expectError: false,
		},
	} {
		chall := tlsalpnChallenge()

		// Create a server that only negotiates the given TLS version
		hs, err := tlsalpn01Srv(t, chall, IdPeAcmeIdentifier, tc.version, "expected")
		test.AssertNotError(t, err, "Error creating test server")

		va, _ := setup(hs, 0, "", nil)

		_, prob := va.validateChallenge(ctx, dnsi("expected"), chall)
		if !tc.expectError {
			if prob != nil {
				t.Errorf("expected success, got: %v", prob)
			}
			// The correct TLS-ALPN-01 OID counter should have been incremented
			test.AssertMetricWithLabelsEquals(
				t, va.metrics.tlsALPNOIDCounter, prometheus.Labels{"oid": IdPeAcmeIdentifier.String()}, 1)
		} else {
			test.AssertNotNil(t, prob, "expected validation error")
			test.AssertMetricWithLabelsEquals(
				t, va.metrics.tlsALPNOIDCounter, prometheus.Labels{"oid": IdPeAcmeIdentifier.String()}, 0)
		}

		hs.Close()
	}
}

func TestTLSALPN01WrongName(t *testing.T) {
	chall := tlsalpnChallenge()

	// Create a cert with a different name from what we're validating
	hs, err := tlsalpn01Srv(t, chall, IdPeAcmeIdentifier, tls.VersionTLS12, "incorrect")
	test.AssertNotError(t, err, "failed to set up tls-alpn-01 server")

	va, _ := setup(hs, 0, "", nil)

	_, prob := va.validateChallenge(ctx, dnsi("expected"), chall)
	test.AssertError(t, prob, "validation should have failed")
}

func TestTLSALPN01ExtraNames(t *testing.T) {
	chall := tlsalpnChallenge()

	// Create a cert with two names when we only want to validate one.
	hs, err := tlsalpn01Srv(t, chall, IdPeAcmeIdentifier, tls.VersionTLS12, "expected", "extra")
	test.AssertNotError(t, err, "failed to set up tls-alpn-01 server")

	va, _ := setup(hs, 0, "", nil)

	_, prob := va.validateChallenge(ctx, dnsi("expected"), chall)
	test.AssertError(t, prob, "validation should have failed")
}

func TestTLSALPN01NotSelfSigned(t *testing.T) {
	chall := tlsalpnChallenge()

	// Create a cert with an extra non-dnsName identifier.
	template := &x509.Certificate{
		SerialNumber: big.NewInt(1337),
		Subject: pkix.Name{
			Organization: []string{"tests"},
		},
		NotBefore: time.Now(),
		NotAfter:  time.Now().AddDate(0, 0, 1),

		KeyUsage:    x509.KeyUsageDigitalSignature,
		ExtKeyUsage: []x509.ExtKeyUsage{x509.ExtKeyUsageServerAuth},

		DNSNames:    []string{"expected"},
		IPAddresses: []net.IP{net.ParseIP("192.168.0.1")},
	}

	shasum := sha256.Sum256([]byte(chall.ProvidedKeyAuthorization))
	encHash, err := asn1.Marshal(shasum[:])
	test.AssertNotError(t, err, "failed to create key authorization")

	acmeExtension := pkix.Extension{
		Id:       IdPeAcmeIdentifier,
		Critical: true,
		Value:    encHash,
	}
	template.ExtraExtensions = []pkix.Extension{acmeExtension}

	parent := &x509.Certificate{
		SerialNumber: big.NewInt(1234),
		Subject: pkix.Name{
			Organization: []string{"testissuer"},
		},
		KeyUsage:              x509.KeyUsageDigitalSignature | x509.KeyUsageCertSign,
		ExtKeyUsage:           []x509.ExtKeyUsage{x509.ExtKeyUsageServerAuth},
		BasicConstraintsValid: true,
	}

	// Note that this currently only tests that the subject and issuer are the
	// same; it does not test the case where the cert is signed by a different key.
	certBytes, err := x509.CreateCertificate(rand.Reader, template, parent, &TheKey.PublicKey, &TheKey)
	test.AssertNotError(t, err, "failed to create acme-tls/1 cert")

	acmeCert := &tls.Certificate{
		Certificate: [][]byte{certBytes},
		PrivateKey:  &TheKey,
	}

	hs := tlsalpn01SrvWithCert(t, acmeCert, tls.VersionTLS12)

	va, _ := setup(hs, 0, "", nil)

	_, prob := va.validateChallenge(ctx, dnsi("expected"), chall)
	test.AssertError(t, prob, "validation should have failed")
	test.AssertContains(t, prob.Detail, "not self-signed")
}

func TestTLSALPN01ExtraIdentifiers(t *testing.T) {
	chall := tlsalpnChallenge()

	// Create a cert with an extra non-dnsName identifier.
	template := &x509.Certificate{
		SerialNumber: big.NewInt(1337),
		Subject: pkix.Name{
			Organization: []string{"tests"},
		},
		NotBefore: time.Now(),
		NotAfter:  time.Now().AddDate(0, 0, 1),

		KeyUsage:              x509.KeyUsageDigitalSignature | x509.KeyUsageCertSign,
		ExtKeyUsage:           []x509.ExtKeyUsage{x509.ExtKeyUsageServerAuth},
		BasicConstraintsValid: true,

		DNSNames:    []string{"expected"},
		IPAddresses: []net.IP{net.ParseIP("192.168.0.1")},
	}

	shasum := sha256.Sum256([]byte(chall.ProvidedKeyAuthorization))
	encHash, err := asn1.Marshal(shasum[:])
	test.AssertNotError(t, err, "failed to create key authorization")

	acmeExtension := pkix.Extension{
		Id:       IdPeAcmeIdentifier,
		Critical: true,
		Value:    encHash,
	}
	template.ExtraExtensions = []pkix.Extension{acmeExtension}
	certBytes, err := x509.CreateCertificate(rand.Reader, template, template, &TheKey.PublicKey, &TheKey)
	test.AssertNotError(t, err, "failed to create acme-tls/1 cert")

	acmeCert := &tls.Certificate{
		Certificate: [][]byte{certBytes},
		PrivateKey:  &TheKey,
	}

	hs := tlsalpn01SrvWithCert(t, acmeCert, tls.VersionTLS12)

	va, _ := setup(hs, 0, "", nil)

	_, prob := va.validateChallenge(ctx, dnsi("expected"), chall)
	test.AssertError(t, prob, "validation should have failed")
}

func TestTLSALPN01ExtraSANs(t *testing.T) {
	chall := tlsalpnChallenge()

	// Create a cert with multiple SAN extensions
	template := &x509.Certificate{
		SerialNumber: big.NewInt(1337),
		Subject: pkix.Name{
			Organization: []string{"tests"},
		},
		NotBefore: time.Now(),
		NotAfter:  time.Now().AddDate(0, 0, 1),

		KeyUsage:              x509.KeyUsageDigitalSignature | x509.KeyUsageCertSign,
		ExtKeyUsage:           []x509.ExtKeyUsage{x509.ExtKeyUsageServerAuth},
		BasicConstraintsValid: true,
	}

	shasum := sha256.Sum256([]byte(chall.ProvidedKeyAuthorization))
	encHash, err := asn1.Marshal(shasum[:])
	test.AssertNotError(t, err, "failed to create key authorization")

	acmeExtension := pkix.Extension{
		Id:       IdPeAcmeIdentifier,
		Critical: true,
		Value:    encHash,
	}

	subjectAltName := pkix.Extension{}
	subjectAltName.Id = asn1.ObjectIdentifier{2, 5, 29, 17}
	subjectAltName.Critical = false
	subjectAltName.Value, err = asn1.Marshal([]asn1.RawValue{
		{Tag: 2, Class: 2, Bytes: []byte(`expected`)},
	})
	test.AssertNotError(t, err, "failed to marshal first SAN")

	extraSubjectAltName := pkix.Extension{}
	extraSubjectAltName.Id = asn1.ObjectIdentifier{2, 5, 29, 17}
	extraSubjectAltName.Critical = false
	extraSubjectAltName.Value, err = asn1.Marshal([]asn1.RawValue{
		{Tag: 2, Class: 2, Bytes: []byte(`expected`)},
	})
	test.AssertNotError(t, err, "failed to marshal extra SAN")

	template.ExtraExtensions = []pkix.Extension{acmeExtension, subjectAltName, extraSubjectAltName}
	certBytes, err := x509.CreateCertificate(rand.Reader, template, template, &TheKey.PublicKey, &TheKey)
	test.AssertNotError(t, err, "failed to create acme-tls/1 cert")

	acmeCert := &tls.Certificate{
		Certificate: [][]byte{certBytes},
		PrivateKey:  &TheKey,
	}

	hs := tlsalpn01SrvWithCert(t, acmeCert, tls.VersionTLS12)

	va, _ := setup(hs, 0, "", nil)

	_, prob := va.validateChallenge(ctx, dnsi("expected"), chall)
	test.AssertError(t, prob, "validation should have failed")
	// In go >= 1.19, the TLS client library detects that the certificate has
	// a duplicate extension and terminates the connection itself.
	test.AssertContains(t, prob.Error(), "Error getting validation data")
}

func TestTLSALPN01ExtraAcmeExtensions(t *testing.T) {
	chall := tlsalpnChallenge()

	// Create a cert with multiple SAN extensions
	template := &x509.Certificate{
		SerialNumber: big.NewInt(1337),
		Subject: pkix.Name{
			Organization: []string{"tests"},
		},
		NotBefore: time.Now(),
		NotAfter:  time.Now().AddDate(0, 0, 1),

		KeyUsage:              x509.KeyUsageDigitalSignature | x509.KeyUsageCertSign,
		ExtKeyUsage:           []x509.ExtKeyUsage{x509.ExtKeyUsageServerAuth},
		BasicConstraintsValid: true,

		DNSNames: []string{"expected"},
	}

	shasum := sha256.Sum256([]byte(chall.ProvidedKeyAuthorization))
	encHash, err := asn1.Marshal(shasum[:])
	test.AssertNotError(t, err, "failed to create key authorization")

	acmeExtension := pkix.Extension{
		Id:       IdPeAcmeIdentifier,
		Critical: true,
		Value:    encHash,
	}

	extraAcmeExtension := pkix.Extension{
		Id:       IdPeAcmeIdentifier,
		Critical: true,
		Value:    encHash,
	}

	template.ExtraExtensions = []pkix.Extension{acmeExtension, extraAcmeExtension}
	certBytes, err := x509.CreateCertificate(rand.Reader, template, template, &TheKey.PublicKey, &TheKey)
	test.AssertNotError(t, err, "failed to create acme-tls/1 cert")

	acmeCert := &tls.Certificate{
		Certificate: [][]byte{certBytes},
		PrivateKey:  &TheKey,
	}

	hs := tlsalpn01SrvWithCert(t, acmeCert, tls.VersionTLS12)

	va, _ := setup(hs, 0, "", nil)

	_, prob := va.validateChallenge(ctx, dnsi("expected"), chall)
	test.AssertError(t, prob, "validation should have failed")
	// In go >= 1.19, the TLS client library detects that the certificate has
	// a duplicate extension and terminates the connection itself.
	test.AssertContains(t, prob.Error(), "Error getting validation data")
}

func TestAcceptableExtensions(t *testing.T) {
	requireAcmeAndSAN := []asn1.ObjectIdentifier{
		IdPeAcmeIdentifier,
		IdCeSubjectAltName,
	}

	var err error
	subjectAltName := pkix.Extension{}
	subjectAltName.Id = asn1.ObjectIdentifier{2, 5, 29, 17}
	subjectAltName.Critical = false
	subjectAltName.Value, err = asn1.Marshal([]asn1.RawValue{
		{Tag: 2, Class: 2, Bytes: []byte(`expected`)},
	})
	test.AssertNotError(t, err, "failed to marshal SAN")

	acmeExtension := pkix.Extension{
		Id:       IdPeAcmeIdentifier,
		Critical: true,
		Value:    []byte{},
	}

	weirdExt := pkix.Extension{
		Id:       asn1.ObjectIdentifier{99, 99, 99, 99},
		Critical: false,
		Value:    []byte(`because I'm tacky`),
	}

	doubleAcmeExts := []pkix.Extension{subjectAltName, acmeExtension, acmeExtension}
	err = checkAcceptableExtensions(doubleAcmeExts, requireAcmeAndSAN)
	test.AssertError(t, err, "Two ACME extensions isn't okay")

	doubleSANExts := []pkix.Extension{subjectAltName, subjectAltName, acmeExtension}
	err = checkAcceptableExtensions(doubleSANExts, requireAcmeAndSAN)
	test.AssertError(t, err, "Two SAN extensions isn't okay")

	onlyUnexpectedExt := []pkix.Extension{weirdExt}
	err = checkAcceptableExtensions(onlyUnexpectedExt, requireAcmeAndSAN)
	test.AssertError(t, err, "Missing required extensions")
	test.AssertContains(t, err.Error(), "Required extension OID 1.3.6.1.5.5.7.1.31 is not present")

	okayExts := []pkix.Extension{acmeExtension, subjectAltName}
	err = checkAcceptableExtensions(okayExts, requireAcmeAndSAN)
	test.AssertNotError(t, err, "Correct type and number of extensions")

	okayWithUnexpectedExt := []pkix.Extension{weirdExt, acmeExtension, subjectAltName}
	err = checkAcceptableExtensions(okayWithUnexpectedExt, requireAcmeAndSAN)
	test.AssertNotError(t, err, "Correct type and number of extensions")
}<|MERGE_RESOLUTION|>--- conflicted
+++ resolved
@@ -197,12 +197,8 @@
 		t.Fatalf("Connection should've timed out")
 	}
 	test.AssertEquals(t, prob.Type, probs.ConnectionProblem)
-<<<<<<< HEAD
-
-	expected := "127.0.0.1: Timeout during read (your server may be slow or overloaded)"
-=======
+
 	expected := "127.0.0.1: Timeout after connect (your server may be slow or overloaded)"
->>>>>>> 62069921
 	if prob.Detail != expected {
 		t.Errorf("Wrong error detail. Expected %q, got %q", expected, prob.Detail)
 	}
