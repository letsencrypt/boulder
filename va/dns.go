package va

import (
	"context"
	"crypto/sha256"
	"crypto/subtle"
	"encoding/base32"
	"encoding/base64"
	"fmt"
	"net"
	"strings"

	"github.com/letsencrypt/boulder/bdns"
	"github.com/letsencrypt/boulder/core"
	berrors "github.com/letsencrypt/boulder/errors"
	"github.com/letsencrypt/boulder/identifier"
	"github.com/letsencrypt/boulder/probs"
)

// getAddr will query for all A/AAAA records associated with hostname and return
// the preferred address, the first net.IP in the addrs slice, and all addresses
// resolved. This is the same choice made by the Go internal resolution library
// used by net/http. If there is an error resolving the hostname, or if no
// usable IP addresses are available then a berrors.DNSError instance is
// returned with a nil net.IP slice.
func (va ValidationAuthorityImpl) getAddrs(ctx context.Context, hostname string) ([]net.IP, bdns.ResolverAddrs, error) {
	addrs, resolvers, err := va.dnsClient.LookupHost(ctx, hostname)
	if err != nil {
		return nil, resolvers, berrors.DNSError("%v", err)
	}

	if len(addrs) == 0 {
		// This should be unreachable, as no valid IP addresses being found results
		// in an error being returned from LookupHost.
		return nil, resolvers, berrors.DNSError("No valid IP addresses found for %s", hostname)
	}
	va.log.Debugf("Resolved addresses for %s: %s", hostname, addrs)
	return addrs, resolvers, nil
}

// accountURLHostname takes regid and known AccountURLPrefixes and create
// possible list of dns-account-01 challenge subdomains.
func accountURLHostname(AccountURLPrefixes []string, ident identifier.ACMEIdentifier, regid int64) []string {
	var testdomains []string
	for _, prefix := range AccountURLPrefixes {
		accturl := fmt.Sprintf("%s%d", prefix, regid)
		hash := sha256.Sum256([]byte(accturl))
		urlhash := strings.ToLower(base32.StdEncoding.EncodeToString(hash[0:10]))
		testdomain := fmt.Sprintf("_acme-challenge_%s.%s", urlhash, ident.Value)
		testdomains = append(testdomains, testdomain)
	}
	return testdomains
}

// availableAddresses takes a ValidationRecord and splits the AddressesResolved
// into a list of IPv4 and IPv6 addresses.
func availableAddresses(allAddrs []net.IP) (v4 []net.IP, v6 []net.IP) {
	for _, addr := range allAddrs {
		if addr.To4() != nil {
			v4 = append(v4, addr)
		} else {
			v6 = append(v6, addr)
		}
	}
	return
}

func (va *ValidationAuthorityImpl) validateDNS01(ctx context.Context, ident identifier.ACMEIdentifier, challenge core.Challenge) ([]core.ValidationRecord, *probs.ProblemDetails) {
	if ident.Type != identifier.DNS {
		va.log.Infof("Identifier type for DNS challenge was not DNS: %s", ident)
		return nil, probs.Malformed("Identifier type for DNS was not itself DNS")
	}

	// Compute the digest of the key authorization file
	h := sha256.New()
	h.Write([]byte(challenge.ProvidedKeyAuthorization))
	authorizedKeysDigest := base64.RawURLEncoding.EncodeToString(h.Sum(nil))

	// Look for the required record in the DNS
	challengeSubdomain := fmt.Sprintf("%s.%s", core.DNSPrefix, ident.Value)
<<<<<<< HEAD

	return va.validateDNSsingle(ctx, ident, authorizedKeysDigest, challengeSubdomain)
}

func (va *ValidationAuthorityImpl) validateDNSsingle(ctx context.Context, ident identifier.ACMEIdentifier,
	authorizedKeysDigest string, challengeSubdomain string) ([]core.ValidationRecord, *probs.ProblemDetails) {

	txts, err := va.dnsClient.LookupTXT(ctx, challengeSubdomain)
=======
	txts, resolvers, err := va.dnsClient.LookupTXT(ctx, challengeSubdomain)
>>>>>>> 0e9f5d35
	if err != nil {
		return nil, probs.DNS(err.Error())
	}

	// If there weren't any TXT records return a distinct error message to allow
	// troubleshooters to differentiate between no TXT records and
	// invalid/incorrect TXT records.
	if len(txts) == 0 {
		return nil, probs.Unauthorized(fmt.Sprintf("No TXT record found at %s", challengeSubdomain))
	}

	for _, element := range txts {
		if subtle.ConstantTimeCompare([]byte(element), []byte(authorizedKeysDigest)) == 1 {
			// Successful challenge validation
			return []core.ValidationRecord{{Hostname: ident.Value, ResolverAddrs: resolvers}}, nil
		}
	}

	invalidRecord := txts[0]
	if len(invalidRecord) > 100 {
		invalidRecord = invalidRecord[0:100] + "..."
	}
	var andMore string
	if len(txts) > 1 {
		andMore = fmt.Sprintf(" (and %d more)", len(txts)-1)
	}
	return nil, probs.Unauthorized(fmt.Sprintf("Incorrect TXT record %q%s found at %s",
		invalidRecord, andMore, challengeSubdomain))
}

func (va *ValidationAuthorityImpl) validateDNSAccount01(ctx context.Context, ident identifier.ACMEIdentifier, challenge core.Challenge, regid int64) ([]core.ValidationRecord, *probs.ProblemDetails) {
	if ident.Type != identifier.DNS {
		va.log.Infof("Identifier type for DNS challenge was not DNS: %s", ident)
		return nil, probs.Malformed("Identifier type for DNS was not itself DNS")
	}
	if regid == 0 {
		return nil, probs.Malformed("got request for invalid account context")
	}
	// Compute the digest of the key authorization file
	h := sha256.New()
	h.Write([]byte(challenge.ProvidedKeyAuthorization))
	authorizedKeysDigest := base64.RawURLEncoding.EncodeToString(h.Sum(nil))

	//we don't know what accountURIPrefixes client used so we have to try all
	challengeSubdomains := accountURLHostname(va.accountURIPrefixes, ident, regid)
	var problems []*probs.ProblemDetails
	// for all valid accounturl hostname we try hash of those
	for _, csub := range challengeSubdomains {
		res, err := va.validateDNSsingle(ctx, ident, authorizedKeysDigest, csub)
		if err == nil {
			return res, nil
		} else {
			problems = append(problems, err)
		}
	} //now everything returned error, what accountURLprefix client used?
	if len(problems) == 1 {
		return nil, problems[0] //there was only one name on prefix return that
	}
	//return last one because it's v2 accounturl and what most account would have
	//TODO:actually trace request account URL from WFE and use this, or prefer txt than nxdomain
	return nil, problems[len(problems)-1]
}<|MERGE_RESOLUTION|>--- conflicted
+++ resolved
@@ -78,7 +78,6 @@
 
 	// Look for the required record in the DNS
 	challengeSubdomain := fmt.Sprintf("%s.%s", core.DNSPrefix, ident.Value)
-<<<<<<< HEAD
 
 	return va.validateDNSsingle(ctx, ident, authorizedKeysDigest, challengeSubdomain)
 }
@@ -86,10 +85,7 @@
 func (va *ValidationAuthorityImpl) validateDNSsingle(ctx context.Context, ident identifier.ACMEIdentifier,
 	authorizedKeysDigest string, challengeSubdomain string) ([]core.ValidationRecord, *probs.ProblemDetails) {
 
-	txts, err := va.dnsClient.LookupTXT(ctx, challengeSubdomain)
-=======
 	txts, resolvers, err := va.dnsClient.LookupTXT(ctx, challengeSubdomain)
->>>>>>> 0e9f5d35
 	if err != nil {
 		return nil, probs.DNS(err.Error())
 	}
