package va

import (
	"context"
	"fmt"
	"net"
	"net/netip"
	"testing"
	"time"

	"github.com/jmhodges/clock"

	"github.com/letsencrypt/boulder/bdns"
	"github.com/letsencrypt/boulder/identifier"
	"github.com/letsencrypt/boulder/metrics"
	"github.com/letsencrypt/boulder/probs"
	"github.com/letsencrypt/boulder/test"
)

<<<<<<< HEAD
func TestDNSValidationEmpty(t *testing.T) {
	va, _ := setup(nil, "", nil, nil)

	// This test calls PerformValidation directly, because that is where the
	// metrics checked below are incremented.
	req := createValidationRequest(identifier.NewDNS("empty-txts.com"), core.ChallengeTypeDNS01)
	res, _ := va.PerformValidation(context.Background(), req)
	test.AssertEquals(t, res.Problem.ProblemType, "unauthorized")
	test.AssertEquals(t, res.Problem.Detail, "No TXT record found at _acme-challenge.empty-txts.com")

	test.AssertMetricWithLabelsEquals(t, va.metrics.validationLatency, prometheus.Labels{
		"operation":      opDCVAndCAA,
		"perspective":    va.perspective,
		"challenge_type": string(core.ChallengeTypeDNS01),
		"problem_type":   string(probs.UnauthorizedProblem),
		"result":         fail,
	}, 1)
}

=======
>>>>>>> e6c812a3
func TestDNSValidationWrong(t *testing.T) {
	va, _ := setup(nil, "", nil, nil)
	_, err := va.validateDNS01(context.Background(), identifier.NewDNS("wrong-dns01.com"), expectedKeyAuthorization)
	if err == nil {
		t.Fatalf("Successful DNS validation with wrong TXT record")
	}
	prob := detailedError(err)
	test.AssertEquals(t, prob.Error(), "unauthorized :: Incorrect TXT record \"a\" found at _acme-challenge.wrong-dns01.com")
}

func TestDNSValidationWrongMany(t *testing.T) {
	va, _ := setup(nil, "", nil, nil)

	_, err := va.validateDNS01(context.Background(), identifier.NewDNS("wrong-many-dns01.com"), expectedKeyAuthorization)
	if err == nil {
		t.Fatalf("Successful DNS validation with wrong TXT record")
	}
	prob := detailedError(err)
	test.AssertEquals(t, prob.Error(), "unauthorized :: Incorrect TXT record \"a\" (and 4 more) found at _acme-challenge.wrong-many-dns01.com")
}

func TestDNSValidationWrongLong(t *testing.T) {
	va, _ := setup(nil, "", nil, nil)

	_, err := va.validateDNS01(context.Background(), identifier.NewDNS("long-dns01.com"), expectedKeyAuthorization)
	if err == nil {
		t.Fatalf("Successful DNS validation with wrong TXT record")
	}
	prob := detailedError(err)
	test.AssertEquals(t, prob.Error(), "unauthorized :: Incorrect TXT record \"aaaaaaaaaaaaaaaaaaaaaaaaaaaaaaaaaaaaaaaaaaaaaaaaaaaaaaaaaaaaaaaaaaaaaaaaaaaaaaaaaaaaaaaaaaaaaaaaaaaa...\" found at _acme-challenge.long-dns01.com")
}

func TestDNSValidationFailure(t *testing.T) {
	va, _ := setup(nil, "", nil, nil)

	_, err := va.validateDNS01(ctx, identifier.NewDNS("localhost"), expectedKeyAuthorization)
	prob := detailedError(err)

	test.AssertEquals(t, prob.Type, probs.UnauthorizedProblem)
}

func TestDNSValidationIP(t *testing.T) {
	va, _ := setup(nil, "", nil, nil)

	_, err := va.validateDNS01(ctx, identifier.NewIP(netip.MustParseAddr("127.0.0.1")), expectedKeyAuthorization)
	prob := detailedError(err)

	test.AssertEquals(t, prob.Type, probs.MalformedProblem)
}

func TestDNSValidationInvalid(t *testing.T) {
	var notDNS = identifier.ACMEIdentifier{
		Type:  identifier.IdentifierType("iris"),
		Value: "790DB180-A274-47A4-855F-31C428CB1072",
	}

	va, _ := setup(nil, "", nil, nil)

	_, err := va.validateDNS01(ctx, notDNS, expectedKeyAuthorization)
	prob := detailedError(err)

	test.AssertEquals(t, prob.Type, probs.MalformedProblem)
}

func TestDNSValidationServFail(t *testing.T) {
	va, _ := setup(nil, "", nil, nil)

	_, err := va.validateDNS01(ctx, identifier.NewDNS("servfail.com"), expectedKeyAuthorization)

	prob := detailedError(err)
	test.AssertEquals(t, prob.Type, probs.DNSProblem)
}

func TestDNSValidationNoServer(t *testing.T) {
	va, log := setup(nil, "", nil, nil)
	staticProvider, err := bdns.NewStaticProvider([]string{})
	test.AssertNotError(t, err, "Couldn't make new static provider")

	va.dnsClient = bdns.NewTest(
		time.Second*5,
		staticProvider,
		metrics.NoopRegisterer,
		clock.New(),
		1,
		log,
		nil)

	_, err = va.validateDNS01(ctx, identifier.NewDNS("localhost"), expectedKeyAuthorization)
	prob := detailedError(err)
	test.AssertEquals(t, prob.Type, probs.DNSProblem)
}

func TestDNSValidationOK(t *testing.T) {
	va, _ := setup(nil, "", nil, nil)

	_, prob := va.validateDNS01(ctx, identifier.NewDNS("good-dns01.com"), expectedKeyAuthorization)

	test.Assert(t, prob == nil, "Should be valid.")
}

func TestDNSValidationNoAuthorityOK(t *testing.T) {
	va, _ := setup(nil, "", nil, nil)

	_, prob := va.validateDNS01(ctx, identifier.NewDNS("no-authority-dns01.com"), expectedKeyAuthorization)

	test.Assert(t, prob == nil, "Should be valid.")
}

func TestAvailableAddresses(t *testing.T) {
	v6a := net.ParseIP("::1")
	v6b := net.ParseIP("2001:db8::2:1") // 2001:DB8 is reserved for docs (RFC 3849)
	v4a := net.ParseIP("127.0.0.1")
	v4b := net.ParseIP("192.0.2.1") // 192.0.2.0/24 is reserved for docs (RFC 5737)

	testcases := []struct {
		input []net.IP
		v4    []net.IP
		v6    []net.IP
	}{
		// An empty validation record
		{
			[]net.IP{},
			[]net.IP{},
			[]net.IP{},
		},
		// A validation record with one IPv4 address
		{
			[]net.IP{v4a},
			[]net.IP{v4a},
			[]net.IP{},
		},
		// A dual homed record with an IPv4 and IPv6 address
		{
			[]net.IP{v4a, v6a},
			[]net.IP{v4a},
			[]net.IP{v6a},
		},
		// The same as above but with the v4/v6 order flipped
		{
			[]net.IP{v6a, v4a},
			[]net.IP{v4a},
			[]net.IP{v6a},
		},
		// A validation record with just IPv6 addresses
		{
			[]net.IP{v6a, v6b},
			[]net.IP{},
			[]net.IP{v6a, v6b},
		},
		// A validation record with interleaved IPv4/IPv6 records
		{
			[]net.IP{v6a, v4a, v6b, v4b},
			[]net.IP{v4a, v4b},
			[]net.IP{v6a, v6b},
		},
	}

	for _, tc := range testcases {
		// Split the input record into v4/v6 addresses
		v4result, v6result := availableAddresses(tc.input)

		// Test that we got the right number of v4 results
		test.Assert(t, len(tc.v4) == len(v4result),
			fmt.Sprintf("Wrong # of IPv4 results: expected %d, got %d", len(tc.v4), len(v4result)))

		// Check that all of the v4 results match expected values
		for i, v4addr := range tc.v4 {
			test.Assert(t, v4addr.String() == v4result[i].String(),
				fmt.Sprintf("Wrong v4 result index %d: expected %q got %q", i, v4addr.String(), v4result[i].String()))
		}

		// Test that we got the right number of v6 results
		test.Assert(t, len(tc.v6) == len(v6result),
			fmt.Sprintf("Wrong # of IPv6 results: expected %d, got %d", len(tc.v6), len(v6result)))

		// Check that all of the v6 results match expected values
		for i, v6addr := range tc.v6 {
			test.Assert(t, v6addr.String() == v6result[i].String(),
				fmt.Sprintf("Wrong v6 result index %d: expected %q got %q", i, v6addr.String(), v6result[i].String()))
		}
	}
}<|MERGE_RESOLUTION|>--- conflicted
+++ resolved
@@ -17,28 +17,6 @@
 	"github.com/letsencrypt/boulder/test"
 )
 
-<<<<<<< HEAD
-func TestDNSValidationEmpty(t *testing.T) {
-	va, _ := setup(nil, "", nil, nil)
-
-	// This test calls PerformValidation directly, because that is where the
-	// metrics checked below are incremented.
-	req := createValidationRequest(identifier.NewDNS("empty-txts.com"), core.ChallengeTypeDNS01)
-	res, _ := va.PerformValidation(context.Background(), req)
-	test.AssertEquals(t, res.Problem.ProblemType, "unauthorized")
-	test.AssertEquals(t, res.Problem.Detail, "No TXT record found at _acme-challenge.empty-txts.com")
-
-	test.AssertMetricWithLabelsEquals(t, va.metrics.validationLatency, prometheus.Labels{
-		"operation":      opDCVAndCAA,
-		"perspective":    va.perspective,
-		"challenge_type": string(core.ChallengeTypeDNS01),
-		"problem_type":   string(probs.UnauthorizedProblem),
-		"result":         fail,
-	}, 1)
-}
-
-=======
->>>>>>> e6c812a3
 func TestDNSValidationWrong(t *testing.T) {
 	va, _ := setup(nil, "", nil, nil)
 	_, err := va.validateDNS01(context.Background(), identifier.NewDNS("wrong-dns01.com"), expectedKeyAuthorization)
