package va

import (
	"context"
	"errors"
	"fmt"
	"net"
	"strings"
	"testing"

	"github.com/miekg/dns"
	"github.com/prometheus/client_golang/prometheus"

	"github.com/letsencrypt/boulder/bdns"
	"github.com/letsencrypt/boulder/core"
	berrors "github.com/letsencrypt/boulder/errors"
	"github.com/letsencrypt/boulder/features"
	"github.com/letsencrypt/boulder/identifier"
	"github.com/letsencrypt/boulder/probs"
	"github.com/letsencrypt/boulder/test"

	blog "github.com/letsencrypt/boulder/log"
	vapb "github.com/letsencrypt/boulder/va/proto"
)

// caaMockDNS implements the `dns.DNSClient` interface with a set of useful test
// answers for CAA queries.
type caaMockDNS struct{}

func (mock caaMockDNS) LookupTXT(_ context.Context, hostname string) ([]string, bdns.ResolverAddrs, error) {
	return nil, bdns.ResolverAddrs{"caaMockDNS"}, nil
}

func (mock caaMockDNS) LookupHost(_ context.Context, hostname string) ([]net.IP, bdns.ResolverAddrs, error) {
	ip := net.ParseIP("127.0.0.1")
	return []net.IP{ip}, bdns.ResolverAddrs{"caaMockDNS"}, nil
}

func (mock caaMockDNS) LookupCAA(_ context.Context, domain string) ([]*dns.CAA, string, bdns.ResolverAddrs, error) {
	var results []*dns.CAA
	var record dns.CAA
	switch strings.TrimRight(domain, ".") {
	case "caa-timeout.com":
		return nil, "", bdns.ResolverAddrs{"caaMockDNS"}, fmt.Errorf("error")
	case "reserved.com":
		record.Tag = "issue"
		record.Value = "ca.com"
		results = append(results, &record)
	case "mixedcase.com":
		record.Tag = "iSsUe"
		record.Value = "ca.com"
		results = append(results, &record)
	case "critical.com":
		record.Flag = 1
		record.Tag = "issue"
		record.Value = "ca.com"
		results = append(results, &record)
	case "present.com", "present.servfail.com":
		record.Tag = "issue"
		record.Value = "letsencrypt.org"
		results = append(results, &record)
	case "com":
		// com has no CAA records.
		return nil, "", bdns.ResolverAddrs{"caaMockDNS"}, nil
	case "gonetld":
		return nil, "", bdns.ResolverAddrs{"caaMockDNS"}, fmt.Errorf("NXDOMAIN")
	case "servfail.com", "servfail.present.com":
		return results, "", bdns.ResolverAddrs{"caaMockDNS"}, fmt.Errorf("SERVFAIL")
	case "multi-crit-present.com":
		record.Flag = 1
		record.Tag = "issue"
		record.Value = "ca.com"
		results = append(results, &record)
		secondRecord := record
		secondRecord.Value = "letsencrypt.org"
		results = append(results, &secondRecord)
	case "unknown-critical.com":
		record.Flag = 128
		record.Tag = "foo"
		record.Value = "bar"
		results = append(results, &record)
	case "unknown-critical2.com":
		record.Flag = 1
		record.Tag = "foo"
		record.Value = "bar"
		results = append(results, &record)
	case "unknown-noncritical.com":
		record.Flag = 0x7E // all bits we don't treat as meaning "critical"
		record.Tag = "foo"
		record.Value = "bar"
		results = append(results, &record)
	case "present-with-parameter.com":
		record.Tag = "issue"
		record.Value = "  letsencrypt.org  ;foo=bar;baz=bar"
		results = append(results, &record)
	case "present-with-invalid-tag.com":
		record.Tag = "issue"
		record.Value = "letsencrypt.org; a_b=123"
		results = append(results, &record)
	case "present-with-invalid-value.com":
		record.Tag = "issue"
		record.Value = "letsencrypt.org; ab=1 2 3"
		results = append(results, &record)
	case "present-dns-only.com":
		record.Tag = "issue"
		record.Value = "letsencrypt.org; validationmethods=dns-01"
		results = append(results, &record)
	case "present-http-only.com":
		record.Tag = "issue"
		record.Value = "letsencrypt.org; validationmethods=http-01"
		results = append(results, &record)
	case "present-http-or-dns.com":
		record.Tag = "issue"
		record.Value = "letsencrypt.org; validationmethods=http-01,dns-01"
		results = append(results, &record)
	case "present-dns-only-correct-accounturi.com":
		record.Tag = "issue"
		record.Value = "letsencrypt.org; accounturi=https://letsencrypt.org/acct/reg/123; validationmethods=dns-01"
		results = append(results, &record)
	case "present-http-only-correct-accounturi.com":
		record.Tag = "issue"
		record.Value = "letsencrypt.org; accounturi=https://letsencrypt.org/acct/reg/123; validationmethods=http-01"
		results = append(results, &record)
	case "present-http-only-incorrect-accounturi.com":
		record.Tag = "issue"
		record.Value = "letsencrypt.org; accounturi=https://letsencrypt.org/acct/reg/321; validationmethods=http-01"
		results = append(results, &record)
	case "present-correct-accounturi.com":
		record.Tag = "issue"
		record.Value = "letsencrypt.org; accounturi=https://letsencrypt.org/acct/reg/123"
		results = append(results, &record)
	case "present-incorrect-accounturi.com":
		record.Tag = "issue"
		record.Value = "letsencrypt.org; accounturi=https://letsencrypt.org/acct/reg/321"
		results = append(results, &record)
	case "present-multiple-accounturi.com":
		record.Tag = "issue"
		record.Value = "letsencrypt.org; accounturi=https://letsencrypt.org/acct/reg/321"
		results = append(results, &record)
		secondRecord := record
		secondRecord.Tag = "issue"
		secondRecord.Value = "letsencrypt.org; accounturi=https://letsencrypt.org/acct/reg/123"
		results = append(results, &secondRecord)
	case "unsatisfiable.com":
		record.Tag = "issue"
		record.Value = ";"
		results = append(results, &record)
	case "unsatisfiable-wildcard.com":
		// Forbidden issuance - issuewild doesn't contain LE
		record.Tag = "issuewild"
		record.Value = ";"
		results = append(results, &record)
	case "unsatisfiable-wildcard-override.com":
		// Forbidden issuance - issue allows LE, issuewild overrides and does not
		record.Tag = "issue"
		record.Value = "letsencrypt.org"
		results = append(results, &record)
		secondRecord := record
		secondRecord.Tag = "issuewild"
		secondRecord.Value = "ca.com"
		results = append(results, &secondRecord)
	case "satisfiable-wildcard-override.com":
		// Ok issuance - issue doesn't allow LE, issuewild overrides and does
		record.Tag = "issue"
		record.Value = "ca.com"
		results = append(results, &record)
		secondRecord := record
		secondRecord.Tag = "issuewild"
		secondRecord.Value = "letsencrypt.org"
		results = append(results, &secondRecord)
	case "satisfiable-multi-wildcard.com":
		// Ok issuance - first issuewild doesn't permit LE but second does
		record.Tag = "issuewild"
		record.Value = "ca.com"
		results = append(results, &record)
		secondRecord := record
		secondRecord.Tag = "issuewild"
		secondRecord.Value = "letsencrypt.org"
		results = append(results, &secondRecord)
	case "satisfiable-wildcard.com":
		// Ok issuance - issuewild allows LE
		record.Tag = "issuewild"
		record.Value = "letsencrypt.org"
		results = append(results, &record)
	}
	var response string
	if len(results) > 0 {
		response = "foo"
	}
	return results, response, bdns.ResolverAddrs{"caaMockDNS"}, nil
}

func TestCAATimeout(t *testing.T) {
	va, _ := setup(nil, "", nil, caaMockDNS{})

	params := &caaParams{
		accountURIID:     12345,
		validationMethod: core.ChallengeTypeHTTP01,
	}

	err := va.checkCAA(ctx, identifier.NewDNS("caa-timeout.com"), params)
	test.AssertErrorIs(t, err, berrors.DNS)
	test.AssertContains(t, err.Error(), "error")
}

func TestCAAChecking(t *testing.T) {
	testCases := []struct {
		Name    string
		Domain  string
		FoundAt string
		Valid   bool
	}{
		{
			Name:    "Bad (Reserved)",
			Domain:  "reserved.com",
			FoundAt: "reserved.com",
			Valid:   false,
		},
		{
			Name:    "Bad (Reserved, Mixed case Issue)",
			Domain:  "mixedcase.com",
			FoundAt: "mixedcase.com",
			Valid:   false,
		},
		{
			Name:    "Bad (Critical)",
			Domain:  "critical.com",
			FoundAt: "critical.com",
			Valid:   false,
		},
		{
			Name:    "Bad (NX Critical)",
			Domain:  "nx.critical.com",
			FoundAt: "critical.com",
			Valid:   false,
		},
		{
			Name:    "Good (absent)",
			Domain:  "absent.com",
			FoundAt: "",
			Valid:   true,
		},
		{
			Name:    "Good (example.co.uk, absent)",
			Domain:  "example.co.uk",
			FoundAt: "",
			Valid:   true,
		},
		{
			Name:    "Good (present and valid)",
			Domain:  "present.com",
			FoundAt: "present.com",
			Valid:   true,
		},
		{
			Name:    "Good (present on parent)",
			Domain:  "child.present.com",
			FoundAt: "present.com",
			Valid:   true,
		},
		{
			Name:    "Good (present w/ servfail exception?)",
			Domain:  "present.servfail.com",
			FoundAt: "present.servfail.com",
			Valid:   true,
		},
		{
			Name:    "Good (multiple critical, one matching)",
			Domain:  "multi-crit-present.com",
			FoundAt: "multi-crit-present.com",
			Valid:   true,
		},
		{
			Name:    "Bad (unknown critical)",
			Domain:  "unknown-critical.com",
			FoundAt: "unknown-critical.com",
			Valid:   false,
		},
		{
			Name:    "Bad (unknown critical 2)",
			Domain:  "unknown-critical2.com",
			FoundAt: "unknown-critical2.com",
			Valid:   false,
		},
		{
			Name:    "Good (unknown non-critical, no issue/issuewild)",
			Domain:  "unknown-noncritical.com",
			FoundAt: "unknown-noncritical.com",
			Valid:   true,
		},
		{
			Name:    "Good (issue rec with unknown params)",
			Domain:  "present-with-parameter.com",
			FoundAt: "present-with-parameter.com",
			Valid:   true,
		},
		{
			Name:    "Bad (issue rec with invalid tag)",
			Domain:  "present-with-invalid-tag.com",
			FoundAt: "present-with-invalid-tag.com",
			Valid:   false,
		},
		{
			Name:    "Bad (issue rec with invalid value)",
			Domain:  "present-with-invalid-value.com",
			FoundAt: "present-with-invalid-value.com",
			Valid:   false,
		},
		{
			Name:    "Bad (restricts to dns-01, but tested with http-01)",
			Domain:  "present-dns-only.com",
			FoundAt: "present-dns-only.com",
			Valid:   false,
		},
		{
			Name:    "Good (restricts to http-01, tested with http-01)",
			Domain:  "present-http-only.com",
			FoundAt: "present-http-only.com",
			Valid:   true,
		},
		{
			Name:    "Good (restricts to http-01 or dns-01, tested with http-01)",
			Domain:  "present-http-or-dns.com",
			FoundAt: "present-http-or-dns.com",
			Valid:   true,
		},
		{
			Name:    "Good (restricts to accounturi, tested with correct account)",
			Domain:  "present-correct-accounturi.com",
			FoundAt: "present-correct-accounturi.com",
			Valid:   true,
		},
		{
			Name:    "Good (restricts to http-01 and accounturi, tested with correct account)",
			Domain:  "present-http-only-correct-accounturi.com",
			FoundAt: "present-http-only-correct-accounturi.com",
			Valid:   true,
		},
		{
			Name:    "Bad (restricts to dns-01 and accounturi, tested with http-01)",
			Domain:  "present-dns-only-correct-accounturi.com",
			FoundAt: "present-dns-only-correct-accounturi.com",
			Valid:   false,
		},
		{
			Name:    "Bad (restricts to http-01 and accounturi, tested with incorrect account)",
			Domain:  "present-http-only-incorrect-accounturi.com",
			FoundAt: "present-http-only-incorrect-accounturi.com",
			Valid:   false,
		},
		{
			Name:    "Bad (restricts to accounturi, tested with incorrect account)",
			Domain:  "present-incorrect-accounturi.com",
			FoundAt: "present-incorrect-accounturi.com",
			Valid:   false,
		},
		{
			Name:    "Good (restricts to multiple accounturi, tested with a correct account)",
			Domain:  "present-multiple-accounturi.com",
			FoundAt: "present-multiple-accounturi.com",
			Valid:   true,
		},
		{
			Name:    "Bad (unsatisfiable issue record)",
			Domain:  "unsatisfiable.com",
			FoundAt: "unsatisfiable.com",
			Valid:   false,
		},
		{
			Name:    "Bad (unsatisfiable issue, wildcard)",
			Domain:  "*.unsatisfiable.com",
			FoundAt: "unsatisfiable.com",
			Valid:   false,
		},
		{
			Name:    "Bad (unsatisfiable wildcard)",
			Domain:  "*.unsatisfiable-wildcard.com",
			FoundAt: "unsatisfiable-wildcard.com",
			Valid:   false,
		},
		{
			Name:    "Bad (unsatisfiable wildcard override)",
			Domain:  "*.unsatisfiable-wildcard-override.com",
			FoundAt: "unsatisfiable-wildcard-override.com",
			Valid:   false,
		},
		{
			Name:    "Good (satisfiable wildcard)",
			Domain:  "*.satisfiable-wildcard.com",
			FoundAt: "satisfiable-wildcard.com",
			Valid:   true,
		},
		{
			Name:    "Good (multiple issuewild, one satisfiable)",
			Domain:  "*.satisfiable-multi-wildcard.com",
			FoundAt: "satisfiable-multi-wildcard.com",
			Valid:   true,
		},
		{
			Name:    "Good (satisfiable wildcard override)",
			Domain:  "*.satisfiable-wildcard-override.com",
			FoundAt: "satisfiable-wildcard-override.com",
			Valid:   true,
		},
	}

	accountURIID := int64(123)
	method := core.ChallengeTypeHTTP01
	params := &caaParams{accountURIID: accountURIID, validationMethod: method}

	va, _ := setup(nil, "", nil, caaMockDNS{})
	va.accountURIPrefixes = []string{"https://letsencrypt.org/acct/reg/"}

	for _, caaTest := range testCases {
		mockLog := va.log.(*blog.Mock)
		defer mockLog.Clear()
		t.Run(caaTest.Name, func(t *testing.T) {
			ident := identifier.NewDNS(caaTest.Domain)
			foundAt, valid, _, err := va.checkCAARecords(ctx, ident, params)
			if err != nil {
				t.Errorf("checkCAARecords error for %s: %s", caaTest.Domain, err)
			}
			if foundAt != caaTest.FoundAt {
				t.Errorf("checkCAARecords presence mismatch for %s: got %q expected %q", caaTest.Domain, foundAt, caaTest.FoundAt)
			}
			if valid != caaTest.Valid {
				t.Errorf("checkCAARecords validity mismatch for %s: got %t expected %t", caaTest.Domain, valid, caaTest.Valid)
			}
		})
	}
}

func TestCAALogging(t *testing.T) {
	va, _ := setup(nil, "", nil, caaMockDNS{})

	testCases := []struct {
		Name            string
		Domain          string
		AccountURIID    int64
		ChallengeType   core.AcmeChallenge
		ExpectedLogline string
	}{
		{
			Domain:          "reserved.com",
			AccountURIID:    12345,
			ChallengeType:   core.ChallengeTypeHTTP01,
			ExpectedLogline: "INFO: [AUDIT] Checked CAA records for reserved.com, [Present: true, Account ID: 12345, Challenge: http-01, Valid for issuance: false, Found at: \"reserved.com\"] Response=\"foo\"",
		},
		{
			Domain:          "reserved.com",
			AccountURIID:    12345,
			ChallengeType:   core.ChallengeTypeDNS01,
			ExpectedLogline: "INFO: [AUDIT] Checked CAA records for reserved.com, [Present: true, Account ID: 12345, Challenge: dns-01, Valid for issuance: false, Found at: \"reserved.com\"] Response=\"foo\"",
		},
		{
			Domain:          "mixedcase.com",
			AccountURIID:    12345,
			ChallengeType:   core.ChallengeTypeHTTP01,
			ExpectedLogline: "INFO: [AUDIT] Checked CAA records for mixedcase.com, [Present: true, Account ID: 12345, Challenge: http-01, Valid for issuance: false, Found at: \"mixedcase.com\"] Response=\"foo\"",
		},
		{
			Domain:          "critical.com",
			AccountURIID:    12345,
			ChallengeType:   core.ChallengeTypeHTTP01,
			ExpectedLogline: "INFO: [AUDIT] Checked CAA records for critical.com, [Present: true, Account ID: 12345, Challenge: http-01, Valid for issuance: false, Found at: \"critical.com\"] Response=\"foo\"",
		},
		{
			Domain:          "present.com",
			AccountURIID:    12345,
			ChallengeType:   core.ChallengeTypeHTTP01,
			ExpectedLogline: "INFO: [AUDIT] Checked CAA records for present.com, [Present: true, Account ID: 12345, Challenge: http-01, Valid for issuance: true, Found at: \"present.com\"] Response=\"foo\"",
		},
		{
			Domain:          "not.here.but.still.present.com",
			AccountURIID:    12345,
			ChallengeType:   core.ChallengeTypeHTTP01,
			ExpectedLogline: "INFO: [AUDIT] Checked CAA records for not.here.but.still.present.com, [Present: true, Account ID: 12345, Challenge: http-01, Valid for issuance: true, Found at: \"present.com\"] Response=\"foo\"",
		},
		{
			Domain:          "multi-crit-present.com",
			AccountURIID:    12345,
			ChallengeType:   core.ChallengeTypeHTTP01,
			ExpectedLogline: "INFO: [AUDIT] Checked CAA records for multi-crit-present.com, [Present: true, Account ID: 12345, Challenge: http-01, Valid for issuance: true, Found at: \"multi-crit-present.com\"] Response=\"foo\"",
		},
		{
			Domain:          "present-with-parameter.com",
			AccountURIID:    12345,
			ChallengeType:   core.ChallengeTypeHTTP01,
			ExpectedLogline: "INFO: [AUDIT] Checked CAA records for present-with-parameter.com, [Present: true, Account ID: 12345, Challenge: http-01, Valid for issuance: true, Found at: \"present-with-parameter.com\"] Response=\"foo\"",
		},
		{
			Domain:          "satisfiable-wildcard-override.com",
			AccountURIID:    12345,
			ChallengeType:   core.ChallengeTypeHTTP01,
			ExpectedLogline: "INFO: [AUDIT] Checked CAA records for satisfiable-wildcard-override.com, [Present: true, Account ID: 12345, Challenge: http-01, Valid for issuance: false, Found at: \"satisfiable-wildcard-override.com\"] Response=\"foo\"",
		},
	}

	for _, tc := range testCases {
		t.Run(tc.Domain, func(t *testing.T) {
			mockLog := va.log.(*blog.Mock)
			defer mockLog.Clear()

			params := &caaParams{
				accountURIID:     tc.AccountURIID,
				validationMethod: tc.ChallengeType,
			}
			_ = va.checkCAA(ctx, identifier.NewDNS(tc.Domain), params)

			caaLogLines := mockLog.GetAllMatching(`Checked CAA records for`)
			if len(caaLogLines) != 1 {
				t.Errorf("checkCAARecords didn't audit log CAA record info. Instead got:\n%s\n",
					strings.Join(mockLog.GetAllMatching(`.*`), "\n"))
			} else {
				test.AssertEquals(t, caaLogLines[0], tc.ExpectedLogline)
			}
		})
	}
}

// TestIsCAAValidErrMessage tests that an error result from `va.IsCAAValid`
// includes the domain name that was being checked in the failure detail.
func TestIsCAAValidErrMessage(t *testing.T) {
	va, _ := setup(nil, "", nil, caaMockDNS{})

	// Call IsCAAValid with a domain we know fails with a generic error from the
	// caaMockDNS.
	domain := "caa-timeout.com"
	resp, err := va.IsCAAValid(ctx, &vapb.IsCAAValidRequest{
		Domain:           domain,
		ValidationMethod: string(core.ChallengeTypeHTTP01),
		AccountURIID:     12345,
	})

	// The lookup itself should not return an error
	test.AssertNotError(t, err, "Unexpected error calling IsCAAValidRequest")
	// The result should not be nil
	test.AssertNotNil(t, resp, "Response to IsCAAValidRequest was nil")
	// The result's Problem should not be nil
	test.AssertNotNil(t, resp.Problem, "Response Problem was nil")
	// The result's Problem should be an error message that includes the domain.
	test.AssertEquals(t, resp.Problem.Detail, fmt.Sprintf("While processing CAA for %s: error", domain))
}

// TestIsCAAValidParams tests that the IsCAAValid method rejects any requests
// which do not have the necessary parameters to do CAA Account and Method
// Binding checks.
func TestIsCAAValidParams(t *testing.T) {
	va, _ := setup(nil, "", nil, caaMockDNS{})

	// Calling IsCAAValid without a ValidationMethod should fail.
	_, err := va.IsCAAValid(ctx, &vapb.IsCAAValidRequest{
		Domain:       "present.com",
		AccountURIID: 12345,
	})
	test.AssertError(t, err, "calling IsCAAValid without a ValidationMethod")

	// Calling IsCAAValid with an invalid ValidationMethod should fail.
	_, err = va.IsCAAValid(ctx, &vapb.IsCAAValidRequest{
		Domain:           "present.com",
		ValidationMethod: "tls-sni-01",
		AccountURIID:     12345,
	})
	test.AssertError(t, err, "calling IsCAAValid with a bad ValidationMethod")

	// Calling IsCAAValid without an AccountURIID should fail.
	_, err = va.IsCAAValid(ctx, &vapb.IsCAAValidRequest{
		Domain:           "present.com",
		ValidationMethod: string(core.ChallengeTypeHTTP01),
	})
	test.AssertError(t, err, "calling IsCAAValid without an AccountURIID")
}

var errCAABrokenDNSClient = errors.New("dnsClient is broken")

// caaBrokenDNS implements the `dns.DNSClient` interface, but always returns
// errors.
type caaBrokenDNS struct{}

func (b caaBrokenDNS) LookupTXT(_ context.Context, hostname string) ([]string, bdns.ResolverAddrs, error) {
	return nil, bdns.ResolverAddrs{"caaBrokenDNS"}, errCAABrokenDNSClient
}

func (b caaBrokenDNS) LookupHost(_ context.Context, hostname string) ([]net.IP, bdns.ResolverAddrs, error) {
	return nil, bdns.ResolverAddrs{"caaBrokenDNS"}, errCAABrokenDNSClient
}

func (b caaBrokenDNS) LookupCAA(_ context.Context, domain string) ([]*dns.CAA, string, bdns.ResolverAddrs, error) {
	return nil, "", bdns.ResolverAddrs{"caaBrokenDNS"}, errCAABrokenDNSClient
}

func TestDisabledMultiCAARechecking(t *testing.T) {
	brokenRVA := setupRemote(nil, "broken", caaBrokenDNS{}, "", "")
<<<<<<< HEAD
	remoteVAs := []RemoteVA{
		{brokenRVA, "broken"},
		{brokenRVA, "broken"},
		{brokenRVA, "broken"},
	}
=======
	remoteVAs := []RemoteVA{{brokenRVA, "broken"}}
>>>>>>> 38a27d2c
	va, _ := setup(nil, "local", remoteVAs, nil)

	features.Set(features.Config{
		EnforceMultiCAA:     false,
		MultiCAAFullResults: false,
	})
	defer features.Reset()

	isValidRes, err := va.IsCAAValid(context.TODO(), &vapb.IsCAAValidRequest{
		Domain:           "present.com",
		ValidationMethod: string(core.ChallengeTypeDNS01),
		AccountURIID:     1,
	})
	test.AssertNotError(t, err, "Error during IsCAAValid")
	// The primary VA can successfully recheck the CAA record and is allowed to
	// issue for this domain. If `EnforceMultiCAA`` was enabled, the configured
	// remote VA with broken dns.Client would fail the check and return a
	// Problem, but that code path could never trigger.
	test.AssertBoxedNil(t, isValidRes.Problem, "IsCAAValid returned a problem, but should not have")
}

// caaHijackedDNS implements the `dns.DNSClient` interface with a set of useful
// test answers for CAA queries. It returns alternate CAA records than what
// caaMockDNS returns simulating either a BGP hijack or DNS records that have
// changed while queries were inflight.
type caaHijackedDNS struct{}

func (h caaHijackedDNS) LookupTXT(_ context.Context, hostname string) ([]string, bdns.ResolverAddrs, error) {
	return nil, bdns.ResolverAddrs{"caaHijackedDNS"}, nil
}

func (h caaHijackedDNS) LookupHost(_ context.Context, hostname string) ([]net.IP, bdns.ResolverAddrs, error) {
	ip := net.ParseIP("127.0.0.1")
	return []net.IP{ip}, bdns.ResolverAddrs{"caaHijackedDNS"}, nil
}
func (h caaHijackedDNS) LookupCAA(_ context.Context, domain string) ([]*dns.CAA, string, bdns.ResolverAddrs, error) {
	// These records are altered from their caaMockDNS counterparts. Use this to
	// tickle remoteValidationFailures.
	var results []*dns.CAA
	var record dns.CAA
	switch strings.TrimRight(domain, ".") {
	case "present.com", "present.servfail.com":
		record.Tag = "issue"
		record.Value = "other-ca.com"
		results = append(results, &record)
	case "present-dns-only.com":
		return results, "", bdns.ResolverAddrs{"caaHijackedDNS"}, fmt.Errorf("SERVFAIL")
	case "satisfiable-wildcard.com":
		record.Tag = "issuewild"
		record.Value = ";"
		results = append(results, &record)
		secondRecord := record
		secondRecord.Tag = "issue"
		secondRecord.Value = ";"
		results = append(results, &secondRecord)
	}
	var response string
	if len(results) > 0 {
		response = "foo"
	}
	return results, response, bdns.ResolverAddrs{"caaHijackedDNS"}, nil
}

func TestMultiCAARechecking(t *testing.T) {
	// The remote differential log order is non-deterministic, so let's use
	// the same UA for all applicable RVAs.
	const (
		localUA    = "local"
		remoteUA   = "remote"
		brokenUA   = "broken"
		hijackedUA = "hijacked"
	)
	remoteVA := setupRemote(nil, remoteUA, nil, "", "")
	brokenVA := setupRemote(nil, brokenUA, caaBrokenDNS{}, "", "")
	// Returns incorrect results
	hijackedVA := setupRemote(nil, hijackedUA, caaHijackedDNS{}, "", "")

	testCases := []struct {
		name                     string
		domains                  string
		remoteVAs                []RemoteVA
		expectedProbSubstring    string
		expectedProbType         probs.ProblemType
		expectedDiffLogSubstring string
		expectedLabels           prometheus.Labels
		localDNSClient           bdns.Client
	}{
		{
			name:           "all VAs functional, no CAA records",
			domains:        "present-dns-only.com",
			localDNSClient: caaMockDNS{},
			remoteVAs: []RemoteVA{
				{remoteVA, remoteUA},
				{remoteVA, remoteUA},
				{remoteVA, remoteUA},
			},
			expectedLabels: prometheus.Labels{
				"operation":      opCAA,
				"perspective":    allPerspectives,
				"challenge_type": string(core.ChallengeTypeDNS01),
				"problem_type":   "",
				"result":         pass,
			},
		},
		{
			name:                  "broken localVA, RVAs functional, no CAA records",
			domains:               "present-dns-only.com",
			localDNSClient:        caaBrokenDNS{},
			expectedProbSubstring: "While processing CAA for present-dns-only.com: dnsClient is broken",
			expectedProbType:      probs.DNSProblem,
			remoteVAs: []RemoteVA{
				{remoteVA, remoteUA},
				{remoteVA, remoteUA},
				{remoteVA, remoteUA},
			},
			expectedLabels: prometheus.Labels{
				"operation":      opCAA,
				"perspective":    allPerspectives,
				"challenge_type": string(core.ChallengeTypeDNS01),
				"problem_type":   string(probs.DNSProblem),
				"result":         fail,
			},
		},
		{
			name:                     "functional localVA, 1 broken RVA, no CAA records",
			domains:                  "present-dns-only.com",
<<<<<<< HEAD
=======
			localDNSClient:           caaMockDNS{},
			expectedDiffLogSubstring: `RemoteSuccesses":2,"RemoteFailures":[{"VAHostname":"broken","Problem":{"type":"dns","detail":"While processing CAA for`,
			remoteVAs: []RemoteVA{
				{brokenVA, brokenUA},
				{remoteVA, remoteUA},
				{remoteVA, remoteUA},
			},
			expectedLabels: prometheus.Labels{
				"operation":      opCAA,
				"perspective":    allPerspectives,
				"challenge_type": string(core.ChallengeTypeDNS01),
				"problem_type":   "",
				"result":         pass,
			},
		},
		{
			name:                     "functional localVA, 2 broken RVAs, no CAA records",
			domains:                  "present-dns-only.com",
			expectedProbSubstring:    "During secondary CAA checking: While processing CAA",
			expectedProbType:         probs.DNSProblem,
			expectedDiffLogSubstring: `RemoteSuccesses":1,"RemoteFailures":[{"VAHostname":"broken","Problem":{"type":"dns","detail":"While processing CAA for`,
>>>>>>> 38a27d2c
			localDNSClient:           caaMockDNS{},
			expectedDiffLogSubstring: `RemoteSuccesses":2,"RemoteFailures":[{"VAHostname":"broken","Problem":{"type":"dns","detail":"While processing CAA for`,
			remoteVAs: []RemoteVA{
				{brokenVA, brokenUA},
				{brokenVA, brokenUA},
				{remoteVA, remoteUA},
			},
			expectedLabels: prometheus.Labels{
				"operation":      opCAA,
				"perspective":    allPerspectives,
				"challenge_type": string(core.ChallengeTypeDNS01),
				"problem_type":   string(probs.DNSProblem),
				"result":         fail,
			},
		},
		{
			name:                     "functional localVA, 2 broken RVAs, no CAA records",
			domains:                  "present-dns-only.com",
			expectedProbSubstring:    "During secondary CAA checking: While processing CAA",
			expectedProbType:         probs.DNSProblem,
			expectedDiffLogSubstring: `RemoteSuccesses":1,"RemoteFailures":[{"VAHostname":"broken","Problem":{"type":"dns","detail":"While processing CAA for`,
			localDNSClient:           caaMockDNS{},
			remoteVAs: []RemoteVA{
				{brokenVA, brokenUA},
				{brokenVA, brokenUA},
				{remoteVA, remoteUA},
			},
		},
		{
			name:                     "functional localVA, all broken RVAs, no CAA records",
			domains:                  "present-dns-only.com",
			expectedProbSubstring:    "During secondary CAA checking: While processing CAA",
			expectedProbType:         probs.DNSProblem,
			expectedDiffLogSubstring: `RemoteSuccesses":0,"RemoteFailures":[{"VAHostname":"broken","Problem":{"type":"dns","detail":"While processing CAA for`,
			localDNSClient:           caaMockDNS{},
			remoteVAs: []RemoteVA{
				{brokenVA, brokenUA},
				{brokenVA, brokenUA},
				{brokenVA, brokenUA},
			},
			expectedLabels: prometheus.Labels{
				"operation":      opCAA,
				"perspective":    allPerspectives,
				"challenge_type": string(core.ChallengeTypeDNS01),
				"problem_type":   string(probs.DNSProblem),
				"result":         fail,
			},
		},
		{
			name:           "all VAs functional, CAA issue type present",
			domains:        "present.com",
			localDNSClient: caaMockDNS{},
			remoteVAs: []RemoteVA{
				{remoteVA, remoteUA},
				{remoteVA, remoteUA},
				{remoteVA, remoteUA},
			},
			expectedLabels: prometheus.Labels{
				"operation":      opCAA,
				"perspective":    allPerspectives,
				"challenge_type": string(core.ChallengeTypeDNS01),
				"problem_type":   "",
				"result":         pass,
			},
		},
		{
			name:                     "functional localVA, 1 broken RVA, CAA issue type present",
			domains:                  "present.com",
			expectedDiffLogSubstring: `RemoteSuccesses":2,"RemoteFailures":[{"VAHostname":"broken","Problem":{"type":"dns","detail":"While processing CAA for`,
			localDNSClient:           caaMockDNS{},
			remoteVAs: []RemoteVA{
				{brokenVA, brokenUA},
				{remoteVA, remoteUA},
				{remoteVA, remoteUA},
			},
			expectedLabels: prometheus.Labels{
				"operation":      opCAA,
				"perspective":    allPerspectives,
				"challenge_type": string(core.ChallengeTypeDNS01),
				"problem_type":   "",
				"result":         pass,
			},
		},
		{
			name:                     "functional localVA, 2 broken RVA, CAA issue type present",
			domains:                  "present.com",
			expectedProbSubstring:    "During secondary CAA checking: While processing CAA",
			expectedProbType:         probs.DNSProblem,
			expectedDiffLogSubstring: `RemoteSuccesses":1,"RemoteFailures":[{"VAHostname":"broken","Problem":{"type":"dns","detail":"While processing CAA for`,
			localDNSClient:           caaMockDNS{},
			remoteVAs: []RemoteVA{
				{brokenVA, brokenUA},
				{brokenVA, brokenUA},
				{remoteVA, remoteUA},
			},
			expectedLabels: prometheus.Labels{
				"operation":      opCAA,
				"perspective":    allPerspectives,
				"challenge_type": string(core.ChallengeTypeDNS01),
				"problem_type":   string(probs.DNSProblem),
				"result":         fail,
			},
		},
		{
			name:                     "functional localVA, 2 broken RVA, CAA issue type present",
			domains:                  "present.com",
			expectedProbSubstring:    "During secondary CAA checking: While processing CAA",
			expectedProbType:         probs.DNSProblem,
			expectedDiffLogSubstring: `RemoteSuccesses":1,"RemoteFailures":[{"VAHostname":"broken","Problem":{"type":"dns","detail":"While processing CAA for`,
			localDNSClient:           caaMockDNS{},
			remoteVAs: []RemoteVA{
				{brokenVA, brokenUA},
				{brokenVA, brokenUA},
				{remoteVA, remoteUA},
			},
		},
		{
			name:                     "functional localVA, all broken RVAs, CAA issue type present",
			domains:                  "present.com",
			expectedProbSubstring:    "During secondary CAA checking: While processing CAA",
			expectedProbType:         probs.DNSProblem,
			expectedDiffLogSubstring: `RemoteSuccesses":0,"RemoteFailures":[{"VAHostname":"broken","Problem":{"type":"dns","detail":"While processing CAA for`,
			localDNSClient:           caaMockDNS{},
			remoteVAs: []RemoteVA{
				{brokenVA, brokenUA},
				{brokenVA, brokenUA},
				{brokenVA, brokenUA},
			},
			expectedLabels: prometheus.Labels{
				"operation":      opCAA,
				"perspective":    allPerspectives,
				"challenge_type": string(core.ChallengeTypeDNS01),
				"problem_type":   string(probs.DNSProblem),
				"result":         fail,
			},
		},
		{
			// The localVA kicks off the background goroutines before doing its
			// own check. But if its own check fails, it doesn't wait for their
			// results.
			name:                  "all VAs functional, CAA issue type forbids issuance",
			domains:               "unsatisfiable.com",
			expectedProbSubstring: "CAA record for unsatisfiable.com prevents issuance",
			expectedProbType:      probs.CAAProblem,
			localDNSClient:        caaMockDNS{},
			remoteVAs: []RemoteVA{
				{remoteVA, remoteUA},
				{remoteVA, remoteUA},
				{remoteVA, remoteUA},
			},
		},
		{
			name:                     "1 hijacked RVA, CAA issue type present",
			domains:                  "present.com",
			expectedDiffLogSubstring: `RemoteSuccesses":2,"RemoteFailures":[{"VAHostname":"hijacked","Problem":{"type":"caa","detail":"While processing CAA for`,
			localDNSClient:           caaMockDNS{},
			remoteVAs: []RemoteVA{
				{hijackedVA, hijackedUA},
				{remoteVA, remoteUA},
				{remoteVA, remoteUA},
			},
		},
		{
			name:                     "2 hijacked RVAs, CAA issue type present",
			domains:                  "present.com",
			expectedProbSubstring:    "During secondary CAA checking: While processing CAA",
			expectedProbType:         probs.CAAProblem,
			expectedDiffLogSubstring: `RemoteSuccesses":1,"RemoteFailures":[{"VAHostname":"hijacked","Problem":{"type":"caa","detail":"While processing CAA for`,
			localDNSClient:           caaMockDNS{},
			remoteVAs: []RemoteVA{
				{hijackedVA, hijackedUA},
				{hijackedVA, hijackedUA},
				{remoteVA, remoteUA},
			},
		},
		{
			name:                     "3 hijacked RVAs, CAA issue type present",
			domains:                  "present.com",
			expectedProbSubstring:    "During secondary CAA checking: While processing CAA",
			expectedProbType:         probs.CAAProblem,
			expectedDiffLogSubstring: `RemoteSuccesses":0,"RemoteFailures":[{"VAHostname":"hijacked","Problem":{"type":"caa","detail":"While processing CAA for`,
			localDNSClient:           caaMockDNS{},
			remoteVAs: []RemoteVA{
				{hijackedVA, hijackedUA},
				{hijackedVA, hijackedUA},
				{hijackedVA, hijackedUA},
			},
		},
		{
			name:                     "1 hijacked RVA, CAA issuewild type present",
			domains:                  "satisfiable-wildcard.com",
			expectedDiffLogSubstring: `RemoteSuccesses":2,"RemoteFailures":[{"VAHostname":"hijacked","Problem":{"type":"caa","detail":"While processing CAA for`,
			localDNSClient:           caaMockDNS{},
			remoteVAs: []RemoteVA{
				{hijackedVA, hijackedUA},
				{remoteVA, remoteUA},
				{remoteVA, remoteUA},
			},
		},
		{
			name:                     "2 hijacked RVAs, CAA issuewild type present",
			domains:                  "satisfiable-wildcard.com",
			expectedProbSubstring:    "During secondary CAA checking: While processing CAA",
			expectedProbType:         probs.CAAProblem,
			expectedDiffLogSubstring: `RemoteSuccesses":1,"RemoteFailures":[{"VAHostname":"hijacked","Problem":{"type":"caa","detail":"While processing CAA for`,
			localDNSClient:           caaMockDNS{},
			remoteVAs: []RemoteVA{
				{hijackedVA, hijackedUA},
				{hijackedVA, hijackedUA},
				{remoteVA, remoteUA},
			},
		},
		{
			name:                     "3 hijacked RVAs, CAA issuewild type present",
			domains:                  "satisfiable-wildcard.com",
			expectedProbSubstring:    "During secondary CAA checking: While processing CAA",
			expectedProbType:         probs.CAAProblem,
			expectedDiffLogSubstring: `RemoteSuccesses":0,"RemoteFailures":[{"VAHostname":"hijacked","Problem":{"type":"caa","detail":"While processing CAA for`,
			localDNSClient:           caaMockDNS{},
			remoteVAs: []RemoteVA{
				{hijackedVA, hijackedUA},
				{hijackedVA, hijackedUA},
				{hijackedVA, hijackedUA},
			},
		},
		{
			name:                     "1 hijacked RVA, CAA issuewild type present, 1 failure allowed",
			domains:                  "satisfiable-wildcard.com",
			expectedDiffLogSubstring: `RemoteSuccesses":2,"RemoteFailures":[{"VAHostname":"hijacked","Problem":{"type":"caa","detail":"While processing CAA for`,
			localDNSClient:           caaMockDNS{},
			remoteVAs: []RemoteVA{
				{hijackedVA, hijackedUA},
				{remoteVA, remoteUA},
				{remoteVA, remoteUA},
			},
		},
		{
			name:                     "2 hijacked RVAs, CAA issuewild type present, 1 failure allowed",
			domains:                  "satisfiable-wildcard.com",
			expectedProbSubstring:    "During secondary CAA checking: While processing CAA",
			expectedProbType:         probs.CAAProblem,
			expectedDiffLogSubstring: `RemoteSuccesses":1,"RemoteFailures":[{"VAHostname":"hijacked","Problem":{"type":"caa","detail":"While processing CAA for`,
			localDNSClient:           caaMockDNS{},
			remoteVAs: []RemoteVA{
				{hijackedVA, hijackedUA},
				{hijackedVA, hijackedUA},
				{remoteVA, remoteUA},
			},
		},
		{
			name:                     "3 hijacked RVAs, CAA issuewild type present, 1 failure allowed",
			domains:                  "satisfiable-wildcard.com",
			expectedProbSubstring:    "During secondary CAA checking: While processing CAA",
			expectedProbType:         probs.CAAProblem,
			expectedDiffLogSubstring: `RemoteSuccesses":0,"RemoteFailures":[{"VAHostname":"hijacked","Problem":{"type":"caa","detail":"While processing CAA for`,
			localDNSClient:           caaMockDNS{},
			remoteVAs: []RemoteVA{
				{hijackedVA, hijackedUA},
				{hijackedVA, hijackedUA},
				{hijackedVA, hijackedUA},
			},
		},
	}

	for _, tc := range testCases {
		t.Run(tc.name, func(t *testing.T) {
			va, mockLog := setup(nil, localUA, tc.remoteVAs, tc.localDNSClient)
			defer mockLog.Clear()

			// MultiCAAFullResults: false is inherently flaky because of the
			// non-deterministic nature of concurrent goroutine returns. We,
			// boulder dev, made a decision to skip testing that path and
			// eventually make MultiCAAFullResults: true the default.
			features.Set(features.Config{
				EnforceMultiCAA:     true,
				MultiCAAFullResults: true,
			})
			defer features.Reset()

			isValidRes, err := va.IsCAAValid(context.TODO(), &vapb.IsCAAValidRequest{
				Domain:           tc.domains,
				ValidationMethod: string(core.ChallengeTypeDNS01),
				AccountURIID:     1,
			})
			test.AssertNotError(t, err, "Should not have errored, but did")

			if tc.expectedProbSubstring != "" {
				test.AssertNotNil(t, isValidRes.Problem, "IsCAAValidRequest returned nil problem, but should not have")
				test.AssertContains(t, isValidRes.Problem.Detail, tc.expectedProbSubstring)
			} else if isValidRes.Problem != nil {
				test.AssertBoxedNil(t, isValidRes.Problem, "IsCAAValidRequest returned a problem, but should not have")
			}

			if tc.expectedProbType != "" {
				test.AssertNotNil(t, isValidRes.Problem, "IsCAAValidRequest returned nil problem, but should not have")
				test.AssertEquals(t, string(tc.expectedProbType), isValidRes.Problem.ProblemType)
			}

			var invalidRVACount int
			for _, x := range va.remoteVAs {
				if x.Address == "broken" || x.Address == "hijacked" {
					invalidRVACount++
				}
			}

			gotRequestProbs := mockLog.GetAllMatching(".IsCAAValid returned problem: ")
			test.AssertEquals(t, len(gotRequestProbs), invalidRVACount)

			gotDifferential := mockLog.GetAllMatching("remoteVADifferentials JSON=.*")
			if features.Get().MultiCAAFullResults && tc.expectedDiffLogSubstring != "" {
				test.AssertEquals(t, len(gotDifferential), 1)
				test.AssertContains(t, gotDifferential[0], tc.expectedDiffLogSubstring)
			} else {
				test.AssertEquals(t, len(gotDifferential), 0)
			}

			gotAnyRemoteFailures := mockLog.GetAllMatching("CAA check failed due to remote failures:")
			if len(gotAnyRemoteFailures) >= 1 {
				// The primary VA only emits this line once.
				test.AssertEquals(t, len(gotAnyRemoteFailures), 1)
			} else {
				test.AssertEquals(t, len(gotAnyRemoteFailures), 0)
			}

			if tc.expectedLabels != nil {
				test.AssertMetricWithLabelsEquals(t, va.metrics.validationLatency, tc.expectedLabels, 1)
			}
		})
	}
}

func TestCAAFailure(t *testing.T) {
	hs := httpSrv(t, expectedToken)
	defer hs.Close()

	va, _ := setup(hs, "", nil, caaMockDNS{})

	err := va.checkCAA(ctx, dnsi("reserved.com"), &caaParams{1, core.ChallengeTypeHTTP01})
	if err == nil {
		t.Fatalf("Expected CAA rejection for reserved.com, got success")
	}
	test.AssertErrorIs(t, err, berrors.CAA)

	err = va.checkCAA(ctx, dnsi("example.gonetld"), &caaParams{1, core.ChallengeTypeHTTP01})
	if err == nil {
		t.Fatalf("Expected CAA rejection for gonetld, got success")
	}
	prob := detailedError(err)
	test.AssertEquals(t, prob.Type, probs.DNSProblem)
	test.AssertContains(t, prob.Error(), "NXDOMAIN")
}

func TestFilterCAA(t *testing.T) {
	testCases := []struct {
		name              string
		input             []*dns.CAA
		expectedIssueVals []string
		expectedWildVals  []string
		expectedCU        bool
	}{
		{
			name: "recognized non-critical",
			input: []*dns.CAA{
				{Tag: "issue", Value: "a"},
				{Tag: "issuewild", Value: "b"},
				{Tag: "iodef", Value: "c"},
				{Tag: "issuemail", Value: "c"},
			},
			expectedIssueVals: []string{"a"},
			expectedWildVals:  []string{"b"},
		},
		{
			name: "recognized critical",
			input: []*dns.CAA{
				{Tag: "issue", Value: "a", Flag: 128},
				{Tag: "issuewild", Value: "b", Flag: 128},
				{Tag: "iodef", Value: "c", Flag: 128},
				{Tag: "issuemail", Value: "c", Flag: 128},
			},
			expectedIssueVals: []string{"a"},
			expectedWildVals:  []string{"b"},
		},
		{
			name: "unrecognized non-critical",
			input: []*dns.CAA{
				{Tag: "unknown", Flag: 2},
			},
		},
		{
			name: "unrecognized critical",
			input: []*dns.CAA{
				{Tag: "unknown", Flag: 128},
			},
			expectedCU: true,
		},
		{
			name: "unrecognized improper critical",
			input: []*dns.CAA{
				{Tag: "unknown", Flag: 1},
			},
			expectedCU: true,
		},
		{
			name: "unrecognized very improper critical",
			input: []*dns.CAA{
				{Tag: "unknown", Flag: 9},
			},
			expectedCU: true,
		},
	}

	for _, tc := range testCases {
		t.Run(tc.name, func(t *testing.T) {
			issue, wild, cu := filterCAA(tc.input)
			for _, tag := range issue {
				test.AssertSliceContains(t, tc.expectedIssueVals, tag.Value)
			}
			for _, tag := range wild {
				test.AssertSliceContains(t, tc.expectedWildVals, tag.Value)
			}
			test.AssertEquals(t, tc.expectedCU, cu)
		})
	}
}

func TestSelectCAA(t *testing.T) {
	expected := dns.CAA{Tag: "issue", Value: "foo"}

	// An empty slice of caaResults should return nil, nil
	r := []caaResult{}
	s, err := selectCAA(r)
	test.Assert(t, s == nil, "set is not nil")
	test.AssertNotError(t, err, "error is not nil")

	// A slice of empty caaResults should return nil, "", nil
	r = []caaResult{
		{"", false, nil, nil, false, "", nil, nil},
		{"", false, nil, nil, false, "", nil, nil},
		{"", false, nil, nil, false, "", nil, nil},
	}
	s, err = selectCAA(r)
	test.Assert(t, s == nil, "set is not nil")
	test.AssertNotError(t, err, "error is not nil")

	// A slice of caaResults containing an error followed by a CAA
	// record should return the error
	r = []caaResult{
		{"foo.com", false, nil, nil, false, "", nil, errors.New("oops")},
		{"com", true, []*dns.CAA{&expected}, nil, false, "foo", nil, nil},
	}
	s, err = selectCAA(r)
	test.Assert(t, s == nil, "set is not nil")
	test.AssertError(t, err, "error is nil")
	test.AssertEquals(t, err.Error(), "oops")

	//  A slice of caaResults containing a good record that precedes an
	//  error, should return that good record, not the error
	r = []caaResult{
		{"foo.com", true, []*dns.CAA{&expected}, nil, false, "foo", nil, nil},
		{"com", false, nil, nil, false, "", nil, errors.New("")},
	}
	s, err = selectCAA(r)
	test.AssertEquals(t, len(s.issue), 1)
	test.Assert(t, s.issue[0] == &expected, "Incorrect record returned")
	test.AssertEquals(t, s.dig, "foo")
	test.Assert(t, err == nil, "error is not nil")

	// A slice of caaResults containing multiple CAA records should
	// return the first non-empty CAA record
	r = []caaResult{
		{"bar.foo.com", false, []*dns.CAA{}, []*dns.CAA{}, false, "", nil, nil},
		{"foo.com", true, []*dns.CAA{&expected}, nil, false, "foo", nil, nil},
		{"com", true, []*dns.CAA{&expected}, nil, false, "bar", nil, nil},
	}
	s, err = selectCAA(r)
	test.AssertEquals(t, len(s.issue), 1)
	test.Assert(t, s.issue[0] == &expected, "Incorrect record returned")
	test.AssertEquals(t, s.dig, "foo")
	test.AssertNotError(t, err, "expect nil error")
}

func TestAccountURIMatches(t *testing.T) {
	t.Parallel()
	tests := []struct {
		name     string
		params   []caaParameter
		prefixes []string
		id       int64
		want     bool
	}{
		{
			name:   "empty accounturi",
			params: nil,
			prefixes: []string{
				"https://acme-v01.api.letsencrypt.org/acme/reg/",
			},
			id:   123456,
			want: true,
		},
		{
			name:   "no accounturi in rr, but other parameters exist",
			params: []caaParameter{{tag: "validationmethods", val: "tls-alpn-01"}},
			prefixes: []string{
				"https://acme-v02.api.letsencrypt.org/acme/reg/",
			},
			id:   123456,
			want: true,
		},
		{
			name:   "non-uri accounturi",
			params: []caaParameter{{tag: "accounturi", val: "\\invalid 😎/123456"}},
			prefixes: []string{
				"\\invalid 😎",
			},
			id:   123456,
			want: false,
		},
		{
			name:   "simple match",
			params: []caaParameter{{tag: "accounturi", val: "https://acme-v01.api.letsencrypt.org/acme/reg/123456"}},
			prefixes: []string{
				"https://acme-v01.api.letsencrypt.org/acme/reg/",
			},
			id:   123456,
			want: true,
		},
		{
			name:   "simple match, but has a friend",
			params: []caaParameter{{tag: "validationmethods", val: "dns-01"}, {tag: "accounturi", val: "https://acme-v01.api.letsencrypt.org/acme/reg/123456"}},
			prefixes: []string{
				"https://acme-v01.api.letsencrypt.org/acme/reg/",
			},
			id:   123456,
			want: true,
		},
		{
			name:   "accountid mismatch",
			params: []caaParameter{{tag: "accounturi", val: "https://acme-v01.api.letsencrypt.org/acme/reg/123456"}},
			prefixes: []string{
				"https://acme-v01.api.letsencrypt.org/acme/reg/",
			},
			id:   123457,
			want: false,
		},
		{
			name:   "single parameter, no value",
			params: []caaParameter{{tag: "accounturi", val: ""}},
			prefixes: []string{
				"https://acme-v02.api.letsencrypt.org/acme/reg/",
			},
			id:   123456,
			want: false,
		},
		{
			name:   "multiple parameters, each with no value",
			params: []caaParameter{{tag: "accounturi", val: ""}, {tag: "accounturi", val: ""}},
			prefixes: []string{
				"https://acme-v02.api.letsencrypt.org/acme/reg/",
			},
			id:   123456,
			want: false,
		},
		{
			name:   "multiple parameters, one with no value",
			params: []caaParameter{{tag: "accounturi", val: ""}, {tag: "accounturi", val: "https://acme-v02.api.letsencrypt.org/acme/reg/123456"}},
			prefixes: []string{
				"https://acme-v02.api.letsencrypt.org/acme/reg/",
			},
			id:   123456,
			want: false,
		},
		{
			name:   "multiple parameters, each with an identical value",
			params: []caaParameter{{tag: "accounturi", val: "https://acme-v02.api.letsencrypt.org/acme/reg/123456"}, {tag: "accounturi", val: "https://acme-v02.api.letsencrypt.org/acme/reg/123456"}},
			prefixes: []string{
				"https://acme-v02.api.letsencrypt.org/acme/reg/",
			},
			id:   123456,
			want: false,
		},
		{
			name:   "multiple parameters, each with a different value",
			params: []caaParameter{{tag: "accounturi", val: "https://acme-v02.api.letsencrypt.org/acme/reg/69"}, {tag: "accounturi", val: "https://acme-v02.api.letsencrypt.org/acme/reg/420"}},
			prefixes: []string{
				"https://acme-v02.api.letsencrypt.org/acme/reg/",
			},
			id:   69,
			want: false,
		},
		{
			name:   "multiple prefixes, match first",
			params: []caaParameter{{tag: "accounturi", val: "https://acme-staging.api.letsencrypt.org/acme/reg/123456"}},
			prefixes: []string{
				"https://acme-staging.api.letsencrypt.org/acme/reg/",
				"https://acme-staging-v02.api.letsencrypt.org/acme/acct/",
			},
			id:   123456,
			want: true,
		},
		{
			name:   "multiple prefixes, match second",
			params: []caaParameter{{tag: "accounturi", val: "https://acme-v02.api.letsencrypt.org/acme/acct/123456"}},
			prefixes: []string{
				"https://acme-v01.api.letsencrypt.org/acme/reg/",
				"https://acme-v02.api.letsencrypt.org/acme/acct/",
			},
			id:   123456,
			want: true,
		},
		{
			name:   "multiple prefixes, match none",
			params: []caaParameter{{tag: "accounturi", val: "https://acme-v02.api.letsencrypt.org/acme/acct/123456"}},
			prefixes: []string{
				"https://acme-v01.api.letsencrypt.org/acme/acct/",
				"https://acme-v03.api.letsencrypt.org/acme/acct/",
			},
			id:   123456,
			want: false,
		},
		{
			name:   "three prefixes",
			params: []caaParameter{{tag: "accounturi", val: "https://acme-v02.api.letsencrypt.org/acme/acct/123456"}},
			prefixes: []string{
				"https://acme-v01.api.letsencrypt.org/acme/reg/",
				"https://acme-v02.api.letsencrypt.org/acme/acct/",
				"https://acme-v03.api.letsencrypt.org/acme/acct/",
			},
			id:   123456,
			want: true,
		},
		{
			name:   "multiple prefixes, wrong accountid",
			params: []caaParameter{{tag: "accounturi", val: "https://acme-v02.api.letsencrypt.org/acme/acct/123456"}},
			prefixes: []string{
				"https://acme-v01.api.letsencrypt.org/acme/reg/",
				"https://acme-v02.api.letsencrypt.org/acme/acct/",
			},
			id:   654321,
			want: false,
		},
	}

	for _, tc := range tests {
		t.Run(tc.name, func(t *testing.T) {
			t.Parallel()
			got := caaAccountURIMatches(tc.params, tc.prefixes, tc.id)
			test.AssertEquals(t, got, tc.want)
		})
	}
}

func TestValidationMethodMatches(t *testing.T) {
	t.Parallel()
	tests := []struct {
		name   string
		params []caaParameter
		method core.AcmeChallenge
		want   bool
	}{
		{
			name:   "empty validationmethods",
			params: nil,
			method: core.ChallengeTypeHTTP01,
			want:   true,
		},
		{
			name:   "no validationmethods in rr, but other parameters exist", // validationmethods is not mandatory
			params: []caaParameter{{tag: "accounturi", val: "ph1LwuzHere"}},
			method: core.ChallengeTypeHTTP01,
			want:   true,
		},
		{
			name:   "no value",
			params: []caaParameter{{tag: "validationmethods", val: ""}}, // equivalent to forbidding issuance
			method: core.ChallengeTypeHTTP01,
			want:   false,
		},
		{
			name:   "only comma",
			params: []caaParameter{{tag: "validationmethods", val: ","}},
			method: core.ChallengeTypeHTTP01,
			want:   false,
		},
		{
			name:   "malformed method",
			params: []caaParameter{{tag: "validationmethods", val: "howdy !"}},
			method: core.ChallengeTypeHTTP01,
			want:   false,
		},
		{
			name:   "invalid method",
			params: []caaParameter{{tag: "validationmethods", val: "tls-sni-01"}},
			method: core.ChallengeTypeHTTP01,
			want:   false,
		},
		{
			name:   "simple match",
			params: []caaParameter{{tag: "validationmethods", val: "http-01"}},
			method: core.ChallengeTypeHTTP01,
			want:   true,
		},
		{
			name:   "simple match, but has a friend",
			params: []caaParameter{{tag: "accounturi", val: "https://example.org"}, {tag: "validationmethods", val: "http-01"}},
			method: core.ChallengeTypeHTTP01,
			want:   true,
		},
		{
			name:   "multiple validationmethods, each with no value",
			params: []caaParameter{{tag: "validationmethods", val: ""}, {tag: "validationmethods", val: ""}},
			method: core.ChallengeTypeHTTP01,
			want:   false,
		},
		{
			name:   "multiple validationmethods, one with no value",
			params: []caaParameter{{tag: "validationmethods", val: ""}, {tag: "validationmethods", val: "http-01"}},
			method: core.ChallengeTypeHTTP01,
			want:   false,
		},
		{
			name:   "multiple validationmethods, each with an identical value",
			params: []caaParameter{{tag: "validationmethods", val: "http-01"}, {tag: "validationmethods", val: "http-01"}},
			method: core.ChallengeTypeHTTP01,
			want:   false,
		},
		{
			name:   "multiple validationmethods, each with a different value",
			params: []caaParameter{{tag: "validationmethods", val: "http-01"}, {tag: "validationmethods", val: "dns-01"}},
			method: core.ChallengeTypeHTTP01,
			want:   false,
		},
		{
			name:   "simple mismatch",
			params: []caaParameter{{tag: "validationmethods", val: "dns-01"}},
			method: core.ChallengeTypeHTTP01,
			want:   false,
		},
		{
			name:   "multiple choices, match first",
			params: []caaParameter{{tag: "validationmethods", val: "http-01,dns-01"}},
			method: core.ChallengeTypeHTTP01,
			want:   true,
		},
		{
			name:   "multiple choices, match second",
			params: []caaParameter{{tag: "validationmethods", val: "http-01,dns-01"}},
			method: core.ChallengeTypeDNS01,
			want:   true,
		},
		{
			name:   "multiple choices, match none",
			params: []caaParameter{{tag: "validationmethods", val: "http-01,dns-01"}},
			method: core.ChallengeTypeTLSALPN01,
			want:   false,
		},
	}

	for _, tc := range tests {
		t.Run(tc.name, func(t *testing.T) {
			t.Parallel()
			got := caaValidationMethodMatches(tc.params, tc.method)
			test.AssertEquals(t, got, tc.want)
		})
	}
}

func TestExtractIssuerDomainAndParameters(t *testing.T) {
	t.Parallel()
	tests := []struct {
		name            string
		value           string
		wantDomain      string
		wantParameters  []caaParameter
		expectErrSubstr string
	}{
		{
			name:            "empty record is valid",
			value:           "",
			wantDomain:      "",
			wantParameters:  nil,
			expectErrSubstr: "",
		},
		{
			name:            "only semicolon is valid",
			value:           ";",
			wantDomain:      "",
			wantParameters:  nil,
			expectErrSubstr: "",
		},
		{
			name:            "only semicolon and whitespace is valid",
			value:           " ; ",
			wantDomain:      "",
			wantParameters:  nil,
			expectErrSubstr: "",
		},
		{
			name:            "only domain is valid",
			value:           "letsencrypt.org",
			wantDomain:      "letsencrypt.org",
			wantParameters:  nil,
			expectErrSubstr: "",
		},
		{
			name:            "only domain with trailing semicolon is valid",
			value:           "letsencrypt.org;",
			wantDomain:      "letsencrypt.org",
			wantParameters:  nil,
			expectErrSubstr: "",
		},
		{
			name:            "only domain with semicolon and trailing whitespace is valid",
			value:           "letsencrypt.org;   ",
			wantDomain:      "letsencrypt.org",
			wantParameters:  nil,
			expectErrSubstr: "",
		},
		{
			name:            "domain with params and whitespace is valid",
			value:           "  letsencrypt.org	;foo=bar;baz=bar",
			wantDomain:      "letsencrypt.org",
			wantParameters:  []caaParameter{{tag: "foo", val: "bar"}, {tag: "baz", val: "bar"}},
			expectErrSubstr: "",
		},
		{
			name:            "domain with params and different whitespace is valid",
			value:           "	letsencrypt.org ;foo=bar;baz=bar",
			wantDomain:      "letsencrypt.org",
			wantParameters:  []caaParameter{{tag: "foo", val: "bar"}, {tag: "baz", val: "bar"}},
			expectErrSubstr: "",
		},
		{
			name:            "empty params are valid",
			value:           "letsencrypt.org; foo=; baz =	bar",
			wantDomain:      "letsencrypt.org",
			wantParameters:  []caaParameter{{tag: "foo", val: ""}, {tag: "baz", val: "bar"}},
			expectErrSubstr: "",
		},
		{
			name:            "whitespace around params is valid",
			value:           "letsencrypt.org; foo=	; baz =	bar",
			wantDomain:      "letsencrypt.org",
			wantParameters:  []caaParameter{{tag: "foo", val: ""}, {tag: "baz", val: "bar"}},
			expectErrSubstr: "",
		},
		{
			name:            "comma-separated param values are valid",
			value:           "letsencrypt.org; foo=b1,b2,b3	; baz =		a=b	",
			wantDomain:      "letsencrypt.org",
			wantParameters:  []caaParameter{{tag: "foo", val: "b1,b2,b3"}, {tag: "baz", val: "a=b"}},
			expectErrSubstr: "",
		},
		{
			name:            "duplicate tags are valid",
			value:           "letsencrypt.org; foo=b1,b2,b3	; foo= b1,b2,b3	",
			wantDomain:      "letsencrypt.org",
			wantParameters:  []caaParameter{{tag: "foo", val: "b1,b2,b3"}, {tag: "foo", val: "b1,b2,b3"}},
			expectErrSubstr: "",
		},
		{
			name:            "spaces in param values are invalid",
			value:           "letsencrypt.org; foo=b1,b2,b3	; baz =		a = b	",
			expectErrSubstr: "value contains disallowed character",
		},
		{
			name:            "spaces in param values are still invalid",
			value:           "letsencrypt.org; foo=b1,b2,b3	; baz=a=	b",
			expectErrSubstr: "value contains disallowed character",
		},
		{
			name:            "param without equals sign is invalid",
			value:           "letsencrypt.org; foo=b1,b2,b3	; baz =		a;b	",
			expectErrSubstr: "parameter not formatted as tag=value",
		},
		{
			name:            "hyphens in param values are valid",
			value:           "letsencrypt.org; 1=2; baz=a-b",
			wantDomain:      "letsencrypt.org",
			wantParameters:  []caaParameter{{tag: "1", val: "2"}, {tag: "baz", val: "a-b"}},
			expectErrSubstr: "",
		},
		{
			name:            "underscores in param tags are invalid",
			value:           "letsencrypt.org; a_b=123",
			expectErrSubstr: "tag contains disallowed character",
		},
		{
			name:            "multiple spaces in param values are extra invalid",
			value:           "letsencrypt.org; ab=1 2 3",
			expectErrSubstr: "value contains disallowed character",
		},
		{
			name:            "hyphens in param tags are invalid",
			value:           "letsencrypt.org; 1=2; a-b=c",
			expectErrSubstr: "tag contains disallowed character",
		},
		{
			name:            "high codepoints in params are invalid",
			value:           "letsencrypt.org; foo=a\u2615b",
			expectErrSubstr: "value contains disallowed character",
		},
		{
			name:            "missing semicolons between params are invalid",
			value:           "letsencrypt.org; foo=b1,b2,b3 baz=a",
			expectErrSubstr: "value contains disallowed character",
		},
	}
	for _, tc := range tests {
		t.Run(tc.name, func(t *testing.T) {
			t.Parallel()
			gotDomain, gotParameters, gotErr := parseCAARecord(&dns.CAA{Value: tc.value})

			if tc.expectErrSubstr == "" {
				test.AssertNotError(t, gotErr, "")
			} else {
				test.AssertError(t, gotErr, "")
				test.AssertContains(t, gotErr.Error(), tc.expectErrSubstr)
			}

			if tc.wantDomain != "" {
				test.AssertEquals(t, gotDomain, tc.wantDomain)
			}

			if tc.wantParameters != nil {
				test.AssertDeepEquals(t, gotParameters, tc.wantParameters)
			}
		})
	}
}<|MERGE_RESOLUTION|>--- conflicted
+++ resolved
@@ -591,15 +591,11 @@
 
 func TestDisabledMultiCAARechecking(t *testing.T) {
 	brokenRVA := setupRemote(nil, "broken", caaBrokenDNS{}, "", "")
-<<<<<<< HEAD
 	remoteVAs := []RemoteVA{
 		{brokenRVA, "broken"},
 		{brokenRVA, "broken"},
 		{brokenRVA, "broken"},
 	}
-=======
-	remoteVAs := []RemoteVA{{brokenRVA, "broken"}}
->>>>>>> 38a27d2c
 	va, _ := setup(nil, "local", remoteVAs, nil)
 
 	features.Set(features.Config{
@@ -726,8 +722,6 @@
 		{
 			name:                     "functional localVA, 1 broken RVA, no CAA records",
 			domains:                  "present-dns-only.com",
-<<<<<<< HEAD
-=======
 			localDNSClient:           caaMockDNS{},
 			expectedDiffLogSubstring: `RemoteSuccesses":2,"RemoteFailures":[{"VAHostname":"broken","Problem":{"type":"dns","detail":"While processing CAA for`,
 			remoteVAs: []RemoteVA{
@@ -749,9 +743,7 @@
 			expectedProbSubstring:    "During secondary CAA checking: While processing CAA",
 			expectedProbType:         probs.DNSProblem,
 			expectedDiffLogSubstring: `RemoteSuccesses":1,"RemoteFailures":[{"VAHostname":"broken","Problem":{"type":"dns","detail":"While processing CAA for`,
->>>>>>> 38a27d2c
 			localDNSClient:           caaMockDNS{},
-			expectedDiffLogSubstring: `RemoteSuccesses":2,"RemoteFailures":[{"VAHostname":"broken","Problem":{"type":"dns","detail":"While processing CAA for`,
 			remoteVAs: []RemoteVA{
 				{brokenVA, brokenUA},
 				{brokenVA, brokenUA},
@@ -766,19 +758,6 @@
 			},
 		},
 		{
-			name:                     "functional localVA, 2 broken RVAs, no CAA records",
-			domains:                  "present-dns-only.com",
-			expectedProbSubstring:    "During secondary CAA checking: While processing CAA",
-			expectedProbType:         probs.DNSProblem,
-			expectedDiffLogSubstring: `RemoteSuccesses":1,"RemoteFailures":[{"VAHostname":"broken","Problem":{"type":"dns","detail":"While processing CAA for`,
-			localDNSClient:           caaMockDNS{},
-			remoteVAs: []RemoteVA{
-				{brokenVA, brokenUA},
-				{brokenVA, brokenUA},
-				{remoteVA, remoteUA},
-			},
-		},
-		{
 			name:                     "functional localVA, all broken RVAs, no CAA records",
 			domains:                  "present-dns-only.com",
 			expectedProbSubstring:    "During secondary CAA checking: While processing CAA",
@@ -851,19 +830,6 @@
 				"challenge_type": string(core.ChallengeTypeDNS01),
 				"problem_type":   string(probs.DNSProblem),
 				"result":         fail,
-			},
-		},
-		{
-			name:                     "functional localVA, 2 broken RVA, CAA issue type present",
-			domains:                  "present.com",
-			expectedProbSubstring:    "During secondary CAA checking: While processing CAA",
-			expectedProbType:         probs.DNSProblem,
-			expectedDiffLogSubstring: `RemoteSuccesses":1,"RemoteFailures":[{"VAHostname":"broken","Problem":{"type":"dns","detail":"While processing CAA for`,
-			localDNSClient:           caaMockDNS{},
-			remoteVAs: []RemoteVA{
-				{brokenVA, brokenUA},
-				{brokenVA, brokenUA},
-				{remoteVA, remoteUA},
 			},
 		},
 		{
