--- conflicted
+++ resolved
@@ -471,11 +471,7 @@
 		Name            string
 		Domain          string
 		AccountURIID    int64
-<<<<<<< HEAD
-		ChallengeType   string
-=======
 		ChallengeType   core.AcmeChallenge
->>>>>>> a2f29d2c
 		ExpectedLogline string
 	}{
 		{
@@ -537,10 +533,9 @@
 			mockLog := va.log.(*blog.Mock)
 			mockLog.Clear()
 
-			validationMethod := string(tc.ChallengeType)
 			params := &caaParams{
-				accountURIID:     &tc.AccountURIID,
-				validationMethod: &validationMethod,
+				accountURIID:     tc.AccountURIID,
+				validationMethod: string(tc.ChallengeType),
 			}
 			_ = va.checkCAA(ctx, identifier.ACMEIdentifier{Type: identifier.DNS, Value: tc.Domain}, params)
 
