package va

import (
	"context"
	"errors"
	"fmt"
	"net"
	"strings"
	"testing"

	"github.com/miekg/dns"

	"github.com/letsencrypt/boulder/core"
	"github.com/letsencrypt/boulder/features"
	"github.com/letsencrypt/boulder/probs"
	"github.com/letsencrypt/boulder/test"

	blog "github.com/letsencrypt/boulder/log"
	vapb "github.com/letsencrypt/boulder/va/proto"
)

// caaMockDNS implements the `dns.DNSClient` interface with a set of useful test
// answers for CAA queries.
type caaMockDNS struct{}

func (mock caaMockDNS) LookupTXT(_ context.Context, hostname string) ([]string, []string, error) {
	return nil, nil, nil
}

func (mock caaMockDNS) LookupHost(_ context.Context, hostname string) ([]net.IP, error) {
	ip := net.ParseIP("127.0.0.1")
	return []net.IP{ip}, nil
}

func (mock caaMockDNS) LookupMX(_ context.Context, domain string) ([]string, error) {
	return nil, nil
}

func (mock caaMockDNS) LookupCAA(_ context.Context, domain string) ([]*dns.CAA, error) {
	var results []*dns.CAA
	var record dns.CAA
	switch strings.TrimRight(domain, ".") {
	case "caa-timeout.com":
		return nil, fmt.Errorf("error")
	case "reserved.com":
		record.Tag = "issue"
		record.Value = "ca.com"
		results = append(results, &record)
	case "mixedcase.com":
		record.Tag = "iSsUe"
		record.Value = "ca.com"
		results = append(results, &record)
	case "critical.com":
		record.Flag = 1
		record.Tag = "issue"
		record.Value = "ca.com"
		results = append(results, &record)
	case "present.com", "present.servfail.com":
		record.Tag = "issue"
		record.Value = "letsencrypt.org"
		results = append(results, &record)
	case "com":
		// com has no CAA records.
		return nil, nil
	case "servfail.com", "servfail.present.com":
		return results, fmt.Errorf("SERVFAIL")
	case "multi-crit-present.com":
		record.Flag = 1
		record.Tag = "issue"
		record.Value = "ca.com"
		results = append(results, &record)
		secondRecord := record
		secondRecord.Value = "letsencrypt.org"
		results = append(results, &secondRecord)
	case "unknown-critical.com":
		record.Flag = 128
		record.Tag = "foo"
		record.Value = "bar"
		results = append(results, &record)
	case "unknown-critical2.com":
		record.Flag = 1
		record.Tag = "foo"
		record.Value = "bar"
		results = append(results, &record)
	case "unknown-noncritical.com":
		record.Flag = 0x7E // all bits we don't treat as meaning "critical"
		record.Tag = "foo"
		record.Value = "bar"
		results = append(results, &record)
	case "present-with-parameter.com":
		record.Tag = "issue"
		record.Value = "  letsencrypt.org  ;foo=bar;baz=bar"
		results = append(results, &record)
	case "present-dns-only.com":
		record.Tag = "issue"
		record.Value = "letsencrypt.org; validation-methods=dns-01"
		results = append(results, &record)
	case "present-http-only.com":
		record.Tag = "issue"
		record.Value = "letsencrypt.org; validation-methods=http-01"
		results = append(results, &record)
	case "present-http-or-dns.com":
		record.Tag = "issue"
		record.Value = "letsencrypt.org; validation-methods=http-01,dns-01"
		results = append(results, &record)
	case "unsatisfiable.com":
		record.Tag = "issue"
		record.Value = ";"
		results = append(results, &record)
	case "unsatisfiable-wildcard.com":
		// Forbidden issuance - issuewild doesn't contain LE
		record.Tag = "issuewild"
		record.Value = ";"
		results = append(results, &record)
	case "unsatisfiable-wildcard-override.com":
		// Forbidden issuance - issue allows LE, issuewild overrides and does not
		record.Tag = "issue"
		record.Value = "letsencrypt.org"
		results = append(results, &record)
		secondRecord := record
		secondRecord.Tag = "issuewild"
		secondRecord.Value = "ca.com"
		results = append(results, &secondRecord)
	case "satisfiable-wildcard-override.com":
		// Ok issuance - issue doesn't allow LE, issuewild overrides and does
		record.Tag = "issue"
		record.Value = "ca.com"
		results = append(results, &record)
		secondRecord := record
		secondRecord.Tag = "issuewild"
		secondRecord.Value = "letsencrypt.org"
		results = append(results, &secondRecord)
	case "satisfiable-multi-wildcard.com":
		// Ok issuance - first issuewild doesn't permit LE but second does
		record.Tag = "issuewild"
		record.Value = "ca.com"
		results = append(results, &record)
		secondRecord := record
		secondRecord.Tag = "issuewild"
		secondRecord.Value = "letsencrypt.org"
		results = append(results, &secondRecord)
	case "satisfiable-wildcard.com":
		// Ok issuance - issuewild allows LE
		record.Tag = "issuewild"
		record.Value = "letsencrypt.org"
		results = append(results, &record)
	}
	return results, nil
}

func TestCAATimeout(t *testing.T) {
	va, _ := setup(nil, 0)
	va.dnsClient = caaMockDNS{}
	err := va.checkCAA(ctx, core.AcmeIdentifier{Type: core.IdentifierDNS, Value: "caa-timeout.com"}, nil)
	if err.Type != probs.DNSProblem {
		t.Errorf("Expected timeout error type %s, got %s", probs.DNSProblem, err.Type)
	}
	expected := "error"
	if err.Detail != expected {
		t.Errorf("checkCAA: got %#v, expected %#v", err.Detail, expected)
	}
}

func TestCAAChecking(t *testing.T) {
	if err := features.Set(map[string]bool{"CAAValidationMethods": true}); err != nil {
		t.Fatalf("Failed to enable feature: %v", err)
	}
	defer features.Reset()

	testCases := []struct {
		Name    string
		Domain  string
		Present bool
		Valid   bool
	}{
		{
			Name:    "Bad (Reserved)",
			Domain:  "reserved.com",
			Present: true,
			Valid:   false,
		},
		{
			Name:    "Bad (Reserved, Mixed case Issue)",
			Domain:  "mixedcase.com",
			Present: true,
			Valid:   false,
		},
		{
			Name:    "Bad (Critical)",
			Domain:  "critical.com",
			Present: true,
			Valid:   false,
		},
		{
			Name:    "Bad (NX Critical)",
			Domain:  "nx.critical.com",
			Present: true,
			Valid:   false,
		},
		{
			Name:    "Good (absent)",
			Domain:  "absent.com",
			Present: false,
			Valid:   true,
		},
		{
			Name:    "Good (Example.co.uk, absent)",
			Domain:  "example.co.uk",
			Present: false,
			Valid:   true,
		},
		{
			Name:    "Good (present and valid)",
			Domain:  "present.com",
			Present: true,
			Valid:   true,
		},
		{
			Name:    "Good (Present w/ servfail exception?)",
			Domain:  "present.servfail.com",
			Present: true,
			Valid:   true,
		},
		{
			Name:    "Good (multiple critical, one matching)",
			Domain:  "multi-crit-present.com",
			Present: true,
			Valid:   true,
		},
		{
			Name:    "Bad (unknown critical)",
			Domain:  "unknown-critical.com",
			Present: true,
			Valid:   false,
		},
		{
			Name:    "Bad (unknown critical 2)",
			Domain:  "unknown-critical2.com",
			Present: true,
			Valid:   false,
		},
		{
			Name:    "Good (unknown non-critical, no issue/issuewild)",
			Domain:  "unknown-noncritical.com",
			Present: true,
			Valid:   true,
		},
		{
			Name:    "Good (issue rec with unknown params)",
			Domain:  "present-with-parameter.com",
			Present: true,
			Valid:   true,
		},
		{
			Name:    "Bad (restricts to dns-01, but tested with http-01)",
			Domain:  "present-dns-only.com",
			Present: true,
			Valid:   false,
		},
		{
			Name:    "Good (restricts to http-01, tested with http-01)",
			Domain:  "present-http-only.com",
			Present: true,
			Valid:   true,
		},
		{
			Name:    "Good (restricts to http-01 or dns-01, tested with http-01)",
			Domain:  "present-http-or-dns.com",
			Present: true,
			Valid:   true,
		},
		{
			Name:    "Bad (unsatisfiable issue record)",
			Domain:  "unsatisfiable.com",
			Present: true,
			Valid:   false,
		},
		{
			Name:    "Bad (unsatisfiable issue, wildcard)",
			Domain:  "*.unsatisfiable.com",
			Present: true,
			Valid:   false,
		},
		{
			Name:    "Bad (unsatisfiable wildcard)",
			Domain:  "*.unsatisfiable-wildcard.com",
			Present: true,
			Valid:   false,
		},
		{
			Name:    "Bad (unsatisfiable wildcard override)",
			Domain:  "*.unsatisfiable-wildcard-override.com",
			Present: true,
			Valid:   false,
		},
		{
			Name:    "Good (satisfiable wildcard)",
			Domain:  "*.satisfiable-wildcard.com",
			Present: true,
			Valid:   true,
		},
		{
			Name:    "Good (multiple issuewild, one satisfiable)",
			Domain:  "*.satisfiable-multi-wildcard.com",
			Present: true,
			Valid:   true,
		},
		{
			Name:    "Good (satisfiable wildcard override)",
			Domain:  "*.satisfiable-wildcard-override.com",
			Present: true,
			Valid:   true,
		},
	}

	method := "http-01"

	va, _ := setup(nil, 0)
	va.dnsClient = caaMockDNS{}
	for _, caaTest := range testCases {
		mockLog := va.log.(*blog.Mock)
		mockLog.Clear()
		t.Run(caaTest.Name, func(t *testing.T) {
<<<<<<< HEAD
			present, valid, err := va.checkCAARecords(ctx, core.AcmeIdentifier{Type: "dns", Value: caaTest.Domain}, &method)
=======
			present, valid, _, err := va.checkCAARecords(ctx, core.AcmeIdentifier{Type: "dns", Value: caaTest.Domain})
>>>>>>> e78a7bdb
			if err != nil {
				t.Errorf("checkCAARecords error for %s: %s", caaTest.Domain, err)
			}
			if present != caaTest.Present {
				t.Errorf("checkCAARecords presence mismatch for %s: got %t expected %t", caaTest.Domain, present, caaTest.Present)
			}
			if valid != caaTest.Valid {
				t.Errorf("checkCAARecords validity mismatch for %s: got %t expected %t", caaTest.Domain, valid, caaTest.Valid)
			}
		})
	}

<<<<<<< HEAD
	// After resetting CAAValidationMethods, present-dns-only.com should be valid even with http-01
	features.Reset()
	present, valid, err := va.checkCAARecords(ctx, core.AcmeIdentifier{Type: "dns", Value: "present-dns-only.com"}, &method)
	test.AssertNotError(t, err, "present-dns-only.com")
	test.Assert(t, present, "Present should be true")
	test.Assert(t, valid, "Valid should be true")

	// challengeType nil should be valid, too
	present, valid, err = va.checkCAARecords(ctx, core.AcmeIdentifier{Type: "dns", Value: "present-dns-only.com"}, nil)
	test.AssertNotError(t, err, "present-dns-only.com")
	test.Assert(t, present, "Present should be true")
	test.Assert(t, valid, "Valid should be true")

	present, valid, err = va.checkCAARecords(ctx, core.AcmeIdentifier{Type: "dns", Value: "servfail.com"}, nil)
=======
	present, valid, _, err := va.checkCAARecords(ctx, core.AcmeIdentifier{Type: "dns", Value: "servfail.com"})
>>>>>>> e78a7bdb
	test.AssertError(t, err, "servfail.com")
	test.Assert(t, !present, "Present should be false")
	test.Assert(t, !valid, "Valid should be false")

<<<<<<< HEAD
	_, _, err = va.checkCAARecords(ctx, core.AcmeIdentifier{Type: "dns", Value: "servfail.com"}, nil)
=======
	_, _, _, err = va.checkCAARecords(ctx, core.AcmeIdentifier{Type: "dns", Value: "servfail.com"})
>>>>>>> e78a7bdb
	if err == nil {
		t.Errorf("Should have returned error on CAA lookup, but did not: %s", "servfail.com")
	}

<<<<<<< HEAD
	present, valid, err = va.checkCAARecords(ctx, core.AcmeIdentifier{Type: "dns", Value: "servfail.present.com"}, nil)
=======
	present, valid, _, err = va.checkCAARecords(ctx, core.AcmeIdentifier{Type: "dns", Value: "servfail.present.com"})
>>>>>>> e78a7bdb
	test.AssertError(t, err, "servfail.present.com")
	test.Assert(t, !present, "Present should be false")
	test.Assert(t, !valid, "Valid should be false")

<<<<<<< HEAD
	_, _, err = va.checkCAARecords(ctx, core.AcmeIdentifier{Type: "dns", Value: "servfail.present.com"}, nil)
=======
	_, _, _, err = va.checkCAARecords(ctx, core.AcmeIdentifier{Type: "dns", Value: "servfail.present.com"})
>>>>>>> e78a7bdb
	if err == nil {
		t.Errorf("Should have returned error on CAA lookup, but did not: %s", "servfail.present.com")
	}
}

func TestCAALogging(t *testing.T) {
	va, _ := setup(nil, 0)
	va.dnsClient = caaMockDNS{}

	testCases := []struct {
		Name            string
		Domain          string
		ExpectedLogline string
	}{
		{
			Domain:          "reserved.com",
			ExpectedLogline: "INFO: [AUDIT] Checked CAA records for reserved.com, [Present: true, Valid for issuance: false] Records=[{\"Hdr\":{\"Name\":\"\",\"Rrtype\":0,\"Class\":0,\"Ttl\":0,\"Rdlength\":0},\"Flag\":0,\"Tag\":\"issue\",\"Value\":\"ca.com\"}]",
		},
		{
			Domain:          "mixedcase.com",
			ExpectedLogline: "INFO: [AUDIT] Checked CAA records for mixedcase.com, [Present: true, Valid for issuance: false] Records=[{\"Hdr\":{\"Name\":\"\",\"Rrtype\":0,\"Class\":0,\"Ttl\":0,\"Rdlength\":0},\"Flag\":0,\"Tag\":\"iSsUe\",\"Value\":\"ca.com\"}]",
		},
		{
			Domain:          "critical.com",
			ExpectedLogline: "INFO: [AUDIT] Checked CAA records for critical.com, [Present: true, Valid for issuance: false] Records=[{\"Hdr\":{\"Name\":\"\",\"Rrtype\":0,\"Class\":0,\"Ttl\":0,\"Rdlength\":0},\"Flag\":1,\"Tag\":\"issue\",\"Value\":\"ca.com\"}]",
		},
		{
			Domain:          "present.com",
			ExpectedLogline: "INFO: [AUDIT] Checked CAA records for present.com, [Present: true, Valid for issuance: true] Records=[{\"Hdr\":{\"Name\":\"\",\"Rrtype\":0,\"Class\":0,\"Ttl\":0,\"Rdlength\":0},\"Flag\":0,\"Tag\":\"issue\",\"Value\":\"letsencrypt.org\"}]",
		},
		{
			Domain:          "multi-crit-present.com",
			ExpectedLogline: "INFO: [AUDIT] Checked CAA records for multi-crit-present.com, [Present: true, Valid for issuance: true] Records=[{\"Hdr\":{\"Name\":\"\",\"Rrtype\":0,\"Class\":0,\"Ttl\":0,\"Rdlength\":0},\"Flag\":1,\"Tag\":\"issue\",\"Value\":\"ca.com\"},{\"Hdr\":{\"Name\":\"\",\"Rrtype\":0,\"Class\":0,\"Ttl\":0,\"Rdlength\":0},\"Flag\":1,\"Tag\":\"issue\",\"Value\":\"letsencrypt.org\"}]",
		},
		{
			Domain:          "present-with-parameter.com",
			ExpectedLogline: "INFO: [AUDIT] Checked CAA records for present-with-parameter.com, [Present: true, Valid for issuance: true] Records=[{\"Hdr\":{\"Name\":\"\",\"Rrtype\":0,\"Class\":0,\"Ttl\":0,\"Rdlength\":0},\"Flag\":0,\"Tag\":\"issue\",\"Value\":\"  letsencrypt.org  ;foo=bar;baz=bar\"}]",
		},
		{
			Domain:          "satisfiable-wildcard-override.com",
			ExpectedLogline: "INFO: [AUDIT] Checked CAA records for satisfiable-wildcard-override.com, [Present: true, Valid for issuance: false] Records=[{\"Hdr\":{\"Name\":\"\",\"Rrtype\":0,\"Class\":0,\"Ttl\":0,\"Rdlength\":0},\"Flag\":0,\"Tag\":\"issue\",\"Value\":\"ca.com\"},{\"Hdr\":{\"Name\":\"\",\"Rrtype\":0,\"Class\":0,\"Ttl\":0,\"Rdlength\":0},\"Flag\":0,\"Tag\":\"issuewild\",\"Value\":\"letsencrypt.org\"}]",
		},
	}

	for _, tc := range testCases {
		t.Run(tc.Domain, func(t *testing.T) {
			mockLog := va.log.(*blog.Mock)
			mockLog.Clear()

			_ = va.checkCAA(ctx, core.AcmeIdentifier{Type: core.IdentifierDNS, Value: tc.Domain})

			caaLogLines := mockLog.GetAllMatching(`Checked CAA records for`)
			if len(caaLogLines) != 1 {
				t.Errorf("checkCAARecords didn't audit log CAA record info. Instead got:\n%s\n",
					strings.Join(mockLog.GetAllMatching(`.*`), "\n"))
			} else {
				test.AssertEquals(t, caaLogLines[0], tc.ExpectedLogline)
			}
		})
	}
}

// TestIsCAAValidErrMessage tests that an error result from `va.IsCAAValid`
// includes the domain name that was being checked in the failure detail.
func TestIsCAAValidErrMessage(t *testing.T) {
	va, _ := setup(nil, 0)
	va.dnsClient = caaMockDNS{}

	// Call IsCAAValid with a domain we know fails with a generic error from the
	// caaMockDNS.
	domain := "caa-timeout.com"
	resp, err := va.IsCAAValid(ctx, &vapb.IsCAAValidRequest{
		Domain: &domain,
	})

	// The lookup itself should not return an error
	test.AssertNotError(t, err, "Unexpected error calling IsCAAValidRequest")
	// The result should not be nil
	test.AssertNotNil(t, resp, "Response to IsCAAValidRequest was nil")
	// The result's Problem should not be nil
	test.AssertNotNil(t, resp.Problem, "Response Problem was nil")
	// The result's Problem should be an error message that includes the domain.
	test.AssertEquals(t, *resp.Problem.Detail, fmt.Sprintf("While processing CAA for %s: error", domain))
}

func TestCAAFailure(t *testing.T) {
	chall := createChallenge(core.ChallengeTypeTLSSNI01)
	hs := tlssni01Srv(t, chall)
	defer hs.Close()

	va, _ := setup(hs, 0)
	va.dnsClient = caaMockDNS{}

	_, prob := va.validateChallengeAndIdentifier(ctx, dnsi("reserved.com"), chall)
	if prob == nil {
		t.Fatalf("Expected CAA rejection for reserved.com, got success")
	}
	test.AssertEquals(t, prob.Type, probs.CAAProblem)
}

func TestParseResults(t *testing.T) {
	r := []caaResult{}
	s, records, err := parseResults(r)
	test.Assert(t, s == nil, "set is not nil")
	test.Assert(t, err == nil, "error is not nil")
	test.Assert(t, records == nil, "records is not nil")
	test.AssertNotError(t, err, "no error should be returned")
	r = []caaResult{{nil, errors.New("")}, {[]*dns.CAA{{Value: "test"}}, nil}}
	s, records, err = parseResults(r)
	test.Assert(t, s == nil, "set is not nil")
	test.AssertEquals(t, err.Error(), "")
	expected := dns.CAA{Value: "other-test"}
	test.AssertEquals(t, len(records), 0)
	r = []caaResult{{[]*dns.CAA{&expected}, nil}, {[]*dns.CAA{{Value: "test"}}, nil}}
	s, records, err = parseResults(r)
	test.AssertEquals(t, len(s.Unknown), 1)
	test.Assert(t, s.Unknown[0] == &expected, "Incorrect record returned")
	test.AssertNotError(t, err, "no error should be returned")
<<<<<<< HEAD
}

func TestContainsMethod(t *testing.T) {
	test.AssertEquals(t, containsMethod("abc,123,xyz", "123"), true)
	test.AssertEquals(t, containsMethod("abc,xyz", "abc"), true)
	test.AssertEquals(t, containsMethod("abc,xyz", "xyz"), true)
	test.AssertEquals(t, containsMethod("abc", "abc"), true)

	test.AssertEquals(t, containsMethod("abc,xyz,123", "456"), false)
	test.AssertEquals(t, containsMethod("abc", "123"), false)
=======
	test.AssertEquals(t, len(records), len(r[0].records))
	for i, rec := range records {
		test.AssertEquals(t, rec.String(), r[0].records[i].String())
	}
>>>>>>> e78a7bdb
}<|MERGE_RESOLUTION|>--- conflicted
+++ resolved
@@ -321,11 +321,7 @@
 		mockLog := va.log.(*blog.Mock)
 		mockLog.Clear()
 		t.Run(caaTest.Name, func(t *testing.T) {
-<<<<<<< HEAD
-			present, valid, err := va.checkCAARecords(ctx, core.AcmeIdentifier{Type: "dns", Value: caaTest.Domain}, &method)
-=======
-			present, valid, _, err := va.checkCAARecords(ctx, core.AcmeIdentifier{Type: "dns", Value: caaTest.Domain})
->>>>>>> e78a7bdb
+			present, valid, _, err := va.checkCAARecords(ctx, core.AcmeIdentifier{Type: "dns", Value: caaTest.Domain}, &method)
 			if err != nil {
 				t.Errorf("checkCAARecords error for %s: %s", caaTest.Domain, err)
 			}
@@ -338,51 +334,35 @@
 		})
 	}
 
-<<<<<<< HEAD
 	// After resetting CAAValidationMethods, present-dns-only.com should be valid even with http-01
 	features.Reset()
-	present, valid, err := va.checkCAARecords(ctx, core.AcmeIdentifier{Type: "dns", Value: "present-dns-only.com"}, &method)
+	present, valid, _, err := va.checkCAARecords(ctx, core.AcmeIdentifier{Type: "dns", Value: "present-dns-only.com"}, &method)
 	test.AssertNotError(t, err, "present-dns-only.com")
 	test.Assert(t, present, "Present should be true")
 	test.Assert(t, valid, "Valid should be true")
 
 	// challengeType nil should be valid, too
-	present, valid, err = va.checkCAARecords(ctx, core.AcmeIdentifier{Type: "dns", Value: "present-dns-only.com"}, nil)
+	present, valid, _, err = va.checkCAARecords(ctx, core.AcmeIdentifier{Type: "dns", Value: "present-dns-only.com"}, nil)
 	test.AssertNotError(t, err, "present-dns-only.com")
 	test.Assert(t, present, "Present should be true")
 	test.Assert(t, valid, "Valid should be true")
 
-	present, valid, err = va.checkCAARecords(ctx, core.AcmeIdentifier{Type: "dns", Value: "servfail.com"}, nil)
-=======
-	present, valid, _, err := va.checkCAARecords(ctx, core.AcmeIdentifier{Type: "dns", Value: "servfail.com"})
->>>>>>> e78a7bdb
+	present, valid, _, err = va.checkCAARecords(ctx, core.AcmeIdentifier{Type: "dns", Value: "servfail.com"}, nil)
 	test.AssertError(t, err, "servfail.com")
 	test.Assert(t, !present, "Present should be false")
 	test.Assert(t, !valid, "Valid should be false")
 
-<<<<<<< HEAD
-	_, _, err = va.checkCAARecords(ctx, core.AcmeIdentifier{Type: "dns", Value: "servfail.com"}, nil)
-=======
-	_, _, _, err = va.checkCAARecords(ctx, core.AcmeIdentifier{Type: "dns", Value: "servfail.com"})
->>>>>>> e78a7bdb
+	_, _, _, err = va.checkCAARecords(ctx, core.AcmeIdentifier{Type: "dns", Value: "servfail.com"}, nil)
 	if err == nil {
 		t.Errorf("Should have returned error on CAA lookup, but did not: %s", "servfail.com")
 	}
 
-<<<<<<< HEAD
-	present, valid, err = va.checkCAARecords(ctx, core.AcmeIdentifier{Type: "dns", Value: "servfail.present.com"}, nil)
-=======
-	present, valid, _, err = va.checkCAARecords(ctx, core.AcmeIdentifier{Type: "dns", Value: "servfail.present.com"})
->>>>>>> e78a7bdb
+	present, valid, _, err = va.checkCAARecords(ctx, core.AcmeIdentifier{Type: "dns", Value: "servfail.present.com"}, nil)
 	test.AssertError(t, err, "servfail.present.com")
 	test.Assert(t, !present, "Present should be false")
 	test.Assert(t, !valid, "Valid should be false")
 
-<<<<<<< HEAD
-	_, _, err = va.checkCAARecords(ctx, core.AcmeIdentifier{Type: "dns", Value: "servfail.present.com"}, nil)
-=======
-	_, _, _, err = va.checkCAARecords(ctx, core.AcmeIdentifier{Type: "dns", Value: "servfail.present.com"})
->>>>>>> e78a7bdb
+	_, _, _, err = va.checkCAARecords(ctx, core.AcmeIdentifier{Type: "dns", Value: "servfail.present.com"}, nil)
 	if err == nil {
 		t.Errorf("Should have returned error on CAA lookup, but did not: %s", "servfail.present.com")
 	}
@@ -501,7 +481,10 @@
 	test.AssertEquals(t, len(s.Unknown), 1)
 	test.Assert(t, s.Unknown[0] == &expected, "Incorrect record returned")
 	test.AssertNotError(t, err, "no error should be returned")
-<<<<<<< HEAD
+	test.AssertEquals(t, len(records), len(r[0].records))
+	for i, rec := range records {
+		test.AssertEquals(t, rec.String(), r[0].records[i].String())
+	}
 }
 
 func TestContainsMethod(t *testing.T) {
@@ -512,10 +495,4 @@
 
 	test.AssertEquals(t, containsMethod("abc,xyz,123", "456"), false)
 	test.AssertEquals(t, containsMethod("abc", "123"), false)
-=======
-	test.AssertEquals(t, len(records), len(r[0].records))
-	for i, rec := range records {
-		test.AssertEquals(t, rec.String(), r[0].records[i].String())
-	}
->>>>>>> e78a7bdb
 }