--- conflicted
+++ resolved
@@ -770,17 +770,11 @@
 		},
 	}
 
-<<<<<<< HEAD
-	for _, tc := range testCases {
-		t.Run(tc.name, func(t *testing.T) {
-			t.Parallel()
-=======
 	for _, mpicFullResults := range []bool{false, true} {
 		for _, tc := range testCases {
 			t.Run(fmt.Sprintf("%s_(MPICFullResults: %s)", tc.name, strconv.FormatBool(mpicFullResults)), func(t *testing.T) {
 				// TODO(#7809): Make this test parallel when it no longer manipulates the
 				// MPICFullResults feature flag.
->>>>>>> dc14caf9
 
 				// Configure one test server per test case so that all tests can run in parallel.
 				ms := httpMultiSrv(t, expectedToken, map[string]bool{pass: true, fail: false})
