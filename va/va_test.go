--- conflicted
+++ resolved
@@ -387,29 +387,8 @@
 	expectMatch := regexp.MustCompile(
 		"Fetching http://localhost/.well-known/acme-challenge/wait-long: Timeout after connect")
 
-<<<<<<< HEAD
-			started := time.Now()
-			timeout := 250 * time.Millisecond
-			ctx, cancel := context.WithTimeout(context.Background(), timeout)
-			defer cancel()
-			_, prob := va.validateHTTP01(ctx, dnsi("localhost"), chall)
-			if prob == nil {
-				t.Fatalf("Connection should've timed out")
-			}
-
-			took := time.Since(started)
-			// Check that the HTTP connection doesn't return before a timeout, and times
-			// out after the expected time
-			if took < timeout-200*time.Millisecond {
-				t.Fatalf("HTTP timed out before %s: %s with %s", timeout, took, prob)
-			}
-			if took > 2*timeout {
-				t.Fatalf("HTTP connection didn't timeout after %s", timeout)
-			}
-			test.AssertEquals(t, prob.Type, probs.ConnectionProblem)
-=======
 	started := time.Now()
-	timeout := 50 * time.Millisecond
+	timeout := 250 * time.Millisecond
 	ctx, cancel := context.WithTimeout(context.Background(), timeout)
 	defer cancel()
 	_, prob := va.validateHTTP01(ctx, dnsi("localhost"), chall)
@@ -420,14 +399,13 @@
 	took := time.Since(started)
 	// Check that the HTTP connection doesn't return before a timeout, and times
 	// out after the expected time
-	if took < timeout {
+	if took < timeout-200*time.Millisecond {
 		t.Fatalf("HTTP timed out before %s: %s with %s", timeout, took, prob)
 	}
 	if took > 2*timeout {
 		t.Fatalf("HTTP connection didn't timeout after %s", timeout)
 	}
 	test.AssertEquals(t, prob.Type, probs.ConnectionProblem)
->>>>>>> 9f5c1b9e
 
 	if !expectMatch.MatchString(prob.Detail) {
 		t.Errorf("Problem details incorrect. Got %q, expected to match %q",
