package va

import (
	"context"
	"crypto/rsa"
	"encoding/base64"
	"errors"
	"fmt"
	"math/big"
	"net"
	"net/http"
	"net/http/httptest"
	"os"
	"strings"
	"sync"
	"syscall"
	"testing"
	"time"

	"github.com/go-jose/go-jose/v4"
	"github.com/jmhodges/clock"
	"github.com/prometheus/client_golang/prometheus"
	"google.golang.org/grpc"

	"github.com/letsencrypt/boulder/bdns"
	"github.com/letsencrypt/boulder/core"
	corepb "github.com/letsencrypt/boulder/core/proto"
	"github.com/letsencrypt/boulder/features"
	"github.com/letsencrypt/boulder/identifier"
	blog "github.com/letsencrypt/boulder/log"
	"github.com/letsencrypt/boulder/metrics"
	"github.com/letsencrypt/boulder/probs"
	"github.com/letsencrypt/boulder/test"
	vapb "github.com/letsencrypt/boulder/va/proto"
)

var expectedToken = "LoqXcYV8q5ONbJQxbmR7SCTNo3tiAXDfowyjxAjEuX0"
var expectedThumbprint = "9jg46WB3rR_AHD-EBXdN7cBkH1WOu0tA3M9fm21mqTI"
var expectedKeyAuthorization = ka(expectedToken)

func ka(token string) string {
	return token + "." + expectedThumbprint
}

func bigIntFromB64(b64 string) *big.Int {
	bytes, _ := base64.URLEncoding.DecodeString(b64)
	x := big.NewInt(0)
	x.SetBytes(bytes)
	return x
}

func intFromB64(b64 string) int {
	return int(bigIntFromB64(b64).Int64())
}

var n = bigIntFromB64("n4EPtAOCc9AlkeQHPzHStgAbgs7bTZLwUBZdR8_KuKPEHLd4rHVTeT-O-XV2jRojdNhxJWTDvNd7nqQ0VEiZQHz_AJmSCpMaJMRBSFKrKb2wqVwGU_NsYOYL-QtiWN2lbzcEe6XC0dApr5ydQLrHqkHHig3RBordaZ6Aj-oBHqFEHYpPe7Tpe-OfVfHd1E6cS6M1FZcD1NNLYD5lFHpPI9bTwJlsde3uhGqC0ZCuEHg8lhzwOHrtIQbS0FVbb9k3-tVTU4fg_3L_vniUFAKwuCLqKnS2BYwdq_mzSnbLY7h_qixoR7jig3__kRhuaxwUkRz5iaiQkqgc5gHdrNP5zw==")
var e = intFromB64("AQAB")
var d = bigIntFromB64("bWUC9B-EFRIo8kpGfh0ZuyGPvMNKvYWNtB_ikiH9k20eT-O1q_I78eiZkpXxXQ0UTEs2LsNRS-8uJbvQ-A1irkwMSMkK1J3XTGgdrhCku9gRldY7sNA_AKZGh-Q661_42rINLRCe8W-nZ34ui_qOfkLnK9QWDDqpaIsA-bMwWWSDFu2MUBYwkHTMEzLYGqOe04noqeq1hExBTHBOBdkMXiuFhUq1BU6l-DqEiWxqg82sXt2h-LMnT3046AOYJoRioz75tSUQfGCshWTBnP5uDjd18kKhyv07lhfSJdrPdM5Plyl21hsFf4L_mHCuoFau7gdsPfHPxxjVOcOpBrQzwQ==")
var p = bigIntFromB64("uKE2dh-cTf6ERF4k4e_jy78GfPYUIaUyoSSJuBzp3Cubk3OCqs6grT8bR_cu0Dm1MZwWmtdqDyI95HrUeq3MP15vMMON8lHTeZu2lmKvwqW7anV5UzhM1iZ7z4yMkuUwFWoBvyY898EXvRD-hdqRxHlSqAZ192zB3pVFJ0s7pFc=")
var q = bigIntFromB64("uKE2dh-cTf6ERF4k4e_jy78GfPYUIaUyoSSJuBzp3Cubk3OCqs6grT8bR_cu0Dm1MZwWmtdqDyI95HrUeq3MP15vMMON8lHTeZu2lmKvwqW7anV5UzhM1iZ7z4yMkuUwFWoBvyY898EXvRD-hdqRxHlSqAZ192zB3pVFJ0s7pFc=")

var TheKey = rsa.PrivateKey{
	PublicKey: rsa.PublicKey{N: n, E: e},
	D:         d,
	Primes:    []*big.Int{p, q},
}

var accountKey = &jose.JSONWebKey{Key: TheKey.Public()}

// Return an ACME DNS identifier for the given hostname
func dnsi(hostname string) identifier.ACMEIdentifier {
	return identifier.NewDNS(hostname)
}

var ctx context.Context

func TestMain(m *testing.M) {
	var cancel context.CancelFunc
	ctx, cancel = context.WithTimeout(context.Background(), 10*time.Minute)
	ret := m.Run()
	cancel()
	os.Exit(ret)
}

var accountURIPrefixes = []string{"http://boulder.service.consul:4000/acme/reg/"}

func createValidationRequest(domain string, challengeType core.AcmeChallenge) *vapb.PerformValidationRequest {
	return &vapb.PerformValidationRequest{
		DnsName: domain,
		Challenge: &corepb.Challenge{
			Type:              string(challengeType),
			Status:            string(core.StatusPending),
			Token:             expectedToken,
			Validationrecords: nil,
		},
		Authz: &vapb.AuthzMeta{
			Id:    "",
			RegID: 1,
		},
		ExpectedKeyAuthorization: expectedKeyAuthorization,
	}
}

// setup returns an in-memory VA and a mock logger. The default resolver client
// is MockClient{}, but can be overridden.
<<<<<<< HEAD
//
// If remoteVAs is nil, this builds a VA that acts like a remote (and does not
// perform multi-perspective validation). Otherwise it acts like a primary.
=======
>>>>>>> a46c388f
func setup(srv *httptest.Server, userAgent string, remoteVAs []RemoteVA, mockDNSClientOverride bdns.Client) (*ValidationAuthorityImpl, *blog.Mock) {
	features.Reset()
	fc := clock.NewFake()

	logger := blog.NewMock()

	if userAgent == "" {
		userAgent = "user agent 1.0"
	}

	perspective := PrimaryPerspective
	if len(remoteVAs) == 0 {
		// We're being set up as a remote. Use a distinct perspective from other remotes
		// to better simulate what prod will be like.
		perspective = "example perspective " + core.RandomString(4)
	}

	va, err := NewValidationAuthorityImpl(
		&bdns.MockClient{Log: logger},
		remoteVAs,
		userAgent,
		"letsencrypt.org",
		metrics.NoopRegisterer,
		fc,
		logger,
		accountURIPrefixes,
		perspective,
		"",
	)
	if err != nil {
		panic(fmt.Sprintf("Failed to create validation authority: %v", err))
	}

	if mockDNSClientOverride != nil {
		va.dnsClient = mockDNSClientOverride
	}

	// Adjusting industry regulated ACME challenge port settings is fine during
	// testing
	if srv != nil {
		port := getPort(srv)
		va.httpPort = port
		va.tlsPort = port
	}

<<<<<<< HEAD
=======
	if err != nil {
		panic(fmt.Sprintf("Failed to create validation authority: %v", err))
	}
>>>>>>> a46c388f
	return va, logger
}

func setupRemote(srv *httptest.Server, userAgent string, mockDNSClientOverride bdns.Client, perspective, rir string) RemoteClients {
	rva, _ := setup(srv, userAgent, nil, mockDNSClientOverride)
	rva.perspective = perspective
	rva.rir = rir

	return RemoteClients{VAClient: &inMemVA{*rva}, CAAClient: &inMemVA{*rva}}
}

type multiSrv struct {
	*httptest.Server

	mu         sync.Mutex
	allowedUAs map[string]bool
}

func (s *multiSrv) setAllowedUAs(allowedUAs map[string]bool) {
	s.mu.Lock()
	defer s.mu.Unlock()
	s.allowedUAs = allowedUAs
}

const slowRemoteSleepMillis = 1000

func httpMultiSrv(t *testing.T, token string, allowedUAs map[string]bool) *multiSrv {
	t.Helper()
	m := http.NewServeMux()

	server := httptest.NewUnstartedServer(m)
	ms := &multiSrv{server, sync.Mutex{}, allowedUAs}

	m.HandleFunc("/", func(w http.ResponseWriter, r *http.Request) {
		if r.UserAgent() == "slow remote" {
			time.Sleep(slowRemoteSleepMillis)
		}
		ms.mu.Lock()
		defer ms.mu.Unlock()
		if ms.allowedUAs[r.UserAgent()] {
			ch := core.Challenge{Token: token}
			keyAuthz, _ := ch.ExpectedKeyAuthorization(accountKey)
			fmt.Fprint(w, keyAuthz, "\n\r \t")
		} else {
			fmt.Fprint(w, "???")
		}
	})

	ms.Start()
	return ms
}

// cancelledVA is a mock that always returns context.Canceled for
// PerformValidation calls
type cancelledVA struct{}

func (v cancelledVA) PerformValidation(_ context.Context, _ *vapb.PerformValidationRequest, _ ...grpc.CallOption) (*vapb.ValidationResult, error) {
	return nil, context.Canceled
}

func (v cancelledVA) IsCAAValid(_ context.Context, _ *vapb.IsCAAValidRequest, _ ...grpc.CallOption) (*vapb.IsCAAValidResponse, error) {
	return nil, context.Canceled
}

// brokenRemoteVA is a mock for the VAClient and CAAClient interfaces that always return
// errors.
type brokenRemoteVA struct{}

// errBrokenRemoteVA is the error returned by a brokenRemoteVA's
// PerformValidation and IsSafeDomain functions.
var errBrokenRemoteVA = errors.New("brokenRemoteVA is broken")

// PerformValidation returns errBrokenRemoteVA unconditionally
func (b brokenRemoteVA) PerformValidation(_ context.Context, _ *vapb.PerformValidationRequest, _ ...grpc.CallOption) (*vapb.ValidationResult, error) {
	return nil, errBrokenRemoteVA
}

func (b brokenRemoteVA) IsCAAValid(_ context.Context, _ *vapb.IsCAAValidRequest, _ ...grpc.CallOption) (*vapb.IsCAAValidResponse, error) {
	return nil, errBrokenRemoteVA
}

// inMemVA is a wrapper which fulfills the VAClient and CAAClient
// interfaces, but then forwards requests directly to its inner
// ValidationAuthorityImpl rather than over the network. This lets a local
// in-memory mock VA act like a remote VA.
type inMemVA struct {
	rva ValidationAuthorityImpl
}

func (inmem inMemVA) PerformValidation(ctx context.Context, req *vapb.PerformValidationRequest, _ ...grpc.CallOption) (*vapb.ValidationResult, error) {
	return inmem.rva.PerformValidation(ctx, req)
}

func (inmem inMemVA) IsCAAValid(ctx context.Context, req *vapb.IsCAAValidRequest, _ ...grpc.CallOption) (*vapb.IsCAAValidResponse, error) {
	return inmem.rva.IsCAAValid(ctx, req)
}

func TestValidateMalformedChallenge(t *testing.T) {
	va, _ := setup(nil, "", nil, nil)

	_, err := va.validateChallenge(ctx, dnsi("example.com"), "fake-type-01", expectedToken, expectedKeyAuthorization)

	prob := detailedError(err)
	test.AssertEquals(t, prob.Type, probs.MalformedProblem)
}

func TestPerformValidationInvalid(t *testing.T) {
	va, _ := setup(nil, "", nil, nil)

	req := createValidationRequest("foo.com", core.ChallengeTypeDNS01)
	res, _ := va.PerformValidation(context.Background(), req)
	test.Assert(t, res.Problems != nil, "validation succeeded")
	test.AssertMetricWithLabelsEquals(t, va.metrics.validationLatency, prometheus.Labels{
		"operation":      opChallAndCAA,
		"perspective":    va.perspective,
		"challenge_type": string(core.ChallengeTypeDNS01),
		"problem_type":   string(probs.UnauthorizedProblem),
		"result":         fail,
	}, 1)
}

func TestInternalErrorLogged(t *testing.T) {
	va, mockLog := setup(nil, "", nil, nil)

	ctx, cancel := context.WithTimeout(context.Background(), 1*time.Millisecond)
	defer cancel()
	req := createValidationRequest("nonexistent.com", core.ChallengeTypeHTTP01)
	_, err := va.PerformValidation(ctx, req)
	test.AssertNotError(t, err, "failed validation should not be an error")
	matchingLogs := mockLog.GetAllMatching(
		`Validation result JSON=.*"InternalError":"127.0.0.1: Get.*nonexistent.com/\.well-known.*: context deadline exceeded`)
	test.AssertEquals(t, len(matchingLogs), 1)
}

func TestPerformValidationValid(t *testing.T) {
	va, mockLog := setup(nil, "", nil, nil)

	// create a challenge with well known token
	req := createValidationRequest("good-dns01.com", core.ChallengeTypeDNS01)
	res, _ := va.PerformValidation(context.Background(), req)
	test.Assert(t, res.Problems == nil, fmt.Sprintf("validation failed: %#v", res.Problems))

	test.AssertMetricWithLabelsEquals(t, va.metrics.validationLatency, prometheus.Labels{
		"operation":      opChallAndCAA,
		"perspective":    va.perspective,
		"challenge_type": string(core.ChallengeTypeDNS01),
		"problem_type":   "",
		"result":         pass,
	}, 1)
	resultLog := mockLog.GetAllMatching(`Validation result`)
	if len(resultLog) != 1 {
		t.Fatalf("Wrong number of matching lines for 'Validation result'")
	}
	if !strings.Contains(resultLog[0], `"Hostname":"good-dns01.com"`) {
		t.Error("PerformValidation didn't log validation hostname.")
	}
}

// TestPerformValidationWildcard tests that the VA properly strips the `*.`
// prefix from a wildcard name provided to the PerformValidation function.
func TestPerformValidationWildcard(t *testing.T) {
	va, mockLog := setup(nil, "", nil, nil)

	// create a challenge with well known token
	req := createValidationRequest("*.good-dns01.com", core.ChallengeTypeDNS01)
	// perform a validation for a wildcard name
	res, _ := va.PerformValidation(context.Background(), req)
	test.Assert(t, res.Problems == nil, fmt.Sprintf("validation failed: %#v", res.Problems))

	test.AssertMetricWithLabelsEquals(t, va.metrics.validationLatency, prometheus.Labels{
		"operation":      opChallAndCAA,
		"perspective":    va.perspective,
		"challenge_type": string(core.ChallengeTypeDNS01),
		"problem_type":   "",
		"result":         pass,
	}, 1)
	resultLog := mockLog.GetAllMatching(`Validation result`)
	if len(resultLog) != 1 {
		t.Fatalf("Wrong number of matching lines for 'Validation result'")
	}

	// We expect that the top level Hostname reflect the wildcard name
	if !strings.Contains(resultLog[0], `"Hostname":"*.good-dns01.com"`) {
		t.Errorf("PerformValidation didn't log correct validation hostname.")
	}
	// We expect that the ValidationRecord contain the correct non-wildcard
	// hostname that was validated
	if !strings.Contains(resultLog[0], `"hostname":"good-dns01.com"`) {
		t.Errorf("PerformValidation didn't log correct validation record hostname.")
	}
}

func TestDCVAndCAASequencing(t *testing.T) {
	va, mockLog := setup(nil, "", nil, nil)

	// When validation succeeds, CAA should be checked.
	mockLog.Clear()
	req := createValidationRequest("good-dns01.com", core.ChallengeTypeDNS01)
	res, err := va.PerformValidation(context.Background(), req)
	test.AssertNotError(t, err, "performing validation")
	test.Assert(t, res.Problems == nil, fmt.Sprintf("validation failed: %#v", res.Problems))
	caaLog := mockLog.GetAllMatching(`Checked CAA records for`)
	test.AssertEquals(t, len(caaLog), 1)

	// When validation fails, CAA should be skipped.
	mockLog.Clear()
	req = createValidationRequest("bad-dns01.com", core.ChallengeTypeDNS01)
	res, err = va.PerformValidation(context.Background(), req)
	test.AssertNotError(t, err, "performing validation")
	test.Assert(t, res.Problems != nil, "validation succeeded")
	caaLog = mockLog.GetAllMatching(`Checked CAA records for`)
	test.AssertEquals(t, len(caaLog), 0)
}

func TestMultiVA(t *testing.T) {
	// Create a new challenge to use for the httpSrv
	req := createValidationRequest("localhost", core.ChallengeTypeHTTP01)

	const (
		remoteUA1 = "remote 1"
		remoteUA2 = "remote 2"
		remoteUA3 = "remote 3"
<<<<<<< HEAD
=======
		remoteUA4 = "remote 4"
>>>>>>> a46c388f
		localUA   = "local 1"
	)
	allowedUAs := map[string]bool{
		localUA:   true,
		remoteUA1: true,
		remoteUA2: true,
		remoteUA3: true,
		remoteUA4: true,
	}

	// Create an IPv4 test server
	ms := httpMultiSrv(t, expectedToken, allowedUAs)
	defer ms.Close()

	remoteVA1 := setupRemote(ms.Server, remoteUA1, nil, "", "")
	remoteVA2 := setupRemote(ms.Server, remoteUA2, nil, "", "")
	remoteVA3 := setupRemote(ms.Server, remoteUA3, nil, "", "")
<<<<<<< HEAD
=======
	remoteVA4 := setupRemote(ms.Server, remoteUA4, nil, "", "")
>>>>>>> a46c388f
	remoteVAs := []RemoteVA{
		{remoteVA1, remoteUA1},
		{remoteVA2, remoteUA2},
		{remoteVA3, remoteUA3},
	}
	brokenVA := RemoteClients{
		VAClient:  brokenRemoteVA{},
		CAAClient: brokenRemoteVA{},
	}
	cancelledVA := RemoteClients{
		VAClient:  cancelledVA{},
		CAAClient: cancelledVA{},
	}

	unauthorized := probs.Unauthorized(fmt.Sprintf(
		`The key authorization file from the server did not match this challenge. Expected %q (got "???")`,
		expectedKeyAuthorization))
	expectedInternalErrLine := fmt.Sprintf(
		`ERR: \[AUDIT\] Remote VA "broken".PerformValidation failed: %s`,
		errBrokenRemoteVA.Error())
	testCases := []struct {
		Name         string
		RemoteVAs    []RemoteVA
		AllowedUAs   map[string]bool
		ExpectedProb *probs.ProblemDetails
		ExpectedLog  string
	}{
		{
			// With local and all remote VAs working there should be no problem.
			Name:       "Local and remote VAs OK",
			RemoteVAs:  remoteVAs,
			AllowedUAs: allowedUAs,
		},
		{
			// If the local VA fails everything should fail
			Name:         "Local VA bad, remote VAs OK",
			RemoteVAs:    remoteVAs,
			AllowedUAs:   map[string]bool{remoteUA1: true, remoteUA2: true},
			ExpectedProb: unauthorized,
		},
		{
<<<<<<< HEAD
			// If one out of three remote VAs fails with an internal err it should succeed
			Name: "Local VA ok, 1/3 remote VA internal err",
			RemoteVAs: []RemoteVA{
				{remoteVA1, remoteUA1},
				{remoteVA2, remoteUA2},
=======
			// If one out of two remote VAs fail with an internal err it should succeed
			Name: "Local VA ok, 1/2 remote VA internal err",
			RemoteVAs: []RemoteVA{
				{remoteVA1, remoteUA1},
				{brokenVA, "broken"},
			},
			AllowedUAs: allowedUAs,
		},
		{
			// If one out of three remote VAs fails with an internal err it should succeed
			Name: "Local VA ok, 1/3 remote VA internal err",
			RemoteVAs: []RemoteVA{
				{remoteVA1, remoteUA1},
				{remoteVA2, remoteUA2},
				{brokenVA, "broken"},
			},
			AllowedUAs: allowedUAs,
		},
		{
			// If two out of three remote VAs fail with an internal err it should fail
			Name: "Local VA ok, 2/3 remote VAs internal err",
			RemoteVAs: []RemoteVA{
				{remoteVA1, remoteUA1},
				{brokenVA, "broken"},
				{brokenVA, "broken"},
			},
			AllowedUAs:   allowedUAs,
			ExpectedProb: probs.ServerInternal("During secondary validation: Remote PerformValidation RPC failed"),
			// The real failure cause should be logged
			ExpectedLog: expectedInternalErrLine,
		},
		{
			// If one out of five remote VAs fail with an internal err it should succeed
			Name: "Local VA ok, 1/5 remote VAs internal err",
			RemoteVAs: []RemoteVA{
				{remoteVA1, remoteUA1},
				{remoteVA2, remoteUA2},
				{remoteVA3, remoteUA3},
				{remoteVA4, remoteUA4},
				{brokenVA, "broken"},
			},
			AllowedUAs: allowedUAs,
		},
		{
			// If two out of five remote VAs fail with an internal err it should fail
			Name: "Local VA ok, 2/5 remote VAs internal err",
			RemoteVAs: []RemoteVA{
				{remoteVA1, remoteUA1},
				{remoteVA2, remoteUA2},
				{remoteVA3, remoteUA3},
				{brokenVA, "broken"},
				{brokenVA, "broken"},
			},
			AllowedUAs:   allowedUAs,
			ExpectedProb: probs.ServerInternal("During secondary validation: Remote PerformValidation RPC failed"),
			// The real failure cause should be logged
			ExpectedLog: expectedInternalErrLine,
		},
		{
			// If two out of six remote VAs fail with an internal err it should succeed
			Name: "Local VA ok, 2/6 remote VAs internal err",
			RemoteVAs: []RemoteVA{
				{remoteVA1, remoteUA1},
				{remoteVA2, remoteUA2},
				{remoteVA3, remoteUA3},
				{remoteVA4, remoteUA4},
				{brokenVA, "broken"},
>>>>>>> a46c388f
				{brokenVA, "broken"},
			},
			AllowedUAs: allowedUAs,
		},
		{
<<<<<<< HEAD
			// If two out of three remote VAs fail with an internal err it should fail
			Name: "Local VA ok, 2/3 remote VAs internal err",
			RemoteVAs: []RemoteVA{
				{remoteVA1, remoteUA1},
=======
			// If three out of six remote VAs fail with an internal err it should fail
			Name: "Local VA ok, 4/6 remote VAs internal err",
			RemoteVAs: []RemoteVA{
				{remoteVA1, remoteUA1},
				{remoteVA2, remoteUA2},
				{remoteVA3, remoteUA3},
				{brokenVA, "broken"},
>>>>>>> a46c388f
				{brokenVA, "broken"},
				{brokenVA, "broken"},
			},
			AllowedUAs:   allowedUAs,
			ExpectedProb: probs.ServerInternal("During secondary validation: Remote PerformValidation RPC failed"),
			// The real failure cause should be logged
			ExpectedLog: expectedInternalErrLine,
		},
		{
			// With only one working remote VA there should be a validation failure
			Name:       "Local VA and one remote VA OK",
			RemoteVAs:  remoteVAs,
			AllowedUAs: map[string]bool{localUA: true, remoteUA2: true},
			ExpectedProb: probs.Unauthorized(fmt.Sprintf(
				`During secondary validation: The key authorization file from the server did not match this challenge. Expected %q (got "???")`,
				expectedKeyAuthorization)),
		},
		{
			// If one remote VA cancels, it should succeed
			Name: "Local VA and one remote VA OK, one cancelled VA",
			RemoteVAs: []RemoteVA{
				{remoteVA1, remoteUA1},
				{cancelledVA, remoteUA2},
				{remoteVA3, remoteUA3},
			},
			AllowedUAs: allowedUAs,
		},
		{
<<<<<<< HEAD
			// Any remote VA cancellations are a problem.
			Name: "Local VA OK, three cancelled remote VAs",
=======
			// If two remote VA cancels, it should fail
			Name: "Local VA OK, two cancelled remote VAs",
>>>>>>> a46c388f
			RemoteVAs: []RemoteVA{
				{remoteVA1, remoteUA1},
				{cancelledVA, remoteUA1},
				{cancelledVA, remoteUA2},
				{cancelledVA, remoteUA3},
			},
			AllowedUAs:   allowedUAs,
			ExpectedProb: probs.ServerInternal("During secondary validation: Remote PerformValidation RPC canceled"),
		},
		{
			// With the local and remote VAs seeing diff problems, we expect a problem.
			Name:       "Local and remote VA differential, full results, enforce multi VA",
			RemoteVAs:  remoteVAs,
			AllowedUAs: map[string]bool{localUA: true},
			ExpectedProb: probs.Unauthorized(fmt.Sprintf(
				`During secondary validation: The key authorization file from the server did not match this challenge. Expected %q (got "???")`,
				expectedKeyAuthorization)),
		},
	}

	for _, tc := range testCases {
		t.Run(tc.Name, func(t *testing.T) {
			// Configure the test server with the testcase allowed UAs.
			ms.setAllowedUAs(tc.AllowedUAs)

			// Configure a primary VA with testcase remote VAs.
			localVA, mockLog := setup(ms.Server, localUA, tc.RemoteVAs, nil)

			// Perform all validations
			res, _ := localVA.PerformValidation(ctx, req)
			if res.Problems == nil && tc.ExpectedProb != nil {
				t.Errorf("expected prob %v, got nil", tc.ExpectedProb)
			} else if res.Problems != nil && tc.ExpectedProb == nil {
				t.Errorf("expected no prob, got %v", res.Problems)
			} else if res.Problems != nil && tc.ExpectedProb != nil {
				// That result should match expected.
				test.AssertEquals(t, res.Problems.ProblemType, string(tc.ExpectedProb.Type))
				test.AssertEquals(t, res.Problems.Detail, tc.ExpectedProb.Detail)
			}

			if tc.ExpectedLog != "" {
				lines := mockLog.GetAllMatching(tc.ExpectedLog)
				if len(lines) == 0 {
					t.Fatalf("Got log %v; expected %q", mockLog.GetAll(), tc.ExpectedLog)
				}
			}
		})
	}
}

func TestMultiVAEarlyReturn(t *testing.T) {
<<<<<<< HEAD
	const (
		remoteUA1 = "remote 1"
		remoteUA2 = "slow remote"
		remoteUA3 = "remote 3"
		localUA   = "local 1"
	)
	allowedUAs := map[string]bool{
		localUA:   true,
		remoteUA1: false, // forbid UA 1 and 3 to provoke early return
		remoteUA2: true,
		remoteUA3: false,
=======
	const passUA = "pass"
	const failUA = "fail"
	// httpMultiSrv handles this specially by being slow
	const slowRemoteUA = "slow remote"
	allowedUAs := map[string]bool{
		passUA: true,
>>>>>>> a46c388f
	}

	ms := httpMultiSrv(t, expectedToken, allowedUAs)
	defer ms.Close()

<<<<<<< HEAD
	remoteVA1 := setupRemote(ms.Server, remoteUA1, nil, "", "")
	remoteVA2 := setupRemote(ms.Server, remoteUA2, nil, "", "")
	remoteVA3 := setupRemote(ms.Server, remoteUA3, nil, "", "")

	remoteVAs := []RemoteVA{
		{remoteVA1, remoteUA1},
		{remoteVA2, remoteUA2},
		{remoteVA3, remoteUA3},
	}

	// Create a local test VA with the two remote VAs
	localVA, _ := setup(ms.Server, localUA, remoteVAs, nil)
=======
	makeRemotes := func(userAgent ...string) []RemoteVA {
		var rvas []RemoteVA
		for i, ua := range userAgent {
			clients := setupRemote(ms.Server, ua, nil, "", "")
			rva := RemoteVA{clients, fmt.Sprintf("remote VA %d hostname", i)}
			rvas = append(rvas, rva)
		}
		return rvas
	}

	testCases := []struct {
		remoteUserAgents []string
	}{
		{remoteUserAgents: []string{slowRemoteUA, passUA, failUA}},
		{remoteUserAgents: []string{slowRemoteUA, slowRemoteUA, passUA, passUA, failUA}},
		{remoteUserAgents: []string{slowRemoteUA, slowRemoteUA, passUA, passUA, failUA, failUA}},
	}

	for i, tc := range testCases {
		t.Run(fmt.Sprintf("case %d", i), func(t *testing.T) {
			rvas := makeRemotes(tc.remoteUserAgents...)
			localVA, _ := setup(ms.Server, pass, rvas, nil)
>>>>>>> a46c388f

			// Perform all validations
			start := time.Now()
			req := createValidationRequest("localhost", core.ChallengeTypeHTTP01)
			res, _ := localVA.PerformValidation(ctx, req)

			// It should always fail
			if res.Problems == nil {
				t.Error("expected prob from PerformValidation, got nil")
			}

			elapsed := time.Since(start).Round(time.Millisecond).Milliseconds()

			// The slow UA should sleep for `slowRemoteSleepMillis`. But the first remote
			// VA should fail quickly and the early-return code should cause the overall
			// overall validation to return a prob quickly (i.e. in less than half of
			// `slowRemoteSleepMillis`).
			if elapsed > slowRemoteSleepMillis/2 {
				t.Errorf(
					"Expected an early return from PerformValidation in < %d ms, took %d ms",
					slowRemoteSleepMillis/2, elapsed)
			}
		})
	}
}

func TestMultiVAPolicy(t *testing.T) {
	const (
		remoteUA1 = "remote 1"
		remoteUA2 = "remote 2"
		remoteUA3 = "remote 3"
		localUA   = "local 1"
	)
	// Forbid all remote UAs to ensure that multi-va fails
	allowedUAs := map[string]bool{
		localUA:   true,
		remoteUA1: false,
		remoteUA2: false,
		remoteUA3: false,
	}

	ms := httpMultiSrv(t, expectedToken, allowedUAs)
	defer ms.Close()

	remoteVA1 := setupRemote(ms.Server, remoteUA1, nil, "", "")
	remoteVA2 := setupRemote(ms.Server, remoteUA2, nil, "", "")
	remoteVA3 := setupRemote(ms.Server, remoteUA3, nil, "", "")

	remoteVAs := []RemoteVA{
		{remoteVA1, remoteUA1},
		{remoteVA2, remoteUA2},
		{remoteVA3, remoteUA3},
	}

	// Create a local test VA with the two remote VAs
	localVA, _ := setup(ms.Server, localUA, remoteVAs, nil)

	// Perform validation for a domain not in the disabledDomains list
	req := createValidationRequest("letsencrypt.org", core.ChallengeTypeHTTP01)
	res, _ := localVA.PerformValidation(ctx, req)
	// It should fail
	if res.Problems == nil {
		t.Error("expected prob from PerformValidation, got nil")
	}
}

func TestMultiVALogging(t *testing.T) {
	const (
		rva1UA  = "remote 1"
		rva2UA  = "remote 2"
		rva3UA  = "remote 3"
		localUA = "local 1"
	)

	ms := httpMultiSrv(t, expectedToken, map[string]bool{localUA: true, rva1UA: true, rva2UA: true})
	defer ms.Close()

	rva1 := setupRemote(ms.Server, rva1UA, nil, "dev-arin", "ARIN")
	rva2 := setupRemote(ms.Server, rva2UA, nil, "dev-ripe", "RIPE")
	rva3 := setupRemote(ms.Server, rva3UA, nil, "dev-ripe", "RIPE")

	remoteVAs := []RemoteVA{
		{rva1, rva1UA},
		{rva2, rva2UA},
		{rva3, rva3UA},
	}
	va, _ := setup(ms.Server, localUA, remoteVAs, nil)
	req := createValidationRequest("letsencrypt.org", core.ChallengeTypeHTTP01)
	res, err := va.PerformValidation(ctx, req)
	test.Assert(t, res.Problems == nil, fmt.Sprintf("validation failed with: %#v", res.Problems))
	test.AssertNotError(t, err, "performing validation")
}

func TestDetailedError(t *testing.T) {
	cases := []struct {
		err      error
		ip       net.IP
		expected string
	}{
		{
			err: ipError{
				ip: net.ParseIP("192.168.1.1"),
				err: &net.OpError{
					Op:  "dial",
					Net: "tcp",
					Err: &os.SyscallError{
						Syscall: "getsockopt",
						Err:     syscall.ECONNREFUSED,
					},
				},
			},
			expected: "192.168.1.1: Connection refused",
		},
		{
			err: &net.OpError{
				Op:  "dial",
				Net: "tcp",
				Err: &os.SyscallError{
					Syscall: "getsockopt",
					Err:     syscall.ECONNREFUSED,
				},
			},
			expected: "Connection refused",
		},
		{
			err: &net.OpError{
				Op:  "dial",
				Net: "tcp",
				Err: &os.SyscallError{
					Syscall: "getsockopt",
					Err:     syscall.ECONNRESET,
				},
			},
			ip:       nil,
			expected: "Connection reset by peer",
		},
	}
	for _, tc := range cases {
		actual := detailedError(tc.err).Detail
		if actual != tc.expected {
			t.Errorf("Wrong detail for %v. Got %q, expected %q", tc.err, actual, tc.expected)
		}
	}
}

func TestLogRemoteDifferentials(t *testing.T) {
	// Create some remote VAs
	remoteVA1 := setupRemote(nil, "remote 1", nil, "", "")
	remoteVA2 := setupRemote(nil, "remote 2", nil, "", "")
	remoteVA3 := setupRemote(nil, "remote 3", nil, "", "")
	// The VA will allow a max of 1 remote failure based on MPIC.
	remoteVAs := []RemoteVA{
		{remoteVA1, "remote 1"},
		{remoteVA2, "remote 2"},
		{remoteVA3, "remote 3"},
	}

	localVA, mockLog := setup(nil, "local 1", remoteVAs, nil)

	egProbA := probs.DNS("root DNS servers closed at 4:30pm")
	egProbB := probs.OrderNotReady("please take a number")

	testCases := []struct {
		name        string
		remoteProbs []*remoteVAResult
		expectedLog string
	}{
		{
			name: "all results equal (nil)",
			remoteProbs: []*remoteVAResult{
				{Problem: nil, VAHostname: "remoteA"},
				{Problem: nil, VAHostname: "remoteB"},
				{Problem: nil, VAHostname: "remoteC"},
			},
		},
		{
			name: "all results equal (not nil)",
			remoteProbs: []*remoteVAResult{
				{Problem: egProbA, VAHostname: "remoteA"},
				{Problem: egProbA, VAHostname: "remoteB"},
				{Problem: egProbA, VAHostname: "remoteC"},
			},
			expectedLog: `INFO: remoteVADifferentials JSON={"Domain":"example.com","AccountID":1999,"ChallengeType":"blorpus-01","RemoteSuccesses":0,"RemoteFailures":[{"VAHostname":"remoteA","Problem":{"type":"dns","detail":"root DNS servers closed at 4:30pm","status":400}},{"VAHostname":"remoteB","Problem":{"type":"dns","detail":"root DNS servers closed at 4:30pm","status":400}},{"VAHostname":"remoteC","Problem":{"type":"dns","detail":"root DNS servers closed at 4:30pm","status":400}}]}`,
		},
		{
			name: "differing results, some non-nil",
			remoteProbs: []*remoteVAResult{
				{Problem: nil, VAHostname: "remoteA"},
				{Problem: egProbB, VAHostname: "remoteB"},
				{Problem: nil, VAHostname: "remoteC"},
			},
			expectedLog: `INFO: remoteVADifferentials JSON={"Domain":"example.com","AccountID":1999,"ChallengeType":"blorpus-01","RemoteSuccesses":2,"RemoteFailures":[{"VAHostname":"remoteB","Problem":{"type":"orderNotReady","detail":"please take a number","status":403}}]}`,
		},
	}

	for _, tc := range testCases {
		t.Run(tc.name, func(t *testing.T) {
			mockLog.Clear()

			localVA.logRemoteResults(
				"example.com", 1999, "blorpus-01", tc.remoteProbs)

			lines := mockLog.GetAllMatching("remoteVADifferentials JSON=.*")
			if tc.expectedLog != "" {
				test.AssertEquals(t, len(lines), 1)
				test.AssertEquals(t, lines[0], tc.expectedLog)
			} else {
				test.AssertEquals(t, len(lines), 0)
			}
		})
	}
}<|MERGE_RESOLUTION|>--- conflicted
+++ resolved
@@ -103,12 +103,9 @@
 
 // setup returns an in-memory VA and a mock logger. The default resolver client
 // is MockClient{}, but can be overridden.
-<<<<<<< HEAD
 //
 // If remoteVAs is nil, this builds a VA that acts like a remote (and does not
 // perform multi-perspective validation). Otherwise it acts like a primary.
-=======
->>>>>>> a46c388f
 func setup(srv *httptest.Server, userAgent string, remoteVAs []RemoteVA, mockDNSClientOverride bdns.Client) (*ValidationAuthorityImpl, *blog.Mock) {
 	features.Reset()
 	fc := clock.NewFake()
@@ -154,12 +151,6 @@
 		va.tlsPort = port
 	}
 
-<<<<<<< HEAD
-=======
-	if err != nil {
-		panic(fmt.Sprintf("Failed to create validation authority: %v", err))
-	}
->>>>>>> a46c388f
 	return va, logger
 }
 
@@ -382,10 +373,7 @@
 		remoteUA1 = "remote 1"
 		remoteUA2 = "remote 2"
 		remoteUA3 = "remote 3"
-<<<<<<< HEAD
-=======
 		remoteUA4 = "remote 4"
->>>>>>> a46c388f
 		localUA   = "local 1"
 	)
 	allowedUAs := map[string]bool{
@@ -403,10 +391,7 @@
 	remoteVA1 := setupRemote(ms.Server, remoteUA1, nil, "", "")
 	remoteVA2 := setupRemote(ms.Server, remoteUA2, nil, "", "")
 	remoteVA3 := setupRemote(ms.Server, remoteUA3, nil, "", "")
-<<<<<<< HEAD
-=======
 	remoteVA4 := setupRemote(ms.Server, remoteUA4, nil, "", "")
->>>>>>> a46c388f
 	remoteVAs := []RemoteVA{
 		{remoteVA1, remoteUA1},
 		{remoteVA2, remoteUA2},
@@ -448,22 +433,6 @@
 			ExpectedProb: unauthorized,
 		},
 		{
-<<<<<<< HEAD
-			// If one out of three remote VAs fails with an internal err it should succeed
-			Name: "Local VA ok, 1/3 remote VA internal err",
-			RemoteVAs: []RemoteVA{
-				{remoteVA1, remoteUA1},
-				{remoteVA2, remoteUA2},
-=======
-			// If one out of two remote VAs fail with an internal err it should succeed
-			Name: "Local VA ok, 1/2 remote VA internal err",
-			RemoteVAs: []RemoteVA{
-				{remoteVA1, remoteUA1},
-				{brokenVA, "broken"},
-			},
-			AllowedUAs: allowedUAs,
-		},
-		{
 			// If one out of three remote VAs fails with an internal err it should succeed
 			Name: "Local VA ok, 1/3 remote VA internal err",
 			RemoteVAs: []RemoteVA{
@@ -522,18 +491,11 @@
 				{remoteVA3, remoteUA3},
 				{remoteVA4, remoteUA4},
 				{brokenVA, "broken"},
->>>>>>> a46c388f
 				{brokenVA, "broken"},
 			},
 			AllowedUAs: allowedUAs,
 		},
 		{
-<<<<<<< HEAD
-			// If two out of three remote VAs fail with an internal err it should fail
-			Name: "Local VA ok, 2/3 remote VAs internal err",
-			RemoteVAs: []RemoteVA{
-				{remoteVA1, remoteUA1},
-=======
 			// If three out of six remote VAs fail with an internal err it should fail
 			Name: "Local VA ok, 4/6 remote VAs internal err",
 			RemoteVAs: []RemoteVA{
@@ -541,7 +503,6 @@
 				{remoteVA2, remoteUA2},
 				{remoteVA3, remoteUA3},
 				{brokenVA, "broken"},
->>>>>>> a46c388f
 				{brokenVA, "broken"},
 				{brokenVA, "broken"},
 			},
@@ -570,15 +531,9 @@
 			AllowedUAs: allowedUAs,
 		},
 		{
-<<<<<<< HEAD
-			// Any remote VA cancellations are a problem.
+			// If all remote VAs cancel, it should fail
 			Name: "Local VA OK, three cancelled remote VAs",
-=======
-			// If two remote VA cancels, it should fail
-			Name: "Local VA OK, two cancelled remote VAs",
->>>>>>> a46c388f
 			RemoteVAs: []RemoteVA{
-				{remoteVA1, remoteUA1},
 				{cancelledVA, remoteUA1},
 				{cancelledVA, remoteUA2},
 				{cancelledVA, remoteUA3},
@@ -628,45 +583,17 @@
 }
 
 func TestMultiVAEarlyReturn(t *testing.T) {
-<<<<<<< HEAD
-	const (
-		remoteUA1 = "remote 1"
-		remoteUA2 = "slow remote"
-		remoteUA3 = "remote 3"
-		localUA   = "local 1"
-	)
-	allowedUAs := map[string]bool{
-		localUA:   true,
-		remoteUA1: false, // forbid UA 1 and 3 to provoke early return
-		remoteUA2: true,
-		remoteUA3: false,
-=======
 	const passUA = "pass"
 	const failUA = "fail"
 	// httpMultiSrv handles this specially by being slow
 	const slowRemoteUA = "slow remote"
 	allowedUAs := map[string]bool{
 		passUA: true,
->>>>>>> a46c388f
 	}
 
 	ms := httpMultiSrv(t, expectedToken, allowedUAs)
 	defer ms.Close()
 
-<<<<<<< HEAD
-	remoteVA1 := setupRemote(ms.Server, remoteUA1, nil, "", "")
-	remoteVA2 := setupRemote(ms.Server, remoteUA2, nil, "", "")
-	remoteVA3 := setupRemote(ms.Server, remoteUA3, nil, "", "")
-
-	remoteVAs := []RemoteVA{
-		{remoteVA1, remoteUA1},
-		{remoteVA2, remoteUA2},
-		{remoteVA3, remoteUA3},
-	}
-
-	// Create a local test VA with the two remote VAs
-	localVA, _ := setup(ms.Server, localUA, remoteVAs, nil)
-=======
 	makeRemotes := func(userAgent ...string) []RemoteVA {
 		var rvas []RemoteVA
 		for i, ua := range userAgent {
@@ -689,7 +616,6 @@
 		t.Run(fmt.Sprintf("case %d", i), func(t *testing.T) {
 			rvas := makeRemotes(tc.remoteUserAgents...)
 			localVA, _ := setup(ms.Server, pass, rvas, nil)
->>>>>>> a46c388f
 
 			// Perform all validations
 			start := time.Now()
