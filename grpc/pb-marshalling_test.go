--- conflicted
+++ resolved
@@ -227,11 +227,7 @@
 
 func TestAuthz(t *testing.T) {
 	exp := time.Now().AddDate(0, 0, 1).UTC()
-<<<<<<< HEAD
-	identifier := identifier.FromDNS("example.com")
-=======
-	ident := identifier.NewDNS("example.com")
->>>>>>> cb94164b
+	ident := identifier.FromDNS("example.com")
 	challA := core.Challenge{
 		Type:   core.ChallengeTypeDNS01,
 		Status: core.StatusPending,
