--- conflicted
+++ resolved
@@ -101,20 +101,12 @@
 	return sas.inner.NewOrder(ctx, request)
 }
 
-<<<<<<< HEAD
 func (sas StorageAuthorityClientWrapper) NewOrderAndAuthzs(ctx context.Context, request *sapb.NewOrderAndAuthzsRequest) (*corepb.Order, error) {
 	return sas.inner.NewOrderAndAuthzs(ctx, request)
 }
 
-func (sac StorageAuthorityClientWrapper) SetOrderProcessing(ctx context.Context, order *corepb.Order) error {
-	if _, err := sac.inner.SetOrderProcessing(ctx, order); err != nil {
-		return err
-	}
-	return nil
-=======
 func (sac StorageAuthorityClientWrapper) SetOrderProcessing(ctx context.Context, req *sapb.OrderRequest) (*emptypb.Empty, error) {
 	return sac.inner.SetOrderProcessing(ctx, req)
->>>>>>> 4967f0f9
 }
 
 func (sac StorageAuthorityClientWrapper) SetOrderError(ctx context.Context, request *sapb.SetOrderErrorRequest) (*emptypb.Empty, error) {
@@ -273,25 +265,12 @@
 	return sas.inner.NewOrder(ctx, request)
 }
 
-<<<<<<< HEAD
 func (sas StorageAuthorityServerWrapper) NewOrderAndAuthzs(ctx context.Context, request *sapb.NewOrderAndAuthzsRequest) (*corepb.Order, error) {
 	return sas.inner.NewOrderAndAuthzs(ctx, request)
 }
 
-func (sas StorageAuthorityServerWrapper) SetOrderProcessing(ctx context.Context, order *corepb.Order) (*emptypb.Empty, error) {
-	if order == nil || !orderValid(order) {
-		return nil, errIncompleteRequest
-	}
-
-	if err := sas.inner.SetOrderProcessing(ctx, order); err != nil {
-		return nil, err
-	}
-
-	return &emptypb.Empty{}, nil
-=======
 func (sas StorageAuthorityServerWrapper) SetOrderProcessing(ctx context.Context, req *sapb.OrderRequest) (*emptypb.Empty, error) {
 	return sas.inner.SetOrderProcessing(ctx, req)
->>>>>>> 4967f0f9
 }
 
 func (sas StorageAuthorityServerWrapper) SetOrderError(ctx context.Context, request *sapb.SetOrderErrorRequest) (*emptypb.Empty, error) {
