package grpc

import (
	"crypto/tls"
	"errors"
	"fmt"
	"net"
	"os"
	"os/signal"
	"strings"
	"syscall"

	grpc_prometheus "github.com/grpc-ecosystem/go-grpc-prometheus"
	"github.com/jmhodges/clock"
	bcreds "github.com/letsencrypt/boulder/grpc/creds"
	"github.com/prometheus/client_golang/prometheus"
	"google.golang.org/grpc"
	"google.golang.org/grpc/health"
	healthpb "google.golang.org/grpc/health/grpc_health_v1"
	"google.golang.org/grpc/keepalive"
	"google.golang.org/grpc/status"

	"github.com/letsencrypt/boulder/cmd"
)

// CodedError is a alias required to appease go vet
var CodedError = status.Errorf

var errNilTLS = errors.New("boulder/grpc: received nil tls.Config")

// service represents a single gRPC service that can be registered with a gRPC
// server.
type service struct {
	desc *grpc.ServiceDesc
	impl any
}

// serverBuilder implements a builder pattern for constructing new gRPC servers
// and registering gRPC services on those servers.
type serverBuilder struct {
	cfg      *cmd.GRPCServerConfig
	services map[string]service
	err      error
}

// NewServer returns an object which can be used to build gRPC servers. It
// takes the server's configuration to perform initialization.
func NewServer(c *cmd.GRPCServerConfig) *serverBuilder {
	return &serverBuilder{cfg: c, services: make(map[string]service)}
}

// Add registers a new service (consisting of its description and its
// implementation) to the set of services which will be exposed by this server.
// It returns the modified-in-place serverBuilder so that calls can be chained.
// If there is an error adding this service, it will be exposed when .Build() is
// called.
func (sb *serverBuilder) Add(desc *grpc.ServiceDesc, impl any) *serverBuilder {
	if _, found := sb.services[desc.ServiceName]; found {
		// We've already registered a service with this same name, error out.
		sb.err = fmt.Errorf("attempted double-registration of gRPC service %q", desc.ServiceName)
		return sb
	}

	sb.services[desc.ServiceName] = service{desc, impl}
	return sb
}

// Build creates a gRPC server that uses the provided *tls.Config and exposes
// all of the services added to the builder. It also exposes a health check
<<<<<<< HEAD
// service. It returns two functions, start() and stop(), which should be used
// to start and gracefully stop the server.
=======
// service. It returns one functions, start(), which should be used to start
// the server. It spawns a goroutine which will listen for OS signals and
// gracefully stop the server if one is caught, causing the start() function to
// exit.
>>>>>>> e55a276e
func (sb *serverBuilder) Build(tlsConfig *tls.Config, statsRegistry prometheus.Registerer, clk clock.Clock) (func() error, error) {
	// Add the health service to all servers.
	healthSrv := health.NewServer()
	sb = sb.Add(&healthpb.Health_ServiceDesc, healthSrv)

	// Check to see if any of the calls to .Add() resulted in an error.
	if sb.err != nil {
		return nil, sb.err
	}

	// Ensure that every configured service also got added.
	var registeredServices []string
	for r := range sb.services {
		registeredServices = append(registeredServices, r)
	}
	for serviceName := range sb.cfg.Services {
		_, ok := sb.services[serviceName]
		if !ok {
			return nil, fmt.Errorf("gRPC service %q in config does not match any service: %s", serviceName, strings.Join(registeredServices, ", "))
		}
	}

	if tlsConfig == nil {
		return nil, errNilTLS
	}

	// Collect all names which should be allowed to connect to the server at all.
	// This is the names which are allowlisted at the server level, plus the union
	// of all names which are allowlisted for any individual service.
	// TODO(#6698): Remove the first portion of this.
	acceptedSANs := make(map[string]struct{})
	for _, name := range sb.cfg.ClientNames {
		acceptedSANs[name] = struct{}{}
	}
	for _, service := range sb.cfg.Services {
		for _, name := range service.ClientNames {
			acceptedSANs[name] = struct{}{}
		}
	}

	creds, err := bcreds.NewServerCredentials(tlsConfig, acceptedSANs)
	if err != nil {
		return nil, err
	}

	// Set up all of our interceptors which handle metrics, traces, error
	// propagation, and more.
	metrics, err := newServerMetrics(statsRegistry)
	if err != nil {
		return nil, err
	}

	var ai serverInterceptor
	if len(sb.cfg.Services) > 0 {
		ai = newServiceAuthChecker(sb.cfg)
	} else {
		ai = &noopServerInterceptor{}
	}

	mi := newServerMetadataInterceptor(metrics, clk)

	unaryInterceptors := []grpc.UnaryServerInterceptor{
		mi.metrics.grpcMetrics.UnaryServerInterceptor(),
		ai.Unary,
		mi.Unary,
	}

	streamInterceptors := []grpc.StreamServerInterceptor{
		mi.metrics.grpcMetrics.StreamServerInterceptor(),
		ai.Stream,
		mi.Stream,
	}

	options := []grpc.ServerOption{
		grpc.Creds(creds),
		grpc.ChainUnaryInterceptor(unaryInterceptors...),
		grpc.ChainStreamInterceptor(streamInterceptors...),
	}
	if sb.cfg.MaxConnectionAge.Duration > 0 {
		options = append(options,
			grpc.KeepaliveParams(keepalive.ServerParameters{
				MaxConnectionAge: sb.cfg.MaxConnectionAge.Duration,
			}))
	}

	// Create the server itself and register all of our services on it.
	server := grpc.NewServer(options...)
	for _, service := range sb.services {
		server.RegisterService(service.desc, service.impl)
	}

	// Finally return the functions which will start and stop the server.
	listener, err := net.Listen("tcp", sb.cfg.Address)
	if err != nil {
		return nil, err
	}

	start := func() error {
<<<<<<< HEAD
		return filterShutdownErrors(server.Serve(listener))
=======
		return server.Serve(listener)
>>>>>>> e55a276e
	}

	// Start a goroutine which listens for a termination signal, and then
	// gracefully stops the gRPC server. This in turn causes the start() function
	// to exit, allowing its caller (generally a main() function) to exit.
<<<<<<< HEAD
	go cmd.CatchSignals(func() {
		healthSrv.Shutdown()
		server.GracefulStop()
	})
=======
	go func() {
		sigChan := make(chan os.Signal, 1)
		signal.Notify(sigChan, syscall.SIGTERM)
		signal.Notify(sigChan, syscall.SIGINT)
		signal.Notify(sigChan, syscall.SIGHUP)
		<-sigChan
		healthSrv.Shutdown()
		server.GracefulStop()
	}()
>>>>>>> e55a276e

	return start, nil
}

// serverMetrics is a struct type used to return a few registered metrics from
// `newServerMetrics`
type serverMetrics struct {
	grpcMetrics *grpc_prometheus.ServerMetrics
	rpcLag      prometheus.Histogram
}

// newServerMetrics registers metrics with a registry. It constructs and
// registers a *grpc_prometheus.ServerMetrics with timing histogram enabled as
// well as a prometheus Histogram for RPC latency. If called more than once on a
// single registry, it will gracefully avoid registering duplicate metrics.
func newServerMetrics(stats prometheus.Registerer) (serverMetrics, error) {
	// Create the grpc prometheus server metrics instance and register it
	grpcMetrics := grpc_prometheus.NewServerMetrics()
	grpcMetrics.EnableHandlingTimeHistogram()
	err := stats.Register(grpcMetrics)
	if err != nil {
		are := prometheus.AlreadyRegisteredError{}
		if errors.As(err, &are) {
			grpcMetrics = are.ExistingCollector.(*grpc_prometheus.ServerMetrics)
		} else {
			return serverMetrics{}, err
		}
	}

	// rpcLag is a prometheus histogram tracking the difference between the time
	// the client sent an RPC and the time the server received it. Create and
	// register it.
	rpcLag := prometheus.NewHistogram(
		prometheus.HistogramOpts{
			Name: "grpc_lag",
			Help: "Delta between client RPC send time and server RPC receipt time",
		})
	err = stats.Register(rpcLag)
	if err != nil {
		are := prometheus.AlreadyRegisteredError{}
		if errors.As(err, &are) {
			rpcLag = are.ExistingCollector.(prometheus.Histogram)
		} else {
			return serverMetrics{}, err
		}
	}

	return serverMetrics{
		grpcMetrics: grpcMetrics,
		rpcLag:      rpcLag,
	}, nil
}<|MERGE_RESOLUTION|>--- conflicted
+++ resolved
@@ -5,10 +5,7 @@
 	"errors"
 	"fmt"
 	"net"
-	"os"
-	"os/signal"
 	"strings"
-	"syscall"
 
 	grpc_prometheus "github.com/grpc-ecosystem/go-grpc-prometheus"
 	"github.com/jmhodges/clock"
@@ -67,15 +64,10 @@
 
 // Build creates a gRPC server that uses the provided *tls.Config and exposes
 // all of the services added to the builder. It also exposes a health check
-<<<<<<< HEAD
-// service. It returns two functions, start() and stop(), which should be used
-// to start and gracefully stop the server.
-=======
 // service. It returns one functions, start(), which should be used to start
 // the server. It spawns a goroutine which will listen for OS signals and
 // gracefully stop the server if one is caught, causing the start() function to
 // exit.
->>>>>>> e55a276e
 func (sb *serverBuilder) Build(tlsConfig *tls.Config, statsRegistry prometheus.Registerer, clk clock.Clock) (func() error, error) {
 	// Add the health service to all servers.
 	healthSrv := health.NewServer()
@@ -174,32 +166,16 @@
 	}
 
 	start := func() error {
-<<<<<<< HEAD
-		return filterShutdownErrors(server.Serve(listener))
-=======
 		return server.Serve(listener)
->>>>>>> e55a276e
 	}
 
 	// Start a goroutine which listens for a termination signal, and then
 	// gracefully stops the gRPC server. This in turn causes the start() function
 	// to exit, allowing its caller (generally a main() function) to exit.
-<<<<<<< HEAD
 	go cmd.CatchSignals(func() {
 		healthSrv.Shutdown()
 		server.GracefulStop()
 	})
-=======
-	go func() {
-		sigChan := make(chan os.Signal, 1)
-		signal.Notify(sigChan, syscall.SIGTERM)
-		signal.Notify(sigChan, syscall.SIGINT)
-		signal.Notify(sigChan, syscall.SIGHUP)
-		<-sigChan
-		healthSrv.Shutdown()
-		server.GracefulStop()
-	}()
->>>>>>> e55a276e
 
 	return start, nil
 }
