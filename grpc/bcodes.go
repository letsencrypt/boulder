--- conflicted
+++ resolved
@@ -66,19 +66,15 @@
 	}
 }
 
-<<<<<<< HEAD
 func wrapError(ctx context.Context, err error) error {
+	if err == nil {
+		return nil
+	}
 	if berr, ok := err.(*berrors.BoulderError); ok {
 		_ = grpc.SetTrailer(ctx, metadata.Pairs("errortype", strconv.Itoa(int(berr.Type))))
 		return grpc.Errorf(codes.Unknown, err.Error())
 	}
 	// TODO(XXX): depreciated, remove once boulder/errors code has been deployed
-=======
-func wrapError(err error) error {
-	if err == nil {
-		return nil
-	}
->>>>>>> 1b994083
 	code := errorToCode(err)
 	var body string
 	if code == ProblemDetails {
@@ -96,8 +92,10 @@
 	return grpc.Errorf(code, body)
 }
 
-<<<<<<< HEAD
 func unwrapError(err error, md metadata.MD) error {
+	if err == nil {
+		return nil
+	}
 	if errTypeStrs, ok := md["errortype"]; ok {
 		unwrappedErr := grpc.ErrorDesc(err)
 		if len(errTypeStrs) != 1 {
@@ -117,12 +115,6 @@
 		return berrors.New(berrors.ErrorType(errType), unwrappedErr)
 	}
 	// TODO(XXX): depreciated, remove once boulder/errors code has been deployed
-=======
-func unwrapError(err error) error {
-	if err == nil {
-		return nil
-	}
->>>>>>> 1b994083
 	code := grpc.Code(err)
 	errBody := grpc.ErrorDesc(err)
 	switch code {
