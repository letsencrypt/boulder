// Copyright 2016 ISRG.  All rights reserved
// This Source Code Form is subject to the terms of the Mozilla Public
// License, v. 2.0. If a copy of the MPL was not distributed with this
// file, You can obtain one at http://mozilla.org/MPL/2.0/.

// Package wrappers wraps the GRPC calls in the core interfaces.
package grpc

import (
	"context"

	capb "github.com/letsencrypt/boulder/ca/proto"
	"github.com/letsencrypt/boulder/core"
	corepb "github.com/letsencrypt/boulder/core/proto"
	"google.golang.org/grpc"
)

type CertificateAuthorityClientWrapper struct {
	inner capb.CertificateAuthorityClient
}

func NewCertificateAuthorityClient(inner capb.CertificateAuthorityClient) *CertificateAuthorityClientWrapper {
	return &CertificateAuthorityClientWrapper{inner}
}

func (cac CertificateAuthorityClientWrapper) IssuePrecertificate(ctx context.Context, issueReq *capb.IssueCertificateRequest) (*capb.IssuePrecertificateResponse, error) {
	resp, err := cac.inner.IssuePrecertificate(ctx, issueReq)
	if err != nil {
		return nil, err
	}
	if resp == nil || resp.DER == nil {
		return nil, errIncompleteResponse
	}
	return resp, nil
}

func (cac CertificateAuthorityClientWrapper) IssueCertificateForPrecertificate(ctx context.Context, req *capb.IssueCertificateForPrecertificateRequest) (core.Certificate, error) {
	res, err := cac.inner.IssueCertificateForPrecertificate(ctx, req)
	if err != nil {
		return core.Certificate{}, err
	}
	return PBToCert(res)
}

<<<<<<< HEAD
func (cac CertificateAuthorityClientWrapper) GenerateOCSP(ctx context.Context, req *capb.GenerateOCSPRequest) ([]byte, error) {
=======
func (cac CertificateAuthorityClientWrapper) GenerateOCSP(ctx context.Context, req *capb.GenerateOCSPRequest) (*capb.OCSPResponse, error) {
>>>>>>> f24fd0df
	res, err := cac.inner.GenerateOCSP(ctx, req)
	if err != nil {
		return nil, err
	}
	if res == nil || res.Response == nil {
		return nil, errIncompleteResponse
	}
<<<<<<< HEAD
	return res.Response, nil
=======
	return res, nil
>>>>>>> f24fd0df
}

type OCSPGeneratorClientWrapper struct {
	inner capb.OCSPGeneratorClient
}

func NewOCSPGeneratorClient(inner capb.OCSPGeneratorClient) *OCSPGeneratorClientWrapper {
	return &OCSPGeneratorClientWrapper{inner}
}

func (ogc OCSPGeneratorClientWrapper) GenerateOCSP(ctx context.Context, req *capb.GenerateOCSPRequest, _ ...grpc.CallOption) (*capb.OCSPResponse, error) {
	res, err := ogc.inner.GenerateOCSP(ctx, req)
	if err != nil {
		return nil, err
	}
	if res == nil || res.Response == nil {
		return nil, errIncompleteResponse
	}
	return res, nil
}

// CertificateAuthorityServerWrapper is the gRPC version of a core.CertificateAuthority server
type CertificateAuthorityServerWrapper struct {
	inner core.CertificateAuthority
}

func NewCertificateAuthorityServer(inner core.CertificateAuthority) *CertificateAuthorityServerWrapper {
	return &CertificateAuthorityServerWrapper{inner}
}

func (cas *CertificateAuthorityServerWrapper) IssuePrecertificate(ctx context.Context, request *capb.IssueCertificateRequest) (*capb.IssuePrecertificateResponse, error) {
	if request == nil || request.Csr == nil || request.OrderID == nil || request.RegistrationID == nil {
		return nil, errIncompleteRequest
	}
	return cas.inner.IssuePrecertificate(ctx, request)
}

func (cas *CertificateAuthorityServerWrapper) IssueCertificateForPrecertificate(ctx context.Context, req *capb.IssueCertificateForPrecertificateRequest) (*corepb.Certificate, error) {
	if req == nil || req.DER == nil || req.OrderID == nil || req.RegistrationID == nil || req.SCTs == nil {
		return nil, errIncompleteRequest
	}
	cert, err := cas.inner.IssueCertificateForPrecertificate(ctx, req)
	if err != nil {
		return nil, err
	}
	return CertToPB(cert), nil
}

func (cas *CertificateAuthorityServerWrapper) GenerateOCSP(ctx context.Context, req *capb.GenerateOCSPRequest) (*capb.OCSPResponse, error) {
<<<<<<< HEAD
	if (req.CertDER == nil && (req.Serial == nil || req.IssuerID == nil)) || req.Status == nil || req.Reason == nil || req.RevokedAt == nil {
		return nil, errIncompleteRequest
	}
	res, err := cas.inner.GenerateOCSP(ctx, req)
	if err != nil {
		return nil, err
	}
	return &capb.OCSPResponse{Response: res}, nil
=======
	if req.CertDER == nil || req.Status == nil || req.Reason == nil || req.RevokedAt == nil {
		return nil, errIncompleteRequest
	}
	return cas.inner.GenerateOCSP(ctx, req)
>>>>>>> f24fd0df
}<|MERGE_RESOLUTION|>--- conflicted
+++ resolved
@@ -42,11 +42,7 @@
 	return PBToCert(res)
 }
 
-<<<<<<< HEAD
-func (cac CertificateAuthorityClientWrapper) GenerateOCSP(ctx context.Context, req *capb.GenerateOCSPRequest) ([]byte, error) {
-=======
 func (cac CertificateAuthorityClientWrapper) GenerateOCSP(ctx context.Context, req *capb.GenerateOCSPRequest) (*capb.OCSPResponse, error) {
->>>>>>> f24fd0df
 	res, err := cac.inner.GenerateOCSP(ctx, req)
 	if err != nil {
 		return nil, err
@@ -54,11 +50,7 @@
 	if res == nil || res.Response == nil {
 		return nil, errIncompleteResponse
 	}
-<<<<<<< HEAD
-	return res.Response, nil
-=======
 	return res, nil
->>>>>>> f24fd0df
 }
 
 type OCSPGeneratorClientWrapper struct {
@@ -108,19 +100,8 @@
 }
 
 func (cas *CertificateAuthorityServerWrapper) GenerateOCSP(ctx context.Context, req *capb.GenerateOCSPRequest) (*capb.OCSPResponse, error) {
-<<<<<<< HEAD
 	if (req.CertDER == nil && (req.Serial == nil || req.IssuerID == nil)) || req.Status == nil || req.Reason == nil || req.RevokedAt == nil {
 		return nil, errIncompleteRequest
 	}
-	res, err := cas.inner.GenerateOCSP(ctx, req)
-	if err != nil {
-		return nil, err
-	}
-	return &capb.OCSPResponse{Response: res}, nil
-=======
-	if req.CertDER == nil || req.Status == nil || req.Reason == nil || req.RevokedAt == nil {
-		return nil, errIncompleteRequest
-	}
 	return cas.inner.GenerateOCSP(ctx, req)
->>>>>>> f24fd0df
 }