--- conflicted
+++ resolved
@@ -1,11 +1,7 @@
 {
 	"ImportPath": "github.com/letsencrypt/boulder",
 	"GoVersion": "go1.5",
-<<<<<<< HEAD
-	"GodepVersion": "v63",
-=======
 	"GodepVersion": "v66",
->>>>>>> 546361cf
 	"Packages": [
 		"./..."
 	],
