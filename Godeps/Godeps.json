{
	"ImportPath": "github.com/letsencrypt/boulder",
	"GoVersion": "go1.8",
	"GodepVersion": "v74",
	"Packages": [
		"./..."
	],
	"Deps": [
		{
			"ImportPath": "github.com/beorn7/perks/quantile",
			"Rev": "3ac7bf7a47d159a033b107610db8a1b6575507a4"
		},
		{
			"ImportPath": "github.com/cactus/go-statsd-client/statsd",
			"Comment": "v2.0.2",
			"Rev": "26a31053503dcd96f51363a90eb03e0b32406e26"
		},
		{
			"ImportPath": "github.com/cloudflare/cfssl/auth",
			"Comment": "1.2.0-117-g6689808",
			"Rev": "6689808d58e76953d878fc623b1298032cf39911"
		},
		{
			"ImportPath": "github.com/cloudflare/cfssl/certdb",
			"Comment": "1.2.0-117-g6689808",
			"Rev": "6689808d58e76953d878fc623b1298032cf39911"
		},
		{
			"ImportPath": "github.com/cloudflare/cfssl/config",
			"Comment": "1.2.0-117-g6689808",
			"Rev": "6689808d58e76953d878fc623b1298032cf39911"
		},
		{
			"ImportPath": "github.com/cloudflare/cfssl/crypto/pkcs7",
			"Comment": "1.2.0-117-g6689808",
			"Rev": "6689808d58e76953d878fc623b1298032cf39911"
		},
		{
			"ImportPath": "github.com/cloudflare/cfssl/csr",
			"Comment": "1.2.0-117-g6689808",
			"Rev": "6689808d58e76953d878fc623b1298032cf39911"
		},
		{
			"ImportPath": "github.com/cloudflare/cfssl/errors",
			"Comment": "1.2.0-117-g6689808",
			"Rev": "6689808d58e76953d878fc623b1298032cf39911"
		},
		{
			"ImportPath": "github.com/cloudflare/cfssl/helpers",
			"Comment": "1.2.0-117-g6689808",
			"Rev": "6689808d58e76953d878fc623b1298032cf39911"
		},
		{
			"ImportPath": "github.com/cloudflare/cfssl/helpers/derhelpers",
			"Comment": "1.2.0-117-g6689808",
			"Rev": "6689808d58e76953d878fc623b1298032cf39911"
		},
		{
			"ImportPath": "github.com/cloudflare/cfssl/info",
			"Comment": "1.2.0-117-g6689808",
			"Rev": "6689808d58e76953d878fc623b1298032cf39911"
		},
		{
			"ImportPath": "github.com/cloudflare/cfssl/log",
			"Comment": "1.2.0-117-g6689808",
			"Rev": "6689808d58e76953d878fc623b1298032cf39911"
		},
		{
			"ImportPath": "github.com/cloudflare/cfssl/ocsp",
			"Comment": "1.2.0-117-g6689808",
			"Rev": "6689808d58e76953d878fc623b1298032cf39911"
		},
		{
			"ImportPath": "github.com/cloudflare/cfssl/ocsp/config",
			"Comment": "1.2.0-117-g6689808",
			"Rev": "6689808d58e76953d878fc623b1298032cf39911"
		},
		{
			"ImportPath": "github.com/cloudflare/cfssl/signer",
			"Comment": "1.2.0-117-g6689808",
			"Rev": "6689808d58e76953d878fc623b1298032cf39911"
		},
		{
			"ImportPath": "github.com/cloudflare/cfssl/signer/local",
			"Comment": "1.2.0-117-g6689808",
			"Rev": "6689808d58e76953d878fc623b1298032cf39911"
		},
		{
			"ImportPath": "github.com/davecgh/go-spew/spew",
			"Comment": "v1.1.0",
			"Rev": "346938d642f2ec3594ed81d874461961cd0faa76"
		},
		{
			"ImportPath": "github.com/facebookgo/clock",
			"Rev": "600d898af40aa09a7a93ecb9265d87b0504b6f03"
		},
		{
			"ImportPath": "github.com/facebookgo/httpdown",
			"Rev": "a3b1354551a26449fbe05f5d855937f6e7acbd71"
		},
		{
			"ImportPath": "github.com/facebookgo/stats",
			"Rev": "31fb71caf5a4f04c9f8bb3fa8e7c2597ba6eb50a"
		},
		{
			"ImportPath": "github.com/go-sql-driver/mysql",
			"Comment": "v1.2-213-g665b834",
			"Rev": "665b83488b90b902ce0a305ef6652e599771cdf9"
		},
		{
			"ImportPath": "github.com/golang/mock/gomock",
			"Rev": "06883d979f10cc178f2716846215c8cf90f9e363"
		},
		{
			"ImportPath": "github.com/golang/protobuf/proto",
			"Rev": "c9c7427a2a70d2eb3bafa0ab2dc163e45f143317"
		},
		{
			"ImportPath": "github.com/google/certificate-transparency/go",
			"Rev": "32acc4216ea1f20eca97a1cdbc72b73af9e27d20"
		},
		{
			"ImportPath": "github.com/google/certificate-transparency/go/asn1",
			"Rev": "32acc4216ea1f20eca97a1cdbc72b73af9e27d20"
		},
		{
			"ImportPath": "github.com/google/certificate-transparency/go/client",
			"Rev": "32acc4216ea1f20eca97a1cdbc72b73af9e27d20"
		},
		{
			"ImportPath": "github.com/google/certificate-transparency/go/jsonclient",
			"Rev": "32acc4216ea1f20eca97a1cdbc72b73af9e27d20"
		},
		{
			"ImportPath": "github.com/google/certificate-transparency/go/tls",
			"Rev": "32acc4216ea1f20eca97a1cdbc72b73af9e27d20"
		},
		{
			"ImportPath": "github.com/google/certificate-transparency/go/x509",
			"Rev": "32acc4216ea1f20eca97a1cdbc72b73af9e27d20"
		},
		{
			"ImportPath": "github.com/google/certificate-transparency/go/x509/pkix",
			"Rev": "32acc4216ea1f20eca97a1cdbc72b73af9e27d20"
		},
		{
			"ImportPath": "github.com/google/safebrowsing",
			"Rev": "fc74adc270b82ff5a2f288fa84e40213eae713c5"
		},
		{
			"ImportPath": "github.com/google/safebrowsing/internal/safebrowsing_proto",
			"Rev": "fc74adc270b82ff5a2f288fa84e40213eae713c5"
		},
		{
			"ImportPath": "github.com/grpc-ecosystem/go-grpc-prometheus",
			"Comment": "v1.1-1-g34abd90",
			"Rev": "34abd90a014618f61222a1b0a7b7eb834a2d0dc3"
		},
		{
			"ImportPath": "github.com/grpc-ecosystem/go-grpc-prometheus/examples/testproto",
			"Comment": "v1.1-1-g34abd90",
			"Rev": "34abd90a014618f61222a1b0a7b7eb834a2d0dc3"
		},
		{
			"ImportPath": "github.com/jmhodges/clock",
			"Comment": "v1.1",
			"Rev": "880ee4c335489bc78d01e4d0a254ae880734bc15"
		},
		{
			"ImportPath": "github.com/letsencrypt/go-safe-browsing-api",
			"Comment": "2.0.0-10-ga109a23",
			"Rev": "a109a231e10a089285a0aac0fd03c8a083975758"
		},
		{
			"ImportPath": "github.com/letsencrypt/pkcs11key",
			"Comment": "v1.0.0",
			"Rev": "c47dab18ddd8c4d4267661870d3ba331cddc57c9"
		},
		{
			"ImportPath": "github.com/matttproud/golang_protobuf_extensions/pbutil",
			"Comment": "v1.0.0-2-gc12348c",
			"Rev": "c12348ce28de40eed0136aa2b644d0ee0650e56c"
		},
		{
			"ImportPath": "github.com/miekg/dns",
			"Rev": "031fad65fea12748347cbb2a30f190b6257fc844"
		},
		{
			"ImportPath": "github.com/miekg/pkcs11",
			"Rev": "c1e7dca180dc5948d8af317f2fe62baba07769c4"
		},
		{
			"ImportPath": "github.com/mreiferson/go-httpclient",
			"Rev": "63fe23f7434723dc904c901043af07931f293c47"
		},
		{
			"ImportPath": "github.com/pmezard/go-difflib/difflib",
			"Comment": "v1.0.0",
			"Rev": "792786c7400a136282c1664665ae0a8db921c6c2"
		},
		{
			"ImportPath": "github.com/prometheus/client_golang/prometheus",
			"Comment": "v0.8.0",
			"Rev": "c5b7fccd204277076155f10851dad72b76a49317"
		},
		{
			"ImportPath": "github.com/prometheus/client_golang/prometheus/promhttp",
			"Comment": "v0.8.0",
			"Rev": "c5b7fccd204277076155f10851dad72b76a49317"
		},
		{
			"ImportPath": "github.com/prometheus/client_model/go",
			"Comment": "model-0.0.2-12-gfa8ad6f",
			"Rev": "fa8ad6fec33561be4280a8f0514318c79d7f6cb6"
		},
		{
			"ImportPath": "github.com/prometheus/common/expfmt",
			"Rev": "85637ea67b04b5c3bb25e671dacded2977f8f9f6"
		},
		{
			"ImportPath": "github.com/prometheus/common/internal/bitbucket.org/ww/goautoneg",
			"Rev": "85637ea67b04b5c3bb25e671dacded2977f8f9f6"
		},
		{
			"ImportPath": "github.com/prometheus/common/model",
			"Rev": "85637ea67b04b5c3bb25e671dacded2977f8f9f6"
		},
		{
			"ImportPath": "github.com/prometheus/procfs",
			"Rev": "abf152e5f3e97f2fafac028d2cc06c1feb87ffa5"
		},
		{
			"ImportPath": "github.com/streadway/amqp",
			"Rev": "150b7f24d6ad507e6026c13d85ce1f1391ac7400"
		},
		{
			"ImportPath": "github.com/stretchr/testify/assert",
			"Comment": "v1.1.3-8-g0744955",
			"Rev": "0744955171b0b6e1871ff9d7366abc2b7a7fcec0"
		},
		{
			"ImportPath": "github.com/stretchr/testify/require",
			"Comment": "v1.1.3-8-g0744955",
			"Rev": "0744955171b0b6e1871ff9d7366abc2b7a7fcec0"
		},
		{
			"ImportPath": "github.com/stretchr/testify/suite",
			"Comment": "v1.1.3-8-g0744955",
			"Rev": "0744955171b0b6e1871ff9d7366abc2b7a7fcec0"
		},
		{
			"ImportPath": "github.com/weppos/publicsuffix-go/publicsuffix",
			"Comment": "v0.3.2-3-gc12e7e9",
			"Rev": "c12e7e9661316d45fdcc942bdafe63242b087cfc"
		},
		{
			"ImportPath": "golang.org/x/crypto/ocsp",
			"Rev": "7c6cc321c680f03b9ef0764448e780704f486b51"
		},
		{
			"ImportPath": "golang.org/x/crypto/pkcs12",
			"Rev": "7c6cc321c680f03b9ef0764448e780704f486b51"
		},
		{
			"ImportPath": "golang.org/x/crypto/pkcs12/internal/rc2",
			"Rev": "7c6cc321c680f03b9ef0764448e780704f486b51"
		},
		{
			"ImportPath": "golang.org/x/net/context",
			"Rev": "8058fc7b18f8794d9fc57eee98d64fe2c750e3f1"
		},
		{
			"ImportPath": "golang.org/x/net/context/ctxhttp",
			"Rev": "8058fc7b18f8794d9fc57eee98d64fe2c750e3f1"
		},
		{
			"ImportPath": "golang.org/x/net/http2",
			"Rev": "8058fc7b18f8794d9fc57eee98d64fe2c750e3f1"
		},
		{
			"ImportPath": "golang.org/x/net/http2/hpack",
			"Rev": "8058fc7b18f8794d9fc57eee98d64fe2c750e3f1"
		},
		{
			"ImportPath": "golang.org/x/net/idna",
			"Rev": "8058fc7b18f8794d9fc57eee98d64fe2c750e3f1"
		},
		{
			"ImportPath": "golang.org/x/net/internal/timeseries",
			"Rev": "8058fc7b18f8794d9fc57eee98d64fe2c750e3f1"
		},
		{
			"ImportPath": "golang.org/x/net/lex/httplex",
			"Rev": "8058fc7b18f8794d9fc57eee98d64fe2c750e3f1"
		},
		{
			"ImportPath": "golang.org/x/net/trace",
			"Rev": "8058fc7b18f8794d9fc57eee98d64fe2c750e3f1"
		},
		{
			"ImportPath": "google.golang.org/grpc",
			"Comment": "v1.2.0-18-g7fc29d0",
			"Rev": "7fc29d0caa400efc53212b222356f99efe87d7d5"
		},
		{
			"ImportPath": "google.golang.org/grpc/codes",
			"Comment": "v1.2.0-18-g7fc29d0",
			"Rev": "7fc29d0caa400efc53212b222356f99efe87d7d5"
		},
		{
			"ImportPath": "google.golang.org/grpc/credentials",
			"Comment": "v1.2.0-18-g7fc29d0",
			"Rev": "7fc29d0caa400efc53212b222356f99efe87d7d5"
		},
		{
			"ImportPath": "google.golang.org/grpc/grpclog",
			"Comment": "v1.2.0-18-g7fc29d0",
			"Rev": "7fc29d0caa400efc53212b222356f99efe87d7d5"
		},
		{
			"ImportPath": "google.golang.org/grpc/internal",
			"Comment": "v1.2.0-18-g7fc29d0",
			"Rev": "7fc29d0caa400efc53212b222356f99efe87d7d5"
<<<<<<< HEAD
=======
		},
		{
			"ImportPath": "google.golang.org/grpc/keepalive",
			"Comment": "v1.2.0-18-g7fc29d0",
			"Rev": "7fc29d0caa400efc53212b222356f99efe87d7d5"
>>>>>>> 08f4dda0
		},
		{
			"ImportPath": "google.golang.org/grpc/metadata",
			"Comment": "v1.2.0-18-g7fc29d0",
			"Rev": "7fc29d0caa400efc53212b222356f99efe87d7d5"
		},
		{
			"ImportPath": "google.golang.org/grpc/naming",
			"Comment": "v1.2.0-18-g7fc29d0",
			"Rev": "7fc29d0caa400efc53212b222356f99efe87d7d5"
		},
		{
			"ImportPath": "google.golang.org/grpc/peer",
			"Comment": "v1.2.0-18-g7fc29d0",
			"Rev": "7fc29d0caa400efc53212b222356f99efe87d7d5"
<<<<<<< HEAD
=======
		},
		{
			"ImportPath": "google.golang.org/grpc/stats",
			"Comment": "v1.2.0-18-g7fc29d0",
			"Rev": "7fc29d0caa400efc53212b222356f99efe87d7d5"
		},
		{
			"ImportPath": "google.golang.org/grpc/tap",
			"Comment": "v1.2.0-18-g7fc29d0",
			"Rev": "7fc29d0caa400efc53212b222356f99efe87d7d5"
>>>>>>> 08f4dda0
		},
		{
			"ImportPath": "google.golang.org/grpc/transport",
			"Comment": "v1.2.0-18-g7fc29d0",
			"Rev": "7fc29d0caa400efc53212b222356f99efe87d7d5"
		},
		{
			"ImportPath": "gopkg.in/go-gorp/gorp.v2",
			"Comment": "v2.0.0",
			"Rev": "4deece61034873cb5b5416e81abe4cea7bd0da72"
		},
		{
			"ImportPath": "gopkg.in/square/go-jose.v1",
			"Comment": "v1.1.0",
			"Rev": "aa2e30fdd1fe9dd3394119af66451ae790d50e0d"
		},
		{
			"ImportPath": "gopkg.in/square/go-jose.v1/cipher",
			"Comment": "v1.1.0",
			"Rev": "aa2e30fdd1fe9dd3394119af66451ae790d50e0d"
		},
		{
			"ImportPath": "gopkg.in/square/go-jose.v1/json",
			"Comment": "v1.1.0",
			"Rev": "aa2e30fdd1fe9dd3394119af66451ae790d50e0d"
		},
		{
			"ImportPath": "gopkg.in/yaml.v2",
			"Rev": "7ad95dd0798a40da1ccdff6dff35fd177b5edf40"
		},
		{
			"ImportPath": "google.golang.org/grpc/keepalive",
			"Comment": "v1.2.0-18-g7fc29d0",
			"Rev": "7fc29d0caa400efc53212b222356f99efe87d7d5"
		},
		{
			"ImportPath": "google.golang.org/grpc/stats",
			"Comment": "v1.2.0-18-g7fc29d0",
			"Rev": "7fc29d0caa400efc53212b222356f99efe87d7d5"
		},
		{
			"ImportPath": "google.golang.org/grpc/tap",
			"Comment": "v1.2.0-18-g7fc29d0",
			"Rev": "7fc29d0caa400efc53212b222356f99efe87d7d5"
		}
	]
}<|MERGE_RESOLUTION|>--- conflicted
+++ resolved
@@ -321,14 +321,11 @@
 			"ImportPath": "google.golang.org/grpc/internal",
 			"Comment": "v1.2.0-18-g7fc29d0",
 			"Rev": "7fc29d0caa400efc53212b222356f99efe87d7d5"
-<<<<<<< HEAD
-=======
 		},
 		{
 			"ImportPath": "google.golang.org/grpc/keepalive",
 			"Comment": "v1.2.0-18-g7fc29d0",
 			"Rev": "7fc29d0caa400efc53212b222356f99efe87d7d5"
->>>>>>> 08f4dda0
 		},
 		{
 			"ImportPath": "google.golang.org/grpc/metadata",
@@ -344,8 +341,6 @@
 			"ImportPath": "google.golang.org/grpc/peer",
 			"Comment": "v1.2.0-18-g7fc29d0",
 			"Rev": "7fc29d0caa400efc53212b222356f99efe87d7d5"
-<<<<<<< HEAD
-=======
 		},
 		{
 			"ImportPath": "google.golang.org/grpc/stats",
@@ -356,7 +351,6 @@
 			"ImportPath": "google.golang.org/grpc/tap",
 			"Comment": "v1.2.0-18-g7fc29d0",
 			"Rev": "7fc29d0caa400efc53212b222356f99efe87d7d5"
->>>>>>> 08f4dda0
 		},
 		{
 			"ImportPath": "google.golang.org/grpc/transport",
