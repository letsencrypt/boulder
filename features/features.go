--- conflicted
+++ resolved
@@ -29,11 +29,8 @@
 	CertCheckerRequiresCorrespondence bool
 	ECDSAForAll                       bool
 	CheckRenewalExemptionAtWFE        bool
-<<<<<<< HEAD
 	TrackReplacementCertificatesARI   bool
-=======
 	UseKvLimitsForNewAccount          bool
->>>>>>> e5edb707
 
 	// ServeRenewalInfo exposes the renewalInfo endpoint in the directory and for
 	// GET requests. WARNING: This feature is a draft and highly unstable.
