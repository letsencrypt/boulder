//go:generate stringer -type=FeatureFlag

package features

import (
	"fmt"
	"strings"
	"sync"
)

type FeatureFlag int

const (
	unused FeatureFlag = iota // unused is used for testing
	//   Deprecated features, these can be removed once stripped from production configs
	StoreRevokerInfo

	//   Currently in-use features
	// Check CAA and respect validationmethods parameter.
	CAAValidationMethods
	// Check CAA and respect accounturi parameter.
	CAAAccountURI
	// EnforceMultiVA causes the VA to block on remote VA PerformValidation
	// requests in order to make a valid/invalid decision with the results.
	EnforceMultiVA
	// MultiVAFullResults will cause the main VA to wait for all of the remote VA
	// results, not just the threshold required to make a decision.
	MultiVAFullResults
	// ECDSAForAll enables all accounts, regardless of their presence in the CA's
	// ecdsaAllowedAccounts config value, to get issuance from ECDSA issuers.
	ECDSAForAll
	// ServeRenewalInfo exposes the renewalInfo endpoint in the directory and for
	// GET requests. WARNING: This feature is a draft and highly unstable.
	ServeRenewalInfo
	// AllowUnrecognizedFeatures is internal to the features package: if true,
	// skip error when unrecognized feature flag names are passed.
	AllowUnrecognizedFeatures

	// ROCSPStage6 disables writing full OCSP Responses to MariaDB during
	// (pre)certificate issuance and during revocation. Because Stage 4 involved
	// disabling ocsp-updater, this means that no ocsp response bytes will be
	// written to the database anymore.
	ROCSPStage6
	// ROCSPStage7 disables generating OCSP responses during issuance and
	// revocation. This affects codepaths in both the RA (revocation) and the CA
	// (precert "birth certificates").
	ROCSPStage7

	// ExpirationMailerUsesJoin enables using a JOIN query in expiration-mailer
	// rather than a SELECT from certificateStatus followed by thousands of
	// one-row SELECTs from certificates.
	ExpirationMailerUsesJoin
<<<<<<< HEAD
	// AsyncFinalize enables the RA to return approximately immediately from
	// requests to finalize orders. This allows us to take longer getting SCTs,
	// issuing certs, and updating the database; it indirectly reduces the number
	// of "orphaned" certs we have. However, it also requires clients to properly
	// implement polling the Order object to wait for the cert URL to appear.
	AsyncFinalize
=======

	// CertCheckerChecksValidations enables an extra query for each certificate
	// checked, to find the relevant authzs. Since this query might be
	// expensive, we gate it behind a feature flag.
	CertCheckerChecksValidations

	// CertCheckerRequiresValidations causes cert-checker to fail if the
	// query enabled by CertCheckerChecksValidations didn't find corresponding
	// authorizations.
	CertCheckerRequiresValidations
>>>>>>> 79250756
)

// List of features and their default value, protected by fMu
var features = map[FeatureFlag]bool{
<<<<<<< HEAD
	unused:                    false,
	CAAValidationMethods:      false,
	CAAAccountURI:             false,
	EnforceMultiVA:            false,
	MultiVAFullResults:        false,
	MandatoryPOSTAsGET:        false,
	StoreRevokerInfo:          false,
	ECDSAForAll:               false,
	ServeRenewalInfo:          false,
	AllowUnrecognizedFeatures: false,
	ROCSPStage6:               false,
	ROCSPStage7:               false,
	ExpirationMailerUsesJoin:  false,
	AsyncFinalize:             false,
=======
	unused:                         false,
	CAAValidationMethods:           false,
	CAAAccountURI:                  false,
	EnforceMultiVA:                 false,
	MultiVAFullResults:             false,
	StoreRevokerInfo:               false,
	ECDSAForAll:                    false,
	ServeRenewalInfo:               false,
	AllowUnrecognizedFeatures:      false,
	ROCSPStage6:                    false,
	ROCSPStage7:                    false,
	ExpirationMailerUsesJoin:       false,
	CertCheckerChecksValidations:   false,
	CertCheckerRequiresValidations: false,
>>>>>>> 79250756
}

var fMu = new(sync.RWMutex)

var initial = map[FeatureFlag]bool{}

var nameToFeature = make(map[string]FeatureFlag, len(features))

func init() {
	for f, v := range features {
		nameToFeature[f.String()] = f
		initial[f] = v
	}
}

// Set accepts a list of features and whether they should
// be enabled or disabled. In the presence of unrecognized
// flags, it will return an error or not depending on the
// value of AllowUnrecognizedFeatures.
func Set(featureSet map[string]bool) error {
	fMu.Lock()
	defer fMu.Unlock()
	var unknown []string
	for n, v := range featureSet {
		f, present := nameToFeature[n]
		if present {
			features[f] = v
		} else {
			unknown = append(unknown, n)
		}
	}
	if len(unknown) > 0 && !features[AllowUnrecognizedFeatures] {
		return fmt.Errorf("unrecognized feature flag names: %s",
			strings.Join(unknown, ", "))
	}
	return nil
}

// Enabled returns true if the feature is enabled or false
// if it isn't, it will panic if passed a feature that it
// doesn't know.
func Enabled(n FeatureFlag) bool {
	fMu.RLock()
	defer fMu.RUnlock()
	v, present := features[n]
	if !present {
		panic(fmt.Sprintf("feature '%s' doesn't exist", n.String()))
	}
	return v
}

// Reset resets the features to their initial state
func Reset() {
	fMu.Lock()
	defer fMu.Unlock()
	for k, v := range initial {
		features[k] = v
	}
}<|MERGE_RESOLUTION|>--- conflicted
+++ resolved
@@ -50,14 +50,6 @@
 	// rather than a SELECT from certificateStatus followed by thousands of
 	// one-row SELECTs from certificates.
 	ExpirationMailerUsesJoin
-<<<<<<< HEAD
-	// AsyncFinalize enables the RA to return approximately immediately from
-	// requests to finalize orders. This allows us to take longer getting SCTs,
-	// issuing certs, and updating the database; it indirectly reduces the number
-	// of "orphaned" certs we have. However, it also requires clients to properly
-	// implement polling the Order object to wait for the cert URL to appear.
-	AsyncFinalize
-=======
 
 	// CertCheckerChecksValidations enables an extra query for each certificate
 	// checked, to find the relevant authzs. Since this query might be
@@ -68,27 +60,17 @@
 	// query enabled by CertCheckerChecksValidations didn't find corresponding
 	// authorizations.
 	CertCheckerRequiresValidations
->>>>>>> 79250756
+
+	// AsyncFinalize enables the RA to return approximately immediately from
+	// requests to finalize orders. This allows us to take longer getting SCTs,
+	// issuing certs, and updating the database; it indirectly reduces the number
+	// of "orphaned" certs we have. However, it also requires clients to properly
+	// implement polling the Order object to wait for the cert URL to appear.
+	AsyncFinalize
 )
 
 // List of features and their default value, protected by fMu
 var features = map[FeatureFlag]bool{
-<<<<<<< HEAD
-	unused:                    false,
-	CAAValidationMethods:      false,
-	CAAAccountURI:             false,
-	EnforceMultiVA:            false,
-	MultiVAFullResults:        false,
-	MandatoryPOSTAsGET:        false,
-	StoreRevokerInfo:          false,
-	ECDSAForAll:               false,
-	ServeRenewalInfo:          false,
-	AllowUnrecognizedFeatures: false,
-	ROCSPStage6:               false,
-	ROCSPStage7:               false,
-	ExpirationMailerUsesJoin:  false,
-	AsyncFinalize:             false,
-=======
 	unused:                         false,
 	CAAValidationMethods:           false,
 	CAAAccountURI:                  false,
@@ -103,7 +85,7 @@
 	ExpirationMailerUsesJoin:       false,
 	CertCheckerChecksValidations:   false,
 	CertCheckerRequiresValidations: false,
->>>>>>> 79250756
+	AsyncFinalize:                  false,
 }
 
 var fMu = new(sync.RWMutex)
