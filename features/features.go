--- conflicted
+++ resolved
@@ -15,28 +15,11 @@
 // then call features.Set(parsedConfig) to load the parsed struct into this
 // package's global Config.
 type Config struct {
-<<<<<<< HEAD
-	// Deprecated features. These features have no effect. Removing them from
-	// configuration is safe.
-	//
-	// Once all references to them have been removed from deployed configuration,
-	// they can be deleted from this struct, after which Boulder will fail to
-	// start if they are present in configuration.
-	CAAAfterValidation                bool
-	AllowNoCommonName                 bool
-	SHA256SubjectKeyIdentifier        bool
-	EnforceMultiVA                    bool
-	MultiVAFullResults                bool
-	CertCheckerRequiresCorrespondence bool
-	ECDSAForAll                       bool
-	CheckRenewalExemptionAtWFE        bool
-	InsertAuthzsIndividually          bool
-=======
 	// Deprecated flags.
 	IncrementRateLimits      bool
 	UseKvLimitsForNewOrder   bool
 	DisableLegacyLimitWrites bool
->>>>>>> ace233cb
+	InsertAuthzsIndividually bool
 
 	// ServeRenewalInfo exposes the renewalInfo endpoint in the directory and for
 	// GET requests. WARNING: This feature is a draft and highly unstable.
@@ -87,27 +70,6 @@
 	// until the paused identifiers are unpaused and the order is resubmitted.
 	CheckIdentifiersPaused bool
 
-<<<<<<< HEAD
-	// UseKvLimitsForNewOrder when enabled, causes the key-value rate limiter to
-	// be the authoritative source of rate limiting information for new-order
-	// callers and disables the legacy rate limiting checks.
-	//
-	// Note: this flag does not disable writes to the certificatesPerName or
-	// fqdnSets tables at Finalize time.
-	UseKvLimitsForNewOrder bool
-
-	// UseKvLimitsForNewAccount when enabled, causes the key-value rate limiter
-	// to be the authoritative source of rate limiting information for
-	// new-account callers and disables the legacy rate limiting checks.
-	UseKvLimitsForNewAccount bool
-
-	// DisableLegacyLimitWrites when enabled, disables writes to:
-	//   - the newOrdersRL table at new-order time, and
-	//   - the certificatesPerName table at finalize time.
-	//
-	// This flag should only be used in conjunction with UseKvLimitsForNewOrder.
-	DisableLegacyLimitWrites bool
-=======
 	// PropagateCancels controls whether the WFE and ocsp-responder allows
 	// cancellation of an inbound request to cancel downstream gRPC and other
 	// queries. In practice, cancellation of an inbound request is achieved by
@@ -116,13 +78,6 @@
 	// database queries (for instance, in the SA) are not cancelled. Database
 	// queries waiting for an available connection may be cancelled.
 	PropagateCancels bool
-
-	// InsertAuthzsIndividually causes the SA's NewOrderAndAuthzs method to
-	// create each new authz one at a time, rather than using MultiInserter.
-	// Although this is expected to be a performance penalty, it is necessary to
-	// get the AUTO_INCREMENT ID of each new authz without relying on MariaDB's
-	// unique "INSERT ... RETURNING" functionality.
-	InsertAuthzsIndividually bool
 
 	// AutomaticallyPauseZombieClients configures the RA to automatically track
 	// and pause issuance for each (account, hostname) pair that repeatedly
@@ -152,7 +107,6 @@
 	// This feature flag also causes CAA checks to happen after all remote VAs
 	// have passed DCV.
 	EnforceMPIC bool
->>>>>>> ace233cb
 }
 
 var fMu = new(sync.RWMutex)
