//go:generate stringer -type=FeatureFlag

package features

import (
	"fmt"
	"sync"
)

type FeatureFlag int

const (
	unused FeatureFlag = iota // unused is used for testing
	//   Deprecated features, these can be removed once stripped from production configs
	ReusePendingAuthz
	CancelCTSubmissions
	CountCertificatesExact
	IPv6First
	EnforceChallengeDisable
	EmbedSCTs
	WildcardDomains
	ForceConsistentStatus
	RPCHeadroom
	VAChecksGSB
	EnforceV2ContentType
	EnforceOverlappingWildcards
	OrderReadyStatus

	//   Currently in-use features
	AllowRenewalFirstRL
	// Allow TLS-SNI in new-authz that are revalidating for previous issuance
	TLSSNIRevalidation
	// Check CAA and respect validationmethods parameter.
	CAAValidationMethods
	// Check CAA and respect accounturi parameter.
	CAAAccountURI
	// Honour draft-ietf-acme-13's keyrollover
	ACME13KeyRollover
	// ProbeCTLogs enables HTTP probes to CT logs from the publisher
	ProbeCTLogs
<<<<<<< HEAD
	PerformValidationRPC
=======
	// SimplifiedVAHTTP enables the simplified VA http-01 rewrite that doesn't use
	// a custom dialer.
	SimplifiedVAHTTP
>>>>>>> ba7a8e8e
)

// List of features and their default value, protected by fMu
var features = map[FeatureFlag]bool{
	unused:                      false,
	ReusePendingAuthz:           false,
	CountCertificatesExact:      false,
	IPv6First:                   false,
	AllowRenewalFirstRL:         false,
	WildcardDomains:             false,
	EnforceChallengeDisable:     false,
	RPCHeadroom:                 false,
	TLSSNIRevalidation:          false,
	EmbedSCTs:                   false,
	CancelCTSubmissions:         true,
	VAChecksGSB:                 false,
	EnforceV2ContentType:        false,
	ForceConsistentStatus:       false,
	EnforceOverlappingWildcards: false,
	OrderReadyStatus:            false,
	CAAValidationMethods:        false,
	CAAAccountURI:               false,
	ACME13KeyRollover:           false,
	ProbeCTLogs:                 false,
<<<<<<< HEAD
	PerformValidationRPC:        false,
=======
	SimplifiedVAHTTP:            false,
>>>>>>> ba7a8e8e
}

var fMu = new(sync.RWMutex)

var initial = map[FeatureFlag]bool{}

var nameToFeature = make(map[string]FeatureFlag, len(features))

func init() {
	for f, v := range features {
		nameToFeature[f.String()] = f
		initial[f] = v
	}
}

// Set accepts a list of features and whether they should
// be enabled or disabled, it will return a error if passed
// a feature name that it doesn't know
func Set(featureSet map[string]bool) error {
	fMu.Lock()
	defer fMu.Unlock()
	for n, v := range featureSet {
		f, present := nameToFeature[n]
		if !present {
			return fmt.Errorf("feature '%s' doesn't exist", n)
		}
		features[f] = v
	}
	return nil
}

// Enabled returns true if the feature is enabled or false
// if it isn't, it will panic if passed a feature that it
// doesn't know.
func Enabled(n FeatureFlag) bool {
	fMu.RLock()
	defer fMu.RUnlock()
	v, present := features[n]
	if !present {
		panic(fmt.Sprintf("feature '%s' doesn't exist", n.String()))
	}
	return v
}

// Reset resets the features to their initial state
func Reset() {
	fMu.Lock()
	defer fMu.Unlock()
	for k, v := range initial {
		features[k] = v
	}
}<|MERGE_RESOLUTION|>--- conflicted
+++ resolved
@@ -38,13 +38,12 @@
 	ACME13KeyRollover
 	// ProbeCTLogs enables HTTP probes to CT logs from the publisher
 	ProbeCTLogs
-<<<<<<< HEAD
-	PerformValidationRPC
-=======
 	// SimplifiedVAHTTP enables the simplified VA http-01 rewrite that doesn't use
 	// a custom dialer.
 	SimplifiedVAHTTP
->>>>>>> ba7a8e8e
+	// PerformValidationRPC enables the WFE/WFE2 to use the RA's PerformValidation
+	// RPC instead of the deprecated UpdateAuthorization RPC.
+	PerformValidationRPC
 )
 
 // List of features and their default value, protected by fMu
@@ -69,11 +68,8 @@
 	CAAAccountURI:               false,
 	ACME13KeyRollover:           false,
 	ProbeCTLogs:                 false,
-<<<<<<< HEAD
+	SimplifiedVAHTTP:            false,
 	PerformValidationRPC:        false,
-=======
-	SimplifiedVAHTTP:            false,
->>>>>>> ba7a8e8e
 }
 
 var fMu = new(sync.RWMutex)
