// features provides the Config struct, which is used to define feature flags
// that can affect behavior across Boulder components. It also maintains a
// global singleton Config which can be referenced by arbitrary Boulder code
// without having to pass a collection of feature flags through the function
// call graph.
package features

import (
	"sync"
)

// Config contains one boolean field for every Boulder feature flag. It can be
// included directly in an executable's Config struct to have feature flags be
// automatically parsed by the json config loader; executables that do so must
// then call features.Set(parsedConfig) to load the parsed struct into this
// package's global Config.
type Config struct {
	// Deprecated flags.
<<<<<<< HEAD
	IncrementRateLimits      bool
	UseKvLimitsForNewOrder   bool
	DisableLegacyLimitWrites bool
	InsertAuthzsIndividually bool
=======
	IncrementRateLimits         bool
	UseKvLimitsForNewOrder      bool
	DisableLegacyLimitWrites    bool
	MultipleCertificateProfiles bool
>>>>>>> 6b1e7f04

	// ServeRenewalInfo exposes the renewalInfo endpoint in the directory and for
	// GET requests. WARNING: This feature is a draft and highly unstable.
	ServeRenewalInfo bool

	// ExpirationMailerUsesJoin enables using a JOIN query in expiration-mailer
	// rather than a SELECT from certificateStatus followed by thousands of
	// one-row SELECTs from certificates.
	ExpirationMailerUsesJoin bool

	// CertCheckerChecksValidations enables an extra query for each certificate
	// checked, to find the relevant authzs. Since this query might be
	// expensive, we gate it behind a feature flag.
	CertCheckerChecksValidations bool

	// CertCheckerRequiresValidations causes cert-checker to fail if the
	// query enabled by CertCheckerChecksValidations didn't find corresponding
	// authorizations.
	CertCheckerRequiresValidations bool

	// AsyncFinalize enables the RA to return approximately immediately from
	// requests to finalize orders. This allows us to take longer getting SCTs,
	// issuing certs, and updating the database; it indirectly reduces the number
	// of issuances that fail due to timeouts during storage. However, it also
	// requires clients to properly implement polling the Order object to wait
	// for the cert URL to appear.
	AsyncFinalize bool

	// DOH enables DNS-over-HTTPS queries for validation
	DOH bool

	// EnforceMultiCAA causes the VA to kick off remote CAA rechecks when true.
	// When false, no remote CAA rechecks will be performed. The primary VA will
	// make a valid/invalid decision with the results.
	EnforceMultiCAA bool

	// CheckIdentifiersPaused checks if any of the identifiers in the order are
	// currently paused at NewOrder time. If any are paused, an error is
	// returned to the Subscriber indicating that the order cannot be processed
	// until the paused identifiers are unpaused and the order is resubmitted.
	CheckIdentifiersPaused bool

	// PropagateCancels controls whether the WFE and ocsp-responder allows
	// cancellation of an inbound request to cancel downstream gRPC and other
	// queries. In practice, cancellation of an inbound request is achieved by
	// Nginx closing the connection on which the request was happening. This may
	// help shed load in overcapacity situations. However, note that in-progress
	// database queries (for instance, in the SA) are not cancelled. Database
	// queries waiting for an available connection may be cancelled.
	PropagateCancels bool

	// AutomaticallyPauseZombieClients configures the RA to automatically track
	// and pause issuance for each (account, hostname) pair that repeatedly
	// fails validation.
	AutomaticallyPauseZombieClients bool

	// NoPendingAuthzReuse causes the RA to only select already-validated authzs
	// to attach to a newly created order. This preserves important client-facing
	// functionality (valid authz reuse) while letting us simplify our code by
	// removing pending authz reuse.
	NoPendingAuthzReuse bool

	// EnforceMPIC enforces SC-067 V3: Require Multi-Perspective Issuance
	// Corroboration by:
	//  - Requiring at least three distinct perspectives, as outlined in the
	//    "Phased Implementation Timeline" in BRs section 3.2.2.9 ("Effective
	//    March 15, 2025").
	//  - Ensuring that corroborating (passing) perspectives reside in at least
	//    2 distinct Regional Internet Registries (RIRs) per the "Phased
	//    Implementation Timeline" in BRs section 3.2.2.9 ("Effective March 15,
	//    2026").
	//  - Including an MPIC summary consisting of: passing perspectives, failing
	//    perspectives, passing RIRs, and a quorum met for issuance (e.g., 2/3
	//    or 3/3) in each validation audit log event, per BRs Section 5.4.1,
	//    Requirement 2.8.
	//
	// This feature flag also causes CAA checks to happen after all remote VAs
	// have passed DCV.
	EnforceMPIC bool
}

var fMu = new(sync.RWMutex)
var global = Config{}

// Set changes the global FeatureSet to match the input FeatureSet. This
// overrides any previous changes made to the global FeatureSet.
//
// When used in tests, the caller must defer features.Reset() to avoid leaving
// dirty global state.
func Set(fs Config) {
	fMu.Lock()
	defer fMu.Unlock()
	// If the FeatureSet type ever changes, this must be updated to still copy
	// the input argument, never hold a reference to it.
	global = fs
}

// Reset resets all features to their initial state (false).
func Reset() {
	fMu.Lock()
	defer fMu.Unlock()
	global = Config{}
}

// Get returns a copy of the current global FeatureSet, indicating which
// features are currently enabled (set to true). Expected caller behavior looks
// like:
//
//	if features.Get().FeatureName { ...
func Get() Config {
	fMu.RLock()
	defer fMu.RUnlock()
	// If the FeatureSet type ever changes, this must be updated to still return
	// only a copy of the current state, never a reference directly to it.
	return global
}<|MERGE_RESOLUTION|>--- conflicted
+++ resolved
@@ -16,17 +16,11 @@
 // package's global Config.
 type Config struct {
 	// Deprecated flags.
-<<<<<<< HEAD
-	IncrementRateLimits      bool
-	UseKvLimitsForNewOrder   bool
-	DisableLegacyLimitWrites bool
-	InsertAuthzsIndividually bool
-=======
 	IncrementRateLimits         bool
 	UseKvLimitsForNewOrder      bool
 	DisableLegacyLimitWrites    bool
 	MultipleCertificateProfiles bool
->>>>>>> 6b1e7f04
+	InsertAuthzsIndividually    bool
 
 	// ServeRenewalInfo exposes the renewalInfo endpoint in the directory and for
 	// GET requests. WARNING: This feature is a draft and highly unstable.
