// features provides the Config struct, which is used to define feature flags
// that can affect behavior across Boulder components. It also maintains a
// global singleton Config which can be referenced by arbitrary Boulder code
// without having to pass a collection of feature flags through the function
// call graph.
package features

import (
	"sync"
)

// Config contains one boolean field for every Boulder feature flag. It can be
// included directly in an executable's Config struct to have feature flags be
// automatically parsed by the json config loader; executables that do so must
// then call features.Set(parsedConfig) to load the parsed struct into this
// package's global Config.
type Config struct {
<<<<<<< HEAD
	// Deprecated features. Safe for removal once all references to them have
	// been removed from deployed configuration.
	CAAAfterValidation         bool
	AllowNoCommonName          bool
	SHA256SubjectKeyIdentifier bool
	EnforceMultiVA             bool
	MultiVAFullResults         bool
	ECDSAForAll                bool
=======
	// Deprecated features. These features have no effect. Removing them from
	// configuration is safe.
	//
	// Once all references to them have been removed from deployed configuration,
	// they can be deleted from this struct, after which Boulder will fail to
	// start if they are present in configuration.
	CAAAfterValidation                bool
	AllowNoCommonName                 bool
	SHA256SubjectKeyIdentifier        bool
	EnforceMultiVA                    bool
	MultiVAFullResults                bool
	CertCheckerRequiresCorrespondence bool

	// ECDSAForAll enables all accounts, regardless of their presence in the CA's
	// ecdsaAllowedAccounts config value, to get issuance from ECDSA issuers.
	ECDSAForAll bool
>>>>>>> c0ffbac7

	// ServeRenewalInfo exposes the renewalInfo endpoint in the directory and for
	// GET requests. WARNING: This feature is a draft and highly unstable.
	ServeRenewalInfo bool

	// ExpirationMailerUsesJoin enables using a JOIN query in expiration-mailer
	// rather than a SELECT from certificateStatus followed by thousands of
	// one-row SELECTs from certificates.
	ExpirationMailerUsesJoin bool

	// CertCheckerChecksValidations enables an extra query for each certificate
	// checked, to find the relevant authzs. Since this query might be
	// expensive, we gate it behind a feature flag.
	CertCheckerChecksValidations bool

	// CertCheckerRequiresValidations causes cert-checker to fail if the
	// query enabled by CertCheckerChecksValidations didn't find corresponding
	// authorizations.
	CertCheckerRequiresValidations bool

	// AsyncFinalize enables the RA to return approximately immediately from
	// requests to finalize orders. This allows us to take longer getting SCTs,
	// issuing certs, and updating the database; it indirectly reduces the number
	// of issuances that fail due to timeouts during storage. However, it also
	// requires clients to properly implement polling the Order object to wait
	// for the cert URL to appear.
	AsyncFinalize bool

	// DOH enables DNS-over-HTTPS queries for validation
	DOH bool

	// EnforceMultiCAA causes the VA to kick off remote CAA rechecks when true.
	// When false, no remote CAA rechecks will be performed. The primary VA will
	// make a valid/invalid decision with the results. The primary VA will
	// return an early decision if MultiCAAFullResults is false.
	EnforceMultiCAA bool

	// MultiCAAFullResults will cause the main VA to block and wait for all of
	// the remote VA CAA recheck results instead of returning early if the
	// number of failures is greater than the configured
	// maxRemoteValidationFailures. Only used when EnforceMultiCAA is true.
	MultiCAAFullResults bool

	// TrackReplacementCertificatesARI, when enabled, triggers the following
	// behavior:
	//   - SA.NewOrderAndAuthzs: upon receiving a NewOrderRequest with a
	//     'replacesSerial' value, will create a new entry in the 'replacement
	//     Orders' table. This will occur inside of the new order transaction.
	//   - SA.FinalizeOrder will update the 'replaced' column of any row with
	//     a 'orderID' matching the finalized order to true. This will occur
	//     inside of the finalize (order) transaction.
	TrackReplacementCertificatesARI bool

	// MultipleCertificateProfiles, when enabled, triggers the following
	// behavior:
	//   - SA.NewOrderAndAuthzs: upon receiving a NewOrderRequest with a
	//     `certificateProfileName` value, will add that value to the database's
	//     `orders.certificateProfileName` column. Values in this column are
	//     allowed to be empty.
	MultipleCertificateProfiles bool
}

var fMu = new(sync.RWMutex)
var global = Config{}

// Set changes the global FeatureSet to match the input FeatureSet. This
// overrides any previous changes made to the global FeatureSet.
//
// When used in tests, the caller must defer features.Reset() to avoid leaving
// dirty global state.
func Set(fs Config) {
	fMu.Lock()
	defer fMu.Unlock()
	// If the FeatureSet type ever changes, this must be updated to still copy
	// the input argument, never hold a reference to it.
	global = fs
}

// Reset resets all features to their initial state (false).
func Reset() {
	fMu.Lock()
	defer fMu.Unlock()
	global = Config{}
}

// Get returns a copy of the current global FeatureSet, indicating which
// features are currently enabled (set to true). Expected caller behavior looks
// like:
//
//	if features.Get().FeatureName { ...
func Get() Config {
	fMu.RLock()
	defer fMu.RUnlock()
	// If the FeatureSet type ever changes, this must be updated to still return
	// only a copy of the current state, never a reference directly to it.
	return global
}<|MERGE_RESOLUTION|>--- conflicted
+++ resolved
@@ -15,16 +15,6 @@
 // then call features.Set(parsedConfig) to load the parsed struct into this
 // package's global Config.
 type Config struct {
-<<<<<<< HEAD
-	// Deprecated features. Safe for removal once all references to them have
-	// been removed from deployed configuration.
-	CAAAfterValidation         bool
-	AllowNoCommonName          bool
-	SHA256SubjectKeyIdentifier bool
-	EnforceMultiVA             bool
-	MultiVAFullResults         bool
-	ECDSAForAll                bool
-=======
 	// Deprecated features. These features have no effect. Removing them from
 	// configuration is safe.
 	//
@@ -37,11 +27,7 @@
 	EnforceMultiVA                    bool
 	MultiVAFullResults                bool
 	CertCheckerRequiresCorrespondence bool
-
-	// ECDSAForAll enables all accounts, regardless of their presence in the CA's
-	// ecdsaAllowedAccounts config value, to get issuance from ECDSA issuers.
-	ECDSAForAll bool
->>>>>>> c0ffbac7
+	ECDSAForAll                       bool
 
 	// ServeRenewalInfo exposes the renewalInfo endpoint in the directory and for
 	// GET requests. WARNING: This feature is a draft and highly unstable.
