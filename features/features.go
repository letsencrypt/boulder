// features provides the Config struct, which is used to define feature flags
// that can affect behavior across Boulder components. It also maintains a
// global singleton Config which can be referenced by arbitrary Boulder code
// without having to pass a collection of feature flags through the function
// call graph.
package features

import (
	"sync"
)

// Config contains one boolean field for every Boulder feature flag. It can be
// included directly in an executable's Config struct to have feature flags be
// automatically parsed by the json config loader; executables that do so must
// then call features.Set(parsedConfig) to load the parsed struct into this
// package's global Config.
type Config struct {
	// Deprecated flags.
	IncrementRateLimits bool

	// ServeRenewalInfo exposes the renewalInfo endpoint in the directory and for
	// GET requests. WARNING: This feature is a draft and highly unstable.
	ServeRenewalInfo bool

	// ExpirationMailerUsesJoin enables using a JOIN query in expiration-mailer
	// rather than a SELECT from certificateStatus followed by thousands of
	// one-row SELECTs from certificates.
	ExpirationMailerUsesJoin bool

	// CertCheckerChecksValidations enables an extra query for each certificate
	// checked, to find the relevant authzs. Since this query might be
	// expensive, we gate it behind a feature flag.
	CertCheckerChecksValidations bool

	// CertCheckerRequiresValidations causes cert-checker to fail if the
	// query enabled by CertCheckerChecksValidations didn't find corresponding
	// authorizations.
	CertCheckerRequiresValidations bool

	// AsyncFinalize enables the RA to return approximately immediately from
	// requests to finalize orders. This allows us to take longer getting SCTs,
	// issuing certs, and updating the database; it indirectly reduces the number
	// of issuances that fail due to timeouts during storage. However, it also
	// requires clients to properly implement polling the Order object to wait
	// for the cert URL to appear.
	AsyncFinalize bool

	// DOH enables DNS-over-HTTPS queries for validation
	DOH bool

	// EnforceMultiCAA causes the VA to kick off remote CAA rechecks when true.
	// When false, no remote CAA rechecks will be performed. The primary VA will
	// make a valid/invalid decision with the results.
	EnforceMultiCAA bool

	// MultipleCertificateProfiles, when enabled, triggers the following
	// behavior:
	//   - SA.NewOrderAndAuthzs: upon receiving a NewOrderRequest with a
	//     `certificateProfileName` value, will add that value to the database's
	//     `orders.certificateProfileName` column. Values in this column are
	//     allowed to be empty.
	MultipleCertificateProfiles bool

	// CheckIdentifiersPaused checks if any of the identifiers in the order are
	// currently paused at NewOrder time. If any are paused, an error is
	// returned to the Subscriber indicating that the order cannot be processed
	// until the paused identifiers are unpaused and the order is resubmitted.
	CheckIdentifiersPaused bool

	// UseKvLimitsForNewOrder when enabled, causes the key-value rate limiter to
	// be the authoritative source of rate limiting information for new-order
	// callers and disables the legacy rate limiting checks.
	//
	// Note: this flag does not disable writes to the certificatesPerName or
	// fqdnSets tables at Finalize time.
	UseKvLimitsForNewOrder bool

	// DisableLegacyLimitWrites when enabled, disables writes to:
	//   - the newOrdersRL table at new-order time, and
	//   - the certificatesPerName table at finalize time.
	//
	// This flag should only be used in conjunction with UseKvLimitsForNewOrder.
	DisableLegacyLimitWrites bool

	// PropagateCancels controls whether the WFE and ocsp-responder allows
	// cancellation of an inbound request to cancel downstream gRPC and other
	// queries. In practice, cancellation of an inbound request is achieved by
	// Nginx closing the connection on which the request was happening. This may
	// help shed load in overcapacity situations. However, note that in-progress
	// database queries (for instance, in the SA) are not cancelled. Database
	// queries waiting for an available connection may be cancelled.
	PropagateCancels bool

	// InsertAuthzsIndividually causes the SA's NewOrderAndAuthzs method to
	// create each new authz one at a time, rather than using MultiInserter.
	// Although this is expected to be a performance penalty, it is necessary to
	// get the AUTO_INCREMENT ID of each new authz without relying on MariaDB's
	// unique "INSERT ... RETURNING" functionality.
	InsertAuthzsIndividually bool

	// AutomaticallyPauseZombieClients configures the RA to automatically track
	// and pause issuance for each (account, hostname) pair that repeatedly
	// fails validation.
	AutomaticallyPauseZombieClients bool

<<<<<<< HEAD
	// EnforceMPIC enforces SC-067 V3: Require Multi-Perspective Issuance
	// Corroboration by:
	//  - Requiring at least three distinct perspectives, as outlined in the
	//    "Phased Implementation Timeline" in BRs section 3.2.2.9 ("Effective
	//    March 15, 2025").
	//  - Ensuring that corroborating (passing) perspectives reside in at least
	//    2 distinct Regional Internet Registries (RIRs) per the "Phased
	//    Implementation Timeline" in BRs section 3.2.2.9 ("Effective March 15,
	//    2026").
	//  - Including an MPIC summary consisting of: passing perspectives, failing
	//    perspectives, passing RIRs, and a quorum met for issuance (e.g., 2/3
	//    or 3/3) in each validation audit log event, per BRs Section 5.4.1,
	//    Requirement 2.8.
	//
	// This feature flag also causes CAA checks to happen after all remote VAs
	// have passed DCV.
	EnforceMPIC bool
=======
	// NoPendingAuthzReuse causes the RA to only select already-validated authzs
	// to attach to a newly created order. This preserves important client-facing
	// functionality (valid authz reuse) while letting us simplify our code by
	// removing pending authz reuse.
	NoPendingAuthzReuse bool
>>>>>>> 87104b0a
}

var fMu = new(sync.RWMutex)
var global = Config{}

// Set changes the global FeatureSet to match the input FeatureSet. This
// overrides any previous changes made to the global FeatureSet.
//
// When used in tests, the caller must defer features.Reset() to avoid leaving
// dirty global state.
func Set(fs Config) {
	fMu.Lock()
	defer fMu.Unlock()
	// If the FeatureSet type ever changes, this must be updated to still copy
	// the input argument, never hold a reference to it.
	global = fs
}

// Reset resets all features to their initial state (false).
func Reset() {
	fMu.Lock()
	defer fMu.Unlock()
	global = Config{}
}

// Get returns a copy of the current global FeatureSet, indicating which
// features are currently enabled (set to true). Expected caller behavior looks
// like:
//
//	if features.Get().FeatureName { ...
func Get() Config {
	fMu.RLock()
	defer fMu.RUnlock()
	// If the FeatureSet type ever changes, this must be updated to still return
	// only a copy of the current state, never a reference directly to it.
	return global
}<|MERGE_RESOLUTION|>--- conflicted
+++ resolved
@@ -103,7 +103,12 @@
 	// fails validation.
 	AutomaticallyPauseZombieClients bool
 
-<<<<<<< HEAD
+	// NoPendingAuthzReuse causes the RA to only select already-validated authzs
+	// to attach to a newly created order. This preserves important client-facing
+	// functionality (valid authz reuse) while letting us simplify our code by
+	// removing pending authz reuse.
+	NoPendingAuthzReuse bool
+
 	// EnforceMPIC enforces SC-067 V3: Require Multi-Perspective Issuance
 	// Corroboration by:
 	//  - Requiring at least three distinct perspectives, as outlined in the
@@ -121,13 +126,6 @@
 	// This feature flag also causes CAA checks to happen after all remote VAs
 	// have passed DCV.
 	EnforceMPIC bool
-=======
-	// NoPendingAuthzReuse causes the RA to only select already-validated authzs
-	// to attach to a newly created order. This preserves important client-facing
-	// functionality (valid authz reuse) while letting us simplify our code by
-	// removing pending authz reuse.
-	NoPendingAuthzReuse bool
->>>>>>> 87104b0a
 }
 
 var fMu = new(sync.RWMutex)
