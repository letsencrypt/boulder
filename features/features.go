--- conflicted
+++ resolved
@@ -13,33 +13,7 @@
 const (
 	unused FeatureFlag = iota // unused is used for testing
 	//   Deprecated features, these can be removed once stripped from production configs
-<<<<<<< HEAD
-	//
-=======
-	PrecertificateRevocation
-	StripDefaultSchemePort
-	NonCFSSLSigner
-	StoreIssuerInfo
-	StreamlineOrderAndAuthzs
-	V1DisableNewValidations
-	ExpirationMailerDontLookTwice
-	OldTLSInbound
-	OldTLSOutbound
-	ROCSPStage1
-	ROCSPStage2
-	ROCSPStage3
-	GetAuthzReadOnly
-	GetAuthzUseIndex
-	CheckFailedAuthorizationsFirst
-	FasterNewOrdersRateLimit
-	AllowV1Registration
-	RestrictRSAKeySizes
-	AllowReRevocation
-	MozRevocationReasons
-	SHA1CSRs
-	RejectDuplicateCSRExtensions
 	StoreRevokerInfo
->>>>>>> cfa524a7
 
 	//   Currently in-use features
 	// Check CAA and respect validationmethods parameter.
