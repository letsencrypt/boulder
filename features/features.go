// features provides the Config struct, which is used to define feature flags
// that can affect behavior across Boulder components. It also maintains a
// global singleton Config which can be referenced by arbitrary Boulder code
// without having to pass a collection of feature flags through the function
// call graph.
package features

import (
	"sync"
)

// Config contains one boolean field for every Boulder feature flag. It can be
// included directly in an executable's Config struct to have feature flags be
// automatically parsed by the json config loader; executables that do so must
// then call features.Set(parsedConfig) to load the parsed struct into this
// package's global Config.
type Config struct {
	// Deprecated features. Safe for removal once all references to them have
	// been removed from deployed configuration.
	StoreRevokerInfo                               bool
	ROCSPStage6                                    bool
	ROCSPStage7                                    bool
	StoreLintingCertificateInsteadOfPrecertificate bool
	CAAValidationMethods                           bool
	CAAAccountURI                                  bool
	LeaseCRLShards                                 bool
	AllowUnrecognizedFeatures                      bool

	// EnforceMultiVA causes the VA to block on remote VA PerformValidation
	// requests in order to make a valid/invalid decision with the results.
	EnforceMultiVA bool
	// MultiVAFullResults will cause the main VA to wait for all of the remote VA
	// results, not just the threshold required to make a decision.
	MultiVAFullResults bool

	// ECDSAForAll enables all accounts, regardless of their presence in the CA's
	// ecdsaAllowedAccounts config value, to get issuance from ECDSA issuers.
	ECDSAForAll bool

	// ServeRenewalInfo exposes the renewalInfo endpoint in the directory and for
	// GET requests. WARNING: This feature is a draft and highly unstable.
	ServeRenewalInfo bool

	// ExpirationMailerUsesJoin enables using a JOIN query in expiration-mailer
	// rather than a SELECT from certificateStatus followed by thousands of
	// one-row SELECTs from certificates.
	ExpirationMailerUsesJoin bool

	// CertCheckerChecksValidations enables an extra query for each certificate
	// checked, to find the relevant authzs. Since this query might be
	// expensive, we gate it behind a feature flag.
	CertCheckerChecksValidations bool

	// CertCheckerRequiresValidations causes cert-checker to fail if the
	// query enabled by CertCheckerChecksValidations didn't find corresponding
	// authorizations.
	CertCheckerRequiresValidations bool

	// CertCheckerRequiresCorrespondence enables an extra query for each certificate
	// checked, to find the linting precertificate in the `precertificates` table.
	// It then checks that the final certificate "corresponds" to the precertificate
	// using `precert.Correspond`.
	CertCheckerRequiresCorrespondence bool

	// AsyncFinalize enables the RA to return approximately immediately from
	// requests to finalize orders. This allows us to take longer getting SCTs,
	// issuing certs, and updating the database; it indirectly reduces the number
	// of issuances that fail due to timeouts during storage. However, it also
	// requires clients to properly implement polling the Order object to wait
	// for the cert URL to appear.
	AsyncFinalize bool

	// AllowNoCommonName defaults to false, and causes the CA to fail to issue a
	// certificate if we can't put a CommonName in it. When true, the
	// CA will be willing to issue certificates with no CN if and only if there
	// is no SAN short enough to be hoisted into the CN.
	//
	// According to the BRs Section 7.1.4.2.2(a), the commonName field is
	// Deprecated, and its inclusion is discouraged but not (yet) prohibited.
	AllowNoCommonName bool

	// CAAAfterValidation causes the VA to only kick off CAA checks after the base
	// domain control validation has completed and succeeded. This makes
	// successful validations slower by serializing the DCV and CAA work, but
	// makes unsuccessful validations easier by not doing CAA work at all.
	CAAAfterValidation bool

	// SHA256SubjectKeyIdentifier enables the generation and use of an RFC 7093
	// compliant truncated SHA256 Subject Key Identifier in end-entity
	// certificates.
	SHA256SubjectKeyIdentifier bool

	// DOH enables DNS-over-HTTPS queries for validation
<<<<<<< HEAD
	DOH

	// RVACAARechecking causes the VA to instruct each configured RVA to recheck
	// CAA records when set to true. When false, only the VA will perform the CAA
	// recheck.
	RVACAARechecking
)

// List of features and their default value, protected by fMu
var features = map[FeatureFlag]bool{
	unused:                            false,
	DOH:                               false,
	CAAValidationMethods:              false,
	CAAAccountURI:                     false,
	EnforceMultiVA:                    false,
	MultiVAFullResults:                false,
	StoreRevokerInfo:                  false,
	ECDSAForAll:                       false,
	ServeRenewalInfo:                  false,
	AllowUnrecognizedFeatures:         false,
	ROCSPStage6:                       false,
	ROCSPStage7:                       false,
	ExpirationMailerUsesJoin:          false,
	CertCheckerChecksValidations:      false,
	CertCheckerRequiresValidations:    false,
	CertCheckerRequiresCorrespondence: false,
	AsyncFinalize:                     false,
	AllowNoCommonName:                 false,
	LeaseCRLShards:                    false,
	CAAAfterValidation:                false,
	SHA256SubjectKeyIdentifier:        false,
	RVACAARechecking:                  false,

	StoreLintingCertificateInsteadOfPrecertificate: false,
=======
	DOH bool
>>>>>>> 5e1bc3b5
}

var fMu = new(sync.RWMutex)
var global = Config{}

// Set changes the global FeatureSet to match the input FeatureSet. This
// overrides any previous changes made to the global FeatureSet.
//
// When used in tests, the caller must defer features.Reset() to avoid leaving
// dirty global state.
func Set(fs Config) {
	fMu.Lock()
	defer fMu.Unlock()
	// If the FeatureSet type ever changes, this must be updated to still copy
	// the input argument, never hold a reference to it.
	global = fs
}

// Reset resets all features to their initial state (false).
func Reset() {
	fMu.Lock()
	defer fMu.Unlock()
	global = Config{}
}

// Get returns a copy of the current global FeatureSet, indicating which
// features are currently enabled (set to true). Expected caller behavior looks
// like:
//
//	if features.Get().FeatureName { ...
func Get() Config {
	fMu.RLock()
	defer fMu.RUnlock()
	// If the FeatureSet type ever changes, this must be updated to still return
	// only a copy of the current state, never a reference directly to it.
	return global
}<|MERGE_RESOLUTION|>--- conflicted
+++ resolved
@@ -91,44 +91,12 @@
 	SHA256SubjectKeyIdentifier bool
 
 	// DOH enables DNS-over-HTTPS queries for validation
-<<<<<<< HEAD
-	DOH
+	DOH bool
 
 	// RVACAARechecking causes the VA to instruct each configured RVA to recheck
 	// CAA records when set to true. When false, only the VA will perform the CAA
 	// recheck.
-	RVACAARechecking
-)
-
-// List of features and their default value, protected by fMu
-var features = map[FeatureFlag]bool{
-	unused:                            false,
-	DOH:                               false,
-	CAAValidationMethods:              false,
-	CAAAccountURI:                     false,
-	EnforceMultiVA:                    false,
-	MultiVAFullResults:                false,
-	StoreRevokerInfo:                  false,
-	ECDSAForAll:                       false,
-	ServeRenewalInfo:                  false,
-	AllowUnrecognizedFeatures:         false,
-	ROCSPStage6:                       false,
-	ROCSPStage7:                       false,
-	ExpirationMailerUsesJoin:          false,
-	CertCheckerChecksValidations:      false,
-	CertCheckerRequiresValidations:    false,
-	CertCheckerRequiresCorrespondence: false,
-	AsyncFinalize:                     false,
-	AllowNoCommonName:                 false,
-	LeaseCRLShards:                    false,
-	CAAAfterValidation:                false,
-	SHA256SubjectKeyIdentifier:        false,
-	RVACAARechecking:                  false,
-
-	StoreLintingCertificateInsteadOfPrecertificate: false,
-=======
-	DOH bool
->>>>>>> 5e1bc3b5
+	RVACAARechecking bool
 }
 
 var fMu = new(sync.RWMutex)
