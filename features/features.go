--- conflicted
+++ resolved
@@ -81,16 +81,14 @@
 	// removing pending authz reuse.
 	NoPendingAuthzReuse bool
 
-<<<<<<< HEAD
-	// StoreARIReplacesInOrders causes the SA to store and retrieve the optional
-	// ARI replaces field in the orders table.
-	StoreARIReplacesInOrders bool
-=======
 	// MPICFullResults causes the VA to wait for all remote (MPIC) results, rather
 	// than cancelling outstanding requests after enough successes or failures for
 	// the result to be determined.
 	MPICFullResults bool
->>>>>>> dc14caf9
+
+	// StoreARIReplacesInOrders causes the SA to store and retrieve the optional
+	// ARI replaces field in the orders table.
+	StoreARIReplacesInOrders bool
 }
 
 var fMu = new(sync.RWMutex)
