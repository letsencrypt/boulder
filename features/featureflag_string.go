// Code generated by "stringer -type=FeatureFlag"; DO NOT EDIT.

package features

import "strconv"

func _() {
	// An "invalid array index" compiler error signifies that the constant values have changed.
	// Re-run the stringer command to generate them again.
	var x [1]struct{}
	_ = x[unused-0]
<<<<<<< HEAD
	_ = x[CAAValidationMethods-1]
	_ = x[CAAAccountURI-2]
	_ = x[EnforceMultiVA-3]
	_ = x[MultiVAFullResults-4]
	_ = x[MandatoryPOSTAsGET-5]
	_ = x[StoreRevokerInfo-6]
	_ = x[ECDSAForAll-7]
	_ = x[ServeRenewalInfo-8]
	_ = x[AllowUnrecognizedFeatures-9]
	_ = x[ROCSPStage6-10]
	_ = x[ROCSPStage7-11]
	_ = x[ExpirationMailerUsesJoin-12]
}

const _FeatureFlag_name = "unusedCAAValidationMethodsCAAAccountURIEnforceMultiVAMultiVAFullResultsMandatoryPOSTAsGETStoreRevokerInfoECDSAForAllServeRenewalInfoAllowUnrecognizedFeaturesROCSPStage6ROCSPStage7ExpirationMailerUsesJoin"

var _FeatureFlag_index = [...]uint8{0, 6, 26, 39, 53, 71, 89, 105, 116, 132, 157, 168, 179, 203}
=======
	_ = x[PrecertificateRevocation-1]
	_ = x[StripDefaultSchemePort-2]
	_ = x[NonCFSSLSigner-3]
	_ = x[StoreIssuerInfo-4]
	_ = x[StreamlineOrderAndAuthzs-5]
	_ = x[V1DisableNewValidations-6]
	_ = x[ExpirationMailerDontLookTwice-7]
	_ = x[OldTLSInbound-8]
	_ = x[OldTLSOutbound-9]
	_ = x[ROCSPStage1-10]
	_ = x[ROCSPStage2-11]
	_ = x[ROCSPStage3-12]
	_ = x[GetAuthzReadOnly-13]
	_ = x[GetAuthzUseIndex-14]
	_ = x[CheckFailedAuthorizationsFirst-15]
	_ = x[FasterNewOrdersRateLimit-16]
	_ = x[AllowV1Registration-17]
	_ = x[RestrictRSAKeySizes-18]
	_ = x[AllowReRevocation-19]
	_ = x[MozRevocationReasons-20]
	_ = x[SHA1CSRs-21]
	_ = x[RejectDuplicateCSRExtensions-22]
	_ = x[StoreRevokerInfo-23]
	_ = x[CAAValidationMethods-24]
	_ = x[CAAAccountURI-25]
	_ = x[EnforceMultiVA-26]
	_ = x[MultiVAFullResults-27]
	_ = x[MandatoryPOSTAsGET-28]
	_ = x[ECDSAForAll-29]
	_ = x[ServeRenewalInfo-30]
	_ = x[AllowUnrecognizedFeatures-31]
	_ = x[ROCSPStage6-32]
	_ = x[ROCSPStage7-33]
	_ = x[ExpirationMailerUsesJoin-34]
}

const _FeatureFlag_name = "unusedPrecertificateRevocationStripDefaultSchemePortNonCFSSLSignerStoreIssuerInfoStreamlineOrderAndAuthzsV1DisableNewValidationsExpirationMailerDontLookTwiceOldTLSInboundOldTLSOutboundROCSPStage1ROCSPStage2ROCSPStage3GetAuthzReadOnlyGetAuthzUseIndexCheckFailedAuthorizationsFirstFasterNewOrdersRateLimitAllowV1RegistrationRestrictRSAKeySizesAllowReRevocationMozRevocationReasonsSHA1CSRsRejectDuplicateCSRExtensionsStoreRevokerInfoCAAValidationMethodsCAAAccountURIEnforceMultiVAMultiVAFullResultsMandatoryPOSTAsGETECDSAForAllServeRenewalInfoAllowUnrecognizedFeaturesROCSPStage6ROCSPStage7ExpirationMailerUsesJoin"

var _FeatureFlag_index = [...]uint16{0, 6, 30, 52, 66, 81, 105, 128, 157, 170, 184, 195, 206, 217, 233, 249, 279, 303, 322, 341, 358, 378, 386, 414, 430, 450, 463, 477, 495, 513, 524, 540, 565, 576, 587, 611}
>>>>>>> cfa524a7

func (i FeatureFlag) String() string {
	if i < 0 || i >= FeatureFlag(len(_FeatureFlag_index)-1) {
		return "FeatureFlag(" + strconv.FormatInt(int64(i), 10) + ")"
	}
	return _FeatureFlag_name[_FeatureFlag_index[i]:_FeatureFlag_index[i+1]]
}<|MERGE_RESOLUTION|>--- conflicted
+++ resolved
@@ -9,13 +9,12 @@
 	// Re-run the stringer command to generate them again.
 	var x [1]struct{}
 	_ = x[unused-0]
-<<<<<<< HEAD
-	_ = x[CAAValidationMethods-1]
-	_ = x[CAAAccountURI-2]
-	_ = x[EnforceMultiVA-3]
-	_ = x[MultiVAFullResults-4]
-	_ = x[MandatoryPOSTAsGET-5]
-	_ = x[StoreRevokerInfo-6]
+	_ = x[StoreRevokerInfo-1]
+	_ = x[CAAValidationMethods-2]
+	_ = x[CAAAccountURI-3]
+	_ = x[EnforceMultiVA-4]
+	_ = x[MultiVAFullResults-5]
+	_ = x[MandatoryPOSTAsGET-6]
 	_ = x[ECDSAForAll-7]
 	_ = x[ServeRenewalInfo-8]
 	_ = x[AllowUnrecognizedFeatures-9]
@@ -24,50 +23,9 @@
 	_ = x[ExpirationMailerUsesJoin-12]
 }
 
-const _FeatureFlag_name = "unusedCAAValidationMethodsCAAAccountURIEnforceMultiVAMultiVAFullResultsMandatoryPOSTAsGETStoreRevokerInfoECDSAForAllServeRenewalInfoAllowUnrecognizedFeaturesROCSPStage6ROCSPStage7ExpirationMailerUsesJoin"
+const _FeatureFlag_name = "unusedStoreRevokerInfoCAAValidationMethodsCAAAccountURIEnforceMultiVAMultiVAFullResultsMandatoryPOSTAsGETECDSAForAllServeRenewalInfoAllowUnrecognizedFeaturesROCSPStage6ROCSPStage7ExpirationMailerUsesJoin"
 
-var _FeatureFlag_index = [...]uint8{0, 6, 26, 39, 53, 71, 89, 105, 116, 132, 157, 168, 179, 203}
-=======
-	_ = x[PrecertificateRevocation-1]
-	_ = x[StripDefaultSchemePort-2]
-	_ = x[NonCFSSLSigner-3]
-	_ = x[StoreIssuerInfo-4]
-	_ = x[StreamlineOrderAndAuthzs-5]
-	_ = x[V1DisableNewValidations-6]
-	_ = x[ExpirationMailerDontLookTwice-7]
-	_ = x[OldTLSInbound-8]
-	_ = x[OldTLSOutbound-9]
-	_ = x[ROCSPStage1-10]
-	_ = x[ROCSPStage2-11]
-	_ = x[ROCSPStage3-12]
-	_ = x[GetAuthzReadOnly-13]
-	_ = x[GetAuthzUseIndex-14]
-	_ = x[CheckFailedAuthorizationsFirst-15]
-	_ = x[FasterNewOrdersRateLimit-16]
-	_ = x[AllowV1Registration-17]
-	_ = x[RestrictRSAKeySizes-18]
-	_ = x[AllowReRevocation-19]
-	_ = x[MozRevocationReasons-20]
-	_ = x[SHA1CSRs-21]
-	_ = x[RejectDuplicateCSRExtensions-22]
-	_ = x[StoreRevokerInfo-23]
-	_ = x[CAAValidationMethods-24]
-	_ = x[CAAAccountURI-25]
-	_ = x[EnforceMultiVA-26]
-	_ = x[MultiVAFullResults-27]
-	_ = x[MandatoryPOSTAsGET-28]
-	_ = x[ECDSAForAll-29]
-	_ = x[ServeRenewalInfo-30]
-	_ = x[AllowUnrecognizedFeatures-31]
-	_ = x[ROCSPStage6-32]
-	_ = x[ROCSPStage7-33]
-	_ = x[ExpirationMailerUsesJoin-34]
-}
-
-const _FeatureFlag_name = "unusedPrecertificateRevocationStripDefaultSchemePortNonCFSSLSignerStoreIssuerInfoStreamlineOrderAndAuthzsV1DisableNewValidationsExpirationMailerDontLookTwiceOldTLSInboundOldTLSOutboundROCSPStage1ROCSPStage2ROCSPStage3GetAuthzReadOnlyGetAuthzUseIndexCheckFailedAuthorizationsFirstFasterNewOrdersRateLimitAllowV1RegistrationRestrictRSAKeySizesAllowReRevocationMozRevocationReasonsSHA1CSRsRejectDuplicateCSRExtensionsStoreRevokerInfoCAAValidationMethodsCAAAccountURIEnforceMultiVAMultiVAFullResultsMandatoryPOSTAsGETECDSAForAllServeRenewalInfoAllowUnrecognizedFeaturesROCSPStage6ROCSPStage7ExpirationMailerUsesJoin"
-
-var _FeatureFlag_index = [...]uint16{0, 6, 30, 52, 66, 81, 105, 128, 157, 170, 184, 195, 206, 217, 233, 249, 279, 303, 322, 341, 358, 378, 386, 414, 430, 450, 463, 477, 495, 513, 524, 540, 565, 576, 587, 611}
->>>>>>> cfa524a7
+var _FeatureFlag_index = [...]uint8{0, 6, 22, 42, 55, 69, 87, 105, 116, 132, 157, 168, 179, 203}
 
 func (i FeatureFlag) String() string {
 	if i < 0 || i >= FeatureFlag(len(_FeatureFlag_index)-1) {
