--- conflicted
+++ resolved
@@ -16,32 +16,6 @@
             "ra.boulder"
           ]
         },
-<<<<<<< HEAD
-=======
-        "ca.OCSPGenerator": {
-          "clientNames": [
-            "ocsp-updater.boulder",
-            "orphan-finder.boulder",
-            "ra.boulder"
-          ]
-        },
-        "ca.CRLGenerator": {
-          "clientNames": [
-            "crl-updater.boulder"
-          ]
-        },
-        "grpc.health.v1.Health": {
-          "clientNames": [
-            "health-checker.boulder"
-          ]
-        }
-      }
-    },
-    "grpcOCSPGenerator": {
-      "maxConnectionAge": "30s",
-      "address": ":9096",
-      "services": {
->>>>>>> c33c3c83
         "ca.OCSPGenerator": {
           "clientNames": [
             "ocsp-updater.boulder",
