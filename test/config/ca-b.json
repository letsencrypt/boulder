{
	"ca": {
		"debugAddr": ":8001",
		"tls": {
			"caCertFile": "test/grpc-creds/minica.pem",
			"certFile": "test/grpc-creds/ca.boulder/cert.pem",
			"keyFile": "test/grpc-creds/ca.boulder/key.pem"
		},
		"hostnamePolicyFile": "test/hostname-policy.yaml",
		"grpcCA": {
			"maxConnectionAge": "30s",
			"address": ":9093",
			"services": {
				"ca.CertificateAuthority": {
					"clientNames": [
						"ra.boulder"
					]
				},
				"ca.OCSPGenerator": {
					"clientNames": [
						"orphan-finder.boulder",
						"ra.boulder"
					]
				},
				"ca.CRLGenerator": {
					"clientNames": [
						"crl-updater.boulder"
					]
				},
				"grpc.health.v1.Health": {
					"clientNames": [
						"health-checker.boulder"
					]
				}
			}
		},
		"saService": {
			"serverAddress": "sa.service.consul:9095",
			"timeout": "15s",
			"hostOverride": "sa.boulder"
		},
		"issuance": {
			"profile": {
				"allowMustStaple": true,
				"allowCTPoison": true,
				"allowSCTList": true,
				"allowCommonName": true,
<<<<<<< HEAD
=======
				"policies": [
					{
						"oid": "2.23.140.1.2.1"
					}
				],
>>>>>>> 158f62bd
				"maxValidityPeriod": "7776000s",
				"maxValidityBackdate": "1h5m"
			},
			"issuers": [
				{
					"useForRSALeaves": true,
					"useForECDSALeaves": true,
					"issuerURL": "http://127.0.0.1:4001/aia/issuer/6605440498369741",
					"ocspURL": "http://127.0.0.1:4002/",
					"crlURL": "http://example.com/crl",
					"location": {
						"configFile": "test/test-ca.key-pkcs11.json",
						"certFile": "/hierarchy/intermediate-cert-rsa-a.pem",
						"numSessions": 2
					}
				},
				{
					"useForRSALeaves": false,
					"useForECDSALeaves": true,
					"issuerURL": "http://127.0.0.1:4001/aia/issuer/5214744660557630",
					"ocspURL": "http://127.0.0.1:4002/",
					"location": {
						"configFile": "/hierarchy/intermediate-signing-key-ecdsa.pkcs11.json",
						"certFile": "/hierarchy/intermediate-cert-ecdsa-a.pem",
						"numSessions": 2
					}
				},
				{
					"useForRSALeaves": false,
					"useForECDSALeaves": false,
					"issuerURL": "http://127.0.0.1:4001/aia/issuer/41127673797486028",
					"ocspURL": "http://127.0.0.1:4002/",
					"crlURL": "http://example.com/crl",
					"location": {
						"configFile": "test/test-ca.key-pkcs11.json",
						"certFile": "/hierarchy/intermediate-cert-rsa-b.pem",
						"numSessions": 2
					}
				}
			],
			"ignoredLints": [
				"n_subject_common_name_included"
			]
		},
		"expiry": "7776000s",
		"backdate": "1h",
		"serialPrefix": 255,
		"maxNames": 100,
		"lifespanOCSP": "96h",
		"lifespanCRL": "216h",
		"crldpBase": "http://c.boulder.test",
		"goodkey": {
			"weakKeyFile": "test/example-weak-keys.json",
			"blockedKeyFile": "test/example-blocked-keys.yaml",
			"fermatRounds": 100
		},
		"orphanQueueDir": "/tmp/orphaned-certificates-b",
		"ocspLogMaxLength": 4000,
		"ocspLogPeriod": "500ms",
		"ecdsaAllowListFilename": "test/config/ecdsaAllowList.yml",
		"features": {
			"ROCSPStage7": true
		}
	},
	"pa": {
		"challenges": {
			"http-01": true,
			"dns-01": true,
			"tls-alpn-01": true
		}
	},
	"syslog": {
		"stdoutlevel": 4,
		"sysloglevel": 4
	}
}<|MERGE_RESOLUTION|>--- conflicted
+++ resolved
@@ -45,14 +45,11 @@
 				"allowCTPoison": true,
 				"allowSCTList": true,
 				"allowCommonName": true,
-<<<<<<< HEAD
-=======
 				"policies": [
 					{
 						"oid": "2.23.140.1.2.1"
 					}
 				],
->>>>>>> 158f62bd
 				"maxValidityPeriod": "7776000s",
 				"maxValidityBackdate": "1h5m"
 			},
