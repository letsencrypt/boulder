--- conflicted
+++ resolved
@@ -106,13 +106,9 @@
 		"pendingAuthorizationLifetimeDays": 7,
 		"features": {
 			"ServeRenewalInfo": true,
-<<<<<<< HEAD
 			"TrackReplacementCertificatesARI": true,
-			"CheckRenewalExemptionAtWFE": true
-=======
 			"CheckRenewalExemptionAtWFE": true,
 			"UseKvLimitsForNewAccount": true
->>>>>>> e5edb707
 		}
 	},
 	"syslog": {
