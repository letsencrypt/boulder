{
	"sa": {
		"db": {
			"dbConnectFile": "test/secrets/sa_dburl",
			"maxOpenConns": 100
		},
		"readOnlyDB": {
			"dbConnectFile": "test/secrets/sa_ro_dburl",
			"maxOpenConns": 100
		},
		"ParallelismPerRPC": 20,
		"debugAddr": ":8003",
		"tls": {
			"caCertFile": "test/certs/ipki/minica.pem",
			"certFile": "test/certs/ipki/sa.boulder/cert.pem",
			"keyFile": "test/certs/ipki/sa.boulder/key.pem"
		},
		"grpc": {
			"maxConnectionAge": "30s",
			"address": ":9095",
			"services": {
				"sa.StorageAuthority": {
					"clientNames": [
						"admin.boulder",
						"ca.boulder",
						"crl-updater.boulder",
						"expiration-mailer.boulder",
						"ocsp-responder.boulder",
						"ra.boulder",
						"wfe.boulder"
					]
				},
				"sa.StorageAuthorityReadOnly": {
					"clientNames": [
						"admin.boulder",
						"crl-updater.boulder",
						"ocsp-responder.boulder",
						"sfe.boulder",
						"wfe.boulder"
					]
				},
				"grpc.health.v1.Health": {
					"clientNames": [
						"health-checker.boulder",
						"consul.boulder"
					]
				}
			}
		},
		"features": {
<<<<<<< HEAD
			"InsertAuthzsIndividually": true
=======
			"UseKvLimitsForNewOrder": true
>>>>>>> ace233cb
		}
	},
	"syslog": {
		"stdoutlevel": 6,
		"sysloglevel": 6
	}
}<|MERGE_RESOLUTION|>--- conflicted
+++ resolved
@@ -48,11 +48,8 @@
 			}
 		},
 		"features": {
-<<<<<<< HEAD
+			"UseKvLimitsForNewOrder": true,
 			"InsertAuthzsIndividually": true
-=======
-			"UseKvLimitsForNewOrder": true
->>>>>>> ace233cb
 		}
 	},
 	"syslog": {
