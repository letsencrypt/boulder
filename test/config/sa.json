{
	"sa": {
		"db": {
			"dbConnectFile": "test/secrets/sa_dburl",
			"maxOpenConns": 100
		},
		"readOnlyDB": {
			"dbConnectFile": "test/secrets/sa_ro_dburl",
			"maxOpenConns": 100
		},
		"ParallelismPerRPC": 20,
		"debugAddr": ":8003",
		"tls": {
			"caCertFile": "test/certs/ipki/minica.pem",
			"certFile": "test/certs/ipki/sa.boulder/cert.pem",
			"keyFile": "test/certs/ipki/sa.boulder/key.pem"
		},
		"grpc": {
			"maxConnectionAge": "30s",
			"address": ":9095",
			"services": {
				"sa.StorageAuthority": {
					"clientNames": [
						"admin.boulder",
						"ca.boulder",
						"crl-updater.boulder",
						"expiration-mailer.boulder",
						"ocsp-responder.boulder",
						"ra.boulder",
						"wfe.boulder"
					]
				},
				"sa.StorageAuthorityReadOnly": {
					"clientNames": [
						"admin.boulder",
						"crl-updater.boulder",
						"ocsp-responder.boulder",
						"sfe.boulder",
						"wfe.boulder"
					]
				},
				"grpc.health.v1.Health": {
					"clientNames": [
						"health-checker.boulder",
						"consul.boulder"
					]
				}
			}
		},
		"features": {
			"UseKvLimitsForNewOrder": true,
<<<<<<< HEAD
			"InsertAuthzsIndividually": true
=======
			"MultipleCertificateProfiles": true
>>>>>>> 6b1e7f04
		}
	},
	"syslog": {
		"stdoutlevel": 6,
		"sysloglevel": 6
	}
}<|MERGE_RESOLUTION|>--- conflicted
+++ resolved
@@ -49,11 +49,8 @@
 		},
 		"features": {
 			"UseKvLimitsForNewOrder": true,
-<<<<<<< HEAD
+			"MultipleCertificateProfiles": true,
 			"InsertAuthzsIndividually": true
-=======
-			"MultipleCertificateProfiles": true
->>>>>>> 6b1e7f04
 		}
 	},
 	"syslog": {
