#!/bin/bash
set -e
set -o xtrace

# Check that `minica` is installed
command -v minica >/dev/null 2>&1 || {
  echo >&2 "No 'minica' command available.";
  echo >&2 "Check your GOPATH and run: 'go get github.com/jsha/minica'.";
  exit 1;
}

<<<<<<< HEAD
for SERVICE in \
  admin-revoker \
  akamai-purger \
  bad-key-revoker \
  crl-storer \
  crl-updater \
  expiration-mailer \
  nonce \
  ocsp-responder \
  ocsp-updater \
  orphan-finder \
  wfe \
  health-checker; do
=======
for SERVICE in admin-revoker expiration-mailer ocsp-updater ocsp-responder \
  orphan-finder wfe akamai-purger bad-key-revoker crl-updater health-checker; do
>>>>>>> 0e7940bb
  minica -domains "${SERVICE}.boulder"
done

for SERVICE in publisher nonce ra ca sa va ; do
  minica -domains "${SERVICE}.boulder,${SERVICE}1.boulder,${SERVICE}2.boulder"
done<|MERGE_RESOLUTION|>--- conflicted
+++ resolved
@@ -9,24 +9,9 @@
   exit 1;
 }
 
-<<<<<<< HEAD
-for SERVICE in \
-  admin-revoker \
-  akamai-purger \
-  bad-key-revoker \
-  crl-storer \
-  crl-updater \
-  expiration-mailer \
-  nonce \
-  ocsp-responder \
-  ocsp-updater \
-  orphan-finder \
-  wfe \
+for SERVICE in admin-revoker expiration-mailer ocsp-updater ocsp-responder \
+  orphan-finder wfe akamai-purger bad-key-revoker crl-updater crl-storer \
   health-checker; do
-=======
-for SERVICE in admin-revoker expiration-mailer ocsp-updater ocsp-responder \
-  orphan-finder wfe akamai-purger bad-key-revoker crl-updater health-checker; do
->>>>>>> 0e7940bb
   minica -domains "${SERVICE}.boulder"
 done
 
