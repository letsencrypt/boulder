--- conflicted
+++ resolved
@@ -24,12 +24,7 @@
 # create the database
 $DIR/create_db.sh
 
-<<<<<<< HEAD
-# Set up rabbitmq exchange and activity monitor queue
-go run cmd/rabbitmq-setup/main.go -server amqp://boulder-rabbitmq
-=======
 # Set up rabbitmq exchange
 go run cmd/rabbitmq-setup/main.go -server amqp://localhost
->>>>>>> 55a346bc
 
 $@