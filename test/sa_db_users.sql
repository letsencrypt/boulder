--- conflicted
+++ resolved
@@ -48,14 +48,9 @@
 GRANT SELECT,INSERT,UPDATE,DELETE ON externalCerts TO 'importer'@'boulder';
 
 -- Expiration mailer
-<<<<<<< HEAD
 GRANT SELECT ON certificates TO 'mailer'@'boulder';
 GRANT SELECT,UPDATE ON certificateStatus TO 'mailer'@'boulder';
-=======
-GRANT SELECT ON certificates TO 'mailer'@'localhost';
-GRANT SELECT,UPDATE ON certificateStatus TO 'mailer'@'localhost';
-GRANT SELECT ON fqdnSets TO 'mailer'@'localhost';
->>>>>>> fff6ed4c
+GRANT SELECT ON fqdnSets TO 'mailer'@'boulder';
 
 -- Cert checker
 GRANT SELECT ON certificates TO 'cert_checker'@'boulder';
