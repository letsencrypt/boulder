--- conflicted
+++ resolved
@@ -43,30 +43,7 @@
     p.cmd = cmd
     return p
 
-<<<<<<< HEAD
-def waitport(port, prog):
-    """Wait until a port on localhost is open."""
-    for _ in range(1000):
-        try:
-            time.sleep(0.1)
-            # If one of the servers has died, quit immediately.
-            if not check():
-                return False
-            s = socket.socket(socket.AF_INET, socket.SOCK_STREAM)
-            s.connect(('localhost', port))
-            s.close()
-            return True
-        except socket.error as e:
-            if e.errno == errno.ECONNREFUSED:
-                print "Waiting for debug port %d (%s)" % (port, prog)
-            else:
-                raise
-    raise Exception("timed out waiting for debug port %d (%s)" % (port, prog))
-
 def start(race_detection, fakeclock=None, config_dir=default_config_dir):
-=======
-def start(race_detection, fakeclock=None):
->>>>>>> 24f150f8
     """Return True if everything builds and starts.
 
     Give up and return False if anything fails to build, or dies at
