import atexit
import BaseHTTPServer
import errno
import os
import shutil
import signal
import socket
import subprocess
import sys
import tempfile
import threading
import time

default_config_dir = os.environ.get('BOULDER_CONFIG_DIR', '')
if default_config_dir == '':
    default_config_dir = 'test/config'

processes = []
listenProcesses = []

def install(race_detection):
    # Pass empty BUILD_TIME and BUILD_ID flags to avoid constantly invalidating the
    # build cache with new BUILD_TIMEs, or invalidating it on merges with a new
    # BUILD_ID.
    cmd = "make GO_BUILD_FLAGS=''  "
    if race_detection:
        cmd = "make GO_BUILD_FLAGS='-race -tags \"integration\"'"

    return subprocess.call(cmd, shell=True) == 0

def run(cmd, race_detection):
    e = os.environ.copy()
    e.setdefault("GORACE", "halt_on_error=1")
    # Note: Must use exec here so that killing this process kills the command.
    cmd = """exec ./bin/%s""" % cmd
    p = subprocess.Popen(cmd, shell=True, env=e)
    p.cmd = cmd
    return p

def start(race_detection):
    """Return True if everything builds and starts.

    Give up and return False if anything fails to build, or dies at
    startup. Anything that did start before this point can be cleaned
    up explicitly by calling stop(), or automatically atexit.
    """
    signal.signal(signal.SIGTERM, lambda _, __: stop())
    signal.signal(signal.SIGINT, lambda _, __: stop())
    global processes
    for srv in [
            [":19091", "publisher.boulder:9091"],
            [":19092", "va.boulder:9092"],
            [":19093", "ca.boulder:9093"],
            [":19094", "ra.boulder:9094"],
            [":19095", "sa.boulder:9095"],
            [":19096", "ca.boulder:9096"],
            [":19097", "va.boulder:9097"],
            [":19098", "va.boulder:9098"]
    ]:
        forward(srv[0], srv[1])
    progs = [
        # The gsb-test-srv needs to be started before the VA or its intial DB
        # update will fail and all subsequent lookups will be invalid
        'gsb-test-srv -apikey my-voice-is-my-passport',
        'boulder-sa --config %s' % os.path.join(default_config_dir, "sa.json"),
        'boulder-wfe --config %s' % os.path.join(default_config_dir, "wfe.json"),
        'boulder-wfe2 --config %s' % os.path.join(default_config_dir, "wfe2.json"),
        'boulder-ra --config %s' % os.path.join(default_config_dir, "ra.json"),
        'boulder-ca --config %s' % os.path.join(default_config_dir, "ca.json"),
        'boulder-va --config %s' % os.path.join(default_config_dir, "va.json"),
        'boulder-publisher --config %s' % os.path.join(default_config_dir, "publisher.json"),
        'ocsp-updater --config %s' % os.path.join(default_config_dir, "ocsp-updater.json"),
        'ocsp-responder --config %s' % os.path.join(default_config_dir, "ocsp-responder.json"),
        'ct-test-srv',
        'dns-test-srv',
        'mail-test-srv --closeFirst 5'
    ]
    if default_config_dir.startswith("test/config-next"):
        # Run the two 'remote' VAs
        progs.extend([
            'boulder-va --config %s' % os.path.join(default_config_dir, "va-remote-a.json"),
            'boulder-va --config %s' % os.path.join(default_config_dir, "va-remote-b.json")
        ])
    if not install(race_detection):
        return False
    for prog in progs:
        try:
            processes.append(run(prog, race_detection))
        except Exception as e:
            print(e)
            return False
        if not check():
            # Don't keep building stuff if a server has already died.
            return False

    # Wait until all servers are up before returning to caller. This means
    # checking each server's debug port until it's available.
    while True:
        try:
            time.sleep(0.3)
            # If one of the servers has died, quit immediately.
            if not check():
                return False
<<<<<<< HEAD
            ports = range(8000, 8005) + [4000,4001,4430,4431]
=======
            ports = range(8000, 8005) + [4000, 4430]
            if default_config_dir.startswith("test/config-next"):
                # Add the two 'remote' VA debug ports
                ports.extend([8011, 8012])
>>>>>>> 088b8722
            for debug_port in ports:
                s = socket.socket(socket.AF_INET, socket.SOCK_STREAM)
                s.connect(('localhost', debug_port))
                s.close()
            break
        except socket.error as e:
            if e.errno == errno.ECONNREFUSED:
                print "Waiting for debug port %d" % debug_port
            else:
                raise

    # Some servers emit extra text after their debug server is open. Sleep 1
    # second so the "servers running" message comes last.
    time.sleep(1)
    print "All servers running. Hit ^C to kill."
    return True

def forward(listen, speak):
    """Add a TCP forwarder between gRPC client and server to simulate failures."""
    cmd = """exec listenbuddy -listen %s -speak %s""" % (listen, speak)
    p = subprocess.Popen(cmd, shell=True)
    p.cmd = cmd
    print('started %s with pid %d' % (p.cmd, p.pid))
    global listenProcesses
    listenProcesses.append(p)

def bounce_forward():
    """Kill all forwarded TCP connections."""
    global listenProcesses
    for p in listenProcesses:
        p.send_signal(signal.SIGUSR1)

def check():
    """Return true if all started processes are still alive.

    Log about anything that died.
    """
    global processes
    busted = []
    stillok = []
    for p in processes:
        if p.poll() is None:
            stillok.append(p)
        else:
            busted.append(p)
    if busted:
        print "\n\nThese processes exited early (check above for their output):"
        for p in busted:
            print "\t'%s' with pid %d exited %d" % (p.cmd, p.pid, p.returncode)
    processes = stillok
    return not busted


@atexit.register
def stop():
    # When we are about to exit, send SIGKILL to each subprocess and wait for
    # them to nicely die. This reflects the restart process in prod and allows
    # us to exercise the graceful shutdown code paths.
    # TODO(jsha): Switch to SIGTERM once we fix
    # https://github.com/letsencrypt/boulder/issues/2410 and remove AMQP, to
    # make shutdown less noisy.
    for p in processes:
        if p.poll() is None:
            p.send_signal(signal.SIGKILL)
    for p in processes:
        p.wait()<|MERGE_RESOLUTION|>--- conflicted
+++ resolved
@@ -101,14 +101,12 @@
             # If one of the servers has died, quit immediately.
             if not check():
                 return False
-<<<<<<< HEAD
-            ports = range(8000, 8005) + [4000,4001,4430,4431]
-=======
-            ports = range(8000, 8005) + [4000, 4430]
+            ports = range(8000, 8005) + [4000, 4001, 4430, 4431]
             if default_config_dir.startswith("test/config-next"):
                 # Add the two 'remote' VA debug ports
                 ports.extend([8011, 8012])
->>>>>>> 088b8722
+            # Add the wfe v2 debug port
+            ports.extend(8013)
             for debug_port in ports:
                 s = socket.socket(socket.AF_INET, socket.SOCK_STREAM)
                 s.connect(('localhost', debug_port))
