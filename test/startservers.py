--- conflicted
+++ resolved
@@ -89,19 +89,11 @@
         # The gsb-test-srv needs to be started before the VA or its intial DB
         # update will fail and all subsequent lookups will be invalid
         [6000, 'gsb-test-srv -apikey my-voice-is-my-passport'],
-<<<<<<< HEAD
         [8053, 'challtestsrv --dns01 :8053,:8054 --management :8056 --http01 ""'],
-        [8004, 'boulder-va --config %s --addr :9092 --debug-addr :8004' % os.path.join(default_config_dir, "va.json")],
-        [8104, 'boulder-va --config %s --addr :9192 --debug-addr :8104' % os.path.join(default_config_dir, "va.json")],
-        [8001, 'boulder-ca --config %s --ca-addr :9093 --ocsp-addr :9096 --debug-addr :8001' % os.path.join(default_config_dir, "ca.json")],
-        [8101, 'boulder-ca --config %s --ca-addr :9193 --ocsp-addr :9196 --debug-addr :8101' % os.path.join(default_config_dir, "ca.json")],
-=======
-        [8055, 'dns-test-srv'],
         [8004, 'boulder-va --config %s --addr va1.boulder:9092 --debug-addr :8004' % os.path.join(default_config_dir, "va.json")],
         [8104, 'boulder-va --config %s --addr va2.boulder:9092 --debug-addr :8104' % os.path.join(default_config_dir, "va.json")],
         [8001, 'boulder-ca --config %s --ca-addr ca1.boulder:9093 --ocsp-addr ca1.boulder:9096 --debug-addr :8001' % os.path.join(default_config_dir, "ca.json")],
         [8101, 'boulder-ca --config %s --ca-addr ca2.boulder:9093 --ocsp-addr ca2.boulder:9096 --debug-addr :8101' % os.path.join(default_config_dir, "ca.json")],
->>>>>>> a4421ae7
         [8006, 'ocsp-updater --config %s' % os.path.join(default_config_dir, "ocsp-updater.json")],
         [8002, 'boulder-ra --config %s --addr ra1.boulder:9094 --debug-addr :8002' % os.path.join(default_config_dir, "ra.json")],
         [8102, 'boulder-ra --config %s --addr ra2.boulder:9094 --debug-addr :8102' % os.path.join(default_config_dir, "ra.json")],
