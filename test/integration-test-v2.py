#!/usr/bin/env python2.7
"""
Integration test for ACMEv2 as implemented by boulder-wfe2.

Currently (December 2017) this depends on the acme-v2-integration branch of
Certbot, while we wait on landing some of our changes in master.
"""
import atexit
import random
import shutil
import subprocess
import tempfile
import requests
import datetime
import time
<<<<<<< HEAD
=======
import base64
import os

import OpenSSL
import josepy as jose
>>>>>>> c0ffa3d5

import startservers

import chisel2
from chisel2 import auth_and_issue, make_client, make_csr, do_dns_challenges, do_http_challenges

<<<<<<< HEAD
from acme.messages import Status, CertificateRequest
=======
from acme.messages import Status
from acme import crypto_util as acme_crypto_util
from acme import client as acme_client
>>>>>>> c0ffa3d5

exit_status = 1
tempdir = tempfile.mkdtemp()

def random_domain():
    """Generate a random domain for testing (to avoid rate limiting)."""
    return "rand.%x.xyz" % random.randrange(2**32)

def main():
    if not startservers.start(race_detection=True):
        raise Exception("startservers failed")

    test_multidomain()
    test_wildcardmultidomain()
    test_overlapping_wildcard()
    test_wildcard_exactblacklist()
    test_wildcard_authz_reuse()
    test_order_reuse_failed_authz()
<<<<<<< HEAD
    test_order_finalize_early()
=======
    test_revoke_by_issuer()
    test_revoke_by_authz()
    test_revoke_by_privkey()
>>>>>>> c0ffa3d5

    if not startservers.check():
        raise Exception("startservers.check failed")

    global exit_status
    exit_status = 0

def test_multidomain():
    auth_and_issue([random_domain(), random_domain()])

def test_wildcardmultidomain():
    """
    Test issuance for a random domain and a random wildcard domain using DNS-01.
    """
    auth_and_issue([random_domain(), "*."+random_domain()], chall_type="dns-01")

def test_overlapping_wildcard():
    """
    Test issuance for a random domain and a wildcard version of the same domain
    using DNS-01. This should result in *two* distinct authorizations.
    """
    domain = random_domain()
    domains = [ domain, "*."+domain ]
    client = make_client(None)
    csr_pem = make_csr(domains)
    order = client.new_order(csr_pem)
    authzs = order.authorizations

    if len(authzs) != 2:
        raise Exception("order for %s had %d authorizations, expected 2" %
                (domains, len(authzs)))

    cleanup = do_dns_challenges(client, authzs)
    try:
        order = client.poll_order_and_request_issuance(order)
    finally:
        cleanup()

def test_wildcard_exactblacklist():
    """
    Test issuance for a wildcard that would cover an exact blacklist entry. It
    should fail with a policy error.
    """

    # We include "highrisk.le-test.hoffman-andrews.com" in `test/hostname-policy.json`
    # Issuing for "*.le-test.hoffman-andrews.com" should be blocked
    domain = "*.le-test.hoffman-andrews.com"
    # We expect this to produce a policy problem
    chisel2.expect_problem("urn:ietf:params:acme:error:rejectedIdentifier",
        lambda: auth_and_issue([domain], chall_type="dns-01"))

def test_wildcard_authz_reuse():
    """
    Test that an authorization for a base domain obtained via HTTP-01 isn't
    reused when issuing a wildcard for that base domain later on.
    """

    # Create one client to reuse across multiple issuances
    client = make_client(None)

    # Pick a random domain to issue for
    domains = [ random_domain() ]
    csr_pem = make_csr(domains)

    # Submit an order for the name
    order = client.new_order(csr_pem)
    # Complete the order via an HTTP-01 challenge
    cleanup = do_http_challenges(client, order.authorizations)
    try:
        order = client.poll_order_and_request_issuance(order)
    finally:
        cleanup()

    # Now try to issue a wildcard for the random domain
    domains[0] = "*." + domains[0]
    csr_pem = make_csr(domains)
    order = client.new_order(csr_pem)

    # We expect all of the returned authorizations to be pending status
    for authz in order.authorizations:
        if authz.body.status != Status("pending"):
            raise Exception("order for %s included a non-pending authorization (status: %s) from a previous HTTP-01 order" %
                    ((domains), str(authz.body.status)))

def test_order_reuse_failed_authz():
    """
    Test that creating an order for a domain name, failing an authorization in
    that order, and submitting another new order request for the same name
    doesn't reuse a failed authorizaton in the new order.
    """

    client = make_client(None)
    domains = [ random_domain() ]
    csr_pem = make_csr(domains)

    order = client.new_order(csr_pem)
    firstOrderURI = order.uri

    # Pick the first authz's first challenge, doesn't matter what type it is
    chall_body = order.authorizations[0].body.challenges[0]
    # Answer it, but with nothing set up to solve the challenge request
    client.answer_challenge(chall_body, chall_body.response(client.key))

    # Poll for a fixed amount of time checking for the order to become invalid
    # from the authorization attempt initiated above failing
    deadline = datetime.datetime.now() + datetime.timedelta(seconds=60)
    while datetime.datetime.now() < deadline:
        time.sleep(1)
        updatedOrder = requests.get(firstOrderURI).json()
        if updatedOrder['status'] == "invalid":
            break

    # If the loop ended and the status isn't invalid then we reached the
    # deadline waiting for the order to become invalid, fail the test
    if updatedOrder['status'] != "invalid":
        raise Exception("timed out waiting for order %s to become invalid" % firstOrderURI)

    # Make another order with the same domains
    order = client.new_order(csr_pem)

    # It should not be the same order as before
    if order.uri == firstOrderURI:
        raise Exception("new-order for %s returned a , now-invalid, order" % domains)

    # We expect all of the returned authorizations to be pending status
    for authz in order.authorizations:
        if authz.body.status != Status("pending"):
            raise Exception("order for %s included a non-pending authorization (status: %s) from a previous order" %
                    ((domains), str(authz.body.status)))

    # We expect the new order can be fulfilled
    cleanup = do_http_challenges(client, order.authorizations)
    try:
        order = client.poll_order_and_request_issuance(order)
    finally:
        cleanup()

<<<<<<< HEAD

def test_order_finalize_early():
    """
    Test that finalizing an order before its fully authorized results in the
    order having an error set and the status being invalid.
    """
    # Create a client
    client = make_client(None)

    # Create a random domain and a csr
    domains = [ random_domain() ]
    csr_pem = make_csr(domains)

    # Create an order for the domain
    order = client.new_order(csr_pem)

    # Finalize the order without doing anything with the authorizations. YOLO
    # We expect this to generate an unauthorized error.
    chisel2.expect_problem("urn:ietf:params:acme:error:unauthorized",
        lambda: client.net.post(order.body.finalize, CertificateRequest(csr=order.csr)))

    # Poll for a fixed amount of time checking for the order to become invalid
    # from the early finalization attempt initiated above failing
    deadline = datetime.datetime.now() + datetime.timedelta(seconds=5)
    while datetime.datetime.now() < deadline:
        time.sleep(1)
        updatedOrder = requests.get(order.uri).json()
        if updatedOrder['status'] == "invalid":
            break

    # If the loop ended and the status isn't invalid then we reached the
    # deadline waiting for the order to become invalid, fail the test
    if updatedOrder['status'] != "invalid":
        raise Exception("timed out waiting for order %s to become invalid" % order.uri)

    # The order should have an error with the expected type
    if updatedOrder['error']['type'] != 'urn:ietf:params:acme:error:unauthorized':
        raise Exception("order %s has incorrect error field type: \"%s\"" % (order.uri, updatedOrder['error']['type']))

=======
def test_revoke_by_issuer():
    client = make_client(None)
    order = auth_and_issue([random_domain()], client=client)

    cert = OpenSSL.crypto.load_certificate(OpenSSL.crypto.FILETYPE_PEM, order.fullchain_pem)
    client.revoke(jose.ComparableX509(cert), 0)

def test_revoke_by_authz():
    domains = [random_domain()]
    order = auth_and_issue(domains)

    # create a new client and re-authz
    client = make_client(None)
    auth_and_issue(domains, client=client)

    cert = OpenSSL.crypto.load_certificate(OpenSSL.crypto.FILETYPE_PEM, order.fullchain_pem)
    client.revoke(jose.ComparableX509(cert), 0)

def test_revoke_by_privkey():
    client = make_client(None)
    domains = [random_domain()]
    key = OpenSSL.crypto.PKey()
    key.generate_key(OpenSSL.crypto.TYPE_RSA, 2048)
    key_pem = OpenSSL.crypto.dump_privatekey(OpenSSL.crypto.FILETYPE_PEM, key)
    csr_pem = acme_crypto_util.make_csr(key_pem, domains, False)
    order = client.new_order(csr_pem)
    cleanup = do_http_challenges(client, order.authorizations)
    try:
        order = client.poll_order_and_request_issuance(order)
    finally:
        cleanup()

    # Create a new client with the JWK as the cert private key
    jwk = jose.JWKRSA(key=key)
    net = acme_client.ClientNetwork(key, acme_version=2,
                                    user_agent="Boulder integration tester")

    new_client = acme_client.Client(os.getenv('DIRECTORY', 'http://localhost:4001/directory'), key=jwk, net=net, acme_version=2)

    cert = OpenSSL.crypto.load_certificate(OpenSSL.crypto.FILETYPE_PEM, order.fullchain_pem)
    client.revoke(jose.ComparableX509(cert), 0)
>>>>>>> c0ffa3d5

if __name__ == "__main__":
    try:
        main()
    except subprocess.CalledProcessError as e:
        raise Exception("%s. Output:\n%s" % (e, e.output))

@atexit.register
def stop():
    import shutil
    shutil.rmtree(tempdir)
    if exit_status == 0:
        print("\n\nSUCCESS")
    else:
        print("\n\nFAILURE")<|MERGE_RESOLUTION|>--- conflicted
+++ resolved
@@ -13,27 +13,20 @@
 import requests
 import datetime
 import time
-<<<<<<< HEAD
-=======
 import base64
 import os
 
 import OpenSSL
 import josepy as jose
->>>>>>> c0ffa3d5
 
 import startservers
 
 import chisel2
 from chisel2 import auth_and_issue, make_client, make_csr, do_dns_challenges, do_http_challenges
 
-<<<<<<< HEAD
 from acme.messages import Status, CertificateRequest
-=======
-from acme.messages import Status
 from acme import crypto_util as acme_crypto_util
 from acme import client as acme_client
->>>>>>> c0ffa3d5
 
 exit_status = 1
 tempdir = tempfile.mkdtemp()
@@ -52,13 +45,10 @@
     test_wildcard_exactblacklist()
     test_wildcard_authz_reuse()
     test_order_reuse_failed_authz()
-<<<<<<< HEAD
-    test_order_finalize_early()
-=======
     test_revoke_by_issuer()
     test_revoke_by_authz()
     test_revoke_by_privkey()
->>>>>>> c0ffa3d5
+    test_order_finalize_early()
 
     if not startservers.check():
         raise Exception("startservers.check failed")
@@ -196,8 +186,6 @@
     finally:
         cleanup()
 
-<<<<<<< HEAD
-
 def test_order_finalize_early():
     """
     Test that finalizing an order before its fully authorized results in the
@@ -236,7 +224,6 @@
     if updatedOrder['error']['type'] != 'urn:ietf:params:acme:error:unauthorized':
         raise Exception("order %s has incorrect error field type: \"%s\"" % (order.uri, updatedOrder['error']['type']))
 
-=======
 def test_revoke_by_issuer():
     client = make_client(None)
     order = auth_and_issue([random_domain()], client=client)
@@ -278,7 +265,6 @@
 
     cert = OpenSSL.crypto.load_certificate(OpenSSL.crypto.FILETYPE_PEM, order.fullchain_pem)
     client.revoke(jose.ComparableX509(cert), 0)
->>>>>>> c0ffa3d5
 
 if __name__ == "__main__":
     try:
