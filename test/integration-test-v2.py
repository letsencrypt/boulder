#!/usr/bin/env python2.7
"""
Integration test for ACMEv2 as implemented by boulder-wfe2.

Currently (December 2017) this depends on the acme-v2-integration branch of
Certbot, while we wait on landing some of our changes in master.
"""
import atexit
import random
import shutil
import subprocess
import tempfile
import requests
import datetime
import time
import base64
import os
import json

import OpenSSL
import josepy as jose

from cryptography import x509
from cryptography.hazmat.backends import default_backend
from cryptography.hazmat.primitives.asymmetric import rsa

import startservers

import chisel2
from chisel2 import auth_and_issue, make_client, make_csr, do_dns_challenges, do_http_challenges

from acme.messages import Status, CertificateRequest, Directory
from acme import crypto_util as acme_crypto_util
from acme import client as acme_client
from acme import messages

exit_status = 1
tempdir = tempfile.mkdtemp()

def random_domain():
    """Generate a random domain for testing (to avoid rate limiting)."""
    return "rand.%x.xyz" % random.randrange(2**32)

def main():
    if not startservers.start(race_detection=True):
        raise Exception("startservers failed")

    if os.environ.get('BOULDER_CONFIG_DIR', '').startswith("test/config-next"):
        test_multidomain()
        test_wildcardmultidomain()
        test_overlapping_wildcard()
        test_wildcard_exactblacklist()
        test_wildcard_authz_reuse()
        test_sct_embedding()
    test_order_reuse_failed_authz()
    test_revoke_by_issuer()
    test_revoke_by_authz()
    test_revoke_by_privkey()
    test_order_finalize_early()
    test_only_return_existing_reg()
    test_bad_overlap_wildcard()

    test_loadgeneration()
    test_cert_checker()

    if not startservers.check():
        raise Exception("startservers.check failed")

    global exit_status
    exit_status = 0

def test_multidomain():
    auth_and_issue([random_domain(), random_domain()])

def test_wildcardmultidomain():
    """
    Test issuance for a random domain and a random wildcard domain using DNS-01.
    """
    auth_and_issue([random_domain(), "*."+random_domain()], chall_type="dns-01")

def test_overlapping_wildcard():
    """
    Test issuance for a random domain and a wildcard version of the same domain
    using DNS-01. This should result in *two* distinct authorizations.
    """
    domain = random_domain()
    domains = [ domain, "*."+domain ]
    client = make_client(None)
    csr_pem = make_csr(domains)
    order = client.new_order(csr_pem)
    authzs = order.authorizations

    if len(authzs) != 2:
        raise Exception("order for %s had %d authorizations, expected 2" %
                (domains, len(authzs)))

    cleanup = do_dns_challenges(client, authzs)
    try:
        order = client.poll_and_finalize(order)
    finally:
        cleanup()

def test_wildcard_exactblacklist():
    """
    Test issuance for a wildcard that would cover an exact blacklist entry. It
    should fail with a policy error.
    """

    # We include "highrisk.le-test.hoffman-andrews.com" in `test/hostname-policy.json`
    # Issuing for "*.le-test.hoffman-andrews.com" should be blocked
    domain = "*.le-test.hoffman-andrews.com"
    # We expect this to produce a policy problem
    chisel2.expect_problem("urn:ietf:params:acme:error:rejectedIdentifier",
        lambda: auth_and_issue([domain], chall_type="dns-01"))

def test_wildcard_authz_reuse():
    """
    Test that an authorization for a base domain obtained via HTTP-01 isn't
    reused when issuing a wildcard for that base domain later on.
    """

    # Create one client to reuse across multiple issuances
    client = make_client(None)

    # Pick a random domain to issue for
    domains = [ random_domain() ]
    csr_pem = make_csr(domains)

    # Submit an order for the name
    order = client.new_order(csr_pem)
    # Complete the order via an HTTP-01 challenge
    cleanup = do_http_challenges(client, order.authorizations)
    try:
        order = client.poll_and_finalize(order)
    finally:
        cleanup()

    # Now try to issue a wildcard for the random domain
    domains[0] = "*." + domains[0]
    csr_pem = make_csr(domains)
    order = client.new_order(csr_pem)

    # We expect all of the returned authorizations to be pending status
    for authz in order.authorizations:
        if authz.body.status != Status("pending"):
            raise Exception("order for %s included a non-pending authorization (status: %s) from a previous HTTP-01 order" %
                    ((domains), str(authz.body.status)))

def test_bad_overlap_wildcard():
    chisel2.expect_problem("urn:ietf:params:acme:error:malformed",
        lambda: auth_and_issue(["*.example.com", "www.example.com"]))

def test_order_reuse_failed_authz():
    """
    Test that creating an order for a domain name, failing an authorization in
    that order, and submitting another new order request for the same name
    doesn't reuse a failed authorizaton in the new order.
    """

    client = make_client(None)
    domains = [ random_domain() ]
    csr_pem = make_csr(domains)

    order = client.new_order(csr_pem)
    firstOrderURI = order.uri

    # Pick the first authz's first challenge, doesn't matter what type it is
    chall_body = order.authorizations[0].body.challenges[0]
    # Answer it, but with nothing set up to solve the challenge request
    client.answer_challenge(chall_body, chall_body.response(client.net.key))

    # Poll for a fixed amount of time checking for the order to become invalid
    # from the authorization attempt initiated above failing
    deadline = datetime.datetime.now() + datetime.timedelta(seconds=60)
    while datetime.datetime.now() < deadline:
        time.sleep(1)
        updatedOrder = requests.get(firstOrderURI).json()
        if updatedOrder['status'] == "invalid":
            break

    # If the loop ended and the status isn't invalid then we reached the
    # deadline waiting for the order to become invalid, fail the test
    if updatedOrder['status'] != "invalid":
        raise Exception("timed out waiting for order %s to become invalid" % firstOrderURI)

    # Make another order with the same domains
    order = client.new_order(csr_pem)

    # It should not be the same order as before
    if order.uri == firstOrderURI:
        raise Exception("new-order for %s returned a , now-invalid, order" % domains)

    # We expect all of the returned authorizations to be pending status
    for authz in order.authorizations:
        if authz.body.status != Status("pending"):
            raise Exception("order for %s included a non-pending authorization (status: %s) from a previous order" %
                    ((domains), str(authz.body.status)))

    # We expect the new order can be fulfilled
    cleanup = do_http_challenges(client, order.authorizations)
    try:
        order = client.poll_and_finalize(order)
    finally:
        cleanup()

def test_order_finalize_early():
    """
    Test that finalizing an order before its fully authorized results in the
    order having an error set and the status being invalid.
    """
    # Create a client
    client = make_client(None)

    # Create a random domain and a csr
    domains = [ random_domain() ]
    csr_pem = make_csr(domains)

    # Create an order for the domain
    order = client.new_order(csr_pem)

    deadline = datetime.datetime.now() + datetime.timedelta(seconds=5)

    # Finalize the order without doing anything with the authorizations. YOLO
    # We expect this to generate an unauthorized error.
    chisel2.expect_problem("urn:ietf:params:acme:error:unauthorized",
        lambda: client.finalize_order(order, deadline))

    # Poll for a fixed amount of time checking for the order to become invalid
    # from the early finalization attempt initiated above failing
    while datetime.datetime.now() < deadline:
        time.sleep(1)
        updatedOrder = requests.get(order.uri).json()
        if updatedOrder['status'] == "invalid":
            break

    # If the loop ended and the status isn't invalid then we reached the
    # deadline waiting for the order to become invalid, fail the test
    if updatedOrder['status'] != "invalid":
        raise Exception("timed out waiting for order %s to become invalid" % order.uri)

    # The order should have an error with the expected type
    if updatedOrder['error']['type'] != 'urn:ietf:params:acme:error:unauthorized':
        raise Exception("order %s has incorrect error field type: \"%s\"" % (order.uri, updatedOrder['error']['type']))

def test_revoke_by_issuer():
    client = make_client(None)
    order = auth_and_issue([random_domain()], client=client)

    cert = OpenSSL.crypto.load_certificate(OpenSSL.crypto.FILETYPE_PEM, order.fullchain_pem)
    client.revoke(jose.ComparableX509(cert), 0)

def test_revoke_by_authz():
    domains = [random_domain()]
    order = auth_and_issue(domains)

    # create a new client and re-authz
    client = make_client(None)
    auth_and_issue(domains, client=client)

    cert = OpenSSL.crypto.load_certificate(OpenSSL.crypto.FILETYPE_PEM, order.fullchain_pem)
    client.revoke(jose.ComparableX509(cert), 0)

def test_revoke_by_privkey():
    client = make_client(None)
    domains = [random_domain()]
    key = OpenSSL.crypto.PKey()
    key.generate_key(OpenSSL.crypto.TYPE_RSA, 2048)
    key_pem = OpenSSL.crypto.dump_privatekey(OpenSSL.crypto.FILETYPE_PEM, key)
    csr_pem = acme_crypto_util.make_csr(key_pem, domains, False)
    order = client.new_order(csr_pem)
    cleanup = do_http_challenges(client, order.authorizations)
    try:
        order = client.poll_and_finalize(order)
    finally:
        cleanup()

    # Create a new client with the JWK as the cert private key
    jwk = jose.JWKRSA(key=key)
    net = acme_client.ClientNetwork(key, user_agent="Boulder integration tester")

    directory = Directory.from_json(net.get(chisel2.DIRECTORY).json())
    new_client = acme_client.ClientV2(directory, net)

    cert = OpenSSL.crypto.load_certificate(OpenSSL.crypto.FILETYPE_PEM, order.fullchain_pem)
    client.revoke(jose.ComparableX509(cert), 0)

def test_loadgeneration():
    # Run the load generator
    latency_data_file = "/tmp/v2-integration-test-latency.json"
    subprocess.check_output(
        "./bin/load-generator \
            -config test/load-generator/config/v2-integration-test-config.json\
            -results %s" % latency_data_file,
        shell=True,
        stderr=subprocess.STDOUT)

def test_sct_embedding():
    order = auth_and_issue([random_domain()])
    cert = x509.load_pem_x509_certificate(str(order.fullchain_pem), default_backend())

    # make sure there is no poison extension
    try:
        cert.extensions.get_extension_for_oid(x509.ObjectIdentifier("1.3.6.1.4.1.11129.2.4.3"))
        raise Exception("certificate contains CT poison extension")
    except x509.ExtensionNotFound:
        # do nothing
        pass

    # make sure there is a SCT list extension
    try:
        sctList = cert.extensions.get_extension_for_oid(x509.ObjectIdentifier("1.3.6.1.4.1.11129.2.4.2"))
    except x509.ExtensionNotFound:
        raise Exception("certificate doesn't contain SCT list extension")
    if len(sctList.value) != 2:
        raise Exception("SCT list contains wrong number of SCTs")
    for sct in sctList.value:
        if sct.version != x509.certificate_transparency.Version.v1:
            raise Exception("SCT contains wrong version")
        if sct.entry_type != x509.certificate_transparency.LogEntryType.PRE_CERTIFICATE:
            raise Exception("SCT contains wrong entry type")

<<<<<<< HEAD
def uninitialized_client(key=None):
    if key is None:
        key = jose.JWKRSA(key=rsa.generate_private_key(65537, 2048, default_backend()))
    net = acme_client.ClientNetwork(key, user_agent="Boulder integration tester")
    directory = Directory.from_json(net.get(chisel2.DIRECTORY).json())
    return acme_client.ClientV2(directory, net)

def test_only_return_existing_reg():
    client = uninitialized_client()
    email = "test@example.com"
    client.new_account(messages.NewRegistration.from_data(email=email,
            terms_of_service_agreed=True))
    
    client = uninitialized_client(key=client.net.key)
    class extendedAcct(dict):
        def json_dumps(self, indent=None):
            return json.dumps(self)
    acct = extendedAcct({"termsOfServiceAgreed": True,
    "contact": [email],
    "onlyReturnExisting": True})
    resp = client._post(client.directory['newAccount'], acct)
    if resp.status_code != 200 or len(resp.content) != 0:
        raise Exception("incorrect response returned for onlyReturnExisting")

    other_client = uninitialized_client()
    newAcct = extendedAcct({"termsOfServiceAgreed": True,
    "contact": [email],
    "onlyReturnExisting": True})
    try:
        other_client._post(other_client.directory['newAccount'], newAcct)
        raise Exception("no error returned when no expected account exists")
    except messages.Error as err:
        if err.typ != "urn:ietf:params:acme:error:accountDoesNotExist":
            raise Exception("Unexpected error returned")
=======
def run(cmd, **kwargs):
    return subprocess.check_output(cmd, shell=True, stderr=subprocess.STDOUT, **kwargs)

def test_cert_checker():
    run("./bin/cert-checker -config %s/cert-checker.json" %
        os.environ.get('BOULDER_CONFIG_DIR', 'test/config'))
>>>>>>> 65b88a8d

if __name__ == "__main__":
    try:
        main()
    except subprocess.CalledProcessError as e:
        raise Exception("%s. Output:\n%s" % (e, e.output))

@atexit.register
def stop():
    import shutil
    shutil.rmtree(tempdir)
    if exit_status == 0:
        print("\n\nSUCCESS")
    else:
        print("\n\nFAILURE")<|MERGE_RESOLUTION|>--- conflicted
+++ resolved
@@ -319,7 +319,6 @@
         if sct.entry_type != x509.certificate_transparency.LogEntryType.PRE_CERTIFICATE:
             raise Exception("SCT contains wrong entry type")
 
-<<<<<<< HEAD
 def uninitialized_client(key=None):
     if key is None:
         key = jose.JWKRSA(key=rsa.generate_private_key(65537, 2048, default_backend()))
@@ -354,14 +353,13 @@
     except messages.Error as err:
         if err.typ != "urn:ietf:params:acme:error:accountDoesNotExist":
             raise Exception("Unexpected error returned")
-=======
+
 def run(cmd, **kwargs):
     return subprocess.check_output(cmd, shell=True, stderr=subprocess.STDOUT, **kwargs)
 
 def test_cert_checker():
     run("./bin/cert-checker -config %s/cert-checker.json" %
         os.environ.get('BOULDER_CONFIG_DIR', 'test/config'))
->>>>>>> 65b88a8d
 
 if __name__ == "__main__":
     try:
