#!/usr/bin/env python2.7
"""
Integration test for ACMEv2 as implemented by boulder-wfe2.

Currently (December 2017) this depends on the acme-v2-integration branch of
Certbot, while we wait on landing some of our changes in master.
"""
import atexit
import random
import shutil
import subprocess
import tempfile
import requests
import datetime
import time
import base64
import os
import json

import OpenSSL
import josepy as jose

from cryptography import x509
from cryptography.hazmat.backends import default_backend
from cryptography.hazmat.primitives.asymmetric import rsa

import startservers

import chisel2
from chisel2 import auth_and_issue, make_client, make_csr, do_dns_challenges, do_http_challenges

from acme.messages import Status, CertificateRequest, Directory
from acme import crypto_util as acme_crypto_util
from acme import client as acme_client
from acme import messages

exit_status = 1
tempdir = tempfile.mkdtemp()

def random_domain():
    """Generate a random domain for testing (to avoid rate limiting)."""
    return "rand.%x.xyz" % random.randrange(2**32)

def main():
    if not startservers.start(race_detection=True):
        raise Exception("startservers failed")

    if os.environ.get('BOULDER_CONFIG_DIR', '').startswith("test/config-next"):
        test_multidomain()
        test_wildcardmultidomain()
        test_overlapping_wildcard()
        test_wildcard_exactblacklist()
        test_wildcard_authz_reuse()
        test_sct_embedding()
    test_order_reuse_failed_authz()
    test_revoke_by_issuer()
    test_revoke_by_authz()
    test_revoke_by_privkey()
    test_order_finalize_early()
<<<<<<< HEAD
    test_only_return_existing_reg()
=======
    test_bad_overlap_wildcard()
>>>>>>> 7e5f22dd

    test_loadgeneration()

    if not startservers.check():
        raise Exception("startservers.check failed")

    global exit_status
    exit_status = 0

def test_multidomain():
    auth_and_issue([random_domain(), random_domain()])

def test_wildcardmultidomain():
    """
    Test issuance for a random domain and a random wildcard domain using DNS-01.
    """
    auth_and_issue([random_domain(), "*."+random_domain()], chall_type="dns-01")

def test_overlapping_wildcard():
    """
    Test issuance for a random domain and a wildcard version of the same domain
    using DNS-01. This should result in *two* distinct authorizations.
    """
    domain = random_domain()
    domains = [ domain, "*."+domain ]
    client = make_client(None)
    csr_pem = make_csr(domains)
    order = client.new_order(csr_pem)
    authzs = order.authorizations

    if len(authzs) != 2:
        raise Exception("order for %s had %d authorizations, expected 2" %
                (domains, len(authzs)))

    cleanup = do_dns_challenges(client, authzs)
    try:
        order = client.poll_and_finalize(order)
    finally:
        cleanup()

def test_wildcard_exactblacklist():
    """
    Test issuance for a wildcard that would cover an exact blacklist entry. It
    should fail with a policy error.
    """

    # We include "highrisk.le-test.hoffman-andrews.com" in `test/hostname-policy.json`
    # Issuing for "*.le-test.hoffman-andrews.com" should be blocked
    domain = "*.le-test.hoffman-andrews.com"
    # We expect this to produce a policy problem
    chisel2.expect_problem("urn:ietf:params:acme:error:rejectedIdentifier",
        lambda: auth_and_issue([domain], chall_type="dns-01"))

def test_wildcard_authz_reuse():
    """
    Test that an authorization for a base domain obtained via HTTP-01 isn't
    reused when issuing a wildcard for that base domain later on.
    """

    # Create one client to reuse across multiple issuances
    client = make_client(None)

    # Pick a random domain to issue for
    domains = [ random_domain() ]
    csr_pem = make_csr(domains)

    # Submit an order for the name
    order = client.new_order(csr_pem)
    # Complete the order via an HTTP-01 challenge
    cleanup = do_http_challenges(client, order.authorizations)
    try:
        order = client.poll_and_finalize(order)
    finally:
        cleanup()

    # Now try to issue a wildcard for the random domain
    domains[0] = "*." + domains[0]
    csr_pem = make_csr(domains)
    order = client.new_order(csr_pem)

    # We expect all of the returned authorizations to be pending status
    for authz in order.authorizations:
        if authz.body.status != Status("pending"):
            raise Exception("order for %s included a non-pending authorization (status: %s) from a previous HTTP-01 order" %
                    ((domains), str(authz.body.status)))

def test_bad_overlap_wildcard():
    chisel2.expect_problem("urn:ietf:params:acme:error:malformed",
        lambda: auth_and_issue(["*.example.com", "www.example.com"]))

def test_order_reuse_failed_authz():
    """
    Test that creating an order for a domain name, failing an authorization in
    that order, and submitting another new order request for the same name
    doesn't reuse a failed authorizaton in the new order.
    """

    client = make_client(None)
    domains = [ random_domain() ]
    csr_pem = make_csr(domains)

    order = client.new_order(csr_pem)
    firstOrderURI = order.uri

    # Pick the first authz's first challenge, doesn't matter what type it is
    chall_body = order.authorizations[0].body.challenges[0]
    # Answer it, but with nothing set up to solve the challenge request
    client.answer_challenge(chall_body, chall_body.response(client.net.key))

    # Poll for a fixed amount of time checking for the order to become invalid
    # from the authorization attempt initiated above failing
    deadline = datetime.datetime.now() + datetime.timedelta(seconds=60)
    while datetime.datetime.now() < deadline:
        time.sleep(1)
        updatedOrder = requests.get(firstOrderURI).json()
        if updatedOrder['status'] == "invalid":
            break

    # If the loop ended and the status isn't invalid then we reached the
    # deadline waiting for the order to become invalid, fail the test
    if updatedOrder['status'] != "invalid":
        raise Exception("timed out waiting for order %s to become invalid" % firstOrderURI)

    # Make another order with the same domains
    order = client.new_order(csr_pem)

    # It should not be the same order as before
    if order.uri == firstOrderURI:
        raise Exception("new-order for %s returned a , now-invalid, order" % domains)

    # We expect all of the returned authorizations to be pending status
    for authz in order.authorizations:
        if authz.body.status != Status("pending"):
            raise Exception("order for %s included a non-pending authorization (status: %s) from a previous order" %
                    ((domains), str(authz.body.status)))

    # We expect the new order can be fulfilled
    cleanup = do_http_challenges(client, order.authorizations)
    try:
        order = client.poll_and_finalize(order)
    finally:
        cleanup()

def test_order_finalize_early():
    """
    Test that finalizing an order before its fully authorized results in the
    order having an error set and the status being invalid.
    """
    # Create a client
    client = make_client(None)

    # Create a random domain and a csr
    domains = [ random_domain() ]
    csr_pem = make_csr(domains)

    # Create an order for the domain
    order = client.new_order(csr_pem)

    deadline = datetime.datetime.now() + datetime.timedelta(seconds=5)

    # Finalize the order without doing anything with the authorizations. YOLO
    # We expect this to generate an unauthorized error.
    chisel2.expect_problem("urn:ietf:params:acme:error:unauthorized",
        lambda: client.finalize_order(order, deadline))

    # Poll for a fixed amount of time checking for the order to become invalid
    # from the early finalization attempt initiated above failing
    while datetime.datetime.now() < deadline:
        time.sleep(1)
        updatedOrder = requests.get(order.uri).json()
        if updatedOrder['status'] == "invalid":
            break

    # If the loop ended and the status isn't invalid then we reached the
    # deadline waiting for the order to become invalid, fail the test
    if updatedOrder['status'] != "invalid":
        raise Exception("timed out waiting for order %s to become invalid" % order.uri)

    # The order should have an error with the expected type
    if updatedOrder['error']['type'] != 'urn:ietf:params:acme:error:unauthorized':
        raise Exception("order %s has incorrect error field type: \"%s\"" % (order.uri, updatedOrder['error']['type']))

def test_revoke_by_issuer():
    client = make_client(None)
    order = auth_and_issue([random_domain()], client=client)

    cert = OpenSSL.crypto.load_certificate(OpenSSL.crypto.FILETYPE_PEM, order.fullchain_pem)
    client.revoke(jose.ComparableX509(cert), 0)

def test_revoke_by_authz():
    domains = [random_domain()]
    order = auth_and_issue(domains)

    # create a new client and re-authz
    client = make_client(None)
    auth_and_issue(domains, client=client)

    cert = OpenSSL.crypto.load_certificate(OpenSSL.crypto.FILETYPE_PEM, order.fullchain_pem)
    client.revoke(jose.ComparableX509(cert), 0)

def test_revoke_by_privkey():
    client = make_client(None)
    domains = [random_domain()]
    key = OpenSSL.crypto.PKey()
    key.generate_key(OpenSSL.crypto.TYPE_RSA, 2048)
    key_pem = OpenSSL.crypto.dump_privatekey(OpenSSL.crypto.FILETYPE_PEM, key)
    csr_pem = acme_crypto_util.make_csr(key_pem, domains, False)
    order = client.new_order(csr_pem)
    cleanup = do_http_challenges(client, order.authorizations)
    try:
        order = client.poll_and_finalize(order)
    finally:
        cleanup()

    # Create a new client with the JWK as the cert private key
    jwk = jose.JWKRSA(key=key)
    net = acme_client.ClientNetwork(key, user_agent="Boulder integration tester")

    directory = Directory.from_json(net.get(chisel2.DIRECTORY).json())
    new_client = acme_client.ClientV2(directory, net)

    cert = OpenSSL.crypto.load_certificate(OpenSSL.crypto.FILETYPE_PEM, order.fullchain_pem)
    client.revoke(jose.ComparableX509(cert), 0)

def test_loadgeneration():
    # Run the load generator
    latency_data_file = "/tmp/v2-integration-test-latency.json"
    subprocess.check_output(
        "./bin/load-generator \
            -config test/load-generator/config/v2-integration-test-config.json\
            -results %s" % latency_data_file,
        shell=True,
        stderr=subprocess.STDOUT)

def test_sct_embedding():
    order = auth_and_issue([random_domain()])
    cert = x509.load_pem_x509_certificate(str(order.fullchain_pem), default_backend())

    # make sure there is no poison extension
    try:
        cert.extensions.get_extension_for_oid(x509.ObjectIdentifier("1.3.6.1.4.1.11129.2.4.3"))
        raise Exception("certificate contains CT poison extension")
    except x509.ExtensionNotFound:
        # do nothing
        pass

    # make sure there is a SCT list extension
    try:
        sctList = cert.extensions.get_extension_for_oid(x509.ObjectIdentifier("1.3.6.1.4.1.11129.2.4.2"))
    except x509.ExtensionNotFound:
        raise Exception("certificate doesn't contain SCT list extension")
    if len(sctList.value) != 2:
        raise Exception("SCT list contains wrong number of SCTs")
    for sct in sctList.value:
        if sct.version != x509.certificate_transparency.Version.v1:
            raise Exception("SCT contains wrong version")
        if sct.entry_type != x509.certificate_transparency.LogEntryType.PRE_CERTIFICATE:
            raise Exception("SCT contains wrong entry type")

def uninitialized_client(key=None):
    if key is None:
        key = jose.JWKRSA(key=rsa.generate_private_key(65537, 2048, default_backend()))
    net = acme_client.ClientNetwork(key, user_agent="Boulder integration tester")
    directory = Directory.from_json(net.get(chisel2.DIRECTORY).json())
    return acme_client.ClientV2(directory, net)

def test_only_return_existing_reg():
    client = uninitialized_client()
    email = "test@example.com"
    client.new_account(messages.NewRegistration.from_data(email=email,
            terms_of_service_agreed=True))
    
    client = uninitialized_client(key=client.net.key)
    class extendedAcct(dict):
        def json_dumps(self, indent=None):
            return json.dumps(self)
    acct = extendedAcct({"termsOfServiceAgreed": True,
    "contact": [email],
    "onlyReturnExisting": True})
    resp = client._post(client.directory['newAccount'], acct)
    if resp.status_code != 200 or len(resp.content) != 0:
        raise Exception("incorrect response returned for onlyReturnExisting")

    other_client = uninitialized_client()
    newAcct = extendedAcct({"termsOfServiceAgreed": True,
    "contact": [email],
    "onlyReturnExisting": True})
    try:
        other_client._post(other_client.directory['newAccount'], newAcct)
        raise Exception("no error returned when no expected account exists")
    except messages.Error as err:
        if err.typ != "urn:ietf:params:acme:error:accountDoesNotExist":
            raise Exception("Unexpected error returned")

if __name__ == "__main__":
    try:
        main()
    except subprocess.CalledProcessError as e:
        raise Exception("%s. Output:\n%s" % (e, e.output))

@atexit.register
def stop():
    import shutil
    shutil.rmtree(tempdir)
    if exit_status == 0:
        print("\n\nSUCCESS")
    else:
        print("\n\nFAILURE")<|MERGE_RESOLUTION|>--- conflicted
+++ resolved
@@ -57,11 +57,8 @@
     test_revoke_by_authz()
     test_revoke_by_privkey()
     test_order_finalize_early()
-<<<<<<< HEAD
     test_only_return_existing_reg()
-=======
     test_bad_overlap_wildcard()
->>>>>>> 7e5f22dd
 
     test_loadgeneration()
 
