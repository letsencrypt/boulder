#!/usr/bin/env bash
set -o errexit
cd $(dirname $0)/..


# If you modify DBS or ENVS, you must also modify the corresponding keys in
<<<<<<< HEAD
# sa/_db/dbconfig.yml, see: https://github.com/rubenv/sql-migrate#readme
=======
# sa/db/dbconfig.yml, see: https://github.com/rubenv/sql-migrate#readme
>>>>>>> bc1bf0fd

DBS="boulder_sa
incidents_sa"

ENVS="test
integration"

# /path/to/boulder/repo
root_dir=$(dirname $(dirname $(readlink -f "$0")))

# posix compliant escape sequence
esc=$'\033'"["
res="${esc}0m"

function print_heading() {
  echo
  # newline + bold magenta
  echo -e "${esc}0;34;1m${1}${res}"
}

function exit_err() {
  if [ ! -z "$1" ]
  then
    echo $1 > /dev/stderr
  fi
  exit 1
}

function create_empty_db() {
  local db="${1}"
  local dbconn="${2}"
  create_script="drop database if exists \`${db}\`; create database if not exists \`${db}\`;"
  mysql ${dbconn} -e "${create_script}" || exit_err "unable to create ${db}"
}

# set db connection for if running in a separate container or not
dbconn="-u root"
if [[ $MYSQL_CONTAINER ]]
then
	dbconn="-u root -h boulder-mysql --port 3306"
fi

# MariaDB sets the default binlog_format to STATEMENT,
# which causes warnings that fail tests. Instead set it
# to the format we use in production, MIXED.
mysql ${dbconn} -e "SET GLOBAL binlog_format = 'MIXED';"

# MariaDB sets the default @@max_connections value to 100. The SA alone is
# configured to use up to 100 connections. We increase the max connections here
# to give headroom for other components (ocsp-updater for example).
mysql ${dbconn} -e "SET GLOBAL max_connections = 500;"

for db in $DBS; do
  for env in $ENVS; do
    dbname="${db}_${env}"
    print_heading "${dbname}"
<<<<<<< HEAD
    create_empty_db "${dbname}" "${dbconn}"

    if [[ "${BOULDER_CONFIG_DIR}" == "test/config-next" ]]
    then
      dbpath="./sa/_db-next"
    else
      dbpath="./sa/_db"
=======
    if mysql ${dbconn} -e 'show databases;' | grep "${dbname}" > /dev/null; then
      echo "Already exists - skipping create"
    else
      echo "Doesn't exist - creating"
      create_empty_db "${dbname}" "${dbconn}"
    fi

    if [[ "${BOULDER_CONFIG_DIR}" == "test/config-next" ]]
    then
      dbpath="./sa/db-next"
    else
      dbpath="./sa/db"
>>>>>>> bc1bf0fd
    fi

    # sql-migrate will default to ./dbconfig.yml and treat all configured dirs
    # as relative.
    cd "${dbpath}"
<<<<<<< HEAD
    sql-migrate up -env="${dbname}" || exit_err "unable to migrate ${dbname} with migrations at ${dbpath}/${db}"

    USERS_SQL="../_db-users/${db}.sql"
    if [[ ${MYSQL_CONTAINER} ]]
    then
      sed -e "s/'localhost'/'%'/g" < ${USERS_SQL} | \
        mysql ${dbconn} -D "${dbname}" -f || exit_err "unable to add users to ${dbname}"
    else
      sed -e "s/'localhost'/'127.%'/g" < $USERS_SQL | \
        mysql ${dbconn} -D "${dbname}" -f < $USERS_SQL || exit_err "unable to add users to ${dbname}"
    fi
    echo "Added users from ${USERS_SQL} to ${dbname}"
=======
    r=`sql-migrate up -env="${dbname}" | xargs echo`
    if [[ "${r}" == "Migration failed"* ]]
    then
      echo "Migration failed - dropping and recreating"
      create_empty_db "${dbname}" "${dbconn}"
      sql-migrate up -env="${dbname}" || exit_err "Migration failed after dropping and recreating"
    else
      echo "${r}"
    fi

    USERS_SQL="../db-users/${db}.sql"
    if [[ ${MYSQL_CONTAINER} ]]
    then
      sed -e "s/'localhost'/'%'/g" < ${USERS_SQL} | \
        mysql ${dbconn} -D "${dbname}" -f || exit_err "Unable to add users from ${USERS_SQL}"
    else
      sed -e "s/'localhost'/'127.%'/g" < $USERS_SQL | \
        mysql ${dbconn} -D "${dbname}" -f < $USERS_SQL || exit_err "Unable to add users from ${USERS_SQL}"
    fi
    echo "Added users from ${USERS_SQL}"
>>>>>>> bc1bf0fd
    
    # return to the root directory
    cd "${root_dir}"
  done
done

echo
echo "database setup complete"<|MERGE_RESOLUTION|>--- conflicted
+++ resolved
@@ -4,11 +4,7 @@
 
 
 # If you modify DBS or ENVS, you must also modify the corresponding keys in
-<<<<<<< HEAD
-# sa/_db/dbconfig.yml, see: https://github.com/rubenv/sql-migrate#readme
-=======
 # sa/db/dbconfig.yml, see: https://github.com/rubenv/sql-migrate#readme
->>>>>>> bc1bf0fd
 
 DBS="boulder_sa
 incidents_sa"
@@ -65,15 +61,6 @@
   for env in $ENVS; do
     dbname="${db}_${env}"
     print_heading "${dbname}"
-<<<<<<< HEAD
-    create_empty_db "${dbname}" "${dbconn}"
-
-    if [[ "${BOULDER_CONFIG_DIR}" == "test/config-next" ]]
-    then
-      dbpath="./sa/_db-next"
-    else
-      dbpath="./sa/_db"
-=======
     if mysql ${dbconn} -e 'show databases;' | grep "${dbname}" > /dev/null; then
       echo "Already exists - skipping create"
     else
@@ -86,26 +73,11 @@
       dbpath="./sa/db-next"
     else
       dbpath="./sa/db"
->>>>>>> bc1bf0fd
     fi
 
     # sql-migrate will default to ./dbconfig.yml and treat all configured dirs
     # as relative.
     cd "${dbpath}"
-<<<<<<< HEAD
-    sql-migrate up -env="${dbname}" || exit_err "unable to migrate ${dbname} with migrations at ${dbpath}/${db}"
-
-    USERS_SQL="../_db-users/${db}.sql"
-    if [[ ${MYSQL_CONTAINER} ]]
-    then
-      sed -e "s/'localhost'/'%'/g" < ${USERS_SQL} | \
-        mysql ${dbconn} -D "${dbname}" -f || exit_err "unable to add users to ${dbname}"
-    else
-      sed -e "s/'localhost'/'127.%'/g" < $USERS_SQL | \
-        mysql ${dbconn} -D "${dbname}" -f < $USERS_SQL || exit_err "unable to add users to ${dbname}"
-    fi
-    echo "Added users from ${USERS_SQL} to ${dbname}"
-=======
     r=`sql-migrate up -env="${dbname}" | xargs echo`
     if [[ "${r}" == "Migration failed"* ]]
     then
@@ -126,7 +98,6 @@
         mysql ${dbconn} -D "${dbname}" -f < $USERS_SQL || exit_err "Unable to add users from ${USERS_SQL}"
     fi
     echo "Added users from ${USERS_SQL}"
->>>>>>> bc1bf0fd
     
     # return to the root directory
     cd "${root_dir}"
