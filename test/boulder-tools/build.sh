--- conflicted
+++ resolved
@@ -16,11 +16,7 @@
   ruby \
   ruby-dev \
   rsyslog \
-<<<<<<< HEAD
-  protobuf-compiler \
   python3-venv \
-=======
->>>>>>> d2d5f0a3
   softhsm \
   build-essential \
   cmake \
