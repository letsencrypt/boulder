--- conflicted
+++ resolved
@@ -134,18 +134,11 @@
     "userAgent": "boulder",
     "debugAddr": "localhost:8004",
     "portConfig": {
-<<<<<<< HEAD
       "httpPort": 5001,
       "httpsPort": 5001,
       "tlsPort": 5001
-    }
-=======
-      "simpleHTTPPort": 5001,
-      "simpleHTTPSPort": 5001,
-      "dvsniPort": 5001
     },
     "maxConcurrentRPCServerRequests": 16
->>>>>>> 8d697b09
   },
 
   "sql": {
