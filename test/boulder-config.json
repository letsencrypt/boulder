--- conflicted
+++ resolved
@@ -10,126 +10,6 @@
       "prefix": "Boulder"
   },
 
-<<<<<<< HEAD
-  "ca": {
-    "serialPrefix": 255,
-    "rsaProfile": "rsaEE",
-    "ecdsaProfile": "ecdsaEE",
-    "debugAddr": "localhost:8001",
-    "Key": {
-      "ConfigFile": "test/test-ca.key-pkcs11.json"
-    },
-    "expiry": "2160h",
-    "lifespanOCSP": "96h",
-    "maxNames": 1000,
-    "doNotForceCN": true,
-    "enableMustStaple": true,
-    "hostnamePolicyFile": "test/hostname-policy.json",
-    "cfssl": {
-      "signing": {
-        "profiles": {
-          "rsaEE": {
-            "usages": [
-              "digital signature",
-              "key encipherment",
-              "server auth",
-              "client auth"
-            ],
-            "backdate": "1h",
-            "is_ca": false,
-            "issuer_urls": [
-              "http://127.0.0.1:4000/acme/issuer-cert"
-            ],
-            "ocsp_url": "http://127.0.0.1:4002/",
-            "crl_url": "http://example.com/crl",
-            "policies": [
-              {
-                "ID": "2.23.140.1.2.1"
-              },
-              {
-                "ID": "1.2.3.4",
-                "Qualifiers": [ {
-                  "type": "id-qt-cps",
-                  "value": "http://example.com/cps"
-                }, {
-                  "type": "id-qt-unotice",
-                  "value": "Do What Thou Wilt"
-                } ]
-              }
-            ],
-            "expiry": "2160h",
-            "CSRWhitelist": {
-              "PublicKeyAlgorithm": true,
-              "PublicKey": true,
-              "SignatureAlgorithm": true
-            },
-            "ClientProvidesSerialNumbers": true,
-            "allowed_extensions": [ "1.3.6.1.5.5.7.1.24" ]
-          },
-          "ecdsaEE": {
-            "usages": [
-              "digital signature",
-              "server auth",
-              "client auth"
-            ],
-            "backdate": "1h",
-            "is_ca": false,
-            "issuer_urls": [
-              "http://127.0.0.1:4000/acme/issuer-cert"
-            ],
-            "ocsp_url": "http://127.0.0.1:4002/",
-            "crl_url": "http://example.com/crl",
-            "policies": [
-              {
-                "ID": "2.23.140.1.2.1"
-              },
-              {
-                "ID": "1.2.3.4",
-                "Qualifiers": [ {
-                  "type": "id-qt-cps",
-                  "value": "http://example.com/cps"
-                }, {
-                  "type": "id-qt-unotice",
-                  "value": "Do What Thou Wilt"
-                } ]
-              }
-            ],
-            "expiry": "2160h",
-            "CSRWhitelist": {
-              "PublicKeyAlgorithm": true,
-              "PublicKey": true,
-              "SignatureAlgorithm": true
-            },
-            "ClientProvidesSerialNumbers": true,
-            "allowed_extensions": [ "1.3.6.1.5.5.7.1.24" ]
-          }
-        },
-        "default": {
-          "usages": [
-            "digital signature"
-          ],
-          "expiry": "8760h"
-        }
-      }
-    },
-    "maxConcurrentRPCServerRequests": 16,
-    "amqp": {
-      "serverURLFile": "test/secrets/amqp_url",
-      "insecure": true,
-      "serviceQueue": "CA.server",
-      "SA": {
-        "server": "SA.server",
-        "rpcTimeout": "15s"
-      },
-      "Publisher": {
-        "server": "Publisher.server",
-        "rpcTimeout": "15s"
-      }
-    }
-  },
-
-=======
->>>>>>> bea8e575
   "pa": {
     "challenges": {
       "http-01": true,
