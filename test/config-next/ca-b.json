--- conflicted
+++ resolved
@@ -95,11 +95,7 @@
     "ecdsaAllowListFilename": "test/config-next/ecdsaAllowList.yml",
     "ctLogListFile": "test/ct-test-srv/log_list.json",
     "features": {
-<<<<<<< HEAD
-      "NonCFSSLSigner": true,
       "RejectDuplicateCSRExtensions": true
-=======
->>>>>>> e6a5532a
     }
   },
 
