{
<<<<<<< HEAD
  "ca": {
    "debugAddr": ":8001",
    "tls": {
      "caCertFile": "test/grpc-creds/minica.pem",
      "certFile": "test/grpc-creds/ca.boulder/cert.pem",
      "keyFile": "test/grpc-creds/ca.boulder/key.pem"
    },
    "hostnamePolicyFile": "test/hostname-policy.yaml",
    "grpcCA": {
      "maxConnectionAge": "30s",
      "address": ":9093",
      "services": {
        "ca.CertificateAuthority": {
          "clientNames": [
            "ra.boulder"
          ]
        },
        "ca.OCSPGenerator": {
          "clientNames": [
            "ocsp-updater.boulder",
            "orphan-finder.boulder",
            "ra.boulder"
          ]
        },
        "ca.CRLGenerator": {
          "clientNames": [
            "crl-updater.boulder"
          ]
        },
        "grpc.health.v1.Health": {
          "clientNames": [
            "health-checker.boulder"
          ]
        }
      }
    },
    "saService": {
      "dnsAuthority": "10.55.55.10",
      "srvLookup": {
        "service": "sa",
        "domain": "service.consul"
      },
      "timeout": "15s",
      "hostOverride": "sa.boulder"
    },
    "issuance": {
      "profile": {
        "allowMustStaple": true,
        "allowCTPoison": true,
        "allowSCTList": true,
        "allowCommonName": true,
        "policies": [
          {
            "oid": "2.23.140.1.2.1"
          },
          {
            "oid": "1.2.3.4",
            "qualifiers": [
              {
                "type": "id-qt-cps",
                "value": "http://example.com/cps"
              }
            ]
          }
        ],
        "maxValidityPeriod": "7776000s",
        "maxValidityBackdate": "1h5m"
      },
      "issuers": [
        {
          "useForRSALeaves": true,
          "useForECDSALeaves": true,
          "issuerURL": "http://127.0.0.1:4001/aia/issuer/6605440498369741",
          "ocspURL": "http://127.0.0.1:4002/",
          "crlURL": "http://example.com/crl",
          "location": {
            "configFile": "/hierarchy/intermediate-signing-key-rsa.pkcs11.json",
            "certFile": "/hierarchy/intermediate-cert-rsa-a.pem",
            "numSessions": 2
          }
        },
        {
          "useForRSALeaves": false,
          "useForECDSALeaves": true,
          "issuerURL": "http://127.0.0.1:4001/aia/issuer/5214744660557630",
          "ocspURL": "http://127.0.0.1:4002/",
          "location": {
            "configFile": "/hierarchy/intermediate-signing-key-ecdsa.pkcs11.json",
            "certFile": "/hierarchy/intermediate-cert-ecdsa-a.pem",
            "numSessions": 2
          }
        },
        {
          "useForRSALeaves": false,
          "useForECDSALeaves": false,
          "issuerURL": "http://127.0.0.1:4001/aia/issuer/41127673797486028",
          "ocspURL": "http://127.0.0.1:4002/",
          "crlURL": "http://example.com/crl",
          "location": {
            "configFile": "/hierarchy/intermediate-signing-key-rsa.pkcs11.json",
            "certFile": "/hierarchy/intermediate-cert-rsa-b.pem",
            "numSessions": 2
          }
        }
      ],
      "ignoredLints": ["n_subject_common_name_included"]
    },
    "expiry": "7776000s",
    "backdate": "1h",
    "serialPrefix": 255,
    "maxNames": 100,
    "lifespanOCSP": "96h",
    "lifespanCRL": "216h",
    "crldpBase": "http://c.boulder.test",
    "goodkey": {
      "weakKeyFile": "test/example-weak-keys.json",
      "blockedKeyFile": "test/example-blocked-keys.yaml",
      "fermatRounds": 100
    },
    "orphanQueueDir": "/tmp/orphaned-certificates-b",
    "ocspLogMaxLength": 4000,
    "ocspLogPeriod": "500ms",
    "ecdsaAllowListFilename": "test/config-next/ecdsaAllowList.yml",
    "ctLogListFile": "test/ct-test-srv/log_list.json",
    "features": {
      "ROCSPStage7": true,
      "RequireCommonName": false
    }
  },

  "pa": {
    "challenges": {
      "http-01": true,
      "dns-01": true,
      "tls-alpn-01": true
    }
  },

  "syslog": {
    "stdoutlevel": 6,
    "sysloglevel": -1
  }
=======
	"ca": {
		"debugAddr": ":8001",
		"tls": {
			"caCertFile": "test/grpc-creds/minica.pem",
			"certFile": "test/grpc-creds/ca.boulder/cert.pem",
			"keyFile": "test/grpc-creds/ca.boulder/key.pem"
		},
		"hostnamePolicyFile": "test/hostname-policy.yaml",
		"grpcCA": {
			"maxConnectionAge": "30s",
			"address": ":9093",
			"services": {
				"ca.CertificateAuthority": {
					"clientNames": [
						"ra.boulder"
					]
				},
				"ca.OCSPGenerator": {
					"clientNames": [
						"ocsp-updater.boulder",
						"orphan-finder.boulder",
						"ra.boulder"
					]
				},
				"ca.CRLGenerator": {
					"clientNames": [
						"crl-updater.boulder"
					]
				},
				"grpc.health.v1.Health": {
					"clientNames": [
						"health-checker.boulder"
					]
				}
			}
		},
		"saService": {
			"dnsAuthority": "10.55.55.10",
			"srvLookup": {
				"service": "sa",
				"domain": "service.consul"
			},
			"timeout": "15s",
			"hostOverride": "sa.boulder"
		},
		"issuance": {
			"profile": {
				"allowMustStaple": true,
				"allowCTPoison": true,
				"allowSCTList": true,
				"allowCommonName": false,
				"policies": [
					{
						"oid": "2.23.140.1.2.1"
					},
					{
						"oid": "1.2.3.4",
						"qualifiers": [
							{
								"type": "id-qt-cps",
								"value": "http://example.com/cps"
							}
						]
					}
				],
				"maxValidityPeriod": "7776000s",
				"maxValidityBackdate": "1h5m"
			},
			"issuers": [
				{
					"useForRSALeaves": true,
					"useForECDSALeaves": true,
					"issuerURL": "http://127.0.0.1:4001/aia/issuer/6605440498369741",
					"ocspURL": "http://127.0.0.1:4002/",
					"crlURL": "http://example.com/crl",
					"location": {
						"configFile": "/hierarchy/intermediate-signing-key-rsa.pkcs11.json",
						"certFile": "/hierarchy/intermediate-cert-rsa-a.pem",
						"numSessions": 2
					}
				},
				{
					"useForRSALeaves": false,
					"useForECDSALeaves": true,
					"issuerURL": "http://127.0.0.1:4001/aia/issuer/5214744660557630",
					"ocspURL": "http://127.0.0.1:4002/",
					"location": {
						"configFile": "/hierarchy/intermediate-signing-key-ecdsa.pkcs11.json",
						"certFile": "/hierarchy/intermediate-cert-ecdsa-a.pem",
						"numSessions": 2
					}
				},
				{
					"useForRSALeaves": false,
					"useForECDSALeaves": false,
					"issuerURL": "http://127.0.0.1:4001/aia/issuer/41127673797486028",
					"ocspURL": "http://127.0.0.1:4002/",
					"crlURL": "http://example.com/crl",
					"location": {
						"configFile": "/hierarchy/intermediate-signing-key-rsa.pkcs11.json",
						"certFile": "/hierarchy/intermediate-cert-rsa-b.pem",
						"numSessions": 2
					}
				}
			],
			"ignoredLints": [
				"n_subject_common_name_included"
			]
		},
		"expiry": "7776000s",
		"backdate": "1h",
		"serialPrefix": 255,
		"maxNames": 100,
		"lifespanOCSP": "96h",
		"lifespanCRL": "216h",
		"crldpBase": "http://c.boulder.test",
		"goodkey": {
			"weakKeyFile": "test/example-weak-keys.json",
			"blockedKeyFile": "test/example-blocked-keys.yaml",
			"fermatRounds": 100
		},
		"orphanQueueDir": "/tmp/orphaned-certificates-b",
		"ocspLogMaxLength": 4000,
		"ocspLogPeriod": "500ms",
		"ecdsaAllowListFilename": "test/config-next/ecdsaAllowList.yml",
		"ctLogListFile": "test/ct-test-srv/log_list.json",
		"features": {
			"ROCSPStage7": true,
			"SetCommonName": false
		}
	},
	"pa": {
		"challenges": {
			"http-01": true,
			"dns-01": true,
			"tls-alpn-01": true
		}
	},
	"syslog": {
		"stdoutlevel": 6,
		"sysloglevel": -1
	}
>>>>>>> f33071b7
}<|MERGE_RESOLUTION|>--- conflicted
+++ resolved
@@ -1,148 +1,4 @@
 {
-<<<<<<< HEAD
-  "ca": {
-    "debugAddr": ":8001",
-    "tls": {
-      "caCertFile": "test/grpc-creds/minica.pem",
-      "certFile": "test/grpc-creds/ca.boulder/cert.pem",
-      "keyFile": "test/grpc-creds/ca.boulder/key.pem"
-    },
-    "hostnamePolicyFile": "test/hostname-policy.yaml",
-    "grpcCA": {
-      "maxConnectionAge": "30s",
-      "address": ":9093",
-      "services": {
-        "ca.CertificateAuthority": {
-          "clientNames": [
-            "ra.boulder"
-          ]
-        },
-        "ca.OCSPGenerator": {
-          "clientNames": [
-            "ocsp-updater.boulder",
-            "orphan-finder.boulder",
-            "ra.boulder"
-          ]
-        },
-        "ca.CRLGenerator": {
-          "clientNames": [
-            "crl-updater.boulder"
-          ]
-        },
-        "grpc.health.v1.Health": {
-          "clientNames": [
-            "health-checker.boulder"
-          ]
-        }
-      }
-    },
-    "saService": {
-      "dnsAuthority": "10.55.55.10",
-      "srvLookup": {
-        "service": "sa",
-        "domain": "service.consul"
-      },
-      "timeout": "15s",
-      "hostOverride": "sa.boulder"
-    },
-    "issuance": {
-      "profile": {
-        "allowMustStaple": true,
-        "allowCTPoison": true,
-        "allowSCTList": true,
-        "allowCommonName": true,
-        "policies": [
-          {
-            "oid": "2.23.140.1.2.1"
-          },
-          {
-            "oid": "1.2.3.4",
-            "qualifiers": [
-              {
-                "type": "id-qt-cps",
-                "value": "http://example.com/cps"
-              }
-            ]
-          }
-        ],
-        "maxValidityPeriod": "7776000s",
-        "maxValidityBackdate": "1h5m"
-      },
-      "issuers": [
-        {
-          "useForRSALeaves": true,
-          "useForECDSALeaves": true,
-          "issuerURL": "http://127.0.0.1:4001/aia/issuer/6605440498369741",
-          "ocspURL": "http://127.0.0.1:4002/",
-          "crlURL": "http://example.com/crl",
-          "location": {
-            "configFile": "/hierarchy/intermediate-signing-key-rsa.pkcs11.json",
-            "certFile": "/hierarchy/intermediate-cert-rsa-a.pem",
-            "numSessions": 2
-          }
-        },
-        {
-          "useForRSALeaves": false,
-          "useForECDSALeaves": true,
-          "issuerURL": "http://127.0.0.1:4001/aia/issuer/5214744660557630",
-          "ocspURL": "http://127.0.0.1:4002/",
-          "location": {
-            "configFile": "/hierarchy/intermediate-signing-key-ecdsa.pkcs11.json",
-            "certFile": "/hierarchy/intermediate-cert-ecdsa-a.pem",
-            "numSessions": 2
-          }
-        },
-        {
-          "useForRSALeaves": false,
-          "useForECDSALeaves": false,
-          "issuerURL": "http://127.0.0.1:4001/aia/issuer/41127673797486028",
-          "ocspURL": "http://127.0.0.1:4002/",
-          "crlURL": "http://example.com/crl",
-          "location": {
-            "configFile": "/hierarchy/intermediate-signing-key-rsa.pkcs11.json",
-            "certFile": "/hierarchy/intermediate-cert-rsa-b.pem",
-            "numSessions": 2
-          }
-        }
-      ],
-      "ignoredLints": ["n_subject_common_name_included"]
-    },
-    "expiry": "7776000s",
-    "backdate": "1h",
-    "serialPrefix": 255,
-    "maxNames": 100,
-    "lifespanOCSP": "96h",
-    "lifespanCRL": "216h",
-    "crldpBase": "http://c.boulder.test",
-    "goodkey": {
-      "weakKeyFile": "test/example-weak-keys.json",
-      "blockedKeyFile": "test/example-blocked-keys.yaml",
-      "fermatRounds": 100
-    },
-    "orphanQueueDir": "/tmp/orphaned-certificates-b",
-    "ocspLogMaxLength": 4000,
-    "ocspLogPeriod": "500ms",
-    "ecdsaAllowListFilename": "test/config-next/ecdsaAllowList.yml",
-    "ctLogListFile": "test/ct-test-srv/log_list.json",
-    "features": {
-      "ROCSPStage7": true,
-      "RequireCommonName": false
-    }
-  },
-
-  "pa": {
-    "challenges": {
-      "http-01": true,
-      "dns-01": true,
-      "tls-alpn-01": true
-    }
-  },
-
-  "syslog": {
-    "stdoutlevel": 6,
-    "sysloglevel": -1
-  }
-=======
 	"ca": {
 		"debugAddr": ":8001",
 		"tls": {
@@ -193,7 +49,7 @@
 				"allowMustStaple": true,
 				"allowCTPoison": true,
 				"allowSCTList": true,
-				"allowCommonName": false,
+				"allowCommonName": true,
 				"policies": [
 					{
 						"oid": "2.23.140.1.2.1"
@@ -271,7 +127,7 @@
 		"ctLogListFile": "test/ct-test-srv/log_list.json",
 		"features": {
 			"ROCSPStage7": true,
-			"SetCommonName": false
+			"RequireCommonName": false
 		}
 	},
 	"pa": {
@@ -285,5 +141,4 @@
 		"stdoutlevel": 6,
 		"sysloglevel": -1
 	}
->>>>>>> f33071b7
 }