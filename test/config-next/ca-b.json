--- conflicted
+++ resolved
@@ -125,11 +125,7 @@
 		"ecdsaAllowListFilename": "test/config-next/ecdsaAllowList.yml",
 		"ctLogListFile": "test/ct-test-srv/log_list.json",
 		"features": {
-<<<<<<< HEAD
-			"ROCSPStage7": true,
 			"StoreLintingCertificateInsteadOfPrecertificate": true,
-=======
->>>>>>> 56a11f08
 			"RequireCommonName": false
 		}
 	},
