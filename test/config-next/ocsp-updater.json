--- conflicted
+++ resolved
@@ -55,15 +55,11 @@
     "ct": {
       "logs": [
         {
-<<<<<<< HEAD
-          "uri": "http://localhost:4500",
-=======
           "uri": "http://boulder:4500",
->>>>>>> c00e4cb5
           "key": "MFkwEwYHKoZIzj0CAQYIKoZIzj0DAQcDQgAEYggOxPnPkzKBIhTacSYoIfnSL2jPugcbUKx83vFMvk5gKAz/AGe87w20riuPwEGn229hKVbEKHFB61NIqNHC3Q=="
         },
         {
-          "uri": "http://localhost:4501",
+          "uri": "http://boulder:4501",
           "key": "MFkwEwYHKoZIzj0CAQYIKoZIzj0DAQcDQgAEKtnFevaXV/kB8dmhCNZHmxKVLcHX1plaAsY9LrKilhYxdmQZiu36LvAvosTsqMVqRK9a96nC8VaxAdaHUbM8EA=="
         }
       ]
