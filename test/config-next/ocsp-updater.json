{
  "ocspUpdater": {
    "dbConnectFile": "test/secrets/ocsp_updater_dburl",
    "maxDBConns": 10,
    "oldOCSPWindow": "2s",
    "missingSCTWindow": "1s",
    "oldOCSPBatchSize": 5000,
    "missingSCTBatchSize": 5000,
    "parallelGenerateOCSPRequests": 10,
    "ocspMinTimeToExpiry": "72h",
    "ocspStaleMaxAge": "5040h",
    "oldestIssuedSCT": "72h",
    "signFailureBackoffFactor": 1.2,
    "signFailureBackoffMax": "30m",
    "debugAddr": ":8006",
    "tls": {
      "caCertFile": "test/grpc-creds/minica.pem",
      "certFile": "test/grpc-creds/ocsp-updater.boulder/cert.pem",
      "keyFile": "test/grpc-creds/ocsp-updater.boulder/key.pem"
    },
    "saService": {
      "serverAddress": "sa.boulder:9095",
      "timeout": "15s"
    },
    "ocspGeneratorService": {
      "serverAddress": "ca.boulder:9096",
      "timeout": "15s"
    },
    "features": {
<<<<<<< HEAD
      "PrecertificateOCSP": true,
      "StoreIssuerInfo": true
=======
>>>>>>> f24fd0df
    }
  },

  "syslog": {
    "stdoutlevel": 6,
    "sysloglevel": 4
  },

  "common": {
    "issuerCert": "test/test-ca2.pem"
  }
}<|MERGE_RESOLUTION|>--- conflicted
+++ resolved
@@ -27,11 +27,7 @@
       "timeout": "15s"
     },
     "features": {
-<<<<<<< HEAD
-      "PrecertificateOCSP": true,
       "StoreIssuerInfo": true
-=======
->>>>>>> f24fd0df
     }
   },
 
