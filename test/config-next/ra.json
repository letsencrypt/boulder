--- conflicted
+++ resolved
@@ -127,13 +127,8 @@
 		},
 		"features": {
 			"AsyncFinalize": true,
-<<<<<<< HEAD
-			"AutomaticallyPauseZombieClients": true
-=======
-			"UseKvLimitsForNewOrder": true,
 			"AutomaticallyPauseZombieClients": true,
 			"NoPendingAuthzReuse": true
->>>>>>> 071b8c5b
 		},
 		"ctLogs": {
 			"stagger": "500ms",
