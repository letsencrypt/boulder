{
	"ra": {
		"rateLimitPoliciesFilename": "test/rate-limit-policies.yml",
		"limiter": {
			"redis": {
				"username": "boulder-wfe",
				"passwordFile": "test/secrets/wfe_ratelimits_redis_password",
				"lookups": [
					{
						"Service": "redisratelimits",
						"Domain": "service.consul"
					}
				],
				"lookupDNSAuthority": "consul.service.consul",
				"readTimeout": "250ms",
				"writeTimeout": "250ms",
				"poolSize": 100,
				"routeRandomly": true,
				"tls": {
					"caCertFile": "test/certs/ipki/minica.pem",
					"certFile": "test/certs/ipki/wfe.boulder/cert.pem",
					"keyFile": "test/certs/ipki/wfe.boulder/key.pem"
				}
			},
			"Defaults": "test/config-next/wfe2-ratelimit-defaults.yml",
			"Overrides": "test/config-next/wfe2-ratelimit-overrides.yml"
		},
		"maxContactsPerRegistration": 3,
		"hostnamePolicyFile": "test/hostname-policy.yaml",
		"maxNames": 100,
		"authorizationLifetimeDays": 30,
		"pendingAuthorizationLifetimeDays": 7,
		"goodkey": {
			"weakKeyFile": "test/example-weak-keys.json",
			"blockedKeyFile": "test/example-blocked-keys.yaml"
		},
		"orderLifetime": "168h",
		"finalizeTimeout": "30s",
		"issuerCerts": [
			"test/certs/webpki/int-rsa-a.cert.pem",
			"test/certs/webpki/int-rsa-b.cert.pem",
			"test/certs/webpki/int-rsa-c.cert.pem",
			"test/certs/webpki/int-ecdsa-a.cert.pem",
			"test/certs/webpki/int-ecdsa-b.cert.pem",
			"test/certs/webpki/int-ecdsa-c.cert.pem"
		],
		"tls": {
			"caCertFile": "test/certs/ipki/minica.pem",
			"certFile": "test/certs/ipki/ra.boulder/cert.pem",
			"keyFile": "test/certs/ipki/ra.boulder/key.pem"
		},
		"vaService": {
			"dnsAuthority": "consul.service.consul",
			"srvLookup": {
				"service": "va",
				"domain": "service.consul"
			},
			"timeout": "20s",
			"noWaitForReady": true,
			"hostOverride": "va.boulder"
		},
		"caService": {
			"dnsAuthority": "consul.service.consul",
			"srvLookup": {
				"service": "ca",
				"domain": "service.consul"
			},
			"timeout": "15s",
			"noWaitForReady": true,
			"hostOverride": "ca.boulder"
		},
		"ocspService": {
			"dnsAuthority": "consul.service.consul",
			"srvLookup": {
				"service": "ca",
				"domain": "service.consul"
			},
			"timeout": "15s",
			"noWaitForReady": true,
			"hostOverride": "ca.boulder"
		},
		"publisherService": {
			"dnsAuthority": "consul.service.consul",
			"srvLookup": {
				"service": "publisher",
				"domain": "service.consul"
			},
			"timeout": "300s",
			"noWaitForReady": true,
			"hostOverride": "publisher.boulder"
		},
		"saService": {
			"dnsAuthority": "consul.service.consul",
			"srvLookup": {
				"service": "sa",
				"domain": "service.consul"
			},
			"timeout": "15s",
			"noWaitForReady": true,
			"hostOverride": "sa.boulder"
		},
		"akamaiPurgerService": {
			"dnsAuthority": "consul.service.consul",
			"srvLookup": {
				"service": "akamai-purger",
				"domain": "service.consul"
			},
			"timeout": "15s",
			"noWaitForReady": true,
			"hostOverride": "akamai-purger.boulder"
		},
		"grpc": {
			"maxConnectionAge": "30s",
			"services": {
				"ra.RegistrationAuthority": {
					"clientNames": [
						"admin-revoker.boulder",
						"bad-key-revoker.boulder",
						"ocsp-responder.boulder",
						"wfe.boulder",
						"sfe.boulder"
					]
				},
				"grpc.health.v1.Health": {
					"clientNames": [
						"health-checker.boulder"
					]
				}
			}
		},
		"features": {
			"AsyncFinalize": true,
			"UseKvLimitsForNewOrder": true,
<<<<<<< HEAD
			"UseKvLimitsForZombieClientPausing": true
=======
			"IncrementRateLimits": true
>>>>>>> 21bc647f
		},
		"ctLogs": {
			"stagger": "500ms",
			"logListFile": "test/ct-test-srv/log_list.json",
			"sctLogs": [
				"A1 Current",
				"A1 Future",
				"A2 Past",
				"A2 Current",
				"B1",
				"B2",
				"C1",
				"D1",
				"E1"
			],
			"infoLogs": [
				"F1"
			],
			"finalLogs": [
				"A1 Current",
				"A1 Future",
				"C1",
				"F1"
			]
		}
	},
	"pa": {
		"challenges": {
			"http-01": true,
			"dns-01": true,
			"tls-alpn-01": true
		}
	},
	"syslog": {
		"stdoutlevel": 6,
		"sysloglevel": 6
	},
	"openTelemetry": {
		"endpoint": "bjaeger:4317",
		"sampleratio": 1
	}
}<|MERGE_RESOLUTION|>--- conflicted
+++ resolved
@@ -131,11 +131,8 @@
 		"features": {
 			"AsyncFinalize": true,
 			"UseKvLimitsForNewOrder": true,
-<<<<<<< HEAD
-			"UseKvLimitsForZombieClientPausing": true
-=======
+			"UseKvLimitsForZombieClientPausing": true,
 			"IncrementRateLimits": true
->>>>>>> 21bc647f
 		},
 		"ctLogs": {
 			"stagger": "500ms",
