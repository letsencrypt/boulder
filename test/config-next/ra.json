{
<<<<<<< HEAD
  "ra": {
    "rateLimitPoliciesFilename": "test/rate-limit-policies.yml",
    "maxContactsPerRegistration": 3,
    "debugAddr": ":8002",
    "hostnamePolicyFile": "test/hostname-policy.yaml",
    "maxNames": 100,
    "authorizationLifetimeDays": 30,
    "pendingAuthorizationLifetimeDays": 7,
    "goodkey": {
      "weakKeyFile": "test/example-weak-keys.json",
      "blockedKeyFile": "test/example-blocked-keys.yaml",
      "fermatRounds": 100
    },
    "orderLifetime": "168h",
    "finalizeTimeout": "30s",
    "issuerCerts": [
      "/hierarchy/intermediate-cert-rsa-a.pem",
      "/hierarchy/intermediate-cert-rsa-b.pem",
      "/hierarchy/intermediate-cert-ecdsa-a.pem"
    ],
    "tls": {
      "caCertFile": "test/grpc-creds/minica.pem",
      "certFile": "test/grpc-creds/ra.boulder/cert.pem",
      "keyFile": "test/grpc-creds/ra.boulder/key.pem"
    },
    "vaService": {
      "dnsAuthority": "10.55.55.10",
      "srvLookup": {
        "service": "va",
        "domain": "service.consul"
      },
      "timeout": "20s",
      "hostOverride": "va.boulder"
    },
    "caService": {
      "dnsAuthority": "10.55.55.10",
      "srvLookup": {
        "service": "ca",
        "domain": "service.consul"
      },
      "timeout": "15s",
      "hostOverride": "ca.boulder"
    },
    "ocspService": {
      "dnsAuthority": "10.55.55.10",
      "srvLookup": {
        "service": "ca",
        "domain": "service.consul"
      },
      "timeout": "15s",
      "hostOverride": "ca.boulder"
    },
    "publisherService": {
      "dnsAuthority": "10.55.55.10",
      "srvLookup": {
        "service": "publisher",
        "domain": "service.consul"
      },
      "timeout": "300s",
      "hostOverride": "publisher.boulder"
    },
    "saService": {
      "dnsAuthority": "10.55.55.10",
      "srvLookup": {
        "service": "sa",
        "domain": "service.consul"
      },
      "timeout": "15s",
      "hostOverride": "sa.boulder"
    },
    "akamaiPurgerService": {
      "dnsAuthority": "10.55.55.10",
      "srvLookup": {
        "service": "akamai-purger",
        "domain": "service.consul"
      },
      "timeout": "15s",
      "hostOverride": "akamai-purger.boulder"
    },
    "grpc": {
      "maxConnectionAge": "30s",
      "address": ":9094",
      "services": {
        "ra.RegistrationAuthority": {
          "clientNames": [
            "admin-revoker.boulder",
            "bad-key-revoker.boulder",
            "ocsp-responder.boulder",
            "wfe.boulder"
          ]
        },
        "grpc.health.v1.Health": {
          "clientNames": [
            "health-checker.boulder"
          ]
        }
      }
    },
    "features": {
      "StoreRevokerInfo": true,
      "ROCSPStage7": true,
      "AsyncFinalize": true,
      "RequireCommonName": false
    },
    "ctLogs": {
      "stagger": "500ms",
      "logListFile": "test/ct-test-srv/log_list.json",
      "sctLogs": [
        "A1 Current",
        "A1 Future",
        "A2 Past",
        "A2 Current",
        "B1",
        "B2",
        "C1",
        "D1",
        "E1"
      ],
      "infoLogs": [
        "F1"
      ],
      "finalLogs": [
        "A1 Current",
        "A1 Future",
        "C1",
        "F1"
      ]
    }
  },

  "pa": {
    "challenges": {
      "http-01": true,
      "dns-01": true,
      "tls-alpn-01": true
    }
  },

  "syslog": {
    "stdoutlevel": 6,
    "sysloglevel": 6
  }
=======
	"ra": {
		"rateLimitPoliciesFilename": "test/rate-limit-policies.yml",
		"maxContactsPerRegistration": 3,
		"debugAddr": ":8002",
		"hostnamePolicyFile": "test/hostname-policy.yaml",
		"maxNames": 100,
		"authorizationLifetimeDays": 30,
		"pendingAuthorizationLifetimeDays": 7,
		"goodkey": {
			"weakKeyFile": "test/example-weak-keys.json",
			"blockedKeyFile": "test/example-blocked-keys.yaml",
			"fermatRounds": 100
		},
		"orderLifetime": "168h",
		"finalizeTimeout": "30s",
		"issuerCerts": [
			"/hierarchy/intermediate-cert-rsa-a.pem",
			"/hierarchy/intermediate-cert-rsa-b.pem",
			"/hierarchy/intermediate-cert-ecdsa-a.pem"
		],
		"tls": {
			"caCertFile": "test/grpc-creds/minica.pem",
			"certFile": "test/grpc-creds/ra.boulder/cert.pem",
			"keyFile": "test/grpc-creds/ra.boulder/key.pem"
		},
		"vaService": {
			"dnsAuthority": "10.55.55.10",
			"srvLookup": {
				"service": "va",
				"domain": "service.consul"
			},
			"timeout": "20s",
			"hostOverride": "va.boulder"
		},
		"caService": {
			"dnsAuthority": "10.55.55.10",
			"srvLookup": {
				"service": "ca",
				"domain": "service.consul"
			},
			"timeout": "15s",
			"hostOverride": "ca.boulder"
		},
		"ocspService": {
			"dnsAuthority": "10.55.55.10",
			"srvLookup": {
				"service": "ca",
				"domain": "service.consul"
			},
			"timeout": "15s",
			"hostOverride": "ca.boulder"
		},
		"publisherService": {
			"dnsAuthority": "10.55.55.10",
			"srvLookup": {
				"service": "publisher",
				"domain": "service.consul"
			},
			"timeout": "300s",
			"hostOverride": "publisher.boulder"
		},
		"saService": {
			"dnsAuthority": "10.55.55.10",
			"srvLookup": {
				"service": "sa",
				"domain": "service.consul"
			},
			"timeout": "15s",
			"hostOverride": "sa.boulder"
		},
		"akamaiPurgerService": {
			"dnsAuthority": "10.55.55.10",
			"srvLookup": {
				"service": "akamai-purger",
				"domain": "service.consul"
			},
			"timeout": "15s",
			"hostOverride": "akamai-purger.boulder"
		},
		"grpc": {
			"maxConnectionAge": "30s",
			"address": ":9094",
			"services": {
				"ra.RegistrationAuthority": {
					"clientNames": [
						"admin-revoker.boulder",
						"bad-key-revoker.boulder",
						"ocsp-responder.boulder",
						"wfe.boulder"
					]
				},
				"grpc.health.v1.Health": {
					"clientNames": [
						"health-checker.boulder"
					]
				}
			}
		},
		"features": {
			"StoreRevokerInfo": true,
			"ROCSPStage7": true,
			"AsyncFinalize": true
		},
		"ctLogs": {
			"stagger": "500ms",
			"logListFile": "test/ct-test-srv/log_list.json",
			"sctLogs": [
				"A1 Current",
				"A1 Future",
				"A2 Past",
				"A2 Current",
				"B1",
				"B2",
				"C1",
				"D1",
				"E1"
			],
			"infoLogs": [
				"F1"
			],
			"finalLogs": [
				"A1 Current",
				"A1 Future",
				"C1",
				"F1"
			]
		}
	},
	"pa": {
		"challenges": {
			"http-01": true,
			"dns-01": true,
			"tls-alpn-01": true
		}
	},
	"syslog": {
		"stdoutlevel": 6,
		"sysloglevel": 6
	}
>>>>>>> f33071b7
}<|MERGE_RESOLUTION|>--- conflicted
+++ resolved
@@ -1,148 +1,4 @@
 {
-<<<<<<< HEAD
-  "ra": {
-    "rateLimitPoliciesFilename": "test/rate-limit-policies.yml",
-    "maxContactsPerRegistration": 3,
-    "debugAddr": ":8002",
-    "hostnamePolicyFile": "test/hostname-policy.yaml",
-    "maxNames": 100,
-    "authorizationLifetimeDays": 30,
-    "pendingAuthorizationLifetimeDays": 7,
-    "goodkey": {
-      "weakKeyFile": "test/example-weak-keys.json",
-      "blockedKeyFile": "test/example-blocked-keys.yaml",
-      "fermatRounds": 100
-    },
-    "orderLifetime": "168h",
-    "finalizeTimeout": "30s",
-    "issuerCerts": [
-      "/hierarchy/intermediate-cert-rsa-a.pem",
-      "/hierarchy/intermediate-cert-rsa-b.pem",
-      "/hierarchy/intermediate-cert-ecdsa-a.pem"
-    ],
-    "tls": {
-      "caCertFile": "test/grpc-creds/minica.pem",
-      "certFile": "test/grpc-creds/ra.boulder/cert.pem",
-      "keyFile": "test/grpc-creds/ra.boulder/key.pem"
-    },
-    "vaService": {
-      "dnsAuthority": "10.55.55.10",
-      "srvLookup": {
-        "service": "va",
-        "domain": "service.consul"
-      },
-      "timeout": "20s",
-      "hostOverride": "va.boulder"
-    },
-    "caService": {
-      "dnsAuthority": "10.55.55.10",
-      "srvLookup": {
-        "service": "ca",
-        "domain": "service.consul"
-      },
-      "timeout": "15s",
-      "hostOverride": "ca.boulder"
-    },
-    "ocspService": {
-      "dnsAuthority": "10.55.55.10",
-      "srvLookup": {
-        "service": "ca",
-        "domain": "service.consul"
-      },
-      "timeout": "15s",
-      "hostOverride": "ca.boulder"
-    },
-    "publisherService": {
-      "dnsAuthority": "10.55.55.10",
-      "srvLookup": {
-        "service": "publisher",
-        "domain": "service.consul"
-      },
-      "timeout": "300s",
-      "hostOverride": "publisher.boulder"
-    },
-    "saService": {
-      "dnsAuthority": "10.55.55.10",
-      "srvLookup": {
-        "service": "sa",
-        "domain": "service.consul"
-      },
-      "timeout": "15s",
-      "hostOverride": "sa.boulder"
-    },
-    "akamaiPurgerService": {
-      "dnsAuthority": "10.55.55.10",
-      "srvLookup": {
-        "service": "akamai-purger",
-        "domain": "service.consul"
-      },
-      "timeout": "15s",
-      "hostOverride": "akamai-purger.boulder"
-    },
-    "grpc": {
-      "maxConnectionAge": "30s",
-      "address": ":9094",
-      "services": {
-        "ra.RegistrationAuthority": {
-          "clientNames": [
-            "admin-revoker.boulder",
-            "bad-key-revoker.boulder",
-            "ocsp-responder.boulder",
-            "wfe.boulder"
-          ]
-        },
-        "grpc.health.v1.Health": {
-          "clientNames": [
-            "health-checker.boulder"
-          ]
-        }
-      }
-    },
-    "features": {
-      "StoreRevokerInfo": true,
-      "ROCSPStage7": true,
-      "AsyncFinalize": true,
-      "RequireCommonName": false
-    },
-    "ctLogs": {
-      "stagger": "500ms",
-      "logListFile": "test/ct-test-srv/log_list.json",
-      "sctLogs": [
-        "A1 Current",
-        "A1 Future",
-        "A2 Past",
-        "A2 Current",
-        "B1",
-        "B2",
-        "C1",
-        "D1",
-        "E1"
-      ],
-      "infoLogs": [
-        "F1"
-      ],
-      "finalLogs": [
-        "A1 Current",
-        "A1 Future",
-        "C1",
-        "F1"
-      ]
-    }
-  },
-
-  "pa": {
-    "challenges": {
-      "http-01": true,
-      "dns-01": true,
-      "tls-alpn-01": true
-    }
-  },
-
-  "syslog": {
-    "stdoutlevel": 6,
-    "sysloglevel": 6
-  }
-=======
 	"ra": {
 		"rateLimitPoliciesFilename": "test/rate-limit-policies.yml",
 		"maxContactsPerRegistration": 3,
@@ -244,7 +100,8 @@
 		"features": {
 			"StoreRevokerInfo": true,
 			"ROCSPStage7": true,
-			"AsyncFinalize": true
+			"AsyncFinalize": true,
+      "RequireCommonName": false
 		},
 		"ctLogs": {
 			"stagger": "500ms",
@@ -282,5 +139,4 @@
 		"stdoutlevel": 6,
 		"sysloglevel": 6
 	}
->>>>>>> f33071b7
 }