{
  "sa": {
    "dbConnectFile": "test/secrets/sa_dburl",
    "maxDBConns": 10,
    "maxConcurrentRPCServerRequests": 100000,
    "debugAddr": ":8003",
    "tls": {
      "caCertFile": "test/grpc-creds/minica.pem",
      "certFile": "test/grpc-creds/sa.boulder/cert.pem",
      "keyFile": "test/grpc-creds/sa.boulder/key.pem"
    },
    "grpc": {
      "address": ":9095",
      "clientNames": [
        "admin-revoker.boulder",
        "ca.boulder",
        "expiration-mailer.boulder",
        "ocsp-updater.boulder",
        "orphan-finder.boulder",
        "publisher.boulder",
        "ra.boulder",
        "sa.boulder",
        "wfe.boulder"
      ]
    },
    "features": {
      "AllowAccountDeactivation": true,
<<<<<<< HEAD
      "AllowRenewalFirstRL": true
=======
      "ReusePendingAuthz": true
>>>>>>> 4119bc7c
    }
  },

  "syslog": {
    "stdoutlevel": 6,
    "sysloglevel": 4
  }
}<|MERGE_RESOLUTION|>--- conflicted
+++ resolved
@@ -25,11 +25,8 @@
     },
     "features": {
       "AllowAccountDeactivation": true,
-<<<<<<< HEAD
-      "AllowRenewalFirstRL": true
-=======
+      "AllowRenewalFirstRL": true,
       "ReusePendingAuthz": true
->>>>>>> 4119bc7c
     }
   },
 
