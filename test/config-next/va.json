{
	"va": {
		"userAgent": "boulder",
		"dnsTries": 3,
		"dnsProvider": {
			"dnsAuthority": "consul.service.consul",
			"srvLookup": {
				"service": "doh",
				"domain": "service.consul"
			}
		},
		"dnsTimeout": "1s",
		"dnsAllowLoopbackAddresses": true,
		"issuerDomain": "happy-hacker-ca.invalid",
		"tls": {
			"caCertfile": "test/grpc-creds/minica.pem",
			"certFile": "test/grpc-creds/va.boulder/cert.pem",
			"keyFile": "test/grpc-creds/va.boulder/key.pem"
		},
		"grpc": {
			"maxConnectionAge": "30s",
			"services": {
				"va.VA": {
					"clientNames": [
						"ra.boulder"
					]
				},
				"va.CAA": {
					"clientNames": [
						"ra.boulder"
					]
				},
				"grpc.health.v1.Health": {
					"clientNames": [
						"health-checker.boulder"
					]
				}
			}
		},
		"features": {
			"EnforceMultiVA": true,
			"MultiVAFullResults": true,
			"CAAAfterValidation": true,
<<<<<<< HEAD
			"RVACAARechecking": true
=======
			"DOH": true
>>>>>>> a0e0bbdb
		},
		"remoteVAs": [
			{
				"serverAddress": "rva1.service.consul:9097",
				"timeout": "15s",
				"hostOverride": "rva1.boulder"
			},
			{
				"serverAddress": "rva1.service.consul:9098",
				"timeout": "15s",
				"hostOverride": "rva1.boulder"
			}
		],
		"maxRemoteValidationFailures": 1,
		"accountURIPrefixes": [
			"http://boulder.service.consul:4000/acme/reg/",
			"http://boulder.service.consul:4001/acme/acct/"
		]
	},
	"syslog": {
		"stdoutlevel": 6,
		"sysloglevel": 6
	},
	"openTelemetry": {
		"endpoint": "bjaeger:4317",
		"sampleratio": 1
	}
}<|MERGE_RESOLUTION|>--- conflicted
+++ resolved
@@ -41,11 +41,8 @@
 			"EnforceMultiVA": true,
 			"MultiVAFullResults": true,
 			"CAAAfterValidation": true,
-<<<<<<< HEAD
+			"DOH": true,
 			"RVACAARechecking": true
-=======
-			"DOH": true
->>>>>>> a0e0bbdb
 		},
 		"remoteVAs": [
 			{
