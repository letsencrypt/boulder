--- conflicted
+++ resolved
@@ -90,7 +90,6 @@
         "maxValidityPeriod": "2160h",
         "maxValidityBackdate": "1h5m"
       }
-<<<<<<< HEAD
     }],
     "expiry": "2160h",
     "backdate": "1h",
@@ -98,10 +97,6 @@
     "maxNames": 100,
     "hostnamePolicyFile": "test/hostname-policy.yaml",
     "ignoredLints": ["n_subject_common_name_included"],
-    "maxConcurrentRPCServerRequests": 100000,
-=======
-    },
->>>>>>> ccec6cfa
     "orphanQueueDir": "/tmp/orphaned-certificates-a",
     "features": {
       "StoreIssuerInfo": true,
