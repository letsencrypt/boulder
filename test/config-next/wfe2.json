--- conflicted
+++ resolved
@@ -36,13 +36,6 @@
       "http://127.0.0.1:4000/acme/issuer-cert": [ "test/test-ca2.pem" ]
     },
     "features": {
-<<<<<<< HEAD
-      "ACME13KeyRollover": true,
-=======
-      "EnforceV2ContentType": true,
-      "RPCHeadroom": true,
->>>>>>> 52395a06
-      "HeadNonceStatusOK": true
     }
   },
 
