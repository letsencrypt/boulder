{
	"wfe": {
		"timeout": "30s",
		"serverCertificatePath": "test/certs/ipki/boulder/cert.pem",
		"serverKeyPath": "test/certs/ipki/boulder/key.pem",
		"allowOrigins": [
			"*"
		],
		"shutdownStopTimeout": "10s",
		"subscriberAgreementURL": "https://boulder.service.consul:4431/terms/v7",
		"directoryCAAIdentity": "happy-hacker-ca.invalid",
		"directoryWebsite": "https://github.com/letsencrypt/boulder",
		"legacyKeyIDPrefix": "http://boulder.service.consul:4000/reg/",
		"goodkey": {
			"blockedKeyFile": "test/example-blocked-keys.yaml"
		},
		"tls": {
			"caCertFile": "test/certs/ipki/minica.pem",
			"certFile": "test/certs/ipki/wfe.boulder/cert.pem",
			"keyFile": "test/certs/ipki/wfe.boulder/key.pem"
		},
		"raService": {
			"dnsAuthority": "consul.service.consul",
			"srvLookup": {
				"service": "ra",
				"domain": "service.consul"
			},
			"timeout": "15s",
			"noWaitForReady": true,
			"hostOverride": "ra.boulder"
		},
		"saService": {
			"dnsAuthority": "consul.service.consul",
			"srvLookup": {
				"service": "sa",
				"domain": "service.consul"
			},
			"timeout": "15s",
			"noWaitForReady": true,
			"hostOverride": "sa.boulder"
		},
		"accountCache": {
			"size": 9000,
			"ttl": "5s"
		},
		"getNonceService": {
			"dnsAuthority": "consul.service.consul",
			"srvLookup": {
				"service": "nonce-taro",
				"domain": "service.consul"
			},
			"timeout": "15s",
			"noWaitForReady": true,
			"hostOverride": "nonce.boulder"
		},
		"redeemNonceService": {
			"dnsAuthority": "consul.service.consul",
			"srvLookups": [
				{
					"service": "nonce-taro",
					"domain": "service.consul"
				},
				{
					"service": "nonce-zinc",
					"domain": "service.consul"
				}
			],
			"srvResolver": "nonce-srv",
			"timeout": "15s",
			"noWaitForReady": true,
			"hostOverride": "nonce.boulder"
		},
		"noncePrefixKey": {
			"passwordFile": "test/secrets/nonce_prefix_key"
		},
		"chains": [
			[
				"test/certs/webpki/int-rsa-a.cert.pem",
				"test/certs/webpki/root-rsa.cert.pem"
			],
			[
				"test/certs/webpki/int-rsa-b.cert.pem",
				"test/certs/webpki/root-rsa.cert.pem"
			],
			[
				"test/certs/webpki/int-ecdsa-a.cert.pem",
				"test/certs/webpki/root-ecdsa.cert.pem"
			],
			[
				"test/certs/webpki/int-ecdsa-b.cert.pem",
				"test/certs/webpki/root-ecdsa.cert.pem"
			],
			[
				"test/certs/webpki/int-ecdsa-a-cross.cert.pem",
				"test/certs/webpki/root-rsa.cert.pem"
			],
			[
				"test/certs/webpki/int-ecdsa-b-cross.cert.pem",
				"test/certs/webpki/root-rsa.cert.pem"
			]
		],
		"staleTimeout": "5m",
		"authorizationLifetimeDays": 30,
		"pendingAuthorizationLifetimeDays": 7,
		"limiter": {
			"redis": {
				"username": "boulder-wfe",
				"passwordFile": "test/secrets/wfe_ratelimits_redis_password",
				"lookups": [
					{
						"Service": "redisratelimits",
						"Domain": "service.consul"
					}
				],
				"lookupDNSAuthority": "consul.service.consul",
				"readTimeout": "250ms",
				"writeTimeout": "250ms",
				"poolSize": 100,
				"routeRandomly": true,
				"tls": {
					"caCertFile": "test/certs/ipki/minica.pem",
					"certFile": "test/certs/ipki/wfe.boulder/cert.pem",
					"keyFile": "test/certs/ipki/wfe.boulder/key.pem"
				}
			},
			"Defaults": "test/config-next/wfe2-ratelimit-defaults.yml",
			"Overrides": "test/config-next/wfe2-ratelimit-overrides.yml"
		},
		"features": {
			"ServeRenewalInfo": true,
			"TrackReplacementCertificatesARI": true,
			"CheckRenewalExemptionAtWFE": true,
			"CheckIdentifiersPaused": true
		},
		"certProfiles": {
<<<<<<< HEAD
			"defaultBoulderCertificateProfile": "The normal profile you know and love"
		},
		"unpause": {
			"hmacKey": {
				"keyFile": "test/secrets/sfe_unpause_key"
			},
			"jwtLifetime": "336h",
			"url": "https://boulder.service.consul:4003"
	   }
=======
			"legacy": "The normal profile you know and love",
			"modern": "Profile 2: Electric Boogaloo"
		}
>>>>>>> a6e0fdc8
	},
	"syslog": {
		"stdoutlevel": 4,
		"sysloglevel": -1
	},
	"openTelemetry": {
		"endpoint": "bjaeger:4317",
		"sampleratio": 1
	},
	"openTelemetryHttpConfig": {
		"trustIncomingSpans": true
	}
}<|MERGE_RESOLUTION|>--- conflicted
+++ resolved
@@ -133,8 +133,8 @@
 			"CheckIdentifiersPaused": true
 		},
 		"certProfiles": {
-<<<<<<< HEAD
-			"defaultBoulderCertificateProfile": "The normal profile you know and love"
+			"legacy": "The normal profile you know and love",
+			"modern": "Profile 2: Electric Boogaloo"
 		},
 		"unpause": {
 			"hmacKey": {
@@ -143,11 +143,6 @@
 			"jwtLifetime": "336h",
 			"url": "https://boulder.service.consul:4003"
 	   }
-=======
-			"legacy": "The normal profile you know and love",
-			"modern": "Profile 2: Electric Boogaloo"
-		}
->>>>>>> a6e0fdc8
 	},
 	"syslog": {
 		"stdoutlevel": 4,
