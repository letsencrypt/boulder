{
<<<<<<< HEAD
  "wfe": {
    "listenAddress": "0.0.0.0:4001",
    "TLSListenAddress": "0.0.0.0:4431",
    "timeout": "30s",
    "serverCertificatePath": "test/wfe-tls/boulder/cert.pem",
    "serverKeyPath": "test/wfe-tls/boulder/key.pem",
    "allowOrigins": ["*"],
    "shutdownStopTimeout": "10s",
    "subscriberAgreementURL": "https://boulder.service.consul:4431/terms/v7",
    "debugAddr": ":8013",
    "directoryCAAIdentity": "happy-hacker-ca.invalid",
    "directoryWebsite": "https://github.com/letsencrypt/boulder",
    "legacyKeyIDPrefix": "http://boulder.service.consul:4000/reg/",
    "goodkey": {
      "blockedKeyFile": "test/example-blocked-keys.yaml"
    },
    "tls": {
      "caCertFile": "test/grpc-creds/minica.pem",
      "certFile": "test/grpc-creds/wfe.boulder/cert.pem",
      "keyFile": "test/grpc-creds/wfe.boulder/key.pem"
    },
    "raService": {
      "dnsAuthority": "10.55.55.10",
      "srvLookup": {
        "service": "ra",
        "domain": "service.consul"
      },
      "timeout": "15s",
      "hostOverride": "ra.boulder"
    },
    "saService": {
      "dnsAuthority": "10.55.55.10",
      "srvLookup": {
        "service": "sa",
        "domain": "service.consul"
      },
      "timeout": "15s",
      "hostOverride": "sa.boulder"
    },
    "accountCache": {
      "size": 9000,
      "ttl": "5s"
    },
    "getNonceService": {
      "dnsAuthority": "10.55.55.10",
      "srvLookup": {
        "service": "nonce",
        "domain": "service.consul"
      },
      "timeout": "15s",
      "hostOverride": "nonce.boulder"
    },
    "redeemNonceService": {
      "dnsAuthority": "10.55.55.10",
      "srvLookups": [
        {
          "service": "nonce1",
          "domain": "service.consul"
        },
        {
          "service": "nonce2",
          "domain": "service.consul"
        }
      ],
      "srvResolver": "nonce-srv",
      "timeout": "15s",
      "hostOverride": "nonce.boulder"
    },
    "noncePrefixKey": {"passwordFile": "test/secrets/nonce_prefix_key"},
    "chains": [
      [
        "/hierarchy/intermediate-cert-rsa-a.pem",
        "/hierarchy/root-cert-rsa.pem"
      ],
      [
        "/hierarchy/intermediate-cert-rsa-b.pem",
        "/hierarchy/root-cert-rsa.pem"
      ],
      [
        "/hierarchy/intermediate-cert-ecdsa-a.pem",
        "/hierarchy/root-cert-ecdsa.pem"
      ],
      [
        "/hierarchy/intermediate-cert-ecdsa-b.pem",
        "/hierarchy/root-cert-ecdsa.pem"
      ]
    ],
    "staleTimeout": "5m",
    "authorizationLifetimeDays": 30,
    "pendingAuthorizationLifetimeDays": 7,
    "features": {
      "ServeRenewalInfo": true,
      "RequireCommonName": false
    }
  },

  "syslog": {
    "stdoutlevel": 4,
    "sysloglevel": -1
  }
=======
	"wfe": {
		"listenAddress": "0.0.0.0:4001",
		"TLSListenAddress": "0.0.0.0:4431",
		"timeout": "30s",
		"serverCertificatePath": "test/wfe-tls/boulder/cert.pem",
		"serverKeyPath": "test/wfe-tls/boulder/key.pem",
		"allowOrigins": [
			"*"
		],
		"shutdownStopTimeout": "10s",
		"subscriberAgreementURL": "https://boulder.service.consul:4431/terms/v7",
		"debugAddr": ":8013",
		"directoryCAAIdentity": "happy-hacker-ca.invalid",
		"directoryWebsite": "https://github.com/letsencrypt/boulder",
		"legacyKeyIDPrefix": "http://boulder.service.consul:4000/reg/",
		"goodkey": {
			"blockedKeyFile": "test/example-blocked-keys.yaml"
		},
		"tls": {
			"caCertFile": "test/grpc-creds/minica.pem",
			"certFile": "test/grpc-creds/wfe.boulder/cert.pem",
			"keyFile": "test/grpc-creds/wfe.boulder/key.pem"
		},
		"raService": {
			"dnsAuthority": "10.55.55.10",
			"srvLookup": {
				"service": "ra",
				"domain": "service.consul"
			},
			"timeout": "15s",
			"hostOverride": "ra.boulder"
		},
		"saService": {
			"dnsAuthority": "10.55.55.10",
			"srvLookup": {
				"service": "sa",
				"domain": "service.consul"
			},
			"timeout": "15s",
			"hostOverride": "sa.boulder"
		},
		"accountCache": {
			"size": 9000,
			"ttl": "5s"
		},
		"getNonceService": {
			"dnsAuthority": "10.55.55.10",
			"srvLookup": {
				"service": "nonce",
				"domain": "service.consul"
			},
			"timeout": "15s",
			"hostOverride": "nonce.boulder"
		},
		"redeemNonceService": {
			"dnsAuthority": "10.55.55.10",
			"srvLookups": [
				{
					"service": "nonce1",
					"domain": "service.consul"
				},
				{
					"service": "nonce2",
					"domain": "service.consul"
				}
			],
			"srvResolver": "nonce-srv",
			"timeout": "15s",
			"hostOverride": "nonce.boulder"
		},
		"noncePrefixKey": {
			"passwordFile": "test/secrets/nonce_prefix_key"
		},
		"chains": [
			[
				"/hierarchy/intermediate-cert-rsa-a.pem",
				"/hierarchy/root-cert-rsa.pem"
			],
			[
				"/hierarchy/intermediate-cert-rsa-b.pem",
				"/hierarchy/root-cert-rsa.pem"
			],
			[
				"/hierarchy/intermediate-cert-ecdsa-a.pem",
				"/hierarchy/root-cert-ecdsa.pem"
			],
			[
				"/hierarchy/intermediate-cert-ecdsa-b.pem",
				"/hierarchy/root-cert-ecdsa.pem"
			]
		],
		"staleTimeout": "5m",
		"authorizationLifetimeDays": 30,
		"pendingAuthorizationLifetimeDays": 7,
		"features": {
			"ServeRenewalInfo": true
		}
	},
	"syslog": {
		"stdoutlevel": 4,
		"sysloglevel": -1
	}
>>>>>>> f33071b7
}<|MERGE_RESOLUTION|>--- conflicted
+++ resolved
@@ -1,106 +1,4 @@
 {
-<<<<<<< HEAD
-  "wfe": {
-    "listenAddress": "0.0.0.0:4001",
-    "TLSListenAddress": "0.0.0.0:4431",
-    "timeout": "30s",
-    "serverCertificatePath": "test/wfe-tls/boulder/cert.pem",
-    "serverKeyPath": "test/wfe-tls/boulder/key.pem",
-    "allowOrigins": ["*"],
-    "shutdownStopTimeout": "10s",
-    "subscriberAgreementURL": "https://boulder.service.consul:4431/terms/v7",
-    "debugAddr": ":8013",
-    "directoryCAAIdentity": "happy-hacker-ca.invalid",
-    "directoryWebsite": "https://github.com/letsencrypt/boulder",
-    "legacyKeyIDPrefix": "http://boulder.service.consul:4000/reg/",
-    "goodkey": {
-      "blockedKeyFile": "test/example-blocked-keys.yaml"
-    },
-    "tls": {
-      "caCertFile": "test/grpc-creds/minica.pem",
-      "certFile": "test/grpc-creds/wfe.boulder/cert.pem",
-      "keyFile": "test/grpc-creds/wfe.boulder/key.pem"
-    },
-    "raService": {
-      "dnsAuthority": "10.55.55.10",
-      "srvLookup": {
-        "service": "ra",
-        "domain": "service.consul"
-      },
-      "timeout": "15s",
-      "hostOverride": "ra.boulder"
-    },
-    "saService": {
-      "dnsAuthority": "10.55.55.10",
-      "srvLookup": {
-        "service": "sa",
-        "domain": "service.consul"
-      },
-      "timeout": "15s",
-      "hostOverride": "sa.boulder"
-    },
-    "accountCache": {
-      "size": 9000,
-      "ttl": "5s"
-    },
-    "getNonceService": {
-      "dnsAuthority": "10.55.55.10",
-      "srvLookup": {
-        "service": "nonce",
-        "domain": "service.consul"
-      },
-      "timeout": "15s",
-      "hostOverride": "nonce.boulder"
-    },
-    "redeemNonceService": {
-      "dnsAuthority": "10.55.55.10",
-      "srvLookups": [
-        {
-          "service": "nonce1",
-          "domain": "service.consul"
-        },
-        {
-          "service": "nonce2",
-          "domain": "service.consul"
-        }
-      ],
-      "srvResolver": "nonce-srv",
-      "timeout": "15s",
-      "hostOverride": "nonce.boulder"
-    },
-    "noncePrefixKey": {"passwordFile": "test/secrets/nonce_prefix_key"},
-    "chains": [
-      [
-        "/hierarchy/intermediate-cert-rsa-a.pem",
-        "/hierarchy/root-cert-rsa.pem"
-      ],
-      [
-        "/hierarchy/intermediate-cert-rsa-b.pem",
-        "/hierarchy/root-cert-rsa.pem"
-      ],
-      [
-        "/hierarchy/intermediate-cert-ecdsa-a.pem",
-        "/hierarchy/root-cert-ecdsa.pem"
-      ],
-      [
-        "/hierarchy/intermediate-cert-ecdsa-b.pem",
-        "/hierarchy/root-cert-ecdsa.pem"
-      ]
-    ],
-    "staleTimeout": "5m",
-    "authorizationLifetimeDays": 30,
-    "pendingAuthorizationLifetimeDays": 7,
-    "features": {
-      "ServeRenewalInfo": true,
-      "RequireCommonName": false
-    }
-  },
-
-  "syslog": {
-    "stdoutlevel": 4,
-    "sysloglevel": -1
-  }
-=======
 	"wfe": {
 		"listenAddress": "0.0.0.0:4001",
 		"TLSListenAddress": "0.0.0.0:4431",
@@ -196,12 +94,12 @@
 		"authorizationLifetimeDays": 30,
 		"pendingAuthorizationLifetimeDays": 7,
 		"features": {
-			"ServeRenewalInfo": true
+			"ServeRenewalInfo": true,
+			"RequireCommonName": false
 		}
 	},
 	"syslog": {
 		"stdoutlevel": 4,
 		"sysloglevel": -1
 	}
->>>>>>> f33071b7
 }