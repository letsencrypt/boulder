--- conflicted
+++ resolved
@@ -47,27 +47,17 @@
 	test.AssertEquals(t, ari.SuggestedWindow.End.Sub(time.Now()).Round(time.Hour), 1461*time.Hour)
 	test.AssertEquals(t, ari.RetryAfter.Sub(time.Now()).Round(time.Hour), 6*time.Hour)
 
-<<<<<<< HEAD
-	// Make a new order which indicates that it replaces the cert issued above.
-	_, order, err := makeClientAndOrder(client, key, []acme.Identifier{{Type: "dns", Value: name}}, true, "", cert)
-=======
 	// Make a new order which indicates that it replaces the cert issued above,
 	// and verify that the replacement order succeeds.
-	_, order, err := makeClientAndOrder(client, key, []string{name}, true, "", cert)
->>>>>>> 7aebcb1a
+	_, order, err := makeClientAndOrder(client, key, []acme.Identifier{{Type: "dns", Value: name}}, true, "", cert)
 	test.AssertNotError(t, err, "failed to issue test cert")
 	replaceID, err := acme.GenerateARICertID(cert)
 	test.AssertNotError(t, err, "failed to generate ARI certID")
 	test.AssertEquals(t, order.Replaces, replaceID)
 	test.AssertNotEquals(t, order.Replaces, "")
 
-<<<<<<< HEAD
-	// Try it again and verify it fails
+	// Try another replacement order and verify that it fails.
 	_, order, err = makeClientAndOrder(client, key, []acme.Identifier{{Type: "dns", Value: name}}, true, "", cert)
-=======
-	// Try another replacement order and verify that it fails.
-	_, order, err = makeClientAndOrder(client, key, []string{name}, true, "", cert)
->>>>>>> 7aebcb1a
 	test.AssertError(t, err, "subsequent ARI replacements for a replaced cert should fail, but didn't")
 }
 
@@ -83,8 +73,7 @@
 	// Issue a short-lived cert, request ARI, and check that both the suggested
 	// window and the retry-after header are approximately the right amount of
 	// time in the future.
-	name := random_domain()
-	ir, err := authAndIssue(client, key, []string{name}, true, "shortlived")
+	ir, err := authAndIssue(client, key, []acme.Identifier{{Type: "dns", Value: random_domain()}}, true, "shortlived")
 	test.AssertNotError(t, err, "failed to issue test cert")
 
 	cert := ir.certs[0]
@@ -106,8 +95,7 @@
 
 	// Issue a cert, revoke it, request ARI, and check that the suggested window
 	// is in the past, indicating that a renewal should happen immediately.
-	name := random_domain()
-	ir, err := authAndIssue(client, key, []string{name}, true, "")
+	ir, err := authAndIssue(client, key, []acme.Identifier{{Type: "dns", Value: random_domain()}}, true, "")
 	test.AssertNotError(t, err, "failed to issue test cert")
 
 	cert := ir.certs[0]
