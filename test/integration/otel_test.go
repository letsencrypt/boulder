//go:build integration

package integration

import (
	"context"
	"crypto/ecdsa"
	"crypto/elliptic"
	"crypto/rand"
	"encoding/json"
	"fmt"
	"io"
	"net/http"
	"os"
	"strings"
	"testing"
	"time"

	"github.com/eggsampler/acme/v3"
	"go.opentelemetry.io/otel"
	"go.opentelemetry.io/otel/propagation"
	sdktrace "go.opentelemetry.io/otel/sdk/trace"
	"go.opentelemetry.io/otel/trace"

	"github.com/letsencrypt/boulder/cmd"
	blog "github.com/letsencrypt/boulder/log"
	"github.com/letsencrypt/boulder/test"
)

// TraceResponse is the list of traces returned from Jaeger's trace search API
// We always search for a single trace by ID, so this should be length 1.
// This is a specialization of Jaeger's structuredResponse type which
// uses []interface{} upstream.
type TraceResponse struct {
	Data []Trace
}

// Trace represents a single trace in Jaeger's API
// See https://pkg.go.dev/github.com/jaegertracing/jaeger/model/json#Trace
type Trace struct {
	TraceID   string
	Spans     []Span
	Processes map[string]struct {
		ServiceName string
	}
	Warnings []string
}

// Span represents a single span in Jaeger's API
// See https://pkg.go.dev/github.com/jaegertracing/jaeger/model/json#Span
type Span struct {
	SpanID        string
	OperationName string
	Warnings      []string
	ProcessID     string
	References    []struct {
		RefType string
		TraceID string
		SpanID  string
	}
}

func getTraceFromJaeger(t *testing.T, traceID trace.TraceID) Trace {
	t.Helper()
	traceURL := "http://bjaeger:16686/api/traces/" + traceID.String()
	resp, err := http.Get(traceURL)
	test.AssertNotError(t, err, "failed to trace from jaeger: "+traceID.String())
	if resp.StatusCode == http.StatusNotFound {
		t.Fatalf("jaeger returned 404 for trace %s", traceID)
	}
	test.AssertEquals(t, resp.StatusCode, http.StatusOK)

	body, err := io.ReadAll(resp.Body)
	test.AssertNotError(t, err, "failed to read trace body")

	var parsed TraceResponse
	err = json.Unmarshal(body, &parsed)
	test.AssertNotError(t, err, "failed to decode traces body")

	if len(parsed.Data) != 1 {
		t.Fatalf("expected to get exactly one trace from jaeger for %s: %v", traceID, parsed)
	}

	return parsed.Data[0]
}

type expectedSpans struct {
	Operation string
	Service   string
	Children  []expectedSpans
}

// isParent returns true if the given span has a parent of ParentID
// The empty string means no ParentID
func isParent(parentID string, span Span) bool {
	if len(span.References) == 0 {
		return parentID == ""
	}
	for _, ref := range span.References {
		// In OpenTelemetry, CHILD_OF is the only reference, but Jaeger supports other systems.
		if ref.RefType == "CHILD_OF" {
			return ref.SpanID == parentID
		}
	}
	return false
}

func missingChildren(trace Trace, spanID string, children []expectedSpans) bool {
	for _, child := range children {
		if !findSpans(trace, spanID, child) {
			// Missing Child
			return true
		}
	}
	return false
}

// findSpans checks if the expectedSpan and its expected children are found in trace
func findSpans(trace Trace, parentSpan string, expectedSpan expectedSpans) bool {
	for _, span := range trace.Spans {
		if !isParent(parentSpan, span) {
			continue
		}
		if trace.Processes[span.ProcessID].ServiceName != expectedSpan.Service {
			continue
		}
		if span.OperationName != expectedSpan.Operation {
			continue
		}
		if missingChildren(trace, span.SpanID, expectedSpan.Children) {
			continue
		}

		// This span has the correct parent, service, operation, and children
		return true
	}
	fmt.Printf("did not find span %s::%s with parent '%s'\n", expectedSpan.Service, expectedSpan.Operation, parentSpan)
	return false
}

// ContextInjectingRoundTripper holds a context that is added to every request
// sent through this RoundTripper, propagating the OpenTelemetry trace through
// the requests made with it.
//
// This is useful for tracing HTTP clients which don't pass through a context,
// notably including the eggsampler ACME client used in this test.
//
// This test uses a trace started in the test to connect all the outgoing
// requests into a trace that is retrieved from Jaeger's API to make assertions
// about the spans from Boulder.
type ContextInjectingRoundTripper struct {
	ctx context.Context
}

// RoundTrip implements http.RoundTripper, injecting c.ctx and the OpenTelemetry
// propagation headers into the request. This ensures all requests are traced.
func (c *ContextInjectingRoundTripper) RoundTrip(request *http.Request) (*http.Response, error) {
	// RoundTrip is not permitted to modify the request, so we clone with this context
	r := request.Clone(c.ctx)
	// Inject the otel propagation headers
	otel.GetTextMapPropagator().Inject(c.ctx, propagation.HeaderCarrier(r.Header))
	return http.DefaultTransport.RoundTrip(r)
}

// rpcSpan is a helper for constructing an RPC span where we have both a client and server rpc operation
func rpcSpan(op, client, server string, children ...expectedSpans) expectedSpans {
	return expectedSpans{
		Operation: op,
		Service:   client,
		Children: []expectedSpans{
			{
				Operation: op,
				Service:   server,
				Children:  children,
			},
		},
	}
}

func httpSpan(endpoint string, children ...expectedSpans) expectedSpans {
	return expectedSpans{
		Operation: endpoint,
		Service:   "boulder-wfe2",
		Children: append(children,
			rpcSpan("nonce.NonceService/Nonce", "boulder-wfe2", "nonce-service"),
			rpcSpan("nonce.NonceService/Redeem", "boulder-wfe2", "nonce-service"),
		),
	}
}

// TestTraces tests that all the expected spans are present and properly connected
func TestTraces(t *testing.T) {
	t.Parallel()
	if !strings.Contains(os.Getenv("BOULDER_CONFIG_DIR"), "test/config-next") {
		t.Skip("OpenTelemetry is only configured in config-next")
	}

	traceID := traceIssuingTestCert(t)

	wfe := "boulder-wfe2"
	ra := "boulder-ra"
	ca := "boulder-ca"

	// A very stripped-down version of the expected call graph of a full issuance
	// flow: just enough to ensure that our otel tracing is working without
	// asserting too much about the exact set of RPCs we use under the hood.
	expectedSpans := expectedSpans{
		Operation: "TraceTest",
		Service:   "integration.test",
		Children: []expectedSpans{
			{Operation: "/directory", Service: wfe},
			{Operation: "/acme/new-nonce", Service: wfe, Children: []expectedSpans{
				rpcSpan("nonce.NonceService/Nonce", wfe, "nonce-service")}},
<<<<<<< HEAD
			httpSpan("/acme/new-acct"),
			httpSpan("/acme/new-order"),
			httpSpan("/acme/authz-v3/"),
			httpSpan("/acme/chall-v3/"),
=======
			httpSpan("/acme/new-acct",
				redisPipelineSpan("get", wfe),
				rpcSpan("sa.StorageAuthorityReadOnly/KeyBlocked", wfe, sa),
				rpcSpan("sa.StorageAuthorityReadOnly/GetRegistrationByKey", wfe, sa),
				rpcSpan("ra.RegistrationAuthority/NewRegistration", wfe, ra,
					rpcSpan("sa.StorageAuthority/KeyBlocked", ra, sa),
					rpcSpan("sa.StorageAuthority/NewRegistration", ra, sa))),
			httpSpan("/acme/new-order",
				rpcSpan("sa.StorageAuthorityReadOnly/GetRegistration", wfe, sa),
				redisPipelineSpan("get", wfe),
				rpcSpan("ra.RegistrationAuthority/NewOrder", wfe, ra,
					rpcSpan("sa.StorageAuthority/GetOrderForNames", ra, sa),
					rpcSpan("sa.StorageAuthority/NewOrderAndAuthzs", ra, sa))),
			httpSpan("/acme/authz-v3/",
				rpcSpan("ra.RegistrationAuthority/GetAuthorization", wfe, ra,
					rpcSpan("sa.StorageAuthority/GetAuthorization2", ra, sa))),
			httpSpan("/acme/chall-v3/",
				rpcSpan("ra.RegistrationAuthority/GetAuthorization", wfe, ra,
					rpcSpan("sa.StorageAuthority/GetAuthorization2", ra, sa)),
				rpcSpan("ra.RegistrationAuthority/PerformValidation", wfe, ra,
					rpcSpan("sa.StorageAuthority/GetRegistration", ra, sa))),
>>>>>>> 4adc65fb
			httpSpan("/acme/finalize/",
				rpcSpan("ra.RegistrationAuthority/FinalizeOrder", wfe, ra,
<<<<<<< HEAD
					rpcSpan("ca.CertificateAuthority/IssueCertificateForPrecertificate", ra, ca))),
=======
					rpcSpan("sa.StorageAuthority/KeyBlocked", ra, sa),
					rpcSpan("sa.StorageAuthority/GetRegistration", ra, sa),
					rpcSpan("sa.StorageAuthority/GetValidOrderAuthorizations2", ra, sa),
					rpcSpan("sa.StorageAuthority/SetOrderProcessing", ra, sa),
					rpcSpan("ca.CertificateAuthority/IssuePrecertificate", ra, ca),
					redisPipelineSpan("get", ra),
					rpcSpan("Publisher/SubmitToSingleCTWithResult", ra, "boulder-publisher"),
					rpcSpan("ca.CertificateAuthority/IssueCertificateForPrecertificate", ra, ca),
					rpcSpan("sa.StorageAuthority/FinalizeOrder", ra, sa))),
			httpSpan("/acme/order/",
				rpcSpan("sa.StorageAuthorityReadOnly/GetOrder", wfe, sa)),
			httpSpan("/acme/cert/",
				rpcSpan("sa.StorageAuthorityReadOnly/GetCertificate", wfe, sa)),
>>>>>>> 4adc65fb
		},
	}

	// Retry checking for spans. Span submission is batched asynchronously, so we
	// may have to wait for the DefaultScheduleDelay (5 seconds) for results to
	// be available. Rather than always waiting, we retry a few times.
	// Empirically, this test passes on the second or third try.
	var trace Trace
	found := false
	const retries = 10
	for range retries {
		trace := getTraceFromJaeger(t, traceID)
		if findSpans(trace, "", expectedSpans) {
			found = true
			break
		}
		time.Sleep(sdktrace.DefaultScheduleDelay / 5 * time.Millisecond)
	}
	test.Assert(t, found, fmt.Sprintf("Failed to find expected spans in Jaeger for trace %s", traceID))

	test.AssertEquals(t, len(trace.Warnings), 0)
	for _, span := range trace.Spans {
		for _, warning := range span.Warnings {
			if strings.Contains(warning, "clock skew adjustment disabled; not applying calculated delta") {
				continue
			}
			t.Errorf("Span %s (%s) warning: %v", span.SpanID, span.OperationName, warning)
		}
	}
}

func traceIssuingTestCert(t *testing.T) trace.TraceID {
	domains := []string{random_domain()}

	// Configure this integration test to trace to jaeger:4317 like Boulder will
	shutdown := cmd.NewOpenTelemetry(cmd.OpenTelemetryConfig{
		Endpoint:    "bjaeger:4317",
		SampleRatio: 1,
	}, blog.Get())
	defer shutdown(context.Background())

	tracer := otel.GetTracerProvider().Tracer("TraceTest")
	ctx, span := tracer.Start(context.Background(), "TraceTest")
	defer span.End()

	// Provide an HTTP client with otel spans.
	// The acme client doesn't pass contexts through, so we inject one.
	option := acme.WithHTTPClient(&http.Client{
		Timeout:   60 * time.Second,
		Transport: &ContextInjectingRoundTripper{ctx},
	})

	c, err := acme.NewClient("http://boulder.service.consul:4001/directory", option)
	test.AssertNotError(t, err, "acme.NewClient failed")

	privKey, err := ecdsa.GenerateKey(elliptic.P256(), rand.Reader)
	test.AssertNotError(t, err, "Generating ECDSA key failed")

	account, err := c.NewAccount(privKey, false, true)
	test.AssertNotError(t, err, "newAccount failed")

	_, err = authAndIssue(&client{account, c}, nil, domains, true)
	test.AssertNotError(t, err, "authAndIssue failed")

	return span.SpanContext().TraceID()
}<|MERGE_RESOLUTION|>--- conflicted
+++ resolved
@@ -188,6 +188,14 @@
 	}
 }
 
+func redisPipelineSpan(op, service string, children ...expectedSpans) expectedSpans {
+	return expectedSpans{
+		Operation: "redis.pipeline " + op,
+		Service:   service,
+		Children:  children,
+	}
+}
+
 // TestTraces tests that all the expected spans are present and properly connected
 func TestTraces(t *testing.T) {
 	t.Parallel()
@@ -211,53 +219,14 @@
 			{Operation: "/directory", Service: wfe},
 			{Operation: "/acme/new-nonce", Service: wfe, Children: []expectedSpans{
 				rpcSpan("nonce.NonceService/Nonce", wfe, "nonce-service")}},
-<<<<<<< HEAD
-			httpSpan("/acme/new-acct"),
+			httpSpan("/acme/new-acct",
+				redisPipelineSpan("get", wfe)),
 			httpSpan("/acme/new-order"),
 			httpSpan("/acme/authz-v3/"),
 			httpSpan("/acme/chall-v3/"),
-=======
-			httpSpan("/acme/new-acct",
-				redisPipelineSpan("get", wfe),
-				rpcSpan("sa.StorageAuthorityReadOnly/KeyBlocked", wfe, sa),
-				rpcSpan("sa.StorageAuthorityReadOnly/GetRegistrationByKey", wfe, sa),
-				rpcSpan("ra.RegistrationAuthority/NewRegistration", wfe, ra,
-					rpcSpan("sa.StorageAuthority/KeyBlocked", ra, sa),
-					rpcSpan("sa.StorageAuthority/NewRegistration", ra, sa))),
-			httpSpan("/acme/new-order",
-				rpcSpan("sa.StorageAuthorityReadOnly/GetRegistration", wfe, sa),
-				redisPipelineSpan("get", wfe),
-				rpcSpan("ra.RegistrationAuthority/NewOrder", wfe, ra,
-					rpcSpan("sa.StorageAuthority/GetOrderForNames", ra, sa),
-					rpcSpan("sa.StorageAuthority/NewOrderAndAuthzs", ra, sa))),
-			httpSpan("/acme/authz-v3/",
-				rpcSpan("ra.RegistrationAuthority/GetAuthorization", wfe, ra,
-					rpcSpan("sa.StorageAuthority/GetAuthorization2", ra, sa))),
-			httpSpan("/acme/chall-v3/",
-				rpcSpan("ra.RegistrationAuthority/GetAuthorization", wfe, ra,
-					rpcSpan("sa.StorageAuthority/GetAuthorization2", ra, sa)),
-				rpcSpan("ra.RegistrationAuthority/PerformValidation", wfe, ra,
-					rpcSpan("sa.StorageAuthority/GetRegistration", ra, sa))),
->>>>>>> 4adc65fb
 			httpSpan("/acme/finalize/",
 				rpcSpan("ra.RegistrationAuthority/FinalizeOrder", wfe, ra,
-<<<<<<< HEAD
 					rpcSpan("ca.CertificateAuthority/IssueCertificateForPrecertificate", ra, ca))),
-=======
-					rpcSpan("sa.StorageAuthority/KeyBlocked", ra, sa),
-					rpcSpan("sa.StorageAuthority/GetRegistration", ra, sa),
-					rpcSpan("sa.StorageAuthority/GetValidOrderAuthorizations2", ra, sa),
-					rpcSpan("sa.StorageAuthority/SetOrderProcessing", ra, sa),
-					rpcSpan("ca.CertificateAuthority/IssuePrecertificate", ra, ca),
-					redisPipelineSpan("get", ra),
-					rpcSpan("Publisher/SubmitToSingleCTWithResult", ra, "boulder-publisher"),
-					rpcSpan("ca.CertificateAuthority/IssueCertificateForPrecertificate", ra, ca),
-					rpcSpan("sa.StorageAuthority/FinalizeOrder", ra, sa))),
-			httpSpan("/acme/order/",
-				rpcSpan("sa.StorageAuthorityReadOnly/GetOrder", wfe, sa)),
-			httpSpan("/acme/cert/",
-				rpcSpan("sa.StorageAuthorityReadOnly/GetCertificate", wfe, sa)),
->>>>>>> 4adc65fb
 		},
 	}
 
