//go:build integration

package integration

import (
	"bytes"
	"crypto/ecdsa"
	"crypto/elliptic"
	"crypto/rand"
	"crypto/x509"
	"crypto/x509/pkix"
	"encoding/asn1"
	"encoding/hex"
	"fmt"
	"net"
	"net/http"
	"os"

	"github.com/eggsampler/acme/v3"
)

func init() {
	// Go tests get run in the directory their source code lives in. For these
	// test cases, that would be "test/integration." However, it's easier to
	// reference test data and config files for integration tests relative to the
	// root of the Boulder repo, so we run all of these tests from there instead.
	os.Chdir("../../")
}

var (
	OIDExtensionCTPoison = asn1.ObjectIdentifier{1, 3, 6, 1, 4, 1, 11129, 2, 4, 3}
)

func random_domain() string {
	var bytes [3]byte
	rand.Read(bytes[:])
	return hex.EncodeToString(bytes[:]) + ".com"
}

type client struct {
	acme.Account
	acme.Client
}

func makeClient(contacts ...string) (*client, error) {
	c, err := acme.NewClient("http://boulder.service.consul:4001/directory")
	if err != nil {
		return nil, fmt.Errorf("Error connecting to acme directory: %v", err)
	}
	privKey, err := ecdsa.GenerateKey(elliptic.P256(), rand.Reader)
	if err != nil {
		return nil, fmt.Errorf("error creating private key: %v", err)
	}
	account, err := c.NewAccount(privKey, false, true, contacts...)
	if err != nil {
		return nil, err
	}
	return &client{account, c}, nil
}

func addHTTP01Response(token, keyAuthorization string) error {
	resp, err := http.Post("http://boulder.service.consul:8055/add-http01", "",
		bytes.NewBufferString(fmt.Sprintf(`{
		"token": "%s",
		"content": "%s"
	}`, token, keyAuthorization)))
	if err != nil {
		return fmt.Errorf("adding http-01 response: %s", err)
	}
	if resp.StatusCode != http.StatusOK {
		return fmt.Errorf("adding http-01 response: status %d", resp.StatusCode)
	}
	resp.Body.Close()
	return nil
}

func delHTTP01Response(token string) error {
	resp, err := http.Post("http://boulder.service.consul:8055/del-http01", "",
		bytes.NewBufferString(fmt.Sprintf(`{
		"token": "%s"
	}`, token)))
	if err != nil {
		return fmt.Errorf("deleting http-01 response: %s", err)
	}
	defer resp.Body.Close()

	if resp.StatusCode != http.StatusOK {
		return fmt.Errorf("deleting http-01 response: status %d", resp.StatusCode)
	}
	return nil
}

<<<<<<< HEAD
func makeClientAndOrder(c *client, csrKey *ecdsa.PrivateKey, idents []acme.Identifier, cn bool, certToReplace *x509.Certificate) (*client, *acme.Order, error) {
=======
func makeClientAndOrder(c *client, csrKey *ecdsa.PrivateKey, domains []string, cn bool, profile string, certToReplace *x509.Certificate) (*client, *acme.Order, error) {
>>>>>>> 63a0e500
	var err error
	if c == nil {
		c, err = makeClient()
		if err != nil {
			return nil, nil, err
		}
	}

	var ids []acme.Identifier
	for _, ident := range idents {
		ids = append(ids, acme.Identifier{Type: string(ident.Type), Value: ident.Value})
	}
	var order acme.Order
	if certToReplace != nil {
		order, err = c.Client.ReplacementOrderExtension(c.Account, certToReplace, ids, acme.OrderExtension{Profile: profile})
	} else {
		order, err = c.Client.NewOrderExtension(c.Account, ids, acme.OrderExtension{Profile: profile})
	}
	if err != nil {
		return nil, nil, err
	}

	for _, authUrl := range order.Authorizations {
		auth, err := c.Client.FetchAuthorization(c.Account, authUrl)
		if err != nil {
			return nil, nil, fmt.Errorf("fetching authorization at %s: %s", authUrl, err)
		}

		chal, ok := auth.ChallengeMap[acme.ChallengeTypeHTTP01]
		if !ok {
			return nil, nil, fmt.Errorf("no HTTP challenge at %s", authUrl)
		}

		err = addHTTP01Response(chal.Token, chal.KeyAuthorization)
		if err != nil {
			return nil, nil, fmt.Errorf("adding HTTP-01 response: %s", err)
		}
		chal, err = c.Client.UpdateChallenge(c.Account, chal)
		if err != nil {
			delHTTP01Response(chal.Token)
			return nil, nil, fmt.Errorf("updating challenge: %s", err)
		}
		delHTTP01Response(chal.Token)
	}

	csr, err := makeCSR(csrKey, idents, cn)
	if err != nil {
		return nil, nil, err
	}

	order, err = c.Client.FinalizeOrder(c.Account, order, csr)
	if err != nil {
		return nil, nil, fmt.Errorf("finalizing order: %s", err)
	}

	return c, &order, nil
}

type issuanceResult struct {
	acme.Order
	certs []*x509.Certificate
}

<<<<<<< HEAD
func authAndIssue(c *client, csrKey *ecdsa.PrivateKey, idents []acme.Identifier, cn bool) (*issuanceResult, error) {
	var err error

	c, order, err := makeClientAndOrder(c, csrKey, idents, cn, nil)
=======
func authAndIssue(c *client, csrKey *ecdsa.PrivateKey, domains []string, cn bool, profile string) (*issuanceResult, error) {
	var err error

	c, order, err := makeClientAndOrder(c, csrKey, domains, cn, profile, nil)
>>>>>>> 63a0e500
	if err != nil {
		return nil, err
	}

	certs, err := c.Client.FetchCertificates(c.Account, order.Certificate)
	if err != nil {
		return nil, fmt.Errorf("fetching certificates: %s", err)
	}
	return &issuanceResult{*order, certs}, nil
}

type issuanceResultAllChains struct {
	acme.Order
	certs map[string][]*x509.Certificate
}

<<<<<<< HEAD
func authAndIssueFetchAllChains(c *client, csrKey *ecdsa.PrivateKey, idents []acme.Identifier, cn bool) (*issuanceResultAllChains, error) {
	c, order, err := makeClientAndOrder(c, csrKey, idents, cn, nil)
=======
func authAndIssueFetchAllChains(c *client, csrKey *ecdsa.PrivateKey, domains []string, cn bool) (*issuanceResultAllChains, error) {
	c, order, err := makeClientAndOrder(c, csrKey, domains, cn, "", nil)
>>>>>>> 63a0e500
	if err != nil {
		return nil, err
	}

	// Retrieve all the certificate chains served by the WFE2.
	certs, err := c.Client.FetchAllCertificates(c.Account, order.Certificate)
	if err != nil {
		return nil, fmt.Errorf("fetching certificates: %s", err)
	}

	return &issuanceResultAllChains{*order, certs}, nil
}

func makeCSR(k *ecdsa.PrivateKey, idents []acme.Identifier, cn bool) (*x509.CertificateRequest, error) {
	var err error
	if k == nil {
		k, err = ecdsa.GenerateKey(elliptic.P256(), rand.Reader)
		if err != nil {
			return nil, fmt.Errorf("generating certificate key: %s", err)
		}
	}

	var names []string
	var ips []net.IP
	for _, ident := range idents {
		switch ident.Type {
		case "dns":
			names = append(names, ident.Value)
		case "ip":
			ips = append(ips, net.ParseIP(ident.Value))
		default:
			return nil, fmt.Errorf("unrecognized identifier type %q", ident.Type)
		}
	}

	tmpl := &x509.CertificateRequest{
		SignatureAlgorithm: x509.ECDSAWithSHA256,
		PublicKeyAlgorithm: x509.ECDSA,
		PublicKey:          k.Public(),
		DNSNames:           names,
		IPAddresses:        ips,
	}
	if cn {
		tmpl.Subject = pkix.Name{CommonName: names[0]}
	}

	csrDer, err := x509.CreateCertificateRequest(rand.Reader, tmpl, k)
	if err != nil {
		return nil, fmt.Errorf("making csr: %s", err)
	}
	csr, err := x509.ParseCertificateRequest(csrDer)
	if err != nil {
		return nil, fmt.Errorf("parsing csr: %s", err)
	}
	return csr, nil
}<|MERGE_RESOLUTION|>--- conflicted
+++ resolved
@@ -90,11 +90,7 @@
 	return nil
 }
 
-<<<<<<< HEAD
-func makeClientAndOrder(c *client, csrKey *ecdsa.PrivateKey, idents []acme.Identifier, cn bool, certToReplace *x509.Certificate) (*client, *acme.Order, error) {
-=======
-func makeClientAndOrder(c *client, csrKey *ecdsa.PrivateKey, domains []string, cn bool, profile string, certToReplace *x509.Certificate) (*client, *acme.Order, error) {
->>>>>>> 63a0e500
+func makeClientAndOrder(c *client, csrKey *ecdsa.PrivateKey, idents []acme.Identifier, cn bool, profile string, certToReplace *x509.Certificate) (*client, *acme.Order, error) {
 	var err error
 	if c == nil {
 		c, err = makeClient()
@@ -158,17 +154,10 @@
 	certs []*x509.Certificate
 }
 
-<<<<<<< HEAD
-func authAndIssue(c *client, csrKey *ecdsa.PrivateKey, idents []acme.Identifier, cn bool) (*issuanceResult, error) {
+func authAndIssue(c *client, csrKey *ecdsa.PrivateKey, idents []acme.Identifier, cn bool, profile string) (*issuanceResult, error) {
 	var err error
 
-	c, order, err := makeClientAndOrder(c, csrKey, idents, cn, nil)
-=======
-func authAndIssue(c *client, csrKey *ecdsa.PrivateKey, domains []string, cn bool, profile string) (*issuanceResult, error) {
-	var err error
-
-	c, order, err := makeClientAndOrder(c, csrKey, domains, cn, profile, nil)
->>>>>>> 63a0e500
+	c, order, err := makeClientAndOrder(c, csrKey, idents, cn, profile, nil)
 	if err != nil {
 		return nil, err
 	}
@@ -185,13 +174,8 @@
 	certs map[string][]*x509.Certificate
 }
 
-<<<<<<< HEAD
 func authAndIssueFetchAllChains(c *client, csrKey *ecdsa.PrivateKey, idents []acme.Identifier, cn bool) (*issuanceResultAllChains, error) {
-	c, order, err := makeClientAndOrder(c, csrKey, idents, cn, nil)
-=======
-func authAndIssueFetchAllChains(c *client, csrKey *ecdsa.PrivateKey, domains []string, cn bool) (*issuanceResultAllChains, error) {
-	c, order, err := makeClientAndOrder(c, csrKey, domains, cn, "", nil)
->>>>>>> 63a0e500
+	c, order, err := makeClientAndOrder(c, csrKey, idents, cn, "", nil)
 	if err != nil {
 		return nil, err
 	}
