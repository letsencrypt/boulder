//go:build integration

package integration

import (
	"fmt"
	"strings"
	"testing"

	"github.com/eggsampler/acme/v3"

	"github.com/letsencrypt/boulder/test"
)

// TestTooBigOrderError tests that submitting an order with more than 100 names
// produces the expected problem result.
func TestTooBigOrderError(t *testing.T) {
	t.Parallel()

	var idents []acme.Identifier
	for i := range 101 {
		idents = append(idents, acme.Identifier{Type: "dns", Value: fmt.Sprintf("%d.example.com", i)})
	}

<<<<<<< HEAD
	_, err := authAndIssue(nil, nil, idents, true)
=======
	_, err := authAndIssue(nil, nil, domains, true, "")
>>>>>>> 63a0e500
	test.AssertError(t, err, "authAndIssue failed")

	var prob acme.Problem
	test.AssertErrorWraps(t, err, &prob)
	test.AssertEquals(t, prob.Type, "urn:ietf:params:acme:error:malformed")
	test.AssertEquals(t, prob.Detail, "Order cannot contain more than 100 identifiers")
}

// TestAccountEmailError tests that registering a new account, or updating an
// account, with invalid contact information produces the expected problem
// result to ACME clients.
func TestAccountEmailError(t *testing.T) {
	t.Parallel()

	// The registrations.contact field is VARCHAR(191). 175 'a' characters plus
	// the prefix "mailto:" and the suffix "@a.com" makes exactly 191 bytes of
	// encoded JSON. The correct size to hit our maximum DB field length.
	var longStringBuf strings.Builder
	longStringBuf.WriteString("mailto:")
	for range 175 {
		longStringBuf.WriteRune('a')
	}
	longStringBuf.WriteString("@a.com")

	createErrorPrefix := "Error creating new account :: "
	updateErrorPrefix := "Unable to update account :: invalid contact: "

	testCases := []struct {
		name               string
		contacts           []string
		expectedProbType   string
		expectedProbDetail string
	}{
		{
			name:               "empty contact",
			contacts:           []string{"mailto:valid@valid.com", ""},
			expectedProbType:   "urn:ietf:params:acme:error:invalidContact",
			expectedProbDetail: `empty contact`,
		},
		{
			name:               "empty proto",
			contacts:           []string{"mailto:valid@valid.com", " "},
			expectedProbType:   "urn:ietf:params:acme:error:unsupportedContact",
			expectedProbDetail: `only contact scheme 'mailto:' is supported`,
		},
		{
			name:               "empty mailto",
			contacts:           []string{"mailto:valid@valid.com", "mailto:"},
			expectedProbType:   "urn:ietf:params:acme:error:invalidContact",
			expectedProbDetail: `unable to parse email address`,
		},
		{
			name:               "non-ascii mailto",
			contacts:           []string{"mailto:valid@valid.com", "mailto:cpu@l̴etsencrypt.org"},
			expectedProbType:   "urn:ietf:params:acme:error:invalidContact",
			expectedProbDetail: `contact email contains non-ASCII characters`,
		},
		{
			name:               "too many contacts",
			contacts:           []string{"a", "b", "c", "d"},
			expectedProbType:   "urn:ietf:params:acme:error:malformed",
			expectedProbDetail: `too many contacts provided: 4 > 3`,
		},
		{
			name:               "invalid contact",
			contacts:           []string{"mailto:valid@valid.com", "mailto:a@"},
			expectedProbType:   "urn:ietf:params:acme:error:invalidContact",
			expectedProbDetail: `unable to parse email address`,
		},
		{
			name:               "forbidden contact domain",
			contacts:           []string{"mailto:valid@valid.com", "mailto:a@example.com"},
			expectedProbType:   "urn:ietf:params:acme:error:invalidContact",
			expectedProbDetail: "contact email has forbidden domain \"example.com\"",
		},
		{
			name:               "contact domain invalid TLD",
			contacts:           []string{"mailto:valid@valid.com", "mailto:a@example.cpu"},
			expectedProbType:   "urn:ietf:params:acme:error:invalidContact",
			expectedProbDetail: `contact email has invalid domain: Domain name does not end with a valid public suffix (TLD)`,
		},
		{
			name:               "contact domain invalid",
			contacts:           []string{"mailto:valid@valid.com", "mailto:a@example./.com"},
			expectedProbType:   "urn:ietf:params:acme:error:invalidContact",
			expectedProbDetail: "contact email has invalid domain: Domain name contains an invalid character",
		},
		{
			name: "too long contact",
			contacts: []string{
				longStringBuf.String(),
			},
			expectedProbType:   "urn:ietf:params:acme:error:invalidContact",
			expectedProbDetail: `too many/too long contact(s). Please use shorter or fewer email addresses`,
		},
	}

	for _, tc := range testCases {
		t.Run(tc.name, func(t *testing.T) {
			// First try registering a new account and ensuring the expected problem occurs
			var prob acme.Problem
			_, err := makeClient(tc.contacts...)
			if err != nil {
				test.AssertErrorWraps(t, err, &prob)
				test.AssertEquals(t, prob.Type, tc.expectedProbType)
				test.AssertEquals(t, prob.Detail, createErrorPrefix+tc.expectedProbDetail)
			} else {
				t.Errorf("expected %s type problem for %q, got nil",
					tc.expectedProbType, strings.Join(tc.contacts, ","))
			}

			// Next try making a client with a good contact and updating with the test
			// case contact info. The same problem should occur.
			c, err := makeClient("mailto:valid@valid.com")
			test.AssertNotError(t, err, "failed to create account with valid contact")
			_, err = c.UpdateAccount(c.Account, tc.contacts...)
			if err != nil {
				test.AssertErrorWraps(t, err, &prob)
				test.AssertEquals(t, prob.Type, tc.expectedProbType)
				test.AssertEquals(t, prob.Detail, updateErrorPrefix+tc.expectedProbDetail)
			} else {
				t.Errorf("expected %s type problem after updating account to %q, got nil",
					tc.expectedProbType, strings.Join(tc.contacts, ","))
			}
		})
	}
}

func TestRejectedIdentifier(t *testing.T) {
	t.Parallel()

	// When a single malformed name is provided, we correctly reject it.
	idents := []acme.Identifier{
		{Type: "dns", Value: "яџ–Х6яяdь}"},
	}
<<<<<<< HEAD
	_, err := authAndIssue(nil, nil, idents, true)
=======
	_, err := authAndIssue(nil, nil, domains, true, "")
>>>>>>> 63a0e500
	test.AssertError(t, err, "issuance should fail for one malformed name")
	var prob acme.Problem
	test.AssertErrorWraps(t, err, &prob)
	test.AssertEquals(t, prob.Type, "urn:ietf:params:acme:error:rejectedIdentifier")
	test.AssertContains(t, prob.Detail, "Domain name contains an invalid character")

	// When multiple malformed names are provided, we correctly reject all of
	// them and reflect this in suberrors. This test ensures that the way we
	// encode these errors across the gRPC boundary is resilient to non-ascii
	// characters.
	idents = []acme.Identifier{
		{Type: "dns", Value: "o-"},
		{Type: "dns", Value: "ш№Ў"},
		{Type: "dns", Value: "р±y"},
		{Type: "dns", Value: "яџ–Х6яя"},
		{Type: "dns", Value: "яџ–Х6яя`ь"},
	}
<<<<<<< HEAD
	_, err = authAndIssue(nil, nil, idents, true)
=======
	_, err = authAndIssue(nil, nil, domains, true, "")
>>>>>>> 63a0e500
	test.AssertError(t, err, "issuance should fail for multiple malformed names")
	test.AssertErrorWraps(t, err, &prob)
	test.AssertEquals(t, prob.Type, "urn:ietf:params:acme:error:rejectedIdentifier")
	test.AssertContains(t, prob.Detail, "Domain name contains an invalid character")
	test.AssertContains(t, prob.Detail, "and 4 more problems")
}<|MERGE_RESOLUTION|>--- conflicted
+++ resolved
@@ -22,11 +22,7 @@
 		idents = append(idents, acme.Identifier{Type: "dns", Value: fmt.Sprintf("%d.example.com", i)})
 	}
 
-<<<<<<< HEAD
-	_, err := authAndIssue(nil, nil, idents, true)
-=======
-	_, err := authAndIssue(nil, nil, domains, true, "")
->>>>>>> 63a0e500
+	_, err := authAndIssue(nil, nil, idents, true, "")
 	test.AssertError(t, err, "authAndIssue failed")
 
 	var prob acme.Problem
@@ -162,11 +158,7 @@
 	idents := []acme.Identifier{
 		{Type: "dns", Value: "яџ–Х6яяdь}"},
 	}
-<<<<<<< HEAD
-	_, err := authAndIssue(nil, nil, idents, true)
-=======
-	_, err := authAndIssue(nil, nil, domains, true, "")
->>>>>>> 63a0e500
+	_, err := authAndIssue(nil, nil, idents, true, "")
 	test.AssertError(t, err, "issuance should fail for one malformed name")
 	var prob acme.Problem
 	test.AssertErrorWraps(t, err, &prob)
@@ -184,11 +176,7 @@
 		{Type: "dns", Value: "яџ–Х6яя"},
 		{Type: "dns", Value: "яџ–Х6яя`ь"},
 	}
-<<<<<<< HEAD
-	_, err = authAndIssue(nil, nil, idents, true)
-=======
-	_, err = authAndIssue(nil, nil, domains, true, "")
->>>>>>> 63a0e500
+	_, err = authAndIssue(nil, nil, idents, true, "")
 	test.AssertError(t, err, "issuance should fail for multiple malformed names")
 	test.AssertErrorWraps(t, err, &prob)
 	test.AssertEquals(t, prob.Type, "urn:ietf:params:acme:error:rejectedIdentifier")
