--- conflicted
+++ resolved
@@ -63,11 +63,7 @@
 	})
 	test.AssertNotError(t, err, "Failed to pause domain")
 
-<<<<<<< HEAD
-	_, err = authAndIssue(c, nil, clientIdents, true)
-=======
-	_, err = authAndIssue(c, nil, []string{domain}, true, "")
->>>>>>> 63a0e500
+	_, err = authAndIssue(c, nil, clientIdents, true, "")
 	test.AssertError(t, err, "Should not be able to issue a certificate for a paused domain")
 	test.AssertContains(t, err.Error(), "Your account is temporarily prevented from requesting certificates for")
 	test.AssertContains(t, err.Error(), "https://boulder.service.consul:4003/sfe/v1/unpause?jwt=")
@@ -77,10 +73,6 @@
 	})
 	test.AssertNotError(t, err, "Failed to unpause domain")
 
-<<<<<<< HEAD
-	_, err = authAndIssue(c, nil, clientIdents, true)
-=======
-	_, err = authAndIssue(c, nil, []string{domain}, true, "")
->>>>>>> 63a0e500
+	_, err = authAndIssue(c, nil, clientIdents, true, "")
 	test.AssertNotError(t, err, "Should be able to issue a certificate for an unpaused domain")
 }