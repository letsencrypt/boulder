--- conflicted
+++ resolved
@@ -49,141 +49,6 @@
     cmdLine = cmdLine + ["-tags", "integration", "-count=1", "-race", "./test/integration"]
     subprocess.check_call(cmdLine, stderr=subprocess.STDOUT)
 
-<<<<<<< HEAD
-def run_janitor():
-    # Set the fake clock to a year in the future such that all of the database
-    # rows created during the integration tests are older than the grace period.
-    now = datetime.datetime.utcnow()
-    target_time = now+datetime.timedelta(days=+365)
-
-    e = os.environ.copy()
-    e.setdefault("GORACE", "halt_on_error=1")
-    e.setdefault("FAKECLOCK", fakeclock(target_time))
-
-    cmdline = ["./bin/boulder-janitor", "--config",  "{0}/janitor.json".format(config_dir)]
-    p = subprocess.Popen(cmdline, env=e)
-
-    # Wait for the janitor to come up
-    waitport(8014, "boulder-janitor", None)
-
-    def statline(statname, table):
-        # NOTE: we omit the trailing "}}" to make this match general enough to
-        # permit new labels in the future.
-        return "janitor_{0}{{table=\"{1}\"".format(statname, table)
-
-    def get_stat_line(port, stat):
-        url = "http://localhost:%d/metrics" % port
-        response = requests.get(url)
-        for l in response.text.split("\n"):
-            if l.strip().startswith(stat):
-                return l
-        return None
-
-    def stat_value(line):
-        parts = line.split(" ")
-        if len(parts) != 2:
-            raise(Exception("stat line {0} was missing required parts".format(line)))
-        return parts[1]
-
-    # Wait for the janitor to finish its work. The easiest way to tell this
-    # externally is to watch for the work batch counters to stabilize for
-    # a period longer than the configured workSleep.
-    attempts = 0
-    while True:
-        if attempts > 5:
-            raise(Exception("timed out waiting for janitor workbatch counts to stabilize"))
-
-        certStatusWorkBatch = get_stat_line(8014, statline("workbatch", "certificateStatus"))
-        certsWorkBatch = get_stat_line(8014, statline("workbatch", "certificates"))
-        certsPerNameWorkBatch = get_stat_line(8014, statline("workbatch", "certificatesPerName"))
-        ordersWorkBatch = get_stat_line(8014, statline("workbatch", "orders"))
-
-        # sleep for double the configured workSleep for each job
-        time.sleep(1)
-
-        newCertStatusWorkBatch = get_stat_line(8014, statline("workbatch", "certificateStatus"))
-        newCertsWorkBatch = get_stat_line(8014, statline("workbatch", "certificates"))
-        newCertsPerNameWorkBatch = get_stat_line(8014, statline("workbatch", "certificatesPerName"))
-        newOrdersWorkBatch = get_stat_line(8014, statline("workbatch", "orders"))
-
-        if (certStatusWorkBatch == newCertStatusWorkBatch 
-            and certsWorkBatch == newCertsWorkBatch 
-            and certsPerNameWorkBatch == newCertsPerNameWorkBatch
-            and ordersWorkBatch == newOrdersWorkBatch):
-            break
-
-        attempts = attempts + 1
-
-    # Check deletion stats are not empty/zero
-    for i in range(10):
-        certStatusDeletes = get_stat_line(8014, statline("deletions", "certificateStatus"))
-        certsDeletes = get_stat_line(8014, statline("deletions", "certificates"))
-        certsPerNameDeletes = get_stat_line(8014, statline("deletions", "certificatesPerName"))
-        ordersDeletes = get_stat_line(8014, statline("deletions", "orders"))
-
-        if certStatusDeletes is None or certsDeletes is None or certsPerNameDeletes is None or ordersDeletes is None:
-            print("delete stats not present after check {0}. Sleeping".format(i))
-            time.sleep(2)
-            continue
-
-        for l in [certStatusDeletes, certsDeletes, certsPerNameDeletes, ordersDeletes]:
-            if stat_value(l) == "0":
-                raise(Exception("Expected a non-zero number of deletes to be performed. Found {0}".format(l)))
-
-    # Check that all error stats are empty
-    errorStats = [
-      statline("errors", "certificateStatus"),
-      statline("errors", "certificates"),
-      statline("errors", "certificatesPerName"),
-      statline("errors", "orders"),
-    ]
-    for eStat in errorStats:
-        actual = get_stat_line(8014, eStat)
-        if actual is not None:
-            raise(Exception("Expected to find no error stat lines but found {0}\n".format(eStat)))
-
-    # Terminate the janitor
-    p.terminate()
-=======
-def run_expired_authz_purger():
-    # Note: This test must be run after all other tests that depend on
-    # authorizations added to the database during setup
-    # (e.g. test_expired_authzs_404).
-
-    def expect(target_time, num, table):
-        tool = "expired-authz-purger2"
-        out = get_future_output([
-            "./bin/expired-authz-purger2", "--single-run",
-            "--config", "%s/expired-authz-purger2.json" % (config_dir)], target_time)
-        if 'via FAKECLOCK' not in out:
-            raise(Exception("%s was not built with `integration` build tag" % (tool)))
-        if num is None:
-            return
-        expected_output = 'deleted %d expired authorizations' % (num)
-        if expected_output not in out:
-            raise(Exception("%s did not print '%s'.  Output:\n%s" % (
-                  tool, expected_output, out)))
-
-    now = datetime.datetime.utcnow()
-
-    # Run the purger once to clear out any backlog so we have a clean slate.
-    expect(now+datetime.timedelta(days=+365), None, "")
-
-    # Make an authz, but don't attempt its challenges.
-    chisel.make_client().request_domain_challenges("eap-test.com")
-
-    # Run the authz twice: Once immediate, expecting nothing to be purged, and
-    # once as if it were the future, expecting one purged authz.
-    after_grace_period = now + datetime.timedelta(days=+14, minutes=+3)
-    expect(now, 0, "pendingAuthorizations")
-    expect(after_grace_period, 1, "pendingAuthorizations")
-
-    auth_and_issue([random_domain()])
-    after_grace_period = now + datetime.timedelta(days=+67, minutes=+3)
-    expect(now, 0, "authz")
-    expect(after_grace_period, 1, "authz")
->>>>>>> ac3e5e70
-
 def test_single_ocsp():
     """Run ocsp-responder with the single OCSP response generated for the intermediate
        certificate using the ceremony tool during setup and check that it successfully
