#!/usr/bin/env python2.7
import argparse
import atexit
import base64
import datetime
import errno
import json
import os
import random
import re
import requests
import shutil
import subprocess
import signal
import struct
import sys
import tempfile
import time
import urllib2

import startservers

import chisel
from chisel import auth_and_issue
from v2_integration import *

import requests
import OpenSSL

from cryptography import x509
from cryptography.hazmat.backends import default_backend

class ProcInfo:
    """
        Args:
            cmd (str): The command that was run
            proc(subprocess.Popen): The Popen of the command run
    """

    def __init__(self, cmd, proc):
        self.cmd = cmd
        self.proc = proc

old_authzs = []
new_authzs = []

def setup_seventy_days_ago():
    """Do any setup that needs to happen 70 days in the past, for tests that
       will run in the 'present'.
    """
    # Issue a certificate with the clock set back, and save the authzs to check
    # later that they are expired (404).
    global old_authzs
    _, old_authzs = auth_and_issue([random_domain()])

def setup_zero_days_ago():
    """Do any setup that needs to happen at the start of a test run."""
    # Issue a certificate and save the authzs to check that they still exist
    # at a later point.
    global new_authzs
    _, new_authzs = auth_and_issue([random_domain()])

def fetch_ocsp(request_bytes, url):
    """Fetch an OCSP response using POST, GET, and GET with URL encoding.

    Returns a tuple of the responses.
    """
    ocsp_req_b64 = base64.b64encode(request_bytes)

    # Make the OCSP request three different ways: by POST, by GET, and by GET with
    # URL-encoded parameters. All three should have an identical response.
    get_response = urllib2.urlopen("%s/%s" % (url, ocsp_req_b64)).read()
    get_encoded_response = urllib2.urlopen("%s/%s" % (url, urllib2.quote(ocsp_req_b64, safe = ""))).read()
    post_response = urllib2.urlopen("%s/" % (url), request_bytes).read()

    return (post_response, get_response, get_encoded_response)

def make_ocsp_req(cert_file, issuer_file):
    """Return the bytes of an OCSP request for the given certificate file."""
    ocsp_req_file = os.path.join(tempdir, "ocsp.req")
    # First generate the OCSP request in DER form
    run("openssl ocsp -no_nonce -issuer %s -cert %s -reqout %s" % (
        issuer_file, cert_file, ocsp_req_file))
    with open(ocsp_req_file) as f:
        ocsp_req = f.read()
    return ocsp_req

def fetch_until(cert_file, issuer_file, url, initial, final):
    """Fetch OCSP for cert_file until OCSP status goes from initial to final.

    Initial and final are treated as regular expressions. Any OCSP response
    whose OpenSSL OCSP verify output doesn't match either initial or final is
    a fatal error.

    If OCSP responses by the three methods (POST, GET, URL-encoded GET) differ
    from each other, that is a fatal error.

    If we loop for more than five seconds, that is a fatal error.

    Returns nothing on success.
    """
    ocsp_request = make_ocsp_req(cert_file, issuer_file)
    timeout = time.time() + 5
    while True:
        time.sleep(0.25)
        if time.time() > timeout:
            raise Exception("Timed out waiting for OCSP to go from '%s' to '%s'" % (
                initial, final))
        responses = fetch_ocsp(ocsp_request, url)
        # This variable will be true at the end of the loop if all the responses
        # matched the final state.
        all_final = True
        for resp in responses:
            verify_output = ocsp_verify(cert_file, issuer_file, resp)
            if re.search(initial, verify_output):
                all_final = False
                break
            elif re.search(final, verify_output):
                continue
            else:
                print verify_output
                raise Exception("OCSP response didn't match '%s' or '%s'" %(
                    initial, final))
        if all_final:
            # Check that all responses were equal to each other.
            for resp in responses:
                if resp != responses[0]:
                    raise Exception("OCSP responses differed: %s vs %s" %(
                        base64.b64encode(responses[0]), base64.b64encode(resp)))
            return

def ocsp_verify(cert_file, issuer_file, ocsp_response):
    ocsp_resp_file = os.path.join(tempdir, "ocsp.resp")
    with open(ocsp_resp_file, "w") as f:
        f.write(ocsp_response)
    output = run("openssl ocsp -no_nonce -issuer %s -cert %s \
      -verify_other %s -CAfile test/test-root.pem \
      -respin %s" % (issuer_file, cert_file, issuer_file, ocsp_resp_file))
    # OpenSSL doesn't always return non-zero when response verify fails, so we
    # also look for the string "Response Verify Failure"
    verify_failure = "Response Verify Failure"
    if re.search(verify_failure, output):
        print output
        raise Exception("OCSP verify failure")
    return output

def wait_for_ocsp_good(cert_file, issuer_file, url):
    fetch_until(cert_file, issuer_file, url, " unauthorized", ": good")

def wait_for_ocsp_revoked(cert_file, issuer_file, url):
    fetch_until(cert_file, issuer_file, url, ": good", ": revoked")

def test_multidomain():
    auth_and_issue([random_domain(), random_domain()])

def test_dns_challenge():
    auth_and_issue([random_domain(), random_domain()], chall_type="dns-01")

def test_http_challenge():
    auth_and_issue([random_domain(), random_domain()], chall_type="http-01")

def test_issuer():
    """
    Issue a certificate, fetch its chain, and verify the chain and
    certificate against test/test-root.pem. Note: This test only handles chains
    of length exactly 1.
    """
    certr, authzs = auth_and_issue([random_domain()])
    cert = urllib2.urlopen(certr.uri).read()
    # The chain URI uses HTTPS when UseAIAIssuerURL is set, so include the root
    # certificate for the WFE's PKI. Note: We use the requests library here so
    # we honor the REQUESTS_CA_BUNDLE passed by test.sh.
    chain = requests.get(certr.cert_chain_uri).content
    parsed_chain = OpenSSL.crypto.load_certificate(OpenSSL.crypto.FILETYPE_ASN1, chain)
    parsed_cert = OpenSSL.crypto.load_certificate(OpenSSL.crypto.FILETYPE_ASN1, cert)
    parsed_root = OpenSSL.crypto.load_certificate(OpenSSL.crypto.FILETYPE_PEM,
        open("test/test-root.pem").read())

    store = OpenSSL.crypto.X509Store()
    store.add_cert(parsed_root)

    # Check the chain certificate before adding it to the store.
    store_ctx = OpenSSL.crypto.X509StoreContext(store, parsed_chain)
    store_ctx.verify_certificate()
    store.add_cert(parsed_chain)

    # Now check the end-entity certificate.
    store_ctx = OpenSSL.crypto.X509StoreContext(store, parsed_cert)
    store_ctx.verify_certificate()

def test_gsb_lookups():
    """Attempt issuances for a GSB-blocked domain, and expect it to fail. Also
       check the gsb-test-srv's count of received queries to ensure it got a
       request."""
    hostname = "honest.achmeds.discount.hosting.com"
    chisel.expect_problem("urn:acme:error:unauthorized",
        lambda: auth_and_issue([hostname]))

    hits_map = json.loads(urllib2.urlopen("http://localhost:6000/hits").read())

    # The GSB test server tracks hits with a trailing / on the URL
    hits = hits_map.get(hostname + "/", 0)
    if hits != 1:
        raise Exception("Expected %d Google Safe Browsing lookups for %s, found %d" % (1, url, actual))

def test_ocsp():
    cert_file_pem = os.path.join(tempdir, "cert.pem")
    auth_and_issue([random_domain()], cert_output=cert_file_pem)

    ee_ocsp_url = "http://localhost:4002"

    # As OCSP-Updater is generating responses independently of the CA we sit in a loop
    # checking OCSP until we either see a good response or we timeout (5s).
    wait_for_ocsp_good(cert_file_pem, "test/test-ca2.pem", ee_ocsp_url)

def test_ct_submission():
    # When testing config-next we use a mismatching set of CT logs in the boulder-publisher
    # and ocsp-updater configuration files. The ocsp-updater config has an extra log which the
    # publisher does not. When the publisher does the initial submission it will only submit
    # the certificate to a single log, when the ocsp-updater then runs looking for missing SCTs
    # it will think we failed to retrieve an SCT for the extra log it is configured with and
    # attempt to submit it to just that log instead of all of the logs it knows about (which
    # is just the one it already has submitted to).
    url_a = "http://boulder:4500/submissions"
    url_b = "http://boulder:4501/submissions"
    submissions_a = urllib2.urlopen(url_a).read()
    submissions_b = urllib2.urlopen(url_b).read()
    expected_a_submissions = int(submissions_a)+1
    expected_b_submissions = int(submissions_b)+1
    auth_and_issue([random_domain()])
    submissions_a = urllib2.urlopen(url_a).read()
    # Presently the CA and the ocsp-updater can race on the initial submission
    # of a certificate to the configured logs. This results in over submitting
    # certificates. This is expected to be fixed in the future by a planned
    # redesign so for now we do not error when the number of submissions falls
    # between the expected value and two times the expected. See Boulder #2610
    # for more information: https://github.com/letsencrypt/boulder/issues/2610
    if (int(submissions_a) < expected_a_submissions or
        int(submissions_a) > 2 * expected_a_submissions):
        raise Exception("Expected %d CT submissions to boulder:4500, found %s" % (expected_a_submissions, submissions_a))
    for _ in range(0, 10):
        submissions_a = urllib2.urlopen(url_a).read()
        submissions_b = urllib2.urlopen(url_b).read()
        if (int(submissions_a) < expected_a_submissions or
            int(submissions_a) > 2 * expected_a_submissions):
            raise Exception("Expected no change in submissions to boulder:4500: expected %s, got %s" % (expected_a_submissions, submissions_a))
        if (int(submissions_b) >= expected_b_submissions and
            int(submissions_b) < 2 * expected_b_submissions + 1):
            return
        time.sleep(1)
    raise Exception("Expected %d CT submissions to boulder:4501, found %s" % (expected_b_submissions, submissions_b))


def random_domain():
    """Generate a random domain for testing (to avoid rate limiting)."""
    return "rand.%x.xyz" % random.randrange(2**32)

def test_expiration_mailer():
    email_addr = "integration.%x@boulder" % random.randrange(2**16)
    cert, _ = auth_and_issue([random_domain()], email=email_addr)
    # Check that the expiration mailer sends a reminder
    expiry = datetime.datetime.strptime(cert.body.get_notAfter(), '%Y%m%d%H%M%SZ')
    no_reminder = expiry + datetime.timedelta(days=-31)
    first_reminder = expiry + datetime.timedelta(days=-13)
    last_reminder = expiry + datetime.timedelta(days=-2)

    urllib2.urlopen("http://localhost:9381/clear", data='')
    print get_future_output('./bin/expiration-mailer --config %s/expiration-mailer.json' %
        default_config_dir, no_reminder)
    print get_future_output('./bin/expiration-mailer --config %s/expiration-mailer.json' %
        default_config_dir, first_reminder)
    print get_future_output('./bin/expiration-mailer --config %s/expiration-mailer.json' %
        default_config_dir, last_reminder)
    resp = urllib2.urlopen("http://localhost:9381/count?to=%s" % email_addr)
    mailcount = int(resp.read())
    if mailcount != 2:
        raise Exception("\nExpiry mailer failed: expected 2 emails, got %d" % mailcount)

def test_revoke_by_account():
    client = chisel.make_client()
    cert, _ = auth_and_issue([random_domain()], client=client)
    client.revoke(cert.body, 0)

    cert_file_pem = os.path.join(tempdir, "revokeme.pem")
    with open(cert_file_pem, "w") as f:
        f.write(OpenSSL.crypto.dump_certificate(
            OpenSSL.crypto.FILETYPE_PEM, cert.body.wrapped).decode())
    ee_ocsp_url = "http://localhost:4002"
    wait_for_ocsp_revoked(cert_file_pem, "test/test-ca2.pem", ee_ocsp_url)
    return 0

def test_caa():
    """Request issuance for two CAA domains, one where we are permitted and one where we are not."""
    auth_and_issue(["good-caa-reserved.com"])

    chisel.expect_problem("urn:acme:error:caa",
        lambda: auth_and_issue(["bad-caa-reserved.com"]))

def test_account_update():
    """
    Create a new ACME client/account with one contact email. Then update the
    account to a different contact emails.
    """
    emails=("initial-email@example.com", "updated-email@example.com", "another-update@example.com")
    client = chisel.make_client(email=emails[0])

    for email in emails[1:]:
        result = chisel.update_email(client, email=email)
        # We expect one contact in the result
        if len(result.body.contact) != 1:
            raise Exception("\nUpdate account failed: expected one contact in result, got 0")
        # We expect it to be the email we just updated to
        actual = result.body.contact[0]
        if actual != "mailto:"+email:
            raise Exception("\nUpdate account failed: expected contact %s, got %s" % (email, actual))

def run(cmd, **kwargs):
    return subprocess.check_output(cmd, shell=True, stderr=subprocess.STDOUT, **kwargs)

def run_client_tests():
    root = os.environ.get("CERTBOT_PATH")
    assert root is not None, (
        "Please set CERTBOT_PATH env variable to point at "
        "initialized (virtualenv) client repo root")
    cmd = os.path.join(root, 'tests', 'boulder-integration.sh')
    run(cmd, cwd=root)

def test_single_ocsp():
    """Run the single-ocsp command, which is used to generate OCSP responses for
       intermediate certificates on a manual basis. Then start up an
       ocsp-responder configured to respond using the output of single-ocsp,
       check that it successfully answers OCSP requests, and shut the responder
       back down.
    """
    run("./bin/single-ocsp -issuer test/test-root.pem \
            -responder test/test-root.pem \
            -target test/test-ca2.pem \
            -pkcs11 test/test-root.key-pkcs11.json \
            -thisUpdate 2016-09-02T00:00:00Z \
            -nextUpdate 2020-09-02T00:00:00Z \
            -status 0 \
            -out /tmp/issuer-ocsp-responses.txt")

    p = subprocess.Popen(
        './bin/ocsp-responder --config test/issuer-ocsp-responder.json', shell=True)

    # Verify that the static OCSP responder, which answers with a
    # pre-signed, long-lived response for the CA cert, works.
    wait_for_ocsp_good("test/test-ca2.pem", "test/test-root.pem", "http://localhost:4003")

    p.send_signal(signal.SIGTERM)
    p.wait()

def fakeclock(date):
    return date.strftime("%a %b %d %H:%M:%S UTC %Y")

def get_future_output(cmd, date):
    return run(cmd, env={'FAKECLOCK': fakeclock(date)})

def run_expired_authz_purger():
    # Note: This test must be run after all other tests that depend on
    # authorizations added to the database during setup
    # (e.g. test_expired_authzs_404).

    def expect(target_time, num, table):
        out = get_future_output("./bin/expired-authz-purger --config cmd/expired-authz-purger/config.json", target_time)
        if 'via FAKECLOCK' not in out:
            raise Exception("expired-authz-purger was not built with `integration` build tag")
        if num is None:
            return
        expected_output = 'Deleted a total of %d expired authorizations from %s' % (num, table)
        if expected_output not in out:
            raise Exception("expired-authz-purger did not print '%s'.  Output:\n%s" % (
                  expected_output, out))

    now = datetime.datetime.utcnow()

    # Run the purger once to clear out any backlog so we have a clean slate.
    expect(now+datetime.timedelta(days=+365), None, "")

    # Make an authz, but don't attempt its challenges.
    chisel.make_client().request_domain_challenges("eap-test.com")

    # Run the authz twice: Once immediate, expecting nothing to be purged, and
    # once as if it were the future, expecting one purged authz.
    after_grace_period = now + datetime.timedelta(days=+14, minutes=+3)
    expect(now, 0, "pendingAuthorizations")
    expect(after_grace_period, 1, "pendingAuthorizations")

    auth_and_issue([random_domain()])
    after_grace_period = now + datetime.timedelta(days=+67, minutes=+3)
    expect(now, 0, "authz")
    expect(after_grace_period, 1, "authz")

def test_renewal_exemption():
    """
    Under a single domain, issue one certificate, then two renewals of that
    certificate, then one more different certificate (with a different
    subdomain). Since the certificatesPerName rate limit in testing is 2 per 90
    days, and the renewals should be discounted under the renewal exemption,
    each of these issuances should succeed. Then do one last issuance that we
    expect to be rate limited, just to check that the rate limit is actually 2,
    and we are testing what we think we are testing. See
    https://letsencrypt.org/docs/rate-limits/ for more details.
    """

    # TODO(@cpu): Once the `AllowRenewalFirstRL` feature flag is enabled by
    # default, delete this early return.
    if not default_config_dir.startswith("test/config-next"):
        return

    base_domain = random_domain()
    # First issuance
    auth_and_issue(["www." + base_domain])
    # First Renewal
    auth_and_issue(["www." + base_domain])
    # Second Renewal
    auth_and_issue(["www." + base_domain])
    # Issuance of a different cert
    auth_and_issue(["blog." + base_domain])
    # Final, failed issuance, for another different cert
    chisel.expect_problem("urn:acme:error:rateLimited",
        lambda: auth_and_issue(["mail." + base_domain]))

def test_certificates_per_name():
    chisel.expect_problem("urn:acme:error:rateLimited",
        lambda: auth_and_issue([random_domain() + ".lim.it"]))

def test_expired_authzs_404():
    # TODO(@4a6f656c): This test is rather broken, since it cannot distinguish
    # between a 404 due to an expired authz and a 404 due to a non-existant authz.
    # Further verification is necessary in order to ensure that the 404 is actually
    # due to an expiration. For now, the new authzs at least provide a form of
    # canary to detect authz purges.
    if len(old_authzs) == 0 or len(new_authzs) == 0:
        raise Exception("Old authzs not prepared for test_expired_authzs_404")
    for a in new_authzs:
        response = requests.get(a.uri)
        if response.status_code != 200:
            raise Exception("Unexpected response for valid authz: ",
                response.status_code)
    for a in old_authzs:
        response = requests.get(a.uri)
        if response.status_code != 404:
            raise Exception("Unexpected response for expired authz: ",
                response.status_code)

def test_oversized_csr():
    # Number of names is chosen to be one greater than the configured RA/CA maxNames
    numNames = 101
    # Generate numNames subdomains of a random domain
    base_domain = random_domain()
    domains = [ "{0}.{1}".format(str(n),base_domain) for n in range(numNames) ]
    # We expect issuing for these domains to produce a malformed error because
    # there are too many names in the request.
    chisel.expect_problem("urn:acme:error:malformed",
            lambda: auth_and_issue(domains))

default_config_dir = os.environ.get('BOULDER_CONFIG_DIR', '')
if default_config_dir == '':
    default_config_dir = 'test/config'

def test_admin_revoker_cert():
    cert_file_pem = os.path.join(tempdir, "ar-cert.pem")
    cert, _ = auth_and_issue([random_domain()], cert_output=cert_file_pem)
    serial = "%x" % cert.body.get_serial_number()
    # Revoke certificate by serial
    run("./bin/admin-revoker serial-revoke --config %s/admin-revoker.json %s %d" % (
        default_config_dir, serial, 1))
    # Wait for OCSP response to indicate revocation took place
    ee_ocsp_url = "http://localhost:4002"
    wait_for_ocsp_revoked(cert_file_pem, "test/test-ca2.pem", ee_ocsp_url)

def test_admin_revoker_authz():
    # Make an authz, but don't attempt its challenges.
    authz_resource = chisel.make_client().request_domain_challenges("ar-auth-test.com")
    url = authz_resource.uri
    # Revoke authorization by domain
    output = run(
            "./bin/admin-revoker auth-revoke --config %s/admin-revoker.json ar-auth-test.com" % (default_config_dir))
    if not output.rstrip().endswith("Revoked 1 pending authorizations and 0 final authorizations"):
        raise Exception("admin-revoker didn't revoke the expected number of pending and finalized authorizations")
    # Check authorization has actually been revoked
    response = urllib2.urlopen(url)
    data = json.loads(response.read())
    if data['status'] != "revoked":
        raise Exception("Authorization wasn't revoked")

def test_stats():
    def expect_stat(port, stat):
        url = "http://localhost:%d/metrics" % port
        response = requests.get(url)
        if not stat in response.content:
            print(response.content)
            raise Exception("%s not present in %s" % (stat, url))
    expect_stat(8000, "\nresponse_time_count{")
    expect_stat(8000, "\ngo_goroutines ")
    expect_stat(8000, '\ngrpc_client_handling_seconds_count{grpc_method="NewRegistration",grpc_service="ra.RegistrationAuthority",grpc_type="unary"} ')
    expect_stat(8002, '\ngrpc_server_handling_seconds_sum{grpc_method="UpdateAuthorization",grpc_service="ra.RegistrationAuthority",grpc_type="unary"} ')
    expect_stat(8002, '\ngrpc_client_handling_seconds_count{grpc_method="UpdatePendingAuthorization",grpc_service="sa.StorageAuthority",grpc_type="unary"} ')
    expect_stat(8001, "\ngo_goroutines ")

def test_sct_embedding():
    if not os.environ.get('BOULDER_CONFIG_DIR', '').startswith("test/config-next"):
        return
    certr, authzs = auth_and_issue([random_domain()])
    certBytes = urllib2.urlopen(certr.uri).read()
    cert = x509.load_der_x509_certificate(certBytes, default_backend())

    # make sure there is no poison extension
    try:
        cert.extensions.get_extension_for_oid(x509.ObjectIdentifier("1.3.6.1.4.1.11129.2.4.3"))
        raise Exception("certificate contains CT poison extension")
    except x509.ExtensionNotFound:
        # do nothing
        pass

    # make sure there is a SCT list extension
    try:
        sctList = cert.extensions.get_extension_for_oid(x509.ObjectIdentifier("1.3.6.1.4.1.11129.2.4.2"))
    except x509.ExtensionNotFound:
        raise Exception("certificate doesn't contain SCT list extension")
    if len(sctList.value) != 2:
        raise Exception("SCT list contains wrong number of SCTs")
    for sct in sctList.value:
        if sct.version != x509.certificate_transparency.Version.v1:
            raise Exception("SCT contains wrong version")
        if sct.entry_type != x509.certificate_transparency.LogEntryType.PRE_CERTIFICATE:
            raise Exception("SCT contains wrong entry type")
        delta = sct.timestamp - datetime.datetime.now()
        if abs(delta) > datetime.timedelta(hours=1):
            raise Exception("Delta between SCT timestamp and now was too great "
                "%s vs %s (%s)" % (sct.timestamp, datetime.datetime.now(), delta))

exit_status = 1
tempdir = tempfile.mkdtemp()

def main():
    parser = argparse.ArgumentParser(description='Run integration tests')
    parser.add_argument('--all', dest="run_all", action="store_true",
                        help="run all of the clients' integration tests")
    parser.add_argument('--certbot', dest='run_certbot', action='store_true',
                        help="run the certbot integration tests")
    parser.add_argument('--chisel', dest="run_chisel", action="store_true",
                        help="run integration tests using chisel")
    parser.add_argument('--load', dest="run_loadtest", action="store_true",
                        help="run load-generator")
    parser.add_argument('--filter', dest="test_case_filter", action="store",
                        help="Regex filter for test cases")
    # allow any ACME client to run custom command for integration
    # testing (without having to implement its own busy-wait loop)
    parser.add_argument('--custom', metavar="CMD", help="run custom command")
    parser.set_defaults(run_all=False, run_certbot=False, run_chisel=False,
        run_loadtest=False, test_case_filter="")
    args = parser.parse_args()

    if not (args.run_all or args.run_certbot or args.run_chisel or args.run_loadtest or args.custom is not None):
        raise Exception("must run at least one of the letsencrypt or chisel tests with --all, --certbot, --chisel, --load or --custom")

    now = datetime.datetime.utcnow()
    seventy_days_ago = now+datetime.timedelta(days=-70)
    if not startservers.start(race_detection=True, fakeclock=fakeclock(seventy_days_ago)):
        raise Exception("startservers failed (mocking seventy days ago)")
    setup_seventy_days_ago()
    startservers.stop()

    if not startservers.start(race_detection=True):
        raise Exception("startservers failed")

    setup_zero_days_ago()

    if args.run_all or args.run_chisel:
        run_chisel(args.test_case_filter)

    if args.run_all or args.run_certbot:
        run_client_tests()

    if args.run_all or args.run_loadtest:
        run_loadtest()

    if args.custom:
        run(args.custom)

    run_cert_checker()
<<<<<<< HEAD
    check_balance()
=======
    run_expired_authz_purger()
>>>>>>> 700219a4

    if not startservers.check():
        raise Exception("startservers.check failed")

    global exit_status
    exit_status = 0

def run_chisel(test_case_filter):
    for key, value in globals().items():
      if callable(value) and key.startswith('test_') and re.search(test_case_filter, key):
        value()

def run_loadtest():
    """Run the load generator for v1 and v2."""
    latency_data_file = "%s/integration-test-latency.json" % tempdir
    run("./bin/load-generator \
            -config test/load-generator/config/integration-test-config.json\
            -results %s" % latency_data_file)

    latency_data_file = "%s/v2-integration-test-latency.json" % tempdir
    run("./bin/load-generator \
            -config test/load-generator/config/v2-integration-test-config.json\
            -results %s" % latency_data_file)

def check_balance():
    """Verify that gRPC load balancing across backends is working correctly.

    Fetch metrics from each backend and ensure the grpc_server_handled_total
    metric is present, which means that backend handled at least one request.
    """
    addresses = [
        "sa1.boulder:8003",
        "sa2.boulder:8103",
        "publisher1.boulder:8009",
        "publisher2.boulder:8109",
        "va1.boulder:8004",
        "va2.boulder:8104",
        "ca1.boulder:8001",
        "ca2.boulder:8104",
        "ra1.boulder:8002",
        "ra2.boulder:8102",
    ]
    for address in addresses:
        metrics = requests.get("http://%s/metrics" % address)
        if not "grpc_server_handled_total" in metrics.text:
            raise Exception("no gRPC traffic processed by %s; load balancing problem?"
                % address)

def run_cert_checker():
    run("./bin/cert-checker -config %s/cert-checker.json" % default_config_dir)

if __name__ == "__main__":
    try:
        main()
    except subprocess.CalledProcessError as e:
        raise Exception("%s. Output:\n%s" % (e, e.output))

@atexit.register
def stop():
    import shutil
    shutil.rmtree(tempdir)
    if exit_status == 0:
        print("\n\nSUCCESS")
    else:
        print("\n\nFAILURE")<|MERGE_RESOLUTION|>--- conflicted
+++ resolved
@@ -582,11 +582,8 @@
         run(args.custom)
 
     run_cert_checker()
-<<<<<<< HEAD
     check_balance()
-=======
     run_expired_authz_purger()
->>>>>>> 700219a4
 
     if not startservers.check():
         raise Exception("startservers.check failed")
