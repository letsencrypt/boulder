#!/usr/bin/env python2.7
# -*- coding: utf-8 -*-
"""
This file contains basic infrastructure for running the integration test cases.
Most test cases are in v1_integration.py and v2_integration.py. There are a few
exceptions: Test cases that don't test either the v1 or v2 API are in this file,
and test cases that have to run at a specific point in the cycle (e.g. after all
other test cases) are also in this file.
"""
import argparse
import atexit
import datetime
import inspect
import json
import os
import random
import re
import requests
import subprocess
import signal
import time

import startservers

import chisel
from chisel import auth_and_issue
import v1_integration
import v2_integration
from helpers import *

from acme import challenges

import requests

def run_client_tests():
    root = os.environ.get("CERTBOT_PATH")
    assert root is not None, (
        "Please set CERTBOT_PATH env variable to point at "
        "initialized (virtualenv) client repo root")
    cmd = os.path.join(root, 'tests', 'boulder-integration.sh')
    run(cmd, cwd=root)

def run_expired_authz_purger():
    # Note: This test must be run after all other tests that depend on
    # authorizations added to the database during setup
    # (e.g. test_expired_authzs_404).

    def expect(target_time, num, table):
        if CONFIG_NEXT:
            tool = "expired-authz-purger2"
            out = get_future_output("./bin/expired-authz-purger2 --single-run --config cmd/expired-authz-purger2/config.json", target_time)
        else:
            tool = "expired-authz-purger"
            out = get_future_output("./bin/expired-authz-purger --config cmd/expired-authz-purger/config.json", target_time)
        if 'via FAKECLOCK' not in out:
            raise Exception("%s was not built with `integration` build tag" % (tool))
        if num is None:
            return
        if CONFIG_NEXT:
            expected_output = 'deleted %d expired authorizations' % (num)
        else:
            expected_output = 'Deleted a total of %d expired authorizations from %s' % (num, table)
        if expected_output not in out:
            raise Exception("%s did not print '%s'.  Output:\n%s" % (
                  tool, expected_output, out))

    now = datetime.datetime.utcnow()

    # Run the purger once to clear out any backlog so we have a clean slate.
    expect(now+datetime.timedelta(days=+365), None, "")

    # Make an authz, but don't attempt its challenges.
    chisel.make_client().request_domain_challenges("eap-test.com")

    # Run the authz twice: Once immediate, expecting nothing to be purged, and
    # once as if it were the future, expecting one purged authz.
    after_grace_period = now + datetime.timedelta(days=+14, minutes=+3)
    expect(now, 0, "pendingAuthorizations")
    expect(after_grace_period, 1, "pendingAuthorizations")

    auth_and_issue([random_domain()])
    after_grace_period = now + datetime.timedelta(days=+67, minutes=+3)
    expect(now, 0, "authz")
    expect(after_grace_period, 1, "authz")

def test_single_ocsp():
    """Run the single-ocsp command, which is used to generate OCSP responses for
       intermediate certificates on a manual basis. Then start up an
       ocsp-responder configured to respond using the output of single-ocsp,
       check that it successfully answers OCSP requests, and shut the responder
       back down.

       This is a non-API test.
    """
    run("./bin/single-ocsp -issuer test/test-root.pem \
            -responder test/test-root.pem \
            -target test/test-ca2.pem \
            -pkcs11 test/test-root.key-pkcs11.json \
            -thisUpdate 2016-09-02T00:00:00Z \
            -nextUpdate 2020-09-02T00:00:00Z \
            -status 0 \
            -out /tmp/issuer-ocsp-responses.txt")

    p = subprocess.Popen(
        './bin/ocsp-responder --config test/issuer-ocsp-responder.json', shell=True)
    waitport(4003, './bin/ocsp-responder --config test/issuer-ocsp-responder.json')

    # Verify that the static OCSP responder, which answers with a
    # pre-signed, long-lived response for the CA cert, works.
    verify_ocsp("test/test-ca2.pem", "test/test-root.pem", "http://localhost:4003", "good")

    p.send_signal(signal.SIGTERM)
    p.wait()

def test_stats():
    """Fetch Prometheus metrics from a sample of Boulder components to check
       they are present.

       This is a non-API test.
    """
    def expect_stat(port, stat):
        url = "http://localhost:%d/metrics" % port
        response = requests.get(url)
        if not stat in response.content:
            print(response.content)
            raise Exception("%s not present in %s" % (stat, url))
    expect_stat(8000, "\nresponse_time_count{")
    expect_stat(8000, "\ngo_goroutines ")
    expect_stat(8000, '\ngrpc_client_handling_seconds_count{grpc_method="NewRegistration",grpc_service="ra.RegistrationAuthority",grpc_type="unary"} ')

    expect_stat(8002, '\ngrpc_server_handling_seconds_sum{grpc_method="PerformValidation",grpc_service="ra.RegistrationAuthority",grpc_type="unary"} ')

    expect_stat(8001, "\ngo_goroutines ")

exit_status = 1

def main():
    parser = argparse.ArgumentParser(description='Run integration tests')
    parser.add_argument('--all', dest="run_all", action="store_true",
                        help="run all of the clients' integration tests")
    parser.add_argument('--certbot', dest='run_certbot', action='store_true',
                        help="run the certbot integration tests")
    parser.add_argument('--chisel', dest="run_chisel", action="store_true",
                        help="run integration tests using chisel")
    parser.add_argument('--load', dest="run_loadtest", action="store_true",
                        help="run load-generator")
    parser.add_argument('--filter', dest="test_case_filter", action="store",
                        help="Regex filter for test cases")
    parser.add_argument('--skip-setup', dest="skip_setup", action="store_true",
                        help="skip integration test setup")
    # allow any ACME client to run custom command for integration
    # testing (without having to implement its own busy-wait loop)
    parser.add_argument('--custom', metavar="CMD", help="run custom command")
    parser.set_defaults(run_all=False, run_certbot=False, run_chisel=False,
        run_loadtest=False, test_case_filter="", skip_setup=False)
    args = parser.parse_args()

    if not (args.run_all or args.run_certbot or args.run_chisel or args.run_loadtest or args.custom is not None):
        raise Exception("must run at least one of the letsencrypt or chisel tests with --all, --certbot, --chisel, --load or --custom")

    if not args.skip_setup:
        now = datetime.datetime.utcnow()
<<<<<<< HEAD
        seventy_days_ago = now+datetime.timedelta(days=-70)
        if not startservers.start(race_detection=True, fakeclock=fakeclock(seventy_days_ago)):
            raise Exception("startservers failed (mocking seventy days ago)")
        setup_seventy_days_ago()
        startservers.stop()

        now = datetime.datetime.utcnow()
=======
>>>>>>> 2a7437af
        twenty_days_ago = now+datetime.timedelta(days=-20)
        if not startservers.start(race_detection=True, fakeclock=fakeclock(twenty_days_ago)):
            raise Exception("startservers failed (mocking twenty days ago)")
        v1_integration.caa_client = caa_client = chisel.make_client()
        setup_twenty_days_ago()
        startservers.stop()

    if not startservers.start(race_detection=True):
        raise Exception("startservers failed")

    if args.run_all or args.run_chisel:
        run_chisel(args.test_case_filter)

    if args.run_all or args.run_certbot:
        run_client_tests()

    if args.custom:
        run(args.custom)

    run_cert_checker()
    # Skip load-balancing check when test case filter is on, since that usually
    # means there's a single issuance and we don't expect every RPC backend to get
    # traffic.
    if not args.test_case_filter:
        check_balance()
    if not CONFIG_NEXT:
        run_expired_authz_purger()

    # Run the load-generator last. run_loadtest will stop the
    # pebble-challtestsrv before running the load-generator and will not restart
    # it.
    if args.run_all or args.run_loadtest:
        run_loadtest()

    if not startservers.check():
        raise Exception("startservers.check failed")

    global exit_status
    exit_status = 0

def run_chisel(test_case_filter):
    for key, value in inspect.getmembers(v1_integration):
      if callable(value) and key.startswith('test_') and re.search(test_case_filter, key):
        value()
    for key, value in inspect.getmembers(v2_integration):
      if callable(value) and key.startswith('test_') and re.search(test_case_filter, key):
        value()
    for key, value in globals().items():
      if callable(value) and key.startswith('test_') and re.search(test_case_filter, key):
        value()

def run_loadtest():
    """Run the ACME v2 load generator."""
    latency_data_file = "%s/integration-test-latency.json" % tempdir

    # Stop the global pebble-challtestsrv - it will conflict with the
    # load-generator's internal challtestsrv. We don't restart it because
    # run_loadtest() is called last and there are no remaining tests to run that
    # might benefit from the pebble-challtestsrv being restarted.
    startservers.stopChallSrv()

    run("./bin/load-generator \
            -config test/load-generator/config/integration-test-config.json\
            -results %s" % latency_data_file)

def check_balance():
    """Verify that gRPC load balancing across backends is working correctly.

    Fetch metrics from each backend and ensure the grpc_server_handled_total
    metric is present, which means that backend handled at least one request.
    """
    addresses = [
        "sa1.boulder:8003",
        "sa2.boulder:8103",
        "publisher1.boulder:8009",
        "publisher2.boulder:8109",
        "va1.boulder:8004",
        "va2.boulder:8104",
        "ca1.boulder:8001",
        "ca2.boulder:8104",
        "ra1.boulder:8002",
        "ra2.boulder:8102",
    ]
    for address in addresses:
        metrics = requests.get("http://%s/metrics" % address)
        if not "grpc_server_handled_total" in metrics.text:
            raise Exception("no gRPC traffic processed by %s; load balancing problem?"
                % address)

def run_cert_checker():
    run("./bin/cert-checker -config %s/cert-checker.json" % default_config_dir)

if __name__ == "__main__":
    try:
        main()
    except subprocess.CalledProcessError as e:
        raise Exception("%s. Output:\n%s" % (e, e.output))

@atexit.register
def stop():
    if exit_status == 0:
        print("\n\nSUCCESS")
    else:
        print("\n\nFAILURE")<|MERGE_RESOLUTION|>--- conflicted
+++ resolved
@@ -160,16 +160,6 @@
 
     if not args.skip_setup:
         now = datetime.datetime.utcnow()
-<<<<<<< HEAD
-        seventy_days_ago = now+datetime.timedelta(days=-70)
-        if not startservers.start(race_detection=True, fakeclock=fakeclock(seventy_days_ago)):
-            raise Exception("startservers failed (mocking seventy days ago)")
-        setup_seventy_days_ago()
-        startservers.stop()
-
-        now = datetime.datetime.utcnow()
-=======
->>>>>>> 2a7437af
         twenty_days_ago = now+datetime.timedelta(days=-20)
         if not startservers.start(race_detection=True, fakeclock=fakeclock(twenty_days_ago)):
             raise Exception("startservers failed (mocking twenty days ago)")
