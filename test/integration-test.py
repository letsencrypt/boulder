#!/usr/bin/env python2.7
# -*- coding: utf-8 -*-
"""
This file contains basic infrastructure for running the integration test cases.
Most test cases are in v1_integration.py and v2_integration.py. There are a few
exceptions: Test cases that don't test either the v1 or v2 API are in this file,
and test cases that have to run at a specific point in the cycle (e.g. after all
other test cases) are also in this file.
"""
import argparse
import atexit
import datetime
import inspect
import json
import os
import random
import re
import requests
import subprocess
import signal
import time

import startservers

import chisel
from chisel import auth_and_issue
import v1_integration
import v2_integration
from helpers import *

from acme import challenges

import requests

def run_client_tests():
    root = os.environ.get("CERTBOT_PATH")
    assert root is not None, (
        "Please set CERTBOT_PATH env variable to point at "
        "initialized (virtualenv) client repo root")
    cmd = os.path.join(root, 'tests', 'boulder-integration.sh')
    run(cmd, cwd=root)

def run_expired_authz_purger():
    # Note: This test must be run after all other tests that depend on
    # authorizations added to the database during setup
    # (e.g. test_expired_authzs_404).

    def expect(target_time, num, table):
        if CONFIG_NEXT:
            tool = "expired-authz-purger2"
            out = get_future_output("./bin/expired-authz-purger2 --single-run --config cmd/expired-authz-purger2/config.json", target_time)
        else:
            tool = "expired-authz-purger"
            out = get_future_output("./bin/expired-authz-purger --config cmd/expired-authz-purger/config.json", target_time)
        if 'via FAKECLOCK' not in out:
            raise Exception("%s was not built with `integration` build tag" % (tool))
        if num is None:
            return
        if CONFIG_NEXT:
            expected_output = 'deleted %d expired authorizations' % (num)
        else:
            expected_output = 'Deleted a total of %d expired authorizations from %s' % (num, table)
        if expected_output not in out:
            raise Exception("%s did not print '%s'.  Output:\n%s" % (
                  tool, expected_output, out))

    now = datetime.datetime.utcnow()

    # Run the purger once to clear out any backlog so we have a clean slate.
    expect(now+datetime.timedelta(days=+365), None, "")

    # Make an authz, but don't attempt its challenges.
    chisel.make_client().request_domain_challenges("eap-test.com")

    # Run the authz twice: Once immediate, expecting nothing to be purged, and
    # once as if it were the future, expecting one purged authz.
    after_grace_period = now + datetime.timedelta(days=+14, minutes=+3)
    expect(now, 0, "pendingAuthorizations")
    expect(after_grace_period, 1, "pendingAuthorizations")

    auth_and_issue([random_domain()])
    after_grace_period = now + datetime.timedelta(days=+67, minutes=+3)
    expect(now, 0, "authz")
    expect(after_grace_period, 1, "authz")

def test_single_ocsp():
    """Run the single-ocsp command, which is used to generate OCSP responses for
       intermediate certificates on a manual basis. Then start up an
       ocsp-responder configured to respond using the output of single-ocsp,
       check that it successfully answers OCSP requests, and shut the responder
       back down.

       This is a non-API test.
    """
    run("./bin/single-ocsp -issuer test/test-root.pem \
            -responder test/test-root.pem \
            -target test/test-ca2.pem \
            -pkcs11 test/test-root.key-pkcs11.json \
            -thisUpdate 2016-09-02T00:00:00Z \
            -nextUpdate 2020-09-02T00:00:00Z \
            -status 0 \
            -out /tmp/issuer-ocsp-responses.txt")

    p = subprocess.Popen(
        './bin/ocsp-responder --config test/issuer-ocsp-responder.json', shell=True)
    waitport(4003, './bin/ocsp-responder --config test/issuer-ocsp-responder.json')

    # Verify that the static OCSP responder, which answers with a
    # pre-signed, long-lived response for the CA cert, works.
    verify_ocsp("test/test-ca2.pem", "test/test-root.pem", "http://localhost:4003", "good")

    p.send_signal(signal.SIGTERM)
    p.wait()

def test_stats():
    """Fetch Prometheus metrics from a sample of Boulder components to check
       they are present.

       This is a non-API test.
    """
    def expect_stat(port, stat):
        url = "http://localhost:%d/metrics" % port
        response = requests.get(url)
        if not stat in response.content:
            print(response.content)
            raise Exception("%s not present in %s" % (stat, url))
    expect_stat(8000, "\nresponse_time_count{")
    expect_stat(8000, "\ngo_goroutines ")
    expect_stat(8000, '\ngrpc_client_handling_seconds_count{grpc_method="NewRegistration",grpc_service="ra.RegistrationAuthority",grpc_type="unary"} ')

    expect_stat(8002, '\ngrpc_server_handling_seconds_sum{grpc_method="PerformValidation",grpc_service="ra.RegistrationAuthority",grpc_type="unary"} ')

    expect_stat(8001, "\ngo_goroutines ")

exit_status = 1

def main():
    parser = argparse.ArgumentParser(description='Run integration tests')
    parser.add_argument('--all', dest="run_all", action="store_true",
                        help="run all of the clients' integration tests")
    parser.add_argument('--certbot', dest='run_certbot', action='store_true',
                        help="run the certbot integration tests")
    parser.add_argument('--chisel', dest="run_chisel", action="store_true",
                        help="run integration tests using chisel")
    parser.add_argument('--load', dest="run_loadtest", action="store_true",
                        help="run load-generator")
    parser.add_argument('--filter', dest="test_case_filter", action="store",
                        help="Regex filter for test cases")
    parser.add_argument('--skip-setup', dest="skip_setup", action="store_true",
                        help="skip integration test setup")
    # allow any ACME client to run custom command for integration
    # testing (without having to implement its own busy-wait loop)
    parser.add_argument('--custom', metavar="CMD", help="run custom command")
    parser.set_defaults(run_all=False, run_certbot=False, run_chisel=False,
        run_loadtest=False, test_case_filter="", skip_setup=False)
    args = parser.parse_args()

    if not (args.run_all or args.run_certbot or args.run_chisel or args.run_loadtest or args.custom is not None):
        raise Exception("must run at least one of the letsencrypt or chisel tests with --all, --certbot, --chisel, --load or --custom")

    caa_client = None
    if not args.skip_setup:
        now = datetime.datetime.utcnow()
<<<<<<< HEAD
        seventy_days_ago = now+datetime.timedelta(days=-70)
        if not startservers.start(race_detection=True, fakeclock=fakeclock(seventy_days_ago)):
            raise Exception("startservers failed (mocking seventy days ago)")
        setup_seventy_days_ago()
        v1_integration.caa_client = caa_client = chisel.make_client()
        startservers.stop()

        # In CONFIG_NEXT mode, use the basic, non-next config for setup.
        # This lets us test the transition to authz2.
        config = default_config_dir
        if CONFIG_NEXT:
            config = "test/config"
        now = datetime.datetime.utcnow()
=======
>>>>>>> 2a7437af
        twenty_days_ago = now+datetime.timedelta(days=-20)
        if not startservers.start(race_detection=True, fakeclock=fakeclock(twenty_days_ago), config_dir=config):
            raise Exception("startservers failed (mocking twenty days ago)")
        v1_integration.caa_client = caa_client = chisel.make_client()
        setup_twenty_days_ago()
        startservers.stop()

    if not startservers.start(race_detection=True):
        raise Exception("startservers failed")

    if args.run_all or args.run_chisel:
        run_chisel(args.test_case_filter)

    if args.run_all or args.run_certbot:
        run_client_tests()

    if args.custom:
        run(args.custom)

    run_cert_checker()
    # Skip load-balancing check when test case filter is on, since that usually
    # means there's a single issuance and we don't expect every RPC backend to get
    # traffic.
    if not args.test_case_filter:
        check_balance()
    if not CONFIG_NEXT:
        run_expired_authz_purger()

    # Run the load-generator last. run_loadtest will stop the
    # pebble-challtestsrv before running the load-generator and will not restart
    # it.
    if args.run_all or args.run_loadtest:
        run_loadtest()

    if not startservers.check():
        raise Exception("startservers.check failed")

    global exit_status
    exit_status = 0

def run_chisel(test_case_filter):
    for key, value in inspect.getmembers(v1_integration):
      if callable(value) and key.startswith('test_') and re.search(test_case_filter, key):
        value()
    for key, value in inspect.getmembers(v2_integration):
      if callable(value) and key.startswith('test_') and re.search(test_case_filter, key):
        value()
    for key, value in globals().items():
      if callable(value) and key.startswith('test_') and re.search(test_case_filter, key):
        value()

def run_loadtest():
    """Run the ACME v2 load generator."""
    latency_data_file = "%s/integration-test-latency.json" % tempdir

    # Stop the global pebble-challtestsrv - it will conflict with the
    # load-generator's internal challtestsrv. We don't restart it because
    # run_loadtest() is called last and there are no remaining tests to run that
    # might benefit from the pebble-challtestsrv being restarted.
    startservers.stopChallSrv()

    run("./bin/load-generator \
            -config test/load-generator/config/integration-test-config.json\
            -results %s" % latency_data_file)

def check_balance():
    """Verify that gRPC load balancing across backends is working correctly.

    Fetch metrics from each backend and ensure the grpc_server_handled_total
    metric is present, which means that backend handled at least one request.
    """
    addresses = [
        "sa1.boulder:8003",
        "sa2.boulder:8103",
        "publisher1.boulder:8009",
        "publisher2.boulder:8109",
        "va1.boulder:8004",
        "va2.boulder:8104",
        "ca1.boulder:8001",
        "ca2.boulder:8104",
        "ra1.boulder:8002",
        "ra2.boulder:8102",
    ]
    for address in addresses:
        metrics = requests.get("http://%s/metrics" % address)
        if not "grpc_server_handled_total" in metrics.text:
            raise Exception("no gRPC traffic processed by %s; load balancing problem?"
                % address)

def run_cert_checker():
    run("./bin/cert-checker -config %s/cert-checker.json" % default_config_dir)

if __name__ == "__main__":
    try:
        main()
    except subprocess.CalledProcessError as e:
        raise Exception("%s. Output:\n%s" % (e, e.output))

@atexit.register
def stop():
    if exit_status == 0:
        print("\n\nSUCCESS")
    else:
        print("\n\nFAILURE")<|MERGE_RESOLUTION|>--- conflicted
+++ resolved
@@ -161,13 +161,6 @@
     caa_client = None
     if not args.skip_setup:
         now = datetime.datetime.utcnow()
-<<<<<<< HEAD
-        seventy_days_ago = now+datetime.timedelta(days=-70)
-        if not startservers.start(race_detection=True, fakeclock=fakeclock(seventy_days_ago)):
-            raise Exception("startservers failed (mocking seventy days ago)")
-        setup_seventy_days_ago()
-        v1_integration.caa_client = caa_client = chisel.make_client()
-        startservers.stop()
 
         # In CONFIG_NEXT mode, use the basic, non-next config for setup.
         # This lets us test the transition to authz2.
@@ -175,8 +168,6 @@
         if CONFIG_NEXT:
             config = "test/config"
         now = datetime.datetime.utcnow()
-=======
->>>>>>> 2a7437af
         twenty_days_ago = now+datetime.timedelta(days=-20)
         if not startservers.start(race_detection=True, fakeclock=fakeclock(twenty_days_ago), config_dir=config):
             raise Exception("startservers failed (mocking twenty days ago)")
