package test

import (
	"context"
	"database/sql"
	"fmt"
	"io"
	"os"
	"testing"

	"github.com/letsencrypt/boulder/test/vars"
)

var _ CleanUpDB = &sql.DB{}

// CleanUpDB is an interface with only what is needed to delete all
// rows in all tables in a database plus close the database
// connection. It is satisfied by *sql.DB.
type CleanUpDB interface {
	BeginTx(context.Context, *sql.TxOptions) (*sql.Tx, error)
	ExecContext(context.Context, string, ...any) (sql.Result, error)
	QueryContext(context.Context, string, ...any) (*sql.Rows, error)
	io.Closer
}

// ResetBoulderTestDatabase returns a cleanup function which deletes all rows in
// all tables of the 'boulder_sa_test' database. Omits the 'gorp_migrations'
// table as this is used by sql-migrate (https://github.com/rubenv/sql-migrate)
// to track migrations. If it encounters an error it fails the tests.
func ResetBoulderTestDatabase(t testing.TB) func() {
	return resetTestDatabase(t, context.Background(), vars.DBConnSAFullPerms)
}

// ResetIncidentsTestDatabase returns a cleanup function which deletes all rows
// in all tables of the 'incidents_sa_test' database. Omits the
// 'gorp_migrations' table as this is used by sql-migrate
// (https://github.com/rubenv/sql-migrate) to track migrations. If it encounters
// an error it fails the tests.
func ResetIncidentsTestDatabase(t testing.TB) func() {
	return resetTestDatabase(t, context.Background(), vars.DBConnIncidentsFullPerms)
}

<<<<<<< HEAD
func resetTestDatabase(t testing.TB, ctx context.Context, dbPrefix string) func() {
	db, err := sql.Open("mysql", fmt.Sprintf("test_setup@tcp(%s)/%s_sa_test", os.Getenv("MYSQL_ADDR"), dbPrefix))
=======
func resetTestDatabase(t testing.TB, ctx context.Context, dsn string) func() {
	db, err := sql.Open("mysql", dsn)
>>>>>>> 95646848
	if err != nil {
		t.Fatalf("Couldn't create db: %s", err)
	}
	err = deleteEverythingInAllTables(ctx, db)
	if err != nil {
		t.Fatalf("Failed to delete everything: %s", err)
	}
	return func() {
		err := deleteEverythingInAllTables(ctx, db)
		if err != nil {
			t.Fatalf("Failed to truncate tables after the test: %s", err)
		}
		_ = db.Close()
	}
}

// clearEverythingInAllTables deletes all rows in the tables available to the
// CleanUpDB passed. See allTableNamesInDB for what is meant by "all tables
// available". To be used only in test code.
func deleteEverythingInAllTables(ctx context.Context, db CleanUpDB) error {
	ts, err := allTableNamesInDB(ctx, db)
	if err != nil {
		return err
	}

	// We do this in a transaction to make sure that the foreign
	// key checks remain disabled even if the db object chooses
	// another connection to make the deletion on. Note that
	// `alter table` statements will silently cause transactions
	// to commit, so we do them outside of the transaction.
	tx, err := db.BeginTx(ctx, nil)
	if err != nil {
		return fmt.Errorf("unable to start transaction to delete all rows: %s", err)
	}

	_, err = tx.ExecContext(ctx, "SET FOREIGN_KEY_CHECKS = 0")
	if err != nil {
		_ = tx.Rollback()
		return fmt.Errorf("unable to disable FOREIGN_KEY_CHECKS: %s", err)
	}

	for _, tn := range ts {
		// 1 = 1 here prevents the i_am_a_dummy setting from rejecting the
		// DELETE for not having a WHERE clause.
		_, err = tx.ExecContext(ctx, "DELETE FROM `"+tn+"` WHERE 1 = 1")
		if err != nil {
			_, _ = tx.ExecContext(ctx, "SET FOREIGN_KEY_CHECKS = 1")
			_ = tx.Rollback()
			return fmt.Errorf("unable to delete all rows from table %#v: %s", tn, err)
		}
	}
	_, err = tx.ExecContext(ctx, "SET FOREIGN_KEY_CHECKS = 1")
	if err != nil {
		_ = tx.Rollback()
		return fmt.Errorf("unable to re-enable FOREIGN_KEY_CHECKS: %s", err)
	}

	err = tx.Commit()
	if err != nil {
		return fmt.Errorf("unable to commit transaction to delete all rows: %s", err)
	}
	return nil
}

// allTableNamesInDB returns the names of the tables available to the passed
// CleanUpDB. Omits the 'gorp_migrations' table as this is used by sql-migrate
// (https://github.com/rubenv/sql-migrate) to track migrations.
func allTableNamesInDB(ctx context.Context, db CleanUpDB) ([]string, error) {
	r, err := db.QueryContext(ctx, "select table_name from information_schema.tables t where t.table_schema = DATABASE() and t.table_name != 'gorp_migrations';")
	if err != nil {
		return nil, err
	}
	defer r.Close()
	var ts []string
	for r.Next() {
		tableName := ""
		err = r.Scan(&tableName)
		if err != nil {
			return nil, err
		}
		ts = append(ts, tableName)
	}
	return ts, r.Err()
}<|MERGE_RESOLUTION|>--- conflicted
+++ resolved
@@ -5,7 +5,6 @@
 	"database/sql"
 	"fmt"
 	"io"
-	"os"
 	"testing"
 
 	"github.com/letsencrypt/boulder/test/vars"
@@ -40,13 +39,8 @@
 	return resetTestDatabase(t, context.Background(), vars.DBConnIncidentsFullPerms)
 }
 
-<<<<<<< HEAD
-func resetTestDatabase(t testing.TB, ctx context.Context, dbPrefix string) func() {
-	db, err := sql.Open("mysql", fmt.Sprintf("test_setup@tcp(%s)/%s_sa_test", os.Getenv("MYSQL_ADDR"), dbPrefix))
-=======
 func resetTestDatabase(t testing.TB, ctx context.Context, dsn string) func() {
 	db, err := sql.Open("mysql", dsn)
->>>>>>> 95646848
 	if err != nil {
 		t.Fatalf("Couldn't create db: %s", err)
 	}
