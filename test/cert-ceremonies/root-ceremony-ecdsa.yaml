ceremony-type: root
pkcs11:
    module: /usr/lib/softhsm/libsofthsm2.so
    pin: 1234
    store-key-in-slot: {{ .SlotID }}
    store-key-with-label: root signing key (ecdsa)
key:
    type: ecdsa
    ecdsa-curve: P-384
outputs:
    public-key-path: /hierarchy/root-signing-pub-ecdsa.pem
    certificate-path: /hierarchy/root-cert-ecdsa.pem
certificate-profile:
    signature-algorithm: ECDSAWithSHA384
    common-name: CA root (ECDSA)
    organization: good guys
    country: US
    not-before: 2020-01-01 12:00:00
    not-after: 2040-01-01 12:00:00
    key-usages:
        - Cert Sign
        - CRL Sign
skip-lints:
<<<<<<< HEAD
   # These lints only apply to Sub-CA certs. But our linting certs are signed
   # with a dummy key, so they don't appear self-signed, so zlint thinks these
   # lints should apply to our root certs too.
   - e_ext_authority_key_identifier_missing
   - e_ext_authority_key_identifier_no_key_identifier
   - e_sub_ca_aia_missing
   - e_sub_ca_crl_distribution_points_missing
   - n_ca_digital_signature_not_set
   - n_mp_allowed_eku
   - n_sub_ca_eku_missing
   - w_sub_ca_aia_does_not_contain_issuing_ca_url
=======
   # Our roots don't sign OCSP, so they don't need the Digital Signature KU.
   - n_ca_digital_signature_not_set
>>>>>>> f7b79d07
<|MERGE_RESOLUTION|>--- conflicted
+++ resolved
@@ -21,19 +21,5 @@
         - Cert Sign
         - CRL Sign
 skip-lints:
-<<<<<<< HEAD
-   # These lints only apply to Sub-CA certs. But our linting certs are signed
-   # with a dummy key, so they don't appear self-signed, so zlint thinks these
-   # lints should apply to our root certs too.
-   - e_ext_authority_key_identifier_missing
-   - e_ext_authority_key_identifier_no_key_identifier
-   - e_sub_ca_aia_missing
-   - e_sub_ca_crl_distribution_points_missing
-   - n_ca_digital_signature_not_set
-   - n_mp_allowed_eku
-   - n_sub_ca_eku_missing
-   - w_sub_ca_aia_does_not_contain_issuing_ca_url
-=======
    # Our roots don't sign OCSP, so they don't need the Digital Signature KU.
-   - n_ca_digital_signature_not_set
->>>>>>> f7b79d07
+   - n_ca_digital_signature_not_set