package core

import (
	"crypto"
	"crypto/ecdsa"
	"crypto/rand"
	"crypto/rsa"
	"crypto/sha256"
	"crypto/x509"
	"encoding/base64"
	"encoding/hex"
	"encoding/pem"
	"errors"
	"expvar"
	"fmt"
	"io"
	"math/big"
	mrand "math/rand"
	"os"
	"path"
	"reflect"
	"regexp"
	"sort"
	"strings"
	"time"
	"unicode"

	"google.golang.org/protobuf/types/known/durationpb"
	"gopkg.in/go-jose/go-jose.v2"
)

const Unspecified = "Unspecified"

// Package Variables Variables

// BuildID is set by the compiler (using -ldflags "-X core.BuildID $(git rev-parse --short HEAD)")
// and is used by GetBuildID
var BuildID string

// BuildHost is set by the compiler and is used by GetBuildHost
var BuildHost string

// BuildTime is set by the compiler and is used by GetBuildTime
var BuildTime string

func init() {
	expvar.NewString("BuildID").Set(BuildID)
	expvar.NewString("BuildTime").Set(BuildTime)
}

// Random stuff

type randSource interface {
	Read(p []byte) (n int, err error)
}

// RandReader is used so that it can be replaced in tests that require
// deterministic output
var RandReader randSource = rand.Reader

// RandomString returns a randomly generated string of the requested length.
func RandomString(byteLength int) string {
	b := make([]byte, byteLength)
	_, err := io.ReadFull(RandReader, b)
	if err != nil {
		panic(fmt.Sprintf("Error reading random bytes: %s", err))
	}
	return base64.RawURLEncoding.EncodeToString(b)
}

// NewToken produces a random string for Challenges, etc.
func NewToken() string {
	return RandomString(32)
}

var tokenFormat = regexp.MustCompile(`^[\w-]{43}$`)

// LooksLikeAToken checks whether a string represents a 32-octet value in
// the URL-safe base64 alphabet.
func LooksLikeAToken(token string) bool {
	return tokenFormat.MatchString(token)
}

// Fingerprints

// Fingerprint256 produces an unpadded, URL-safe Base64-encoded SHA256 digest
// of the data.
func Fingerprint256(data []byte) string {
	d := sha256.New()
	_, _ = d.Write(data) // Never returns an error
	return base64.RawURLEncoding.EncodeToString(d.Sum(nil))
}

type Sha256Digest [sha256.Size]byte

// KeyDigest produces a Base64-encoded SHA256 digest of a
// provided public key.
func KeyDigest(key crypto.PublicKey) (Sha256Digest, error) {
	switch t := key.(type) {
	case *jose.JSONWebKey:
		if t == nil {
			return Sha256Digest{}, errors.New("cannot compute digest of nil key")
		}
		return KeyDigest(t.Key)
	case jose.JSONWebKey:
		return KeyDigest(t.Key)
	default:
		keyDER, err := x509.MarshalPKIXPublicKey(key)
		if err != nil {
			return Sha256Digest{}, err
		}
		return sha256.Sum256(keyDER), nil
	}
}

// KeyDigestB64 produces a padded, standard Base64-encoded SHA256 digest of a
// provided public key.
func KeyDigestB64(key crypto.PublicKey) (string, error) {
	digest, err := KeyDigest(key)
	if err != nil {
		return "", err
	}
	return base64.StdEncoding.EncodeToString(digest[:]), nil
}

// KeyDigestEquals determines whether two public keys have the same digest.
func KeyDigestEquals(j, k crypto.PublicKey) bool {
	digestJ, errJ := KeyDigestB64(j)
	digestK, errK := KeyDigestB64(k)
	// Keys that don't have a valid digest (due to marshalling problems)
	// are never equal. So, e.g. nil keys are not equal.
	if errJ != nil || errK != nil {
		return false
	}
	return digestJ == digestK
}

// PublicKeysEqual determines whether two public keys are identical.
func PublicKeysEqual(a, b crypto.PublicKey) (bool, error) {
	switch ak := a.(type) {
	case *rsa.PublicKey:
		return ak.Equal(b), nil
	case *ecdsa.PublicKey:
		return ak.Equal(b), nil
	default:
		return false, fmt.Errorf("unsupported public key type %T", ak)
	}
}

// SerialToString converts a certificate serial number (big.Int) to a String
// consistently.
func SerialToString(serial *big.Int) string {
	return fmt.Sprintf("%036x", serial)
}

// StringToSerial converts a string into a certificate serial number (big.Int)
// consistently.
func StringToSerial(serial string) (*big.Int, error) {
	var serialNum big.Int
	if !ValidSerial(serial) {
		return &serialNum, fmt.Errorf("invalid serial number %q", serial)
	}
	_, err := fmt.Sscanf(serial, "%036x", &serialNum)
	return &serialNum, err
}

// ValidSerial tests whether the input string represents a syntactically
// valid serial number, i.e., that it is a valid hex string between 32
// and 36 characters long.
func ValidSerial(serial string) bool {
	// Originally, serial numbers were 32 hex characters long. We later increased
	// them to 36, but we allow the shorter ones because they exist in some
	// production databases.
	if len(serial) != 32 && len(serial) != 36 {
		return false
	}
	_, err := hex.DecodeString(serial)
	return err == nil
}

// GetBuildID identifies what build is running.
func GetBuildID() (retID string) {
	retID = BuildID
	if retID == "" {
		retID = Unspecified
	}
	return
}

// GetBuildTime identifies when this build was made
func GetBuildTime() (retID string) {
	retID = BuildTime
	if retID == "" {
		retID = Unspecified
	}
	return
}

// GetBuildHost identifies the building host
func GetBuildHost() (retID string) {
	retID = BuildHost
	if retID == "" {
		retID = Unspecified
	}
	return
}

// IsAnyNilOrZero returns whether any of the supplied values are nil, or (if not)
// if any of them is its type's zero-value. This is useful for validating that
// all required fields on a proto message are present.
func IsAnyNilOrZero(vals ...interface{}) bool {
	for _, val := range vals {
		switch v := val.(type) {
		case nil:
			return true
		case string:
			if v == "" {
				return true
			}
		case []string:
			if len(v) == 0 {
				return true
			}
		case byte:
			// Byte is an alias for uint8 and will cover that case.
			if v == 0 {
				return true
			}
		case []byte:
			if len(v) == 0 {
				return true
			}
<<<<<<< HEAD
=======
		case int:
			if v == 0 {
				return true
			}
		case int8:
			if v == 0 {
				return true
			}
		case int16:
			if v == 0 {
				return true
			}
		case int32:
			if v == 0 {
				return true
			}
		case int64:
			if v == 0 {
				return true
			}
		case uint:
			if v == 0 {
				return true
			}
		case uint16:
			if v == 0 {
				return true
			}
		case uint32:
			if v == 0 {
				return true
			}
		case uint64:
			if v == 0 {
				return true
			}
		case float32:
			if v == 0 {
				return true
			}
		case float64:
			if v == 0 {
				return true
			}
		case time.Time:
			if v.IsZero() {
				return true
			}
>>>>>>> e1a8a2eb
		case *durationpb.Duration:
			if v == nil || v.AsDuration() == time.Duration(0) {
				return true
			}
		default:
			if reflect.ValueOf(v).IsZero() {
				return true
			}
		}
	}
	return false
}

// UniqueLowerNames returns the set of all unique names in the input after all
// of them are lowercased. The returned names will be in their lowercased form
// and sorted alphabetically.
func UniqueLowerNames(names []string) (unique []string) {
	nameMap := make(map[string]int, len(names))
	for _, name := range names {
		nameMap[strings.ToLower(name)] = 1
	}

	unique = make([]string, 0, len(nameMap))
	for name := range nameMap {
		unique = append(unique, name)
	}
	sort.Strings(unique)
	return
}

// HashNames returns a hash of the names requested. This is intended for use
// when interacting with the orderFqdnSets table and rate limiting.
func HashNames(names []string) []byte {
	names = UniqueLowerNames(names)
	hash := sha256.Sum256([]byte(strings.Join(names, ",")))
	return hash[:]
}

// LoadCert loads a PEM certificate specified by filename or returns an error
func LoadCert(filename string) (*x509.Certificate, error) {
	certPEM, err := os.ReadFile(filename)
	if err != nil {
		return nil, err
	}
	block, _ := pem.Decode(certPEM)
	if block == nil {
		return nil, fmt.Errorf("no data in cert PEM file %q", filename)
	}
	cert, err := x509.ParseCertificate(block.Bytes)
	if err != nil {
		return nil, err
	}
	return cert, nil
}

// retryJitter is used to prevent bunched retried queries from falling into lockstep
const retryJitter = 0.2

// RetryBackoff calculates a backoff time based on number of retries, will always
// add jitter so requests that start in unison won't fall into lockstep. Because of
// this the returned duration can always be larger than the maximum by a factor of
// retryJitter. Adapted from
// https://github.com/grpc/grpc-go/blob/v1.11.3/backoff.go#L77-L96
func RetryBackoff(retries int, base, max time.Duration, factor float64) time.Duration {
	if retries == 0 {
		return 0
	}
	backoff, fMax := float64(base), float64(max)
	for backoff < fMax && retries > 1 {
		backoff *= factor
		retries--
	}
	if backoff > fMax {
		backoff = fMax
	}
	// Randomize backoff delays so that if a cluster of requests start at
	// the same time, they won't operate in lockstep.
	backoff *= (1 - retryJitter) + 2*retryJitter*mrand.Float64()
	return time.Duration(backoff)
}

// IsASCII determines if every character in a string is encoded in
// the ASCII character set.
func IsASCII(str string) bool {
	for _, r := range str {
		if r > unicode.MaxASCII {
			return false
		}
	}
	return true
}

func Command() string {
	return path.Base(os.Args[0])
}<|MERGE_RESOLUTION|>--- conflicted
+++ resolved
@@ -230,8 +230,6 @@
 			if len(v) == 0 {
 				return true
 			}
-<<<<<<< HEAD
-=======
 		case int:
 			if v == 0 {
 				return true
@@ -280,7 +278,6 @@
 			if v.IsZero() {
 				return true
 			}
->>>>>>> e1a8a2eb
 		case *durationpb.Duration:
 			if v == nil || v.AsDuration() == time.Duration(0) {
 				return true
