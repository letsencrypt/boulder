package core

import (
	"crypto"
	"crypto/ecdsa"
	"crypto/rand"
	"crypto/rsa"
	"crypto/sha256"
	"crypto/x509"
	"encoding/base64"
	"encoding/hex"
	"encoding/pem"
	"errors"
	"expvar"
	"fmt"
	"io"
	"math/big"
	mrand "math/rand"
	"os"
	"path"
	"reflect"
	"regexp"
	"sort"
	"strings"
	"time"
	"unicode"

<<<<<<< HEAD
	"google.golang.org/protobuf/types/known/timestamppb"
=======
	"google.golang.org/protobuf/types/known/durationpb"
>>>>>>> 279a4d53
	"gopkg.in/go-jose/go-jose.v2"
)

const Unspecified = "Unspecified"

// Package Variables Variables

// BuildID is set by the compiler (using -ldflags "-X core.BuildID $(git rev-parse --short HEAD)")
// and is used by GetBuildID
var BuildID string

// BuildHost is set by the compiler and is used by GetBuildHost
var BuildHost string

// BuildTime is set by the compiler and is used by GetBuildTime
var BuildTime string

func init() {
	expvar.NewString("BuildID").Set(BuildID)
	expvar.NewString("BuildTime").Set(BuildTime)
}

// Random stuff

type randSource interface {
	Read(p []byte) (n int, err error)
}

// RandReader is used so that it can be replaced in tests that require
// deterministic output
var RandReader randSource = rand.Reader

// RandomString returns a randomly generated string of the requested length.
func RandomString(byteLength int) string {
	b := make([]byte, byteLength)
	_, err := io.ReadFull(RandReader, b)
	if err != nil {
		panic(fmt.Sprintf("Error reading random bytes: %s", err))
	}
	return base64.RawURLEncoding.EncodeToString(b)
}

// NewToken produces a random string for Challenges, etc.
func NewToken() string {
	return RandomString(32)
}

var tokenFormat = regexp.MustCompile(`^[\w-]{43}$`)

// LooksLikeAToken checks whether a string represents a 32-octet value in
// the URL-safe base64 alphabet.
func LooksLikeAToken(token string) bool {
	return tokenFormat.MatchString(token)
}

// Fingerprints

// Fingerprint256 produces an unpadded, URL-safe Base64-encoded SHA256 digest
// of the data.
func Fingerprint256(data []byte) string {
	d := sha256.New()
	_, _ = d.Write(data) // Never returns an error
	return base64.RawURLEncoding.EncodeToString(d.Sum(nil))
}

type Sha256Digest [sha256.Size]byte

// KeyDigest produces a Base64-encoded SHA256 digest of a
// provided public key.
func KeyDigest(key crypto.PublicKey) (Sha256Digest, error) {
	switch t := key.(type) {
	case *jose.JSONWebKey:
		if t == nil {
			return Sha256Digest{}, errors.New("cannot compute digest of nil key")
		}
		return KeyDigest(t.Key)
	case jose.JSONWebKey:
		return KeyDigest(t.Key)
	default:
		keyDER, err := x509.MarshalPKIXPublicKey(key)
		if err != nil {
			return Sha256Digest{}, err
		}
		return sha256.Sum256(keyDER), nil
	}
}

// KeyDigestB64 produces a padded, standard Base64-encoded SHA256 digest of a
// provided public key.
func KeyDigestB64(key crypto.PublicKey) (string, error) {
	digest, err := KeyDigest(key)
	if err != nil {
		return "", err
	}
	return base64.StdEncoding.EncodeToString(digest[:]), nil
}

// KeyDigestEquals determines whether two public keys have the same digest.
func KeyDigestEquals(j, k crypto.PublicKey) bool {
	digestJ, errJ := KeyDigestB64(j)
	digestK, errK := KeyDigestB64(k)
	// Keys that don't have a valid digest (due to marshalling problems)
	// are never equal. So, e.g. nil keys are not equal.
	if errJ != nil || errK != nil {
		return false
	}
	return digestJ == digestK
}

// PublicKeysEqual determines whether two public keys are identical.
func PublicKeysEqual(a, b crypto.PublicKey) (bool, error) {
	switch ak := a.(type) {
	case *rsa.PublicKey:
		return ak.Equal(b), nil
	case *ecdsa.PublicKey:
		return ak.Equal(b), nil
	default:
		return false, fmt.Errorf("unsupported public key type %T", ak)
	}
}

// SerialToString converts a certificate serial number (big.Int) to a String
// consistently.
func SerialToString(serial *big.Int) string {
	return fmt.Sprintf("%036x", serial)
}

// StringToSerial converts a string into a certificate serial number (big.Int)
// consistently.
func StringToSerial(serial string) (*big.Int, error) {
	var serialNum big.Int
	if !ValidSerial(serial) {
		return &serialNum, fmt.Errorf("invalid serial number %q", serial)
	}
	_, err := fmt.Sscanf(serial, "%036x", &serialNum)
	return &serialNum, err
}

// ValidSerial tests whether the input string represents a syntactically
// valid serial number, i.e., that it is a valid hex string between 32
// and 36 characters long.
func ValidSerial(serial string) bool {
	// Originally, serial numbers were 32 hex characters long. We later increased
	// them to 36, but we allow the shorter ones because they exist in some
	// production databases.
	if len(serial) != 32 && len(serial) != 36 {
		return false
	}
	_, err := hex.DecodeString(serial)
	return err == nil
}

// GetBuildID identifies what build is running.
func GetBuildID() (retID string) {
	retID = BuildID
	if retID == "" {
		retID = Unspecified
	}
	return
}

// GetBuildTime identifies when this build was made
func GetBuildTime() (retID string) {
	retID = BuildTime
	if retID == "" {
		retID = Unspecified
	}
	return
}

// GetBuildHost identifies the building host
func GetBuildHost() (retID string) {
	retID = BuildHost
	if retID == "" {
		retID = Unspecified
	}
	return
}

// IsAnyNilOrZero returns whether any of the supplied values are nil, or (if not)
// if any of them is its type's zero-value. This is useful for validating that
// all required fields on a proto message are present.
func IsAnyNilOrZero(vals ...interface{}) bool {
	for _, val := range vals {
		switch v := val.(type) {
		case nil:
			return true
		case []byte:
			if len(v) == 0 {
				return true
			}
<<<<<<< HEAD
		case *timestamppb.Timestamp:
			if v == nil || v.AsTime().IsZero() {
=======
		case *durationpb.Duration:
			if v == nil || v.AsDuration() == time.Duration(0) {
>>>>>>> 279a4d53
				return true
			}
		default:
			if reflect.ValueOf(v).IsZero() {
				return true
			}
		}
	}
	return false
}

// UniqueLowerNames returns the set of all unique names in the input after all
// of them are lowercased. The returned names will be in their lowercased form
// and sorted alphabetically.
func UniqueLowerNames(names []string) (unique []string) {
	nameMap := make(map[string]int, len(names))
	for _, name := range names {
		nameMap[strings.ToLower(name)] = 1
	}

	unique = make([]string, 0, len(nameMap))
	for name := range nameMap {
		unique = append(unique, name)
	}
	sort.Strings(unique)
	return
}

// HashNames returns a hash of the names requested. This is intended for use
// when interacting with the orderFqdnSets table and rate limiting.
func HashNames(names []string) []byte {
	names = UniqueLowerNames(names)
	hash := sha256.Sum256([]byte(strings.Join(names, ",")))
	return hash[:]
}

// LoadCert loads a PEM certificate specified by filename or returns an error
func LoadCert(filename string) (*x509.Certificate, error) {
	certPEM, err := os.ReadFile(filename)
	if err != nil {
		return nil, err
	}
	block, _ := pem.Decode(certPEM)
	if block == nil {
		return nil, fmt.Errorf("no data in cert PEM file %q", filename)
	}
	cert, err := x509.ParseCertificate(block.Bytes)
	if err != nil {
		return nil, err
	}
	return cert, nil
}

// retryJitter is used to prevent bunched retried queries from falling into lockstep
const retryJitter = 0.2

// RetryBackoff calculates a backoff time based on number of retries, will always
// add jitter so requests that start in unison won't fall into lockstep. Because of
// this the returned duration can always be larger than the maximum by a factor of
// retryJitter. Adapted from
// https://github.com/grpc/grpc-go/blob/v1.11.3/backoff.go#L77-L96
func RetryBackoff(retries int, base, max time.Duration, factor float64) time.Duration {
	if retries == 0 {
		return 0
	}
	backoff, fMax := float64(base), float64(max)
	for backoff < fMax && retries > 1 {
		backoff *= factor
		retries--
	}
	if backoff > fMax {
		backoff = fMax
	}
	// Randomize backoff delays so that if a cluster of requests start at
	// the same time, they won't operate in lockstep.
	backoff *= (1 - retryJitter) + 2*retryJitter*mrand.Float64()
	return time.Duration(backoff)
}

// IsASCII determines if every character in a string is encoded in
// the ASCII character set.
func IsASCII(str string) bool {
	for _, r := range str {
		if r > unicode.MaxASCII {
			return false
		}
	}
	return true
}

func Command() string {
	return path.Base(os.Args[0])
}<|MERGE_RESOLUTION|>--- conflicted
+++ resolved
@@ -25,11 +25,8 @@
 	"time"
 	"unicode"
 
-<<<<<<< HEAD
+	"google.golang.org/protobuf/types/known/durationpb"
 	"google.golang.org/protobuf/types/known/timestamppb"
-=======
-	"google.golang.org/protobuf/types/known/durationpb"
->>>>>>> 279a4d53
 	"gopkg.in/go-jose/go-jose.v2"
 )
 
@@ -221,13 +218,12 @@
 			if len(v) == 0 {
 				return true
 			}
-<<<<<<< HEAD
 		case *timestamppb.Timestamp:
 			if v == nil || v.AsTime().IsZero() {
-=======
+				return true
+			}
 		case *durationpb.Duration:
 			if v == nil || v.AsDuration() == time.Duration(0) {
->>>>>>> 279a4d53
 				return true
 			}
 		default:
