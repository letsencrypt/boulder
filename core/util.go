--- conflicted
+++ resolved
@@ -229,7 +229,6 @@
 			if len(v) == 0 {
 				return true
 			}
-<<<<<<< HEAD
 		case int, int8, int16, int32, int64, uint, uint16, uint32, uint64:
 			if v == 0 {
 				return true
@@ -240,10 +239,10 @@
 			}
 		case time.Time:
 			if v.IsZero() {
-=======
+				return true
+			}
 		case *durationpb.Duration:
 			if v == nil || v.AsDuration() == time.Duration(0) {
->>>>>>> 104c3933
 				return true
 			}
 		default:
