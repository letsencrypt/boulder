syntax = "proto3";

package core;
option go_package = "github.com/letsencrypt/boulder/core/proto";

import "google/protobuf/timestamp.proto";

message Identifier {
  string type = 1;
  string value = 2;
}

message Challenge {
  // Next unused field number: 13
  reserved 4, 5, 8, 11;
  int64 id = 1;
  // Fields specified by RFC 8555, Section 8.
  string type = 2;
  string url = 9;
  string status = 6;
  google.protobuf.Timestamp validated = 12;
  ProblemDetails error = 7;
  // Fields specified by individual validation methods.
  string token = 3;
  // Additional fields for our own record keeping.
  repeated ValidationRecord validationrecords = 10;
}

message ValidationRecord {
  // Next unused field number: 9
  string hostname = 1;
  string port = 2;
  repeated bytes addressesResolved = 3; // net.IP.MarshalText()
  bytes addressUsed = 4; // net.IP.MarshalText()

  repeated string authorities = 5;
  string url = 6;
  // A list of addresses tried before the address used (see
  // core/objects.go and the comment on the ValidationRecord structure
  // definition for more information.
  repeated bytes addressesTried = 7; // net.IP.MarshalText()
  repeated string resolverAddrs = 8;
}

message ProblemDetails {
  string problemType = 1;
  string detail = 2;
  int32 httpStatus = 3;
}

message Certificate {
  // Next unused field number: 9
  int64 registrationID = 1;
  string serial = 2;
  string digest = 3;
  bytes der = 4;
  reserved 5;  // Previously issuedNS
  google.protobuf.Timestamp issued = 7;
  reserved 6; // Previously expiresNS
  google.protobuf.Timestamp expires = 8;
}

message CertificateStatus {
  // Next unused field number: 16
  string serial = 1;
  reserved 2; // previously subscriberApproved
  string status = 3;
  reserved 4; // Previously ocspLastUpdatedNS
  google.protobuf.Timestamp ocspLastUpdated = 15;
  reserved 5; // Previously revokedDateNS
  google.protobuf.Timestamp revokedDate = 12;
  int64 revokedReason = 6;
  reserved 7; // Previously lastExpirationNagSentNS
  reserved 8; // previously ocspResponse
  google.protobuf.Timestamp lastExpirationNagSent = 13;
  reserved 9; // Previously notAfterNS
  google.protobuf.Timestamp notAfter = 14;
  bool isExpired = 10;
  int64 issuerID = 11;
}

message Registration {
  // Next unused field number: 10
  int64 id = 1;
  bytes key = 2;
  repeated string contact = 3;
  reserved 4; // Previously contactsPresent
  string agreement = 5;
  reserved 6; // Previously initialIP
  reserved 7; // Previously createdAtNS
  google.protobuf.Timestamp createdAt = 9;
  string status = 8;
}

message Authorization {
  // Next unused field number: 11
  reserved 5, 7, 8;
  string id = 1;
  int64 registrationID = 3;
  // Fields specified by RFC 8555, Section 7.1.4
  // TODO(#7311): dnsNames are being deprecated in favour of identifiers.
  string dnsName = 2;
  string status = 4;
  google.protobuf.Timestamp expires = 9;
  repeated core.Challenge challenges = 6;
<<<<<<< HEAD
  core.Identifier identifier = 10;
=======
  string certificateProfileName = 10;
>>>>>>> 86ab2ed2
  // We do not directly represent the "wildcard" field, instead inferring it
  // from the identifier value.
}

message Order {
  // Next unused field number: 16
  reserved 3, 6, 10;
  int64 id = 1;
  int64 registrationID = 2;
  // Fields specified by RFC 8555, Section 7.1.3
  // Note that we do not respect notBefore and notAfter, and we infer the
  // finalize and certificate URLs from the id and certificateSerial fields.
  string status = 7;
  google.protobuf.Timestamp expires = 12;
  // TODO(#7311): dnsNames are being deprecated in favour of identifiers.
  repeated string dnsNames = 8;
  ProblemDetails error = 4;
  repeated int64 v2Authorizations = 11;
  string certificateSerial = 5;
  repeated core.Identifier identifiers = 15;
  // Additional fields for our own record-keeping.
  google.protobuf.Timestamp created = 13;
  string certificateProfileName = 14;
  bool beganProcessing = 9;
}

message CRLEntry {
  // Next unused field number: 5
  string serial = 1;
  int32 reason = 2;
  reserved 3; // Previously revokedAtNS
  google.protobuf.Timestamp revokedAt = 4;
}<|MERGE_RESOLUTION|>--- conflicted
+++ resolved
@@ -93,7 +93,7 @@
 }
 
 message Authorization {
-  // Next unused field number: 11
+  // Next unused field number: 12
   reserved 5, 7, 8;
   string id = 1;
   int64 registrationID = 3;
@@ -103,11 +103,8 @@
   string status = 4;
   google.protobuf.Timestamp expires = 9;
   repeated core.Challenge challenges = 6;
-<<<<<<< HEAD
-  core.Identifier identifier = 10;
-=======
   string certificateProfileName = 10;
->>>>>>> 86ab2ed2
+  core.Identifier identifier = 11;
   // We do not directly represent the "wildcard" field, instead inferring it
   // from the identifier value.
 }
