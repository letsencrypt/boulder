--- conflicted
+++ resolved
@@ -98,9 +98,4 @@
   string serial = 1;
   int32 reason = 2;
   int64 revokedAt = 3; // Unix timestamp (nanoseconds)
-<<<<<<< HEAD
-}
- 
-=======
-}
->>>>>>> 6df6766e
+}