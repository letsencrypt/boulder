// Copyright 2014 ISRG.  All rights reserved
// This Source Code Form is subject to the terms of the Mozilla Public
// License, v. 2.0. If a copy of the MPL was not distributed with this
// file, You can obtain one at http://mozilla.org/MPL/2.0/.

package wfe

import (
	"bytes"
	"crypto/x509"
	"encoding/json"
	"fmt"
	"io/ioutil"
	"net/http"
	"regexp"
	"strconv"
	"strings"
	"time"

	"github.com/letsencrypt/boulder/Godeps/_workspace/src/github.com/cactus/go-statsd-client/statsd"
	jose "github.com/letsencrypt/boulder/Godeps/_workspace/src/github.com/letsencrypt/go-jose"
	"github.com/letsencrypt/boulder/core"
	blog "github.com/letsencrypt/boulder/log"
)

// Paths are the ACME-spec identified URL path-segments for various methods
const (
	DirectoryPath  = "/directory"
	NewRegPath     = "/acme/new-reg"
	RegPath        = "/acme/reg/"
	NewAuthzPath   = "/acme/new-authz"
	AuthzPath      = "/acme/authz/"
	ChallengePath  = "/acme/challenge/"
	NewCertReqPath = "/acme/new-cert-req"
	CertReqPath    = "/acme/cert-req/"
	NewCertPath    = "/acme/new-cert" // TODO(#934): Delete
	CertPath       = "/acme/cert/"
	RevokeCertPath = "/acme/revoke-cert"
	TermsPath      = "/terms"
	IssuerPath     = "/acme/issuer-cert"
	BuildIDPath    = "/build"

	// StatusRateLimited is not in net/http
	StatusRateLimited = 429
)

// WebFrontEndImpl provides all the logic for Boulder's web-facing interface,
// i.e., ACME.  Its members configure the paths for various ACME functions,
// plus a few other data items used in ACME.  Its methods are primarily handlers
// for HTTPS requests for the various ACME functions.
type WebFrontEndImpl struct {
	RA    core.RegistrationAuthority
	SA    core.StorageGetter
	stats statsd.Statter
	log   *blog.AuditLogger

	// URL configuration parameters
	BaseURL       string
	NewReg        string
	RegBase       string
	NewAuthz      string
	AuthzBase     string
	ChallengeBase string
	NewCertReq    string
	CertReqBase   string
	NewCert       string
	CertBase      string

	// JSON encoded endpoint directory
	DirectoryJSON []byte

	// Issuer certificate (DER) for /acme/issuer-cert
	IssuerCert []byte

	// URL to the current subscriber agreement (should contain some version identifier)
	SubscriberAgreementURL string

	// Register of anti-replay nonces
	nonceService core.NonceService

	// Cache settings
	CertCacheDuration           time.Duration
	CertNoCacheExpirationWindow time.Duration
	IndexCacheDuration          time.Duration
	IssuerCacheDuration         time.Duration

	// CORS settings
	AllowOrigins []string

	// Graceful shutdown settings
	ShutdownStopTimeout time.Duration
	ShutdownKillTimeout time.Duration
}

func statusCodeFromError(err interface{}) int {
	// Populate these as needed.  We probably should trim the error list in util.go
	switch err.(type) {
	case core.MalformedRequestError:
		return http.StatusBadRequest
	case core.NotSupportedError:
		return http.StatusNotImplemented
	case core.SyntaxError:
		return http.StatusBadRequest
	case core.UnauthorizedError:
		return http.StatusForbidden
	case core.NotFoundError:
		return http.StatusNotFound
	case core.LengthRequiredError:
		return http.StatusLengthRequired
	case core.SignatureValidationError:
		return http.StatusBadRequest
	case core.InternalServerError:
		return http.StatusInternalServerError
	case core.RateLimitedError:
		return StatusRateLimited
	default:
		return http.StatusInternalServerError
	}
}

type requestEvent struct {
	ID           string          `json:",omitempty"`
	RealIP       string          `json:",omitempty"`
	ForwardedFor string          `json:",omitempty"`
	Endpoint     string          `json:",omitempty"`
	Method       string          `json:",omitempty"`
	RequestTime  time.Time       `json:",omitempty"`
	ResponseTime time.Time       `json:",omitempty"`
	Error        string          `json:",omitempty"`
	Requester    int64           `json:",omitempty"`
	Contacts     []*core.AcmeURL `json:",omitempty"`

	Extra map[string]interface{} `json:",omitempty"`
}

// NewWebFrontEndImpl constructs a web service for Boulder
func NewWebFrontEndImpl(stats statsd.Statter) (WebFrontEndImpl, error) {
	logger := blog.GetAuditLogger()
	logger.Notice("Web Front End Starting")

	nonceService, err := core.NewNonceService()
	if err != nil {
		return WebFrontEndImpl{}, err
	}

	return WebFrontEndImpl{
		log:          logger,
		nonceService: nonceService,
		stats:        stats,
	}, nil
}

// BodylessResponseWriter wraps http.ResponseWriter, discarding
// anything written to the body.
type BodylessResponseWriter struct {
	http.ResponseWriter
}

func (mrw BodylessResponseWriter) Write(buf []byte) (int, error) {
	return len(buf), nil
}

// HandleFunc registers a handler at the given path. It's
// http.HandleFunc(), but with a wrapper around the handler that
// provides some generic per-request functionality:
//
// * Set a Replay-Nonce header.
//
// * Respond to OPTIONS requests, including CORS preflight requests.
//
// * Respond http.StatusMethodNotAllowed for HTTP methods other than
// those listed.
//
// * Set CORS headers when responding to CORS "actual" requests.
//
// * Never send a body in response to a HEAD request. Anything
// written by the handler will be discarded if the method is HEAD.
// Also, all handlers that accept GET automatically accept HEAD.
func (wfe *WebFrontEndImpl) HandleFunc(mux *http.ServeMux, pattern string, h func(http.ResponseWriter, *http.Request), methods ...string) {
	methodsMap := make(map[string]bool)
	for _, m := range methods {
		methodsMap[m] = true
	}
	if methodsMap["GET"] && !methodsMap["HEAD"] {
		// Allow HEAD for any resource that allows GET
		methods = append(methods, "HEAD")
		methodsMap["HEAD"] = true
	}
	methodsStr := strings.Join(methods, ", ")
	mux.HandleFunc(pattern, func(response http.ResponseWriter, request *http.Request) {
		// We do not propagate errors here, because (1) they should be
		// transient, and (2) they fail closed.
		nonce, err := wfe.nonceService.Nonce()
		if err == nil {
			response.Header().Set("Replay-Nonce", nonce)
		}

		switch request.Method {
		case "HEAD":
			// Whether or not we're sending a 405 error,
			// we should comply with HTTP spec by not
			// sending a body.
			response = BodylessResponseWriter{response}
		case "OPTIONS":
			wfe.Options(response, request, methodsStr, methodsMap)
			return
		}

		if !methodsMap[request.Method] {
			logEvent := wfe.populateRequestEvent(request)
			defer wfe.logRequestDetails(&logEvent)
			logEvent.Error = "Method not allowed"
			response.Header().Set("Allow", methodsStr)
			wfe.sendError(response, logEvent.Error, request.Method, http.StatusMethodNotAllowed)
			return
		}

		wfe.setCORSHeaders(response, request, "")

		// Call the wrapped handler.
		h(response, request)
	})
}

// Handler returns an http.Handler that uses various functions for
// various ACME-specified paths.
func (wfe *WebFrontEndImpl) Handler() (http.Handler, error) {
	wfe.NewReg = wfe.BaseURL + NewRegPath
	wfe.RegBase = wfe.BaseURL + RegPath
	wfe.NewAuthz = wfe.BaseURL + NewAuthzPath
	wfe.AuthzBase = wfe.BaseURL + AuthzPath
	wfe.ChallengeBase = wfe.BaseURL + ChallengePath
	wfe.NewCertReq = wfe.BaseURL + NewCertReqPath
	wfe.CertReqBase = wfe.BaseURL + CertReqPath
	wfe.NewCert = wfe.BaseURL + NewCertPath // TODO(#934): Delete
	wfe.CertBase = wfe.BaseURL + CertPath

	// Only generate directory once
	directory := map[string]string{
		"new-reg":     wfe.NewReg,
		"new-authz":   wfe.NewAuthz,
		"new-cert":    wfe.NewCert, // TODO(#934): Point to NewCertReq
		"revoke-cert": wfe.BaseURL + RevokeCertPath,
	}
	directoryJSON, err := json.Marshal(directory)
	if err != nil {
		return nil, err
	}
	wfe.DirectoryJSON = directoryJSON

	m := http.NewServeMux()
	wfe.HandleFunc(m, DirectoryPath, wfe.Directory, "GET")
	wfe.HandleFunc(m, NewRegPath, wfe.NewRegistration, "POST")
	wfe.HandleFunc(m, NewAuthzPath, wfe.NewAuthorization, "POST")
	wfe.HandleFunc(m, NewCertReqPath, wfe.NewCertificateRequest, "POST")
	wfe.HandleFunc(m, NewCertPath, wfe.NewCertificate, "POST") // TODO(#934): Delete
	wfe.HandleFunc(m, RegPath, wfe.Registration, "POST")
	wfe.HandleFunc(m, AuthzPath, wfe.Authorization, "GET")
	wfe.HandleFunc(m, ChallengePath, wfe.Challenge, "GET", "POST")
	wfe.HandleFunc(m, CertReqPath, wfe.CertificateRequest, "GET")
	wfe.HandleFunc(m, CertPath, wfe.Certificate, "GET")
	wfe.HandleFunc(m, RevokeCertPath, wfe.RevokeCertificate, "POST")
	wfe.HandleFunc(m, TermsPath, wfe.Terms, "GET")
	wfe.HandleFunc(m, IssuerPath, wfe.Issuer, "GET")
	wfe.HandleFunc(m, BuildIDPath, wfe.BuildID, "GET")
	// We don't use our special HandleFunc for "/" because it matches everything,
	// meaning we can wind up returning 405 when we mean to return 404. See
	// https://github.com/letsencrypt/boulder/issues/717
	m.HandleFunc("/", wfe.Index)
	return m, nil
}

// Method implementations

// Index serves a simple identification page. It is not part of the ACME spec.
func (wfe *WebFrontEndImpl) Index(response http.ResponseWriter, request *http.Request) {
	logEvent := wfe.populateRequestEvent(request)
	defer wfe.logRequestDetails(&logEvent)

	// http://golang.org/pkg/net/http/#example_ServeMux_Handle
	// The "/" pattern matches everything, so we need to check
	// that we're at the root here.
	if request.URL.Path != "/" {
		logEvent.Error = "Resource not found"
		http.NotFound(response, request)
		response.Header().Set("Content-Type", "application/problem+json")
		return
	}

	if request.Method != "GET" {
		logEvent.Error = "Bad method"
		response.Header().Set("Allow", "GET")
		response.WriteHeader(http.StatusMethodNotAllowed)
		return
	}

	response.Header().Set("Content-Type", "text/html")
	response.Write([]byte(fmt.Sprintf(`<html>
		<body>
			This is an <a href="https://github.com/letsencrypt/acme-spec/">ACME</a>
			Certificate Authority running <a href="https://github.com/letsencrypt/boulder">Boulder</a>.
			JSON directory is available at <a href="%s">%s</a>.
		</body>
	</html>
	`, DirectoryPath, DirectoryPath)))
	addCacheHeader(response, wfe.IndexCacheDuration.Seconds())
}

func addNoCacheHeader(w http.ResponseWriter) {
	w.Header().Add("Cache-Control", "public, max-age=0, no-cache")
}

func addCacheHeader(w http.ResponseWriter, age float64) {
	w.Header().Add("Cache-Control", fmt.Sprintf("public, max-age=%.f", age))
}

// Directory is an HTTP request handler that simply provides the directory
// object stored in the WFE's DirectoryJSON member.
func (wfe *WebFrontEndImpl) Directory(response http.ResponseWriter, request *http.Request) {
	response.Header().Set("Content-Type", "application/json")
	response.Write(wfe.DirectoryJSON)
}

// The ID is always the last slash-separated token in the path
func parseIDFromPath(path string) string {
	re := regexp.MustCompile("^.*/")
	return re.ReplaceAllString(path, "")
}

const (
	unknownKey   = "No registration exists matching provided key"
	malformedJWS = "Unable to read/verify body"
)

// verifyPOST reads and parses the request body, looks up the Registration
// corresponding to its JWK, verifies the JWS signature,
// checks that the resource field is present and correct in the JWS protected
// header, and returns the JWS payload bytes, the key used to verify, and the
// corresponding Registration (or error).
// If regCheck is false, verifyPOST will still try to look up a registration
// object, and will return it if found. However, if no registration object is
// found, verifyPOST will attempt to verify the JWS using the key in the JWS
// headers, and return the key plus a dummy registration if successful. If a
// caller passes regCheck = false, it should plan on validating the key itself.
func (wfe *WebFrontEndImpl) verifyPOST(request *http.Request, regCheck bool, resource core.AcmeResource) ([]byte, *jose.JsonWebKey, core.Registration, error) {
	var err error
	// TODO: We should return a pointer to a registration, which can be nil,
	// rather the a registration value with a sentinel value.
	// https://github.com/letsencrypt/boulder/issues/877
	reg := core.Registration{ID: -1}

	if _, ok := request.Header["Content-Length"]; !ok {
		err = core.LengthRequiredError("Content-Length header is required for POST.")
		wfe.log.Debug(err.Error())
		return nil, nil, reg, err
	}

	// Read body
	if request.Body == nil {
		err = core.MalformedRequestError("No body on POST")
		wfe.log.Debug(err.Error())
		return nil, nil, reg, err
	}

	bodyBytes, err := ioutil.ReadAll(request.Body)
	if err != nil {
		err = core.InternalServerError(err.Error())
		wfe.log.Debug(err.Error())
		return nil, nil, reg, err
	}

	body := string(bodyBytes)
	// Parse as JWS
	parsedJws, err := jose.ParseSigned(body)
	if err != nil {
		puberr := core.SignatureValidationError("Parse error reading JWS")
		wfe.log.Debug(fmt.Sprintf("%v :: %v", puberr.Error(), err.Error()))
		return nil, nil, reg, puberr
	}

	// Verify JWS
	// NOTE: It might seem insecure for the WFE to be trusted to verify
	// client requests, i.e., that the verification should be done at the
	// RA.  However the WFE is the RA's only view of the outside world
	// *anyway*, so it could always lie about what key was used by faking
	// the signature itself.
	if len(parsedJws.Signatures) > 1 {
		err = core.SignatureValidationError("Too many signatures on POST")
		wfe.log.Debug(err.Error())
		return nil, nil, reg, err
	}
	if len(parsedJws.Signatures) == 0 {
		err = core.SignatureValidationError("POST JWS not signed")
		wfe.log.Debug(err.Error())
		return nil, nil, reg, err
	}
	submittedKey := parsedJws.Signatures[0].Header.JsonWebKey
	if submittedKey == nil {
		err = core.SignatureValidationError("No JWK in JWS header")
		wfe.log.Debug(err.Error())
		return nil, nil, reg, err
	}

	var key *jose.JsonWebKey
	reg, err = wfe.SA.GetRegistrationByKey(*submittedKey)
	// Special case: If no registration was found, but regCheck is false, use an
	// empty registration and the submitted key. The caller is expected to do some
	// validation on the returned key.
	if _, ok := err.(core.NoSuchRegistrationError); ok && !regCheck {
		// When looking up keys from the registrations DB, we can be confident they
		// are "good". But when we are verifying against any submitted key, we want
		// to check its quality before doing the verify.
		if err = core.GoodKey(submittedKey.Key); err != nil {
			return nil, nil, reg, err
		}
		key = submittedKey
	} else if err != nil {
		// For all other errors, or if regCheck is true, return error immediately.
		return nil, nil, reg, err
	} else {
		// If the lookup was successful, use that key.
		key = &reg.Key
	}

	payload, header, err := parsedJws.Verify(key)
	if err != nil {
		puberr := core.SignatureValidationError("JWS verification error")
		wfe.log.Debug(string(body))
		wfe.log.Debug(fmt.Sprintf("%v :: %v", puberr.Error(), err.Error()))
		return nil, nil, reg, puberr
	}

	// Check that the request has a known anti-replay nonce
	// i.e., Nonce is in protected header and
	if err != nil || len(header.Nonce) == 0 {
		err = core.SignatureValidationError("JWS has no anti-replay nonce")
		wfe.log.Debug(err.Error())
		return nil, nil, reg, err
	} else if !wfe.nonceService.Valid(header.Nonce) {
		err = core.SignatureValidationError(fmt.Sprintf("JWS has invalid anti-replay nonce"))
		wfe.log.Debug(err.Error())
		return nil, nil, reg, err
	}

	// Check that the "resource" field is present and has the correct value
	var parsedRequest struct {
		Resource string `json:"resource"`
	}
	err = json.Unmarshal([]byte(payload), &parsedRequest)
	if err != nil {
		puberr := core.SignatureValidationError("Request payload did not parse as JSON")
		wfe.log.Debug(fmt.Sprintf("%v :: %v", puberr.Error(), err.Error()))
		return nil, nil, reg, puberr
	}
	if parsedRequest.Resource == "" {
		err = core.MalformedRequestError("Request payload does not specify a resource")
		wfe.log.Debug(err.Error())
		return nil, nil, reg, err
	} else if resource != core.AcmeResource(parsedRequest.Resource) {
		err = core.MalformedRequestError(fmt.Sprintf("Request payload has invalid resource: %s != %s", parsedRequest.Resource, resource))
		wfe.log.Debug(err.Error())
		return nil, nil, reg, err
	}

	return []byte(payload), key, reg, nil
}

// Notify the client of an error condition and log it for audit purposes.
func (wfe *WebFrontEndImpl) sendError(response http.ResponseWriter, msg string, detail interface{}, code int) {
	problem := core.ProblemDetails{Detail: msg}
	switch code {
	case http.StatusPreconditionFailed:
		fallthrough
	case http.StatusForbidden:
		problem.Type = core.UnauthorizedProblem
	case http.StatusConflict:
		fallthrough
	case http.StatusMethodNotAllowed:
		fallthrough
	case http.StatusNotFound:
		fallthrough
	case http.StatusBadRequest:
		fallthrough
	case http.StatusLengthRequired:
		problem.Type = core.MalformedProblem
	case StatusRateLimited:
		problem.Type = core.RateLimitedProblem
	default: // Either http.StatusInternalServerError or an unexpected code
		problem.Type = core.ServerInternalProblem
	}

	// Only audit log internal errors so users cannot purposefully cause
	// auditable events.
	if problem.Type == core.ServerInternalProblem {
		// AUDIT[ Error Conditions ] 9cc4d537-8534-4970-8665-4b382abe82f3
		wfe.log.Audit(fmt.Sprintf("Internal error - %s - %s", msg, detail))
	} else if statusCodeFromError(detail) != http.StatusInternalServerError {
		// If not an internal error and problem is a custom error type
		problem.Detail += fmt.Sprintf(" :: %s", detail)
	}

	problemDoc, err := json.Marshal(problem)
	if err != nil {
		// AUDIT[ Error Conditions ] 9cc4d537-8534-4970-8665-4b382abe82f3
		wfe.log.Audit(fmt.Sprintf("Could not marshal error message: %s - %+v", err, problem))
		problemDoc = []byte("{\"detail\": \"Problem marshalling error message.\"}")
	}

	// Paraphrased from
	// https://golang.org/src/net/http/server.go#L1272
	response.Header().Set("Content-Type", "application/problem+json")
	response.WriteHeader(code)
	response.Write(problemDoc)

	wfe.stats.Inc(fmt.Sprintf("WFE.HTTP.ErrorCodes.%d", code), 1, 1.0)
	problemSegments := strings.Split(string(problem.Type), ":")
	if len(problemSegments) > 0 {
		wfe.stats.Inc(fmt.Sprintf("WFE.HTTP.ProblemTypes.%s", problemSegments[len(problemSegments)-1]), 1, 1.0)
	}
}

func link(url, relation string) string {
	return fmt.Sprintf("<%s>;rel=\"%s\"", url, relation)
}

// NewRegistration is used by clients to submit a new registration/account
func (wfe *WebFrontEndImpl) NewRegistration(response http.ResponseWriter, request *http.Request) {
	logEvent := wfe.populateRequestEvent(request)
	defer wfe.logRequestDetails(&logEvent)

	body, key, _, err := wfe.verifyPOST(request, false, core.ResourceNewReg)
	if err != nil {
		logEvent.Error = err.Error()
		wfe.sendError(response, malformedJWS, err, statusCodeFromError(err))
		return
	}

	if existingReg, err := wfe.SA.GetRegistrationByKey(*key); err == nil {
		logEvent.Error = "Registration key is already in use"
		response.Header().Set("Location", fmt.Sprintf("%s%d", wfe.RegBase, existingReg.ID))
		wfe.sendError(response, logEvent.Error, nil, http.StatusConflict)
		return
	}

	var init core.Registration
	err = json.Unmarshal(body, &init)
	if err != nil {
		logEvent.Error = err.Error()
		wfe.sendError(response, "Error unmarshaling JSON", err, http.StatusBadRequest)
		return
	}
	if len(init.Agreement) > 0 && init.Agreement != wfe.SubscriberAgreementURL {
		logEvent.Error = fmt.Sprintf("Provided agreement URL [%s] does not match current agreement URL [%s]", init.Agreement, wfe.SubscriberAgreementURL)
		wfe.sendError(response, logEvent.Error, nil, http.StatusBadRequest)
		return
	}
	init.Key = *key

	reg, err := wfe.RA.NewRegistration(init)
	if err != nil {
		logEvent.Error = err.Error()
		wfe.sendError(response, "Error creating new registration", err, statusCodeFromError(err))
		return
	}
	logEvent.Requester = reg.ID
	logEvent.Contacts = reg.Contact

	// Use an explicitly typed variable. Otherwise `go vet' incorrectly complains
	// that reg.ID is a string being passed to %d.
	regURL := fmt.Sprintf("%s%d", wfe.RegBase, reg.ID)
	responseBody, err := json.Marshal(reg)
	if err != nil {
		logEvent.Error = err.Error()
		// StatusInternalServerError because we just created this registration, it should be OK.
		wfe.sendError(response, "Error marshaling registration", err, http.StatusInternalServerError)
		return
	}

	response.Header().Add("Location", regURL)
	response.Header().Set("Content-Type", "application/json")
	response.Header().Add("Link", link(wfe.NewAuthz, "next"))
	if len(wfe.SubscriberAgreementURL) > 0 {
		response.Header().Add("Link", link(wfe.SubscriberAgreementURL, "terms-of-service"))
	}

	response.WriteHeader(http.StatusCreated)
	response.Write(responseBody)
}

// NewAuthorization is used by clients to submit a new ID Authorization
func (wfe *WebFrontEndImpl) NewAuthorization(response http.ResponseWriter, request *http.Request) {
	logEvent := wfe.populateRequestEvent(request)
	defer wfe.logRequestDetails(&logEvent)

	body, _, currReg, err := wfe.verifyPOST(request, true, core.ResourceNewAuthz)
	if err != nil {
		logEvent.Error = err.Error()
		respMsg := malformedJWS
		respCode := statusCodeFromError(err)
		if _, ok := err.(core.NoSuchRegistrationError); ok {
			respMsg = unknownKey
			respCode = http.StatusForbidden
		}
		wfe.sendError(response, respMsg, err, respCode)
		return
	}
	logEvent.Requester = currReg.ID
	logEvent.Contacts = currReg.Contact
	// Any version of the agreement is acceptable here. Version match is enforced in
	// wfe.Registration when agreeing the first time. Agreement updates happen
	// by mailing subscribers and don't require a registration update.
	if currReg.Agreement == "" {
		logEvent.Error = "Must agree to subscriber agreement before any further actions"
		wfe.sendError(response, logEvent.Error, nil, http.StatusForbidden)
		return
	}

	var init core.Authorization
	if err = json.Unmarshal(body, &init); err != nil {
		logEvent.Error = err.Error()
		wfe.sendError(response, "Error unmarshaling JSON", err, http.StatusBadRequest)
		return
	}
	logEvent.Extra["Identifier"] = init.Identifier

	// Create new authz and return
	authz, err := wfe.RA.NewAuthorization(init, currReg.ID)
	if err != nil {
		logEvent.Error = err.Error()
		wfe.sendError(response, "Error creating new authz", err, statusCodeFromError(err))
		return
	}
	logEvent.Extra["AuthzID"] = authz.ID

	// Make a URL for this authz, then blow away the ID and RegID before serializing
	authzURL := wfe.AuthzBase + string(authz.ID)
	wfe.prepAuthorizationForDisplay(&authz)
	responseBody, err := json.Marshal(authz)
	if err != nil {
		logEvent.Error = err.Error()
		// StatusInternalServerError because we generated the authz, it should be OK
		wfe.sendError(response, "Error marshaling authz", err, http.StatusInternalServerError)
		return
	}

	response.Header().Add("Location", authzURL)
	// TODO(#934): Point to NewCertReq
	response.Header().Add("Link", link(wfe.NewCert, "next"))
	response.Header().Set("Content-Type", "application/json")
	response.WriteHeader(http.StatusCreated)
	if _, err = response.Write(responseBody); err != nil {
		logEvent.Error = err.Error()
		wfe.log.Warning(fmt.Sprintf("Could not write response: %s", err))
	}
}

// RevokeCertificate is used by clients to request the revocation of a cert.
func (wfe *WebFrontEndImpl) RevokeCertificate(response http.ResponseWriter, request *http.Request) {
	logEvent := wfe.populateRequestEvent(request)
	defer wfe.logRequestDetails(&logEvent)

	// We don't ask verifyPOST to verify there is a correponding registration,
	// because anyone with the right private key can revoke a certificate.
	body, requestKey, registration, err := wfe.verifyPOST(request, false, core.ResourceRevokeCert)
	if err != nil {
		logEvent.Error = err.Error()
		wfe.sendError(response, malformedJWS, err, statusCodeFromError(err))
		return
	}
	logEvent.Requester = registration.ID
	logEvent.Contacts = registration.Contact

	type RevokeRequest struct {
		CertificateDER core.JSONBuffer `json:"certificate"`
	}
	var revokeRequest RevokeRequest
	if err = json.Unmarshal(body, &revokeRequest); err != nil {
		logEvent.Error = err.Error()
		wfe.log.Debug(fmt.Sprintf("Couldn't unmarshal in revoke request %s", string(body)))
		wfe.sendError(response, "Unable to read/verify body", err, http.StatusBadRequest)
		return
	}
	providedCert, err := x509.ParseCertificate(revokeRequest.CertificateDER)
	if err != nil {
		logEvent.Error = err.Error()
		wfe.log.Debug("Couldn't parse cert in revoke request.")
		wfe.sendError(response, "Unable to read/verify body", err, http.StatusBadRequest)
		return
	}

	serial := core.SerialToString(providedCert.SerialNumber)
	logEvent.Extra["ProvidedCertificateSerial"] = serial
	cert, err := wfe.SA.GetCertificate(serial)
	if err != nil || !bytes.Equal(cert.DER, revokeRequest.CertificateDER) {
		wfe.sendError(response, "No such certificate", err, http.StatusNotFound)
		return
	}
	parsedCertificate, err := x509.ParseCertificate(cert.DER)
	if err != nil {
		logEvent.Error = err.Error()
		// InternalServerError because this is a failure to decode from our DB.
		wfe.sendError(response, "Invalid certificate", err, http.StatusInternalServerError)
		return
	}
	logEvent.Extra["RetrievedCertificateSerial"] = core.SerialToString(parsedCertificate.SerialNumber)
	logEvent.Extra["RetrievedCertificateDNSNames"] = parsedCertificate.DNSNames
	logEvent.Extra["RetrievedCertificateEmailAddresses"] = parsedCertificate.EmailAddresses
	logEvent.Extra["RetrievedCertificateIPAddresses"] = parsedCertificate.IPAddresses

	certStatus, err := wfe.SA.GetCertificateStatus(serial)
	if err != nil {
		logEvent.Error = err.Error()
		wfe.sendError(response, "Certificate status not yet available", err, http.StatusNotFound)
		return
	}
	logEvent.Extra["CertificateStatus"] = certStatus.Status

	if certStatus.Status == core.OCSPStatusRevoked {
		logEvent.Error = "Certificate already revoked"
		wfe.sendError(response, logEvent.Error, "", http.StatusConflict)
		return
	}

	// TODO: Implement method of revocation by authorizations on account.
	if !(core.KeyDigestEquals(requestKey, parsedCertificate.PublicKey) ||
		registration.ID == cert.RegistrationID) {
		logEvent.Error = "Revocation request must be signed by private key of cert to be revoked, or by the account key of the account that issued it."
		wfe.log.Debug("Key mismatch for revoke")
		wfe.sendError(response,
			logEvent.Error,
			requestKey,
			http.StatusForbidden)
		return
	}

	// Use revocation code 0, meaning "unspecified"
	err = wfe.RA.RevokeCertificateWithReg(*parsedCertificate, 0, registration.ID)
	if err != nil {
		logEvent.Error = err.Error()
		wfe.sendError(response, "Failed to revoke certificate", err, statusCodeFromError(err))
	} else {
		wfe.log.Debug(fmt.Sprintf("Revoked %v", serial))
		response.WriteHeader(http.StatusOK)
	}
}

func (wfe *WebFrontEndImpl) logCsr(remoteAddr string, cr core.AcmeCertificateRequest, registration core.Registration) {
	var csrLog = struct {
		RemoteAddr   string
		CsrBase64    []byte
		Registration core.Registration
	}{
		RemoteAddr:   remoteAddr,
		CsrBase64:    cr.Bytes,
		Registration: registration,
	}
	wfe.log.AuditObject("Certificate request", csrLog)
}

// NewCertificate is the synchronous interface used by clients to request the
// issuance of a cert for an authorized identifier.
//
// TODO(#934): Delete this method
func (wfe *WebFrontEndImpl) NewCertificate(response http.ResponseWriter, request *http.Request) {
	logEvent := wfe.populateRequestEvent(request)
	defer wfe.logRequestDetails(&logEvent)

	body, _, reg, err := wfe.verifyPOST(request, true, core.ResourceNewCert)
	if err != nil {
		logEvent.Error = err.Error()
		respMsg := malformedJWS
		respCode := statusCodeFromError(err)
		if _, ok := err.(core.NoSuchRegistrationError); ok {
			respMsg = unknownKey
			respCode = http.StatusForbidden
		}
		wfe.sendError(response, respMsg, err, respCode)
		return
	}
	logEvent.Requester = reg.ID
	logEvent.Contacts = reg.Contact
	// Any version of the agreement is acceptable here. Version match is enforced in
	// wfe.Registration when agreeing the first time. Agreement updates happen
	// by mailing subscribers and don't require a registration update.
	if reg.Agreement == "" {
		logEvent.Error = "Must agree to subscriber agreement before any further actions"
		wfe.sendError(response, logEvent.Error, nil, http.StatusForbidden)
		return
	}

	var certificateRequest core.AcmeCertificateRequest
	if err = json.Unmarshal(body, &certificateRequest); err != nil {
		logEvent.Error = err.Error()
		wfe.sendError(response, "Error unmarshaling certificate request", err, http.StatusBadRequest)
		return
	}
	wfe.logCsr(request.RemoteAddr, certificateRequest, reg)
	// Check that the key in the CSR is good. This will also be checked in the CA
	// component, but we want to discard CSRs with bad keys as early as possible
	// because (a) it's an easy check and we can save unnecessary requests and
	// bytes on the wire, and (b) the CA logs all rejections as audit events, but
	// a bad key from the client is just a malformed request and doesn't need to
	// be audited.
	if err = core.GoodKey(certificateRequest.CSR.PublicKey); err != nil {
		logEvent.Error = err.Error()
		wfe.sendError(response, "Invalid key in certificate request", err, http.StatusBadRequest)
		return
	}
	logEvent.Extra["CSRDNSNames"] = certificateRequest.CSR.DNSNames
	logEvent.Extra["CSREmailAddresses"] = certificateRequest.CSR.EmailAddresses
	logEvent.Extra["CSRIPAddresses"] = certificateRequest.CSR.IPAddresses

	// Create new certificate and return
	// TODO IMPORTANT: The RA trusts the WFE to provide the correct key. If the
	// WFE is compromised, *and* the attacker knows the public key of an account
	// authorized for target site, they could cause issuance for that site by
	// lying to the RA. We should probably pass a copy of the whole rquest to the
	// RA for secondary validation.
	req := core.CertificateRequest{
		RegistrationID: reg.ID,
		CSR:            certificateRequest.Bytes,
	}
	req, err = wfe.RA.NewCertificate(req)
	if err != nil {
		logEvent.Error = err.Error()
		wfe.sendError(response, "Error creating new cert", err, statusCodeFromError(err))
		return
	}

	// Since issuance is still currnently synchronous, we know that by the time
	// the method returns, the cert will be in the database.  So we just need to
	// fetch it here.
	cert, err := wfe.SA.GetLatestCertificateForRequest(req.ID)
	if err != nil {
		logEvent.Error = err.Error()
		wfe.sendError(response, "Error creating new cert", err, statusCodeFromError(err))
		return
	}

	// Make a URL for this certificate.
	// We use only the sequential part of the serial number, because it should
	// uniquely identify the certificate, and this makes it easy for anybody to
	// enumerate and mirror our certificates.
	parsedCertificate, err := x509.ParseCertificate([]byte(cert.DER))
	if err != nil {
		logEvent.Error = err.Error()
		wfe.sendError(response,
			"Error creating new cert", err,
			http.StatusBadRequest)
		return
	}
	serial := parsedCertificate.SerialNumber
	certURL := wfe.CertBase + core.SerialToString(serial)

	// TODO Content negotiation
	response.Header().Add("Location", certURL)
	response.Header().Add("Link", link(wfe.BaseURL+IssuerPath, "up"))
	response.Header().Set("Content-Type", "application/pkix-cert")
	response.WriteHeader(http.StatusCreated)
	if _, err = response.Write(cert.DER); err != nil {
		logEvent.Error = err.Error()
		wfe.log.Warning(fmt.Sprintf("Could not write response: %s", err))
	}
}

<<<<<<< HEAD
// NewCertificateRequest is the asynchronous interface used by clients to
// request the issuance of a cert for an authorized identifier.
func (wfe *WebFrontEndImpl) NewCertificateRequest(response http.ResponseWriter, request *http.Request) {
	logEvent := wfe.populateRequestEvent(request)
	defer wfe.logRequestDetails(&logEvent)

	body, _, reg, err := wfe.verifyPOST(request, true, core.ResourceNewCert)
	if err != nil {
		logEvent.Error = err.Error()
		respMsg := malformedJWS
		respCode := statusCodeFromError(err)
		if _, ok := err.(core.NoSuchRegistrationError); ok {
			respMsg = unknownKey
			respCode = http.StatusForbidden
		}
		wfe.sendError(response, respMsg, err, respCode)
		return
	}
	logEvent.Requester = reg.ID
	logEvent.Contacts = reg.Contact
	// Any version of the agreement is acceptable here. Version match is enforced in
	// wfe.Registration when agreeing the first time. Agreement updates happen
	// by mailing subscribers and don't require a registration update.
	if reg.Agreement == "" {
		logEvent.Error = "Must agree to subscriber agreement before any further actions"
		wfe.sendError(response, logEvent.Error, nil, http.StatusForbidden)
		return
	}

	var certificateRequest core.AcmeCertificateRequest
	if err = json.Unmarshal(body, &certificateRequest); err != nil {
		logEvent.Error = err.Error()
		wfe.sendError(response, "Error unmarshaling certificate request", err, http.StatusBadRequest)
		return
	}
	wfe.logCsr(request.RemoteAddr, certificateRequest, reg)
	// Check that the key in the CSR is good. This will also be checked in the CA
	// component, but we want to discard CSRs with bad keys as early as possible
	// because (a) it's an easy check and we can save unnecessary requests and
	// bytes on the wire, and (b) the CA logs all rejections as audit events, but
	// a bad key from the client is just a malformed request and doesn't need to
	// be audited.
	if err = core.GoodKey(certificateRequest.CSR.PublicKey); err != nil {
		logEvent.Error = err.Error()
		wfe.sendError(response, "Invalid key in certificate request", err, http.StatusBadRequest)
		return
	}
	logEvent.Extra["CSRDNSNames"] = certificateRequest.CSR.DNSNames
	logEvent.Extra["CSREmailAddresses"] = certificateRequest.CSR.EmailAddresses
	logEvent.Extra["CSRIPAddresses"] = certificateRequest.CSR.IPAddresses

	// Create new certificate and return
	// TODO IMPORTANT: The RA trusts the WFE to provide the correct key. If the
	// WFE is compromised, *and* the attacker knows the public key of an account
	// authorized for target site, they could cause issuance for that site by
	// lying to the RA. We should probably pass a copy of the whole rquest to the
	// RA for secondary validation.
	req := core.CertificateRequest{
		RegistrationID: reg.ID,
		CSR:            certificateRequest.Bytes,
	}
	req, err = wfe.RA.NewCertificate(req)
	if err != nil {
		logEvent.Error = err.Error()
		wfe.sendError(response, "Error creating new cert", err, statusCodeFromError(err))
		return
	}

	// Make a URL for this certificate request, using its ID
	reqURL := fmt.Sprintf("%s%s", wfe.CertReqBase, req.ID)

	// TODO Content negotiation
	response.Header().Add("Location", reqURL)
	response.Header().Add("Link", link(wfe.BaseURL+IssuerPath, "up"))
	response.WriteHeader(http.StatusCreated)

	// incr cert stat
	wfe.stats.Inc("Certificates", 1, 1.0)
}

=======
// Challenge handles POST requests to challenge URLs.  Such requests are clients'
// responses to the server's challenges.
>>>>>>> 00ace153
func (wfe *WebFrontEndImpl) Challenge(
	response http.ResponseWriter,
	request *http.Request) {
	logEvent := wfe.populateRequestEvent(request)
	defer wfe.logRequestDetails(&logEvent)

	notFound := func() {
		wfe.sendError(response, "No such registration", request.URL.Path, http.StatusNotFound)
	}

	// Challenge URIs are of the form /acme/challenge/<auth id>/<challenge id>.
	// Here we parse out the id components. TODO: Use a better tool to parse out
	// URL structure: https://github.com/letsencrypt/boulder/issues/437
	slug := strings.Split(request.URL.Path[len(ChallengePath):], "/")
	if len(slug) != 2 {
		notFound()
		return
	}
	authorizationID := slug[0]
	challengeID, err := strconv.ParseInt(slug[1], 10, 64)
	if err != nil {
		notFound()
		return
	}
	logEvent.Extra["AuthorizationID"] = authorizationID
	logEvent.Extra["ChallengeID"] = challengeID

	authz, err := wfe.SA.GetAuthorization(authorizationID)
	if err != nil {
		notFound()
		return
	}
	// Check that the requested challenge exists within the authorization
	challengeIndex := authz.FindChallenge(challengeID)
	if challengeIndex == -1 {
		notFound()
		return
	}
	challenge := authz.Challenges[challengeIndex]

	logEvent.Extra["ChallengeType"] = challenge.Type
	logEvent.Extra["AuthorizationRegistrationID"] = authz.RegistrationID
	logEvent.Extra["AuthorizationIdentifier"] = authz.Identifier
	logEvent.Extra["AuthorizationStatus"] = authz.Status
	logEvent.Extra["AuthorizationExpires"] = authz.Expires

	switch request.Method {
	case "GET":
		wfe.getChallenge(response, request, authz, &challenge, &logEvent)

	case "POST":
		wfe.postChallenge(response, request, authz, challengeIndex, &logEvent)
	}
}

// prepChallengeForDisplay takes a core.Challenge and prepares it for display to
// the client by filling in its URI field and clearing its AccountKey and ID
// fields.
// TODO: Come up with a cleaner way to do this.
// https://github.com/letsencrypt/boulder/issues/761
func (wfe *WebFrontEndImpl) prepChallengeForDisplay(authz core.Authorization, challenge *core.Challenge) {
	challenge.URI = fmt.Sprintf("%s%s/%d", wfe.ChallengeBase, authz.ID, challenge.ID)
	challenge.AccountKey = nil
	// 0 is considered "empty" for the purpose of the JSON omitempty tag.
	challenge.ID = 0
}

// prepAuthorizationForDisplay takes a core.Authorization and prepares it for
// display to the client by clearing its ID and RegistrationID fields, and
// preparing all its challenges.
func (wfe *WebFrontEndImpl) prepAuthorizationForDisplay(authz *core.Authorization) {
	for i := range authz.Challenges {
		wfe.prepChallengeForDisplay(*authz, &authz.Challenges[i])
	}
	authz.ID = ""
	authz.RegistrationID = 0
}

func (wfe *WebFrontEndImpl) getChallenge(
	response http.ResponseWriter,
	request *http.Request,
	authz core.Authorization,
	challenge *core.Challenge,
	logEvent *requestEvent) {

	wfe.prepChallengeForDisplay(authz, challenge)

	jsonReply, err := json.Marshal(challenge)
	if err != nil {
		logEvent.Error = err.Error()
		// InternalServerError because this is a failure to decode data passed in
		// by the caller, which got it from the DB.
		wfe.sendError(response, "Failed to marshal challenge", err, http.StatusInternalServerError)
		return
	}

	authzURL := wfe.AuthzBase + string(authz.ID)
	response.Header().Add("Location", challenge.URI)
	response.Header().Set("Content-Type", "application/json")
	response.Header().Add("Link", link(authzURL, "up"))
	response.WriteHeader(http.StatusAccepted)
	if _, err := response.Write(jsonReply); err != nil {
		wfe.log.Warning(fmt.Sprintf("Could not write response: %s", err))
		logEvent.Error = err.Error()
		return
	}
}

func (wfe *WebFrontEndImpl) postChallenge(
	response http.ResponseWriter,
	request *http.Request,
	authz core.Authorization,
	challengeIndex int,
	logEvent *requestEvent) {
	body, _, currReg, err := wfe.verifyPOST(request, true, core.ResourceChallenge)
	if err != nil {
		logEvent.Error = err.Error()
		respMsg := malformedJWS
		respCode := http.StatusBadRequest
		if _, ok := err.(core.NoSuchRegistrationError); ok {
			respMsg = unknownKey
			respCode = http.StatusForbidden
		}
		wfe.sendError(response, respMsg, err, respCode)
		return
	}
	logEvent.Requester = currReg.ID
	logEvent.Contacts = currReg.Contact
	// Any version of the agreement is acceptable here. Version match is enforced in
	// wfe.Registration when agreeing the first time. Agreement updates happen
	// by mailing subscribers and don't require a registration update.
	if currReg.Agreement == "" {
		logEvent.Error = "Must agree to subscriber agreement before any further actions"
		wfe.sendError(response, logEvent.Error, nil, http.StatusForbidden)
		return
	}

	// Check that the registration ID matching the key used matches
	// the registration ID on the authz object
	if currReg.ID != authz.RegistrationID {
		logEvent.Error = fmt.Sprintf("User: %v != Authorization: %v", currReg.ID, authz.RegistrationID)
		wfe.sendError(response, "User registration ID doesn't match registration ID in authorization",
			logEvent.Error,
			http.StatusForbidden)
		return
	}

	var challengeUpdate core.Challenge
	if err = json.Unmarshal(body, &challengeUpdate); err != nil {
		logEvent.Error = err.Error()
		wfe.sendError(response, "Error unmarshaling challenge response", err, http.StatusBadRequest)
		return
	}

	// Ask the RA to update this authorization
	updatedAuthorization, err := wfe.RA.UpdateAuthorization(authz, challengeIndex, challengeUpdate)
	if err != nil {
		logEvent.Error = err.Error()
		wfe.sendError(response, "Unable to update challenge", err, statusCodeFromError(err))
		return
	}

	// assumption: UpdateAuthorization does not modify order of challenges
	challenge := updatedAuthorization.Challenges[challengeIndex]
	wfe.prepChallengeForDisplay(authz, &challenge)
	jsonReply, err := json.Marshal(challenge)
	if err != nil {
		logEvent.Error = err.Error()
		// StatusInternalServerError because we made the challenges, they should be OK
		wfe.sendError(response, "Failed to marshal challenge", err, http.StatusInternalServerError)
		return
	}

	authzURL := wfe.AuthzBase + string(authz.ID)
	response.Header().Add("Location", challenge.URI)
	response.Header().Set("Content-Type", "application/json")
	response.Header().Add("Link", link(authzURL, "up"))
	response.WriteHeader(http.StatusAccepted)
	if _, err = response.Write(jsonReply); err != nil {
		logEvent.Error = err.Error()
		wfe.log.Warning(fmt.Sprintf("Could not write response: %s", err))
		return
	}
}

// Registration is used by a client to submit an update to their registration.
func (wfe *WebFrontEndImpl) Registration(response http.ResponseWriter, request *http.Request) {
	logEvent := wfe.populateRequestEvent(request)
	defer wfe.logRequestDetails(&logEvent)

	body, _, currReg, err := wfe.verifyPOST(request, true, core.ResourceRegistration)
	if err != nil {
		logEvent.Error = err.Error()
		respMsg := malformedJWS
		respCode := statusCodeFromError(err)
		if _, ok := err.(core.NoSuchRegistrationError); ok {
			respMsg = unknownKey
			respCode = http.StatusForbidden
		}
		wfe.sendError(response, respMsg, err, respCode)
		return
	}
	logEvent.Requester = currReg.ID
	logEvent.Contacts = currReg.Contact

	// Requests to this handler should have a path that leads to a known
	// registration
	idStr := parseIDFromPath(request.URL.Path)
	id, err := strconv.ParseInt(idStr, 10, 64)
	if err != nil {
		logEvent.Error = err.Error()
		wfe.sendError(response, "Registration ID must be an integer", err, http.StatusBadRequest)
		return
	} else if id <= 0 {
		logEvent.Error = "Registration ID must be a positive non-zero integer"
		wfe.sendError(response, logEvent.Error, id, http.StatusBadRequest)
		return
	} else if id != currReg.ID {
		logEvent.Error = "Request signing key did not match registration key"
		wfe.sendError(response, logEvent.Error, "", http.StatusForbidden)
		return
	}

	var update core.Registration
	err = json.Unmarshal(body, &update)
	if err != nil {
		logEvent.Error = err.Error()
		wfe.sendError(response, "Error unmarshaling registration", err, http.StatusBadRequest)
		return
	}

	if len(update.Agreement) > 0 && update.Agreement != wfe.SubscriberAgreementURL {
		logEvent.Error = fmt.Sprintf("Provided agreement URL [%s] does not match current agreement URL [%s]", update.Agreement, wfe.SubscriberAgreementURL)
		wfe.sendError(response, logEvent.Error, nil, http.StatusBadRequest)
		return
	}

	// Registration objects contain a JWK object, which must be non-nil. We know
	// the key of the updated registration object is going to be the same as the
	// key of the current one, so we set it here. This ensures we can cleanly
	// serialize the update as JSON to send via AMQP to the RA.
	update.Key = currReg.Key

	// Ask the RA to update this authorization.
	updatedReg, err := wfe.RA.UpdateRegistration(currReg, update)
	if err != nil {
		logEvent.Error = err.Error()
		wfe.sendError(response, "Unable to update registration", err, statusCodeFromError(err))
		return
	}

	jsonReply, err := json.Marshal(updatedReg)
	if err != nil {
		logEvent.Error = err.Error()
		// StatusInternalServerError because we just generated the reg, it should be OK
		wfe.sendError(response, "Failed to marshal registration", err, http.StatusInternalServerError)
		return
	}
	response.Header().Set("Content-Type", "application/json")
	response.Header().Add("Link", link(wfe.NewAuthz, "next"))
	if len(wfe.SubscriberAgreementURL) > 0 {
		response.Header().Add("Link", link(wfe.SubscriberAgreementURL, "terms-of-service"))
	}
	response.WriteHeader(http.StatusAccepted)
	response.Write(jsonReply)
}

// Authorization is used by clients to submit an update to one of their
// authorizations.
func (wfe *WebFrontEndImpl) Authorization(response http.ResponseWriter, request *http.Request) {
	logEvent := wfe.populateRequestEvent(request)
	defer wfe.logRequestDetails(&logEvent)

	// Requests to this handler should have a path that leads to a known authz
	id := parseIDFromPath(request.URL.Path)
	authz, err := wfe.SA.GetAuthorization(id)
	if err != nil {
		wfe.sendError(response,
			"Unable to find authorization", err,
			http.StatusNotFound)
		return
	}
	logEvent.Extra["AuthorizationID"] = authz.ID
	logEvent.Extra["AuthorizationRegistrationID"] = authz.RegistrationID
	logEvent.Extra["AuthorizationIdentifier"] = authz.Identifier
	logEvent.Extra["AuthorizationStatus"] = authz.Status
	logEvent.Extra["AuthorizationExpires"] = authz.Expires

	wfe.prepAuthorizationForDisplay(&authz)

	jsonReply, err := json.Marshal(authz)
	if err != nil {
		logEvent.Error = err.Error()
		// InternalServerError because this is a failure to decode from our DB.
		wfe.sendError(response, "Failed to marshal authz", err, http.StatusInternalServerError)
		return
	}
	response.Header().Add("Link", link(wfe.NewCert, "next"))
	response.Header().Set("Content-Type", "application/json")
	response.WriteHeader(http.StatusOK)
	if _, err = response.Write(jsonReply); err != nil {
		logEvent.Error = err.Error()
		wfe.log.Warning(fmt.Sprintf("Could not write response: %s", err))
	}
}

var allHex = regexp.MustCompile("^[0-9a-f]+$")

// CertificateRequest is used by clients to request a copy of the current certificate
// for a request, or to request a reissuance of the certificate.
func (wfe *WebFrontEndImpl) CertificateRequest(response http.ResponseWriter, request *http.Request) {
	logEvent := wfe.populateRequestEvent(request)
	defer wfe.logRequestDetails(&logEvent)

	path := request.URL.Path
	// Certificate paths consist of the CertReqBase path, plus a token
	if !strings.HasPrefix(path, CertReqPath) {
		logEvent.Error = "Certificate not found"
		wfe.sendError(response, logEvent.Error, path, http.StatusNotFound)
		addNoCacheHeader(response)
		return
	}
	reqID := path[len(CertReqPath):]
	if !core.LooksLikeAToken(reqID) {
		logEvent.Error = "Certificate not found"
		wfe.sendError(response, logEvent.Error, reqID, http.StatusNotFound)
		addNoCacheHeader(response)
		return
	}
	wfe.log.Debug(fmt.Sprintf("Requested certificate request ID %s", reqID))
	logEvent.Extra["RequestedRequestID"] = reqID

	// First retrieve the request (to check its status)
	req, err := wfe.SA.GetCertificateRequest(reqID)
	if err != nil {
		logEvent.Error = "Certificate not found"
		wfe.sendError(response, logEvent.Error, path, http.StatusNotFound)
		addNoCacheHeader(response)
		return
	}

	if req.Status == core.StatusPending {
		addNoCacheHeader(response)
		response.WriteHeader(http.StatusAccepted)
		return
	} else if req.Status == core.StatusInvalid {
		logEvent.Error = "Error in certificate issuance"
		wfe.sendError(response, logEvent.Error, path, http.StatusInternalServerError)
		addNoCacheHeader(response)
		return
	}

	// Then try to retrieve the certificate
	cert, err := wfe.SA.GetLatestCertificateForRequest(reqID)
	if err != nil {
		logEvent.Error = err.Error()
		if strings.HasPrefix(err.Error(), "gorp: multiple rows returned") {
			wfe.sendError(response, "Multiple certificates with same short serial", err, http.StatusConflict)
		} else {
			addNoCacheHeader(response)
			wfe.sendError(response, "Certificate not found", err, http.StatusNotFound)
		}
		return
	}

	addCacheHeader(response, wfe.CertCacheDuration.Seconds())

	// Form a URL for the specific certificate from its serial number
	parsedCertificate, err := x509.ParseCertificate([]byte(cert.DER))
	if err != nil {
		logEvent.Error = err.Error()
		wfe.sendError(response,
			"Error fetching cert", err,
			http.StatusBadRequest)
		return
	}
	serial := parsedCertificate.SerialNumber
	certURL := wfe.CertBase + core.SerialToString(serial)

	// TODO Content negotiation
	response.Header().Set("Content-Type", "application/pkix-cert")
	response.Header().Set("Content-Location", certURL)
	response.Header().Add("Link", link(IssuerPath, "up"))
	response.WriteHeader(http.StatusOK)
	if _, err = response.Write(cert.DER); err != nil {
		logEvent.Error = err.Error()
		wfe.log.Warning(fmt.Sprintf("Could not write response: %s", err))
	}
	return
}

// Certificate is used by clients to request a copy of a specific certificate
func (wfe *WebFrontEndImpl) Certificate(response http.ResponseWriter, request *http.Request) {
	logEvent := wfe.populateRequestEvent(request)
	defer wfe.logRequestDetails(&logEvent)

	path := request.URL.Path
	// Certificate paths consist of the CertBase path, plus exactly sixteen hex
	// digits.
	if !strings.HasPrefix(path, CertPath) {
		logEvent.Error = "Certificate not found"
		wfe.sendError(response, logEvent.Error, path, http.StatusNotFound)
		addNoCacheHeader(response)
		return
	}
	serial := path[len(CertPath):]
	if !core.ValidSerial(serial) {
		logEvent.Error = "Certificate not found"
		wfe.sendError(response, logEvent.Error, serial, http.StatusNotFound)
		addNoCacheHeader(response)
		return
	}
	wfe.log.Debug(fmt.Sprintf("Requested certificate ID %s", serial))
	logEvent.Extra["RequestedSerial"] = serial

	cert, err := wfe.SA.GetCertificate(serial)
	if err != nil {
		logEvent.Error = err.Error()
		if strings.HasPrefix(err.Error(), "gorp: multiple rows returned") {
			wfe.sendError(response, "Multiple certificates with same short serial", err, http.StatusConflict)
		} else {
			addNoCacheHeader(response)
			wfe.sendError(response, "Certificate not found", err, http.StatusNotFound)
		}
		return
	}

	addCacheHeader(response, wfe.CertCacheDuration.Seconds())

	// TODO Content negotiation
	response.Header().Set("Content-Type", "application/pkix-cert")
	response.Header().Add("Link", link(IssuerPath, "up"))
	response.WriteHeader(http.StatusOK)
	if _, err = response.Write(cert.DER); err != nil {
		logEvent.Error = err.Error()
		wfe.log.Warning(fmt.Sprintf("Could not write response: %s", err))
	}
	return
}

// Terms is used by the client to obtain the current Terms of Service /
// Subscriber Agreement to which the subscriber must agree.
func (wfe *WebFrontEndImpl) Terms(response http.ResponseWriter, request *http.Request) {
	logEvent := wfe.populateRequestEvent(request)
	defer wfe.logRequestDetails(&logEvent)

	http.Redirect(response, request, wfe.SubscriberAgreementURL, http.StatusFound)
}

// Issuer obtains the issuer certificate used by this instance of Boulder.
func (wfe *WebFrontEndImpl) Issuer(response http.ResponseWriter, request *http.Request) {
	logEvent := wfe.populateRequestEvent(request)
	defer wfe.logRequestDetails(&logEvent)

	addCacheHeader(response, wfe.IssuerCacheDuration.Seconds())

	// TODO Content negotiation
	response.Header().Set("Content-Type", "application/pkix-cert")
	response.WriteHeader(http.StatusOK)
	if _, err := response.Write(wfe.IssuerCert); err != nil {
		logEvent.Error = err.Error()
		wfe.log.Warning(fmt.Sprintf("Could not write response: %s", err))
	}
}

// BuildID tells the requestor what build we're running.
func (wfe *WebFrontEndImpl) BuildID(response http.ResponseWriter, request *http.Request) {
	logEvent := wfe.populateRequestEvent(request)
	defer wfe.logRequestDetails(&logEvent)

	response.Header().Set("Content-Type", "text/plain")
	response.WriteHeader(http.StatusOK)
	detailsString := fmt.Sprintf("Boulder=(%s %s)", core.GetBuildID(), core.GetBuildTime())
	if _, err := fmt.Fprintln(response, detailsString); err != nil {
		logEvent.Error = err.Error()
		wfe.log.Warning(fmt.Sprintf("Could not write response: %s", err))
	}
}

// Options responds to an HTTP OPTIONS request.
func (wfe *WebFrontEndImpl) Options(response http.ResponseWriter, request *http.Request, methodsStr string, methodsMap map[string]bool) {
	// Every OPTIONS request gets an Allow header with a list of supported methods.
	response.Header().Set("Allow", methodsStr)

	// CORS preflight requests get additional headers. See
	// http://www.w3.org/TR/cors/#resource-preflight-requests
	reqMethod := request.Header.Get("Access-Control-Request-Method")
	if reqMethod == "" {
		reqMethod = "GET"
	}
	if methodsMap[reqMethod] {
		wfe.setCORSHeaders(response, request, methodsStr)
	}
}

// setCORSHeaders() tells the client that CORS is acceptable for this
// request. If allowMethods == "" the request is assumed to be a CORS
// actual request and no Access-Control-Allow-Methods header will be
// sent.
func (wfe *WebFrontEndImpl) setCORSHeaders(response http.ResponseWriter, request *http.Request, allowMethods string) {
	reqOrigin := request.Header.Get("Origin")
	if reqOrigin == "" {
		// This is not a CORS request.
		return
	}

	// Allow CORS if the current origin (or "*") is listed as an
	// allowed origin in config. Otherwise, disallow by returning
	// without setting any CORS headers.
	allow := false
	for _, ao := range wfe.AllowOrigins {
		if ao == "*" {
			response.Header().Set("Access-Control-Allow-Origin", "*")
			allow = true
			break
		} else if ao == reqOrigin {
			response.Header().Set("Vary", "Origin")
			response.Header().Set("Access-Control-Allow-Origin", ao)
			allow = true
			break
		}
	}
	if !allow {
		return
	}

	if allowMethods != "" {
		// For an OPTIONS request: allow all methods handled at this URL.
		response.Header().Set("Access-Control-Allow-Methods", allowMethods)
	}
	response.Header().Set("Access-Control-Expose-Headers", "Link, Replay-Nonce")
	response.Header().Set("Access-Control-Max-Age", "86400")
}

func (wfe *WebFrontEndImpl) logRequestDetails(logEvent *requestEvent) {
	logEvent.ResponseTime = time.Now()
	var msg string
	if logEvent.Error != "" {
		msg = "Terminated request"
	} else {
		msg = "Successful request"
	}
	wfe.log.InfoObject(msg, logEvent)
}

func (wfe *WebFrontEndImpl) populateRequestEvent(request *http.Request) (logEvent requestEvent) {
	logEvent = requestEvent{
		ID:           core.NewToken(),
		RealIP:       request.Header.Get("X-Real-IP"),
		ForwardedFor: request.Header.Get("X-Forwarded-For"),
		Method:       request.Method,
		RequestTime:  time.Now(),
		Extra:        make(map[string]interface{}, 0),
	}
	if request.URL != nil {
		logEvent.Endpoint = request.URL.String()
	}
	return
}<|MERGE_RESOLUTION|>--- conflicted
+++ resolved
@@ -863,7 +863,6 @@
 	}
 }
 
-<<<<<<< HEAD
 // NewCertificateRequest is the asynchronous interface used by clients to
 // request the issuance of a cert for an authorized identifier.
 func (wfe *WebFrontEndImpl) NewCertificateRequest(response http.ResponseWriter, request *http.Request) {
@@ -944,10 +943,8 @@
 	wfe.stats.Inc("Certificates", 1, 1.0)
 }
 
-=======
 // Challenge handles POST requests to challenge URLs.  Such requests are clients'
 // responses to the server's challenges.
->>>>>>> 00ace153
 func (wfe *WebFrontEndImpl) Challenge(
 	response http.ResponseWriter,
 	request *http.Request) {
@@ -1340,6 +1337,8 @@
 }
 
 // Certificate is used by clients to request a copy of a specific certificate
+// Certificate is used by clients to request a copy of their current certificate, or to
+// request a reissuance of the certificate.
 func (wfe *WebFrontEndImpl) Certificate(response http.ResponseWriter, request *http.Request) {
 	logEvent := wfe.populateRequestEvent(request)
 	defer wfe.logRequestDetails(&logEvent)
