--- conflicted
+++ resolved
@@ -795,10 +795,7 @@
 		Authz: &corepb.Authorization{
 			Identifier: string(newAuthzRequest.Identifier.Value),
 		},
-<<<<<<< HEAD
-	}, currReg.Id)
-=======
-		RegID: currReg.ID,
+		RegID: currReg.Id,
 	})
 	if err != nil {
 		wfe.sendError(response, logEvent, web.ProblemDetailsForError(err, "Error creating new authz"), err)
@@ -811,7 +808,6 @@
 	}
 
 	authz, err := bgrpc.PBToAuthz(authzPB)
->>>>>>> 3480cc5e
 	if err != nil {
 		wfe.sendError(response, logEvent, web.ProblemDetailsForError(err, "Error creating new authz"), err)
 		return
@@ -1074,13 +1070,10 @@
 	// authorized for target site, they could cause issuance for that site by
 	// lying to the RA. We should probably pass a copy of the whole request to the
 	// RA for secondary validation.
-<<<<<<< HEAD
-	cert, err := wfe.RA.NewCertificate(ctx, certificateRequest, reg.Id, int64(wfe.IssuerCert.NameID()))
-=======
 	certPB, err := wfe.RA.NewCertificate(ctx,
 		&rapb.NewCertificateRequest{
 			Csr:          certificateRequest.Bytes,
-			RegID:        reg.ID,
+			RegID:        reg.Id,
 			IssuerNameID: int64(wfe.IssuerCert.NameID()),
 		})
 	if err != nil {
@@ -1088,7 +1081,6 @@
 		return
 	}
 	cert, err := bgrpc.PBToCert(certPB)
->>>>>>> 3480cc5e
 	if err != nil {
 		wfe.sendError(response, logEvent, web.ProblemDetailsForError(err, "Error creating new cert"), err)
 		return
