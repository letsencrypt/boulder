#!/usr/bin/env bash

# -e Stops execution in the instance of a command or pipeline error
# -u Treat unset variables as an error and exit immediately
set -eu

if type realpath >/dev/null 2>&1 ; then
  cd "$(realpath -- $(dirname -- "$0"))"
fi

#
# Defaults
#
export RACE="false"
<<<<<<< HEAD
export USE_VITESS="false"
=======
export DB_ADDR="boulder-proxysql:6033"
>>>>>>> 95646848
STAGE="starting"
STATUS="FAILURE"
RUN=()
UNIT_PACKAGES=()
UNIT_FLAGS=()
INTEGRATION_FLAGS=()
FILTER=()
COVERAGE="false"
COVERAGE_DIR="test/coverage/$(date +%Y-%m-%d_%H-%M-%S)"
DB_URL_FILES=(
  backfiller_dburl
  badkeyrevoker_dburl
  cert_checker_dburl
  expiration_mailer_dburl
  incidents_dburl
  mailer_dburl
  ocsp_responder_dburl
  revoker_dburl
  sa_dburl
  sa_ro_dburl
)

#
# Cleanup Functions
#

function flush_redis() {
  go run ./test/boulder-tools/flushredis/main.go
}

#
# Print Functions
#
function print_outcome() {
  if [ "$STATUS" == SUCCESS ]
  then
    echo -e "\e[32m"$STATUS"\e[0m"
  else
    echo -e "\e[31m"$STATUS"\e[0m while running \e[31m"$STAGE"\e[0m"
  fi
}

function exit_msg() {
  # complain to STDERR and exit with error
  echo "$*" >&2
  exit 2
}

function check_arg() {
  if [ -z "$OPTARG" ]
  then
    exit_msg "No arg for --$OPT option, use: -h for help">&2
  fi
}

function print_usage_exit() {
  echo "$USAGE"
  exit 0
}

function print_heading {
  echo
  echo -e "\e[34m\e[1m"$1"\e[0m"
}

function run_and_expect_silence() {
  echo "$@"
  result_file=$(mktemp -t bouldertestXXXX)
  "$@" 2>&1 | tee "${result_file}"

  # Fail if result_file is nonempty.
  if [ -s "${result_file}" ]; then
    rm "${result_file}"
    exit 1
  fi
  rm "${result_file}"
}

configure_database_endpoints() {
  target_dir="mariadb"
  dbconfig_target="dbconfig.mariadb.yml"
  export MYSQL_ADDR="boulder-proxysql:6033"

  if [[ "${USE_VITESS}" == "true" ]]
  then
    target_dir="mysql8"
    dbconfig_target="dbconfig.mysql8.yml"
    export MYSQL_ADDR="boulder-vitess:33577"
  fi

  rm -f "sa/db/dbconfig.yml" test/secrets/*.dburl || true
  ( cd sa/db && ln -sf "${dbconfig_target}" "dbconfig.yml" )

  for file in ${DB_URL_FILES:+${DB_URL_FILES[@]+"${DB_URL_FILES[@]}"}}
  do
    ( cd test/secrets && ln -sf "../dburls/${target_dir}/${file}" "${file}" )
  done
}
#
# Testing Helpers
#
function run_unit_tests() {
  go test "${UNIT_FLAGS[@]}" "${UNIT_PACKAGES[@]}" "${FILTER[@]}"
}

#
# Main CLI Parser
#
USAGE="$(cat -- <<-EOM

Usage:
Boulder test suite CLI, intended to be run inside of a Docker container:

  docker compose run --use-aliases boulder ./$(basename "${0}") [OPTION]...

With no options passed, runs standard battery of tests (lint, unit, and integration)

    -l, --lints                           Adds lint to the list of tests to run
    -u, --unit                            Adds unit to the list of tests to run
    -v, --verbose                         Enables verbose output for unit and integration tests
    -w, --unit-without-cache              Disables go test caching for unit tests
    -p <DIR>, --unit-test-package=<DIR>   Run unit tests for specific go package(s)
    -e, --enable-race-detection           Enables race detection for unit and integration tests
    -n, --config-next                     Changes BOULDER_CONFIG_DIR from test/config to test/config-next
    -i, --integration                     Adds integration to the list of tests to run
    -s, --start-py                        Adds start to the list of tests to run
    -g, --generate                        Adds generate to the list of tests to run
    -c, --coverage                        Enables coverage for tests
    -d <DIR>, --coverage-directory=<DIR>  Directory to store coverage files in
                                          Default: test/coverage/<timestamp>
    -f <REGEX>, --filter=<REGEX>          Run only those tests matching the regular expression

                                          Note:
                                           This option disables the '"back in time"' integration test setup

                                           For tests, the regular expression is split by unbracketed slash (/)
                                           characters into a sequence of regular expressions

                                          Example:
                                           TestGenerateValidity/TestWFECORS
    -h, --help                            Shows this help message
    -b  --use-vitess                      Run tests against Vitess + MySQL 8.0 database

EOM
)"

while getopts luvwecisgnhbd:p:f:-: OPT; do
  if [ "$OPT" = - ]; then     # long option: reformulate OPT and OPTARG
    OPT="${OPTARG%%=*}"       # extract long option name
    OPTARG="${OPTARG#$OPT}"   # extract long option argument (may be empty)
    OPTARG="${OPTARG#=}"      # if long option argument, remove assigning `=`
  fi
  case "$OPT" in
    l | lints )                      RUN+=("lints") ;;
    u | unit )                       RUN+=("unit") ;;
    v | verbose )                    UNIT_FLAGS+=("-v"); INTEGRATION_FLAGS+=("-v") ;;
    w | unit-without-cache )         UNIT_FLAGS+=("-count=1") ;;
    p | unit-test-package )          check_arg; UNIT_PACKAGES+=("${OPTARG}") ;;
    e | enable-race-detection )      RACE="true"; UNIT_FLAGS+=("-race") ;;
    i | integration )                RUN+=("integration") ;;
    f | filter )                     check_arg; FILTER+=("${OPTARG}") ;;
    s | start-py )                   RUN+=("start") ;;
    g | generate )                   RUN+=("generate") ;;
    n | config-next )                BOULDER_CONFIG_DIR="test/config-next" ;;
    c | coverage )                   COVERAGE="true" ;;
    d | coverage-dir )               check_arg; COVERAGE_DIR="${OPTARG}" ;;
    b | use-vitess )                 USE_VITESS="true" ;;
    h | help )                       print_usage_exit ;;
    ??* )                            exit_msg "Illegal option --$OPT" ;;  # bad long option
    ? )                              exit 2 ;;  # bad short option (error reported via getopts)
  esac
done
shift $((OPTIND-1)) # remove parsed options and args from $@ list

# Defaults to MariaDB unless USE_VITESS is true.
configure_database_endpoints

# The list of segments to run. Order doesn't matter.
if [ -z "${RUN[@]+x}" ]
then
  RUN+=("lints" "unit" "integration")
fi

# Filter is used by unit and integration but should not be used for both at the same time
if [[ "${RUN[@]}" =~ unit ]] && [[ "${RUN[@]}" =~ integration ]] && [[ -n "${FILTER[@]+x}" ]]
then
  exit_msg "Illegal option: (-f, --filter) when specifying both (-u, --unit) and (-i, --integration)"
fi

# If unit + filter: set correct flags for go test
if [[ "${RUN[@]}" =~ unit ]] && [[ -n "${FILTER[@]+x}" ]]
then
  FILTER=(--test.run "${FILTER[@]}")
fi

# If integration + filter: set correct flags for test/integration-test.py
if [[ "${RUN[@]}" =~ integration ]] && [[ -n "${FILTER[@]+x}" ]]
then
  FILTER=(--filter "${FILTER[@]}")
fi

# If unit test packages are not specified: set flags to run unit tests
# for all boulder packages
if [ -z "${UNIT_PACKAGES[@]+x}" ]
then
  # '-p=1' configures unit tests to run serially, rather than in parallel. Our
  # unit tests depend on mutating a database and then cleaning up after
  # themselves. If these test were run in parallel, they could fail spuriously
  # due to one test modifying a table (especially registrations) while another
  # test is reading from it.
  # https://github.com/letsencrypt/boulder/issues/1499
  # https://pkg.go.dev/cmd/go#hdr-Testing_flags
  UNIT_FLAGS+=("-p=1")
  UNIT_PACKAGES+=("./...")
fi

print_heading "Boulder Test Suite CLI"
print_heading "Settings:"

# On EXIT, trap and print outcome
trap "print_outcome" EXIT

settings="$(cat -- <<-EOM
    RUN:                ${RUN[@]}
    BOULDER_CONFIG_DIR: $BOULDER_CONFIG_DIR
    GOCACHE:            $(go env GOCACHE)
    UNIT_PACKAGES:      ${UNIT_PACKAGES[@]}
    UNIT_FLAGS:         ${UNIT_FLAGS[@]}
    FILTER:             ${FILTER[@]}
    COVERAGE:           $COVERAGE
    COVERAGE_DIR:       $COVERAGE_DIR
    USE_VITESS:         $USE_VITESS
EOM
)"

if [ "${COVERAGE}" == "true" ]; then
  mkdir -p "$COVERAGE_DIR"
fi

echo "$settings"
print_heading "Starting..."

#
# Run various linters.
#
STAGE="lints"
if [[ "${RUN[@]}" =~ "$STAGE" ]] ; then
  print_heading "Running Lints"
  golangci-lint run --timeout 9m ./...
  python3 test/grafana/lint.py
  # Check for common spelling errors using typos.
  # Update .typos.toml if you find false positives
  run_and_expect_silence typos
  # Check test JSON configs are formatted consistently
  run_and_expect_silence ./test/format-configs.py 'test/config*/*.json'
fi

#
# Unit Tests.
#
STAGE="unit"
if [[ "${RUN[@]}" =~ "$STAGE" ]] ; then
  print_heading "Running Unit Tests"
  flush_redis

  if [ "${COVERAGE}" == "true" ]; then
    UNIT_CSV=$(IFS=,; echo "${UNIT_PACKAGES[*]}")
    UNIT_FLAGS+=("-cover" "-covermode=atomic" "-coverprofile=${COVERAGE_DIR}/unit.coverprofile" "-coverpkg=${UNIT_CSV}")
  fi

  run_unit_tests
fi

#
# Integration tests
#
STAGE="integration"
if [[ "${RUN[@]}" =~ "$STAGE" ]] ; then
  print_heading "Running Integration Tests"
  flush_redis

  # Set up test parameters
  INTEGRATION_ARGS=("--chisel")

  # Add verbose flag if requested
  if [[ "${INTEGRATION_FLAGS[@]}" =~ "-v" ]] ; then
    INTEGRATION_ARGS+=("--gotestverbose")
  else
    INTEGRATION_ARGS+=("--gotest")
  fi

  # Add coverage settings if enabled
  if [ "${COVERAGE}" == "true" ]; then
    INTEGRATION_ARGS+=("--coverage" "--coverage-dir=${COVERAGE_DIR}")
  fi

  # Add any filters
  INTEGRATION_ARGS+=("${FILTER[@]}")

  # Run the integration tests with all collected arguments
  python3 test/integration-test.py "${INTEGRATION_ARGS[@]}"
fi

# Test that just ./start.py works, which is a proxy for testing that
# `docker compose up` works, since that just runs start.py (via entrypoint.sh).
STAGE="start"
if [[ "${RUN[@]}" =~ "$STAGE" ]] ; then
  print_heading "Running Start Test"
  python3 start.py &
  for I in {1..115}; do
    sleep 1
    curl -s http://localhost:4001/directory && echo "Boulder took ${I} seconds to come up" && break
  done
  if [ "${I}" -eq 115 ]; then
    echo "Boulder did not come up after ${I} seconds during ./start.py."
    exit 1
  fi
fi

# Run generate to make sure all our generated code can be re-generated with
# current tools.
# Note: Some of the tools we use seemingly don't understand ./vendor yet, and
# so will fail if imports are not available in $GOPATH.
STAGE="generate"
if [[ "${RUN[@]}" =~ "$STAGE" ]] ; then
  print_heading "Running Generate"
  # Additionally, we need to run go install before go generate because the stringer command
  # (using in ./grpc/) checks imports, and depends on the presence of a built .a
  # file to determine an import really exists. See
  # https://golang.org/src/go/internal/gcimporter/gcimporter.go#L30
  # Without this, we get error messages like:
  #   stringer: checking package: grpc/bcodes.go:6:2: could not import
  #     github.com/letsencrypt/boulder/probs (can't find import:
  #     github.com/letsencrypt/boulder/probs)
  go install ./probs
  go install ./vendor/google.golang.org/grpc/codes
  run_and_expect_silence go generate ./...
  run_and_expect_silence git diff --exit-code .
fi

# Because set -e stops execution in the instance of a command or pipeline
# error; if we got here we assume success
STATUS="SUCCESS"<|MERGE_RESOLUTION|>--- conflicted
+++ resolved
@@ -12,11 +12,7 @@
 # Defaults
 #
 export RACE="false"
-<<<<<<< HEAD
 export USE_VITESS="false"
-=======
-export DB_ADDR="boulder-proxysql:6033"
->>>>>>> 95646848
 STAGE="starting"
 STATUS="FAILURE"
 RUN=()
@@ -98,13 +94,13 @@
 configure_database_endpoints() {
   target_dir="mariadb"
   dbconfig_target="dbconfig.mariadb.yml"
-  export MYSQL_ADDR="boulder-proxysql:6033"
+  export DB_ADDR="boulder-proxysql:6033"
 
   if [[ "${USE_VITESS}" == "true" ]]
   then
     target_dir="mysql8"
     dbconfig_target="dbconfig.mysql8.yml"
-    export MYSQL_ADDR="boulder-vitess:33577"
+    export DB_ADDR="boulder-vitess:33577"
   fi
 
   rm -f "sa/db/dbconfig.yml" test/secrets/*.dburl || true
